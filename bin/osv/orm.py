# -*- coding: utf-8 -*-
##############################################################################
#
#    OpenERP, Open Source Management Solution
#    Copyright (C) 2004-2009 Tiny SPRL (<http://tiny.be>).
#
#    This program is free software: you can redistribute it and/or modify
#    it under the terms of the GNU Affero General Public License as
#    published by the Free Software Foundation, either version 3 of the
#    License, or (at your option) any later version.
#
#    This program is distributed in the hope that it will be useful,
#    but WITHOUT ANY WARRANTY; without even the implied warranty of
#    MERCHANTABILITY or FITNESS FOR A PARTICULAR PURPOSE.  See the
#    GNU Affero General Public License for more details.
#
#    You should have received a copy of the GNU Affero General Public License
#    along with this program.  If not, see <http://www.gnu.org/licenses/>.
#
##############################################################################

#
# Object relationnal mapping to postgresql module
#    . Hierarchical structure
#    . Constraints consistency, validations
#    . Object meta Data depends on its status
#    . Optimised processing by complex query (multiple actions at once)
#    . Default fields value
#    . Permissions optimisation
#    . Persistant object: DB postgresql
#    . Datas conversions
#    . Multi-level caching system
#    . 2 different inheritancies
#    . Fields:
#         - classicals (varchar, integer, boolean, ...)
#         - relations (one2many, many2one, many2many)
#         - functions
#
#
import calendar
import copy
import datetime
import logging
import operator
import pickle
import re
import time
import traceback
import types

import netsvc
from lxml import etree
from tools.config import config
from tools.translate import _

import fields
from query import Query
import tools
from tools.safe_eval import safe_eval as eval

regex_order = re.compile('^(([a-z0-9_]+|"[a-z0-9_]+")( *desc| *asc)?( *, *|))+$', re.I)


POSTGRES_CONFDELTYPES = {
    'RESTRICT': 'r',
    'NO ACTION': 'a',
    'CASCADE': 'c',
    'SET NULL': 'n',
    'SET DEFAULT': 'd',
}

def last_day_of_current_month():
    today = datetime.date.today()
    last_day = str(calendar.monthrange(today.year, today.month)[1])
    return time.strftime('%Y-%m-' + last_day)

def intersect(la, lb):
    return filter(lambda x: x in lb, la)

class except_orm(Exception):
    def __init__(self, name, value):
        self.name = name
        self.value = value
        self.args = (name, value)

class BrowseRecordError(Exception):
    pass

# Readonly python database object browser
class browse_null(object):

    def __init__(self):
        self.id = False

    def __getitem__(self, name):
        return None

    def __getattr__(self, name):
        return None  # XXX: return self ?

    def __int__(self):
        return False

    def __str__(self):
        return ''

    def __nonzero__(self):
        return False

    def __unicode__(self):
        return u''


#
# TODO: execute an object method on browse_record_list
#
class browse_record_list(list):

    def __init__(self, lst, context=None):
        if not context:
            context = {}
        super(browse_record_list, self).__init__(lst)
        self.context = context


class browse_record(object):
    logger = netsvc.Logger()

    def __init__(self, cr, uid, id, table, cache, context=None, list_class=None, fields_process=None):
        '''
        table : the object (inherited from orm)
        context : dictionary with an optional context
        '''
        if fields_process is None:
            domain = {}
        if context is None:
            context = {}
        self._list_class = list_class or browse_record_list
        self._cr = cr
        self._uid = uid
        self._id = id
        self._table = table
        self._table_name = self._table._name
        self.__logger = logging.getLogger(
            'osv.browse_record.' + self._table_name)
        self._context = context
        self._fields_process = fields_process

        cache.setdefault(table._name, {})
        self._data = cache[table._name]

        if not (id and isinstance(id, (int, long,))):
            raise BrowseRecordError(_('Wrong ID for the browse record, got %r, expected an integer.') % (id,))
#        if not table.exists(cr, uid, id, context):
#            raise BrowseRecordError(_('Object %s does not exists') % (self,))

        if id not in self._data:
            self._data[id] = {'id': id}

        self._cache = cache

    def __getitem__(self, name):
        if name == 'id':
            return self._id

        if name not in self._data[self._id]:
            # build the list of fields we will fetch

            # fetch the definition of the field which was asked for
            if name in self._table._columns:
                col = self._table._columns[name]
            elif name in self._table._inherit_fields:
                col = self._table._inherit_fields[name][2]
            elif hasattr(self._table, str(name)):
                attr = getattr(self._table, name)

                if isinstance(attr, (types.MethodType, types.LambdaType, types.FunctionType)):
                    return lambda *args, **argv: attr(self._cr, self._uid, [self._id], *args, **argv)
                else:
                    return attr
            else:
                self.logger.notifyChannel("browse_record", netsvc.LOG_WARNING,
                    "Field '%s' does not exist in object '%s': \n%s" % (
                        name, self, ''.join(traceback.format_exc())))
                raise KeyError("Field '%s' does not exist in object '%s'" % (
                    name, self))

            # if the field is a classic one or a many2one, we'll fetch all classic and many2one fields
            if col._prefetch:
                # gen the list of "local" (ie not inherited) fields which are classic or many2one
                fields_to_fetch = filter(lambda x: x[1]._classic_write, self._table._columns.items())
                # gen the list of inherited fields
                inherits = map(lambda x: (x[0], x[1][2]), self._table._inherit_fields.items())
                # complete the field list with the inherited fields which are classic or many2one
                fields_to_fetch += filter(lambda x: x[1]._classic_write, inherits)
            # otherwise we fetch only that field
            else:
                fields_to_fetch = [(name, col)]
            ids = filter(lambda id: name not in self._data[id], self._data.keys())
            # read the results
            field_names = map(lambda x: x[0], fields_to_fetch)
            field_values = self._table.read(self._cr, self._uid, ids, field_names, context=self._context, load="_classic_write")
            if self._fields_process:
                lang = self._context.get('lang', 'en_US') or 'en_US'
                lang_obj_ids = self.pool.get('res.lang').search(self._cr, self._uid, [('code', '=', lang)])
                if not lang_obj_ids:
                    raise Exception(_('Language with code "%s" is not defined in your system !\nDefine it through the Administration menu.') % (lang,))
                lang_obj = self.pool.get('res.lang').browse(self._cr, self._uid, lang_obj_ids[0])

                for field_name, field_column in fields_to_fetch:
                    if field_column._type in self._fields_process:
                        for result_line in field_values:
                            result_line[field_name] = self._fields_process[field_column._type](result_line[field_name])
                            if result_line[field_name]:
                                result_line[field_name].set_value(self._cr, self._uid, result_line[field_name], self, field_column, lang_obj)

            if not field_values:
                # Where did those ids come from? Perhaps old entries in ir_model_dat?
                self.__logger.warn("No field_values found for ids %s in %s", ids, self)
                raise KeyError('Field %s not found in %s'%(name, self))
            # create browse records for 'remote' objects
            for result_line in field_values:
                new_data = {}
                for field_name, field_column in fields_to_fetch:
                    if field_column._type in ('many2one', 'one2one'):
                        if result_line[field_name]:
                            obj = self._table.pool.get(field_column._obj)
                            if isinstance(result_line[field_name], (list, tuple)):
                                value = result_line[field_name][0]
                            else:
                                value = result_line[field_name]
                            if value:
                                # FIXME: this happen when a _inherits object
                                #        overwrite a field of it parent. Need
                                #        testing to be sure we got the right
                                #        object and not the parent one.
                                if not isinstance(value, browse_record):
                                    new_data[field_name] = browse_record(self._cr,
                                        self._uid, value, obj, self._cache,
                                        context=self._context,
                                        list_class=self._list_class,
                                        fields_process=self._fields_process)
                                else:
                                    new_data[field_name] = value
                            else:
                                new_data[field_name] = browse_null()
                        else:
                            new_data[field_name] = browse_null()
                    elif field_column._type in ('one2many', 'many2many') and len(result_line[field_name]):
                        new_data[field_name] = self._list_class([browse_record(self._cr, self._uid, id, self._table.pool.get(field_column._obj), self._cache, context=self._context, list_class=self._list_class, fields_process=self._fields_process) for id in result_line[field_name]], self._context)
                    elif field_column._type in ('reference'):
                        if result_line[field_name]:
                            if isinstance(result_line[field_name], browse_record):
                                new_data[field_name] = result_line[field_name]
                            else:
                                ref_obj, ref_id = result_line[field_name].split(',')
                                ref_id = long(ref_id)
                                obj = self._table.pool.get(ref_obj)
                                new_data[field_name] = browse_record(self._cr, self._uid, ref_id, obj, self._cache, context=self._context, list_class=self._list_class, fields_process=self._fields_process)
                        else:
                            new_data[field_name] = browse_null()
                    else:
                        new_data[field_name] = result_line[field_name]
                self._data[result_line['id']].update(new_data)

        if not name in self._data[self._id]:
            #how did this happen?
            self.logger.notifyChannel("browse_record", netsvc.LOG_ERROR,
                    "Fields to fetch: %s, Field values: %s"%(field_names, field_values))
            self.logger.notifyChannel("browse_record", netsvc.LOG_ERROR,
                    "Cached: %s, Table: %s"%(self._data[self._id], self._table))
            raise KeyError(_('Unknown attribute %s in %s ') % (name, self))
        return self._data[self._id][name]

    def __getattr__(self, name):
        try:
            return self[name]
        except KeyError, e:
            raise AttributeError(e)

    def __contains__(self, name):
        return (name in self._table._columns) or (name in self._table._inherit_fields) or hasattr(self._table, name)

    def __hasattr__(self, name):
        return name in self

    def __int__(self):
        return self._id

    def __str__(self):
        return "browse_record(%s, %d)" % (self._table_name, self._id)

    def __eq__(self, other):
        if not isinstance(other, browse_record):
            return False
        return (self._table_name, self._id) == (other._table_name, other._id)

    def __ne__(self, other):
        if not isinstance(other, browse_record):
            return True
        return (self._table_name, self._id) != (other._table_name, other._id)

    # we need to define __unicode__ even though we've already defined __str__
    # because we have overridden __getattr__
    def __unicode__(self):
        return unicode(str(self))

    def __hash__(self):
        return hash((self._table_name, self._id))

    __repr__ = __str__


def get_pg_type(f):
    '''
    returns a tuple
    (type returned by postgres when the column was created, type expression to create the column)
    '''

    type_dict = {
            fields.boolean: 'bool',
            fields.integer: 'int4',
            fields.integer_big: 'int8',
            fields.text: 'text',
            fields.date: 'date',
            fields.time: 'time',
            fields.datetime: 'timestamp',
            fields.binary: 'bytea',
            fields.many2one: 'int4',
            }
    if type(f) in type_dict:
        f_type = (type_dict[type(f)], type_dict[type(f)])
    elif isinstance(f, fields.float):
        if f.digits:
            f_type = ('numeric', 'NUMERIC')
        else:
            f_type = ('float8', 'DOUBLE PRECISION')
    elif isinstance(f, (fields.char, fields.reference)):
        f_type = ('varchar', 'VARCHAR(%d)' % (f.size,))
    elif isinstance(f, fields.selection):
        if isinstance(f.selection, list) and isinstance(f.selection[0][0], (str, unicode)):
            f_size = reduce(lambda x, y: max(x, len(y[0])), f.selection, f.size or 16)
        elif isinstance(f.selection, list) and isinstance(f.selection[0][0], int):
            f_size = -1
        else:
            f_size = getattr(f, 'size', None) or 16

        if f_size == -1:
            f_type = ('int4', 'INTEGER')
        else:
            f_type = ('varchar', 'VARCHAR(%d)' % f_size)
    elif isinstance(f, fields.function) and eval('fields.'+(f._type), globals()) in type_dict:
        t = eval('fields.'+(f._type), globals())
        f_type = (type_dict[t], type_dict[t])
    elif isinstance(f, fields.function) and f._type == 'float':
        if f.digits:
            f_type = ('numeric', 'NUMERIC')
        else:
            f_type = ('float8', 'DOUBLE PRECISION')
    elif isinstance(f, fields.function) and f._type == 'selection':
        f_type = ('text', 'text')
    elif isinstance(f, fields.function) and f._type == 'char':
        f_type = ('varchar', 'VARCHAR(%d)' % (f.size))
    else:
        logger = netsvc.Logger()
        logger.notifyChannel("init", netsvc.LOG_WARNING, '%s type not supported!' % (type(f)))
        f_type = None
    return f_type


class orm_template(object):
    _name = None
    _columns = {}
    _constraints = []
    _defaults = {}
    _rec_name = 'name'
    _parent_name = 'parent_id'
    _parent_store = False
    _parent_order = False
    _date_name = 'date'
    _order = 'id'
    _sequence = None
    _description = None
    _inherits = {}
    _table = None
    _invalids = set()
    _log_create = False

    CONCURRENCY_CHECK_FIELD = '__last_update'
    def log(self, cr, uid, id, message, secondary=False, context=None):
        return self.pool.get('res.log').create(cr, uid,
                {
                    'name': message,
                    'res_model': self._name,
                    'secondary': secondary,
                    'res_id': id,
                    'context': context,
                },
                context=context
        )

    def view_init(self, cr, uid, fields_list, context=None):
        """Override this method to do specific things when a view on the object is opened."""
        pass

    def read_group(self, cr, uid, domain, fields, groupby, offset=0, limit=None, context=None):
        raise NotImplementedError(_('The read_group method is not implemented on this object !'))

    def _field_create(self, cr, context=None):
        if context is None:
            context = {}
        cr.execute("SELECT id FROM ir_model WHERE model=%s", (self._name,))
        if not cr.rowcount:
            cr.execute('SELECT nextval(%s)', ('ir_model_id_seq',))
            model_id = cr.fetchone()[0]
            cr.execute("INSERT INTO ir_model (id,model, name, info,state) VALUES (%s, %s, %s, %s, %s)", (model_id, self._name, self._description, self.__doc__, 'base'))
        else:
            model_id = cr.fetchone()[0]
        if 'module' in context:
            name_id = 'model_'+self._name.replace('.', '_')
            cr.execute('select * from ir_model_data where name=%s and res_id=%s and module=%s', (name_id, model_id, context['module']))
            if not cr.rowcount:
                cr.execute("INSERT INTO ir_model_data (name,date_init,date_update,module,model,res_id) VALUES (%s, now(), now(), %s, %s, %s)", \
                    (name_id, context['module'], 'ir.model', model_id)
                )

        cr.commit()

        cr.execute("SELECT * FROM ir_model_fields WHERE model=%s", (self._name,))
        cols = {}
        for rec in cr.dictfetchall():
            cols[rec['name']] = rec

        for (k, f) in self._columns.items():
            vals = {
                'model_id': model_id,
                'model': self._name,
                'name': k,
                'field_description': f.string.replace("'", " "),
                'ttype': f._type,
                'relation': f._obj or '',
                'view_load': (f.view_load and 1) or 0,
                'select_level': tools.ustr(f.select or 0),
                'readonly': (f.readonly and 1) or 0,
                'required': (f.required and 1) or 0,
                'selectable': (f.selectable and 1) or 0,
                'relation_field': (f._type=='one2many' and isinstance(f, fields.one2many)) and f._fields_id or '',
            }
            # When its a custom field,it does not contain f.select
            if context.get('field_state', 'base') == 'manual':
                if context.get('field_name', '') == k:
                    vals['select_level'] = context.get('select', '0')
                #setting value to let the problem NOT occur next time
                elif k in cols:
                    vals['select_level'] = cols[k]['select_level']

            if k not in cols:
                cr.execute('select nextval(%s)', ('ir_model_fields_id_seq',))
                id = cr.fetchone()[0]
                vals['id'] = id
                cr.execute("""INSERT INTO ir_model_fields (
                    id, model_id, model, name, field_description, ttype,
                    relation,view_load,state,select_level,relation_field
                ) VALUES (
                    %s,%s,%s,%s,%s,%s,%s,%s,%s,%s,%s
                )""", (
                    id, vals['model_id'], vals['model'], vals['name'], vals['field_description'], vals['ttype'],
                     vals['relation'], bool(vals['view_load']), 'base',
                    vals['select_level'], vals['relation_field']
                ))
                if 'module' in context:
                    name1 = 'field_' + self._table + '_' + k
                    cr.execute("select name from ir_model_data where name=%s", (name1,))
                    if cr.fetchone():
                        name1 = name1 + "_" + str(id)
                    cr.execute("INSERT INTO ir_model_data (name,date_init,date_update,module,model,res_id) VALUES (%s, now(), now(), %s, %s, %s)", \
                        (name1, context['module'], 'ir.model.fields', id)
                    )
            else:
                for key, val in vals.items():
                    if cols[k][key] != vals[key]:
                        cr.execute('update ir_model_fields set field_description=%s where model=%s and name=%s', (vals['field_description'], vals['model'], vals['name']))
                        cr.commit()
                        cr.execute("""UPDATE ir_model_fields SET
                            model_id=%s, field_description=%s, ttype=%s, relation=%s,
                            view_load=%s, select_level=%s, readonly=%s ,required=%s, selectable=%s, relation_field=%s
                        WHERE
                            model=%s AND name=%s""", (
                                vals['model_id'], vals['field_description'], vals['ttype'],
                                vals['relation'], bool(vals['view_load']),
                                vals['select_level'], bool(vals['readonly']), bool(vals['required']), bool(vals['selectable']), vals['relation_field'], vals['model'], vals['name']
                            ))
                        break
        cr.commit()

    def _auto_init(self, cr, context=None):
        self._field_create(cr, context=context)

    def __init__(self, cr):
        if not self._name and not hasattr(self, '_inherit'):
            name = type(self).__name__.split('.')[0]
            msg = "The class %s has to have a _name attribute" % name

            logger = netsvc.Logger()
            logger.notifyChannel('orm', netsvc.LOG_ERROR, msg)
            raise except_orm('ValueError', msg)

        if not self._description:
            self._description = self._name
        if not self._table:
            self._table = self._name.replace('.', '_')

    def browse(self, cr, uid, select, context=None, list_class=None, fields_process=None):
        """
        Fetch records as objects allowing to use dot notation to browse fields and relations

        :param cr: database cursor
        :param user: current user id
        :param select: id or list of ids
        :param context: context arguments, like lang, time zone
        :rtype: object or list of objects requested

        """
        self._list_class = list_class or browse_record_list
        cache = {}
        # need to accepts ints and longs because ids coming from a method
        # launched by button in the interface have a type long...
        if isinstance(select, (int, long)):
            return browse_record(cr, uid, select, self, cache, context=context, list_class=self._list_class, fields_process=fields_process)
        elif isinstance(select, list):
            return self._list_class([browse_record(cr, uid, id, self, cache, context=context, list_class=self._list_class, fields_process=fields_process) for id in select], context=context)
        else:
            return browse_null()

    def __export_row(self, cr, uid, row, fields, context=None):
        if context is None:
            context = {}

        def check_type(field_type):
            if field_type == 'float':
                return 0.0
            elif field_type == 'integer':
                return 0
            elif field_type == 'boolean':
                return False
            return ''

        def selection_field(in_field):
            col_obj = self.pool.get(in_field.keys()[0])
            if f[i] in col_obj._columns.keys():
                return  col_obj._columns[f[i]]
            elif f[i] in col_obj._inherits.keys():
                selection_field(col_obj._inherits)
            else:
                return False

        lines = []
        data = map(lambda x: '', range(len(fields)))
        for fpos in range(len(fields)):
            done = []
            f = fields[fpos]
            if f:
                r = row
                i = 0
                while i < len(f):
                    if f[i] == 'db_id':
                        r = r['id']
                    elif f[i] == 'id':
                        model_data = self.pool.get('ir.model.data')
                        data_ids = model_data.search(cr, uid, [('model', '=', r._table_name), ('res_id', '=', r['id'])])
                        if len(data_ids):
                            d = model_data.read(cr, uid, data_ids, ['name', 'module'])[0]
                            if d['module']:
                                r = '%s.%s' % (d['module'], d['name'])
                            else:
                                r = d['name']
                        else:
                            break
                    else:
                        r = r[f[i]]
                        # To display external name of selection field when its exported
                        if not context.get('import_comp', False):# Allow external name only if its not import compatible
                            cols = False
                            if f[i] in self._columns.keys():
                                cols = self._columns[f[i]]
                            elif f[i] in self._inherit_fields.keys():
                                cols = selection_field(self._inherits)
                            if cols and cols._type == 'selection':
                                sel_list = cols.selection
                                if r and type(sel_list) == type([]):
                                    r = [x[1] for x in sel_list if r==x[0]]
                                    r = r and r[0] or False
                    if not r:
                        if f[i] in self._columns:
                            r = check_type(self._columns[f[i]]._type)
                        elif f[i] in self._inherit_fields:
                            r = check_type(self._inherit_fields[f[i]][2]._type)
                        data[fpos] = r
                        break
                    if isinstance(r, (browse_record_list, list)):
                        first = True
                        fields2 = map(lambda x: (x[:i+1]==f[:i+1] and x[i+1:]) \
                                or [], fields)
                        if fields2 in done:
                            break
                        done.append(fields2)
                        for row2 in r:
                            lines2 = self.__export_row(cr, uid, row2, fields2,
                                    context)
                            if first:
                                for fpos2 in range(len(fields)):
                                    if lines2 and lines2[0][fpos2]:
                                        data[fpos2] = lines2[0][fpos2]
                                if not data[fpos]:
                                    dt = ''
                                    for rr in r:
                                        if isinstance(rr.name, browse_record):
                                            rr = rr.name
                                        rr_name = self.pool.get(rr._table_name).name_get(cr, uid, [rr.id], context=context)
                                        rr_name = rr_name and rr_name[0] and rr_name[0][1] or ''
                                        dt += tools.ustr(rr_name or '') + ','
                                    data[fpos] = dt[:-1]
                                    break
                                lines += lines2[1:]
                                first = False
                            else:
                                lines += lines2
                        break
                    i += 1
                if i == len(f):
                    if isinstance(r, browse_record):
                        r = self.pool.get(r._table_name).name_get(cr, uid, [r.id], context=context)
                        r = r and r[0] and r[0][1] or ''
                    data[fpos] = tools.ustr(r or '')
        return [data] + lines

    def export_data(self, cr, uid, ids, fields_to_export, context=None):
        """
        Export fields for selected objects

        :param cr: database cursor
        :param uid: current user id
        :param ids: list of ids
        :param fields_to_export: list of fields
        :param context: context arguments, like lang, time zone, may contain import_comp(default: False) to make exported data compatible with import_data()
        :rtype: dictionary with a *datas* matrix

        This method is used when exporting data via client menu

        """
        if context is None:
            context = {}
        imp_comp = context.get('import_comp', False)
        cols = self._columns.copy()
        for f in self._inherit_fields:
            cols.update({f: self._inherit_fields[f][2]})
        fields_to_export = map(lambda x: x.split('/'), fields_to_export)
        fields_export = fields_to_export + []
        warning = ''
        warning_fields = []
        for field in fields_export:
            if imp_comp and len(field) > 1:
                warning_fields.append('/'.join(map(lambda x: x in cols and cols[x].string or x,field)))
            elif len (field) <= 1:
                if imp_comp and cols.get(field and field[0], False):
                    if ((isinstance(cols[field[0]], fields.function) and not cols[field[0]].store) \
                                     or isinstance(cols[field[0]], fields.related)\
                                     or isinstance(cols[field[0]], fields.one2many)):
                        warning_fields.append('/'.join(map(lambda x: x in cols and cols[x].string or x,field)))
        datas = []
        if imp_comp and len(warning_fields):
            warning = 'Following columns cannot be exported since you select to be import compatible.\n%s' % ('\n'.join(warning_fields))
            cr.rollback()
            return {'warning': warning}
        for row in self.browse(cr, uid, ids, context):
            datas += self.__export_row(cr, uid, row, fields_to_export, context)
        return {'datas': datas}

    def import_data(self, cr, uid, fields, datas, mode='init', current_module='', noupdate=False, context=None, filename=None):
        """
        Import given data in given module

        :param cr: database cursor
        :param uid: current user id
        :param ids: list of ids
        :param fields: list of fields
        :param data: data to import
        :param mode: 'init' or 'update' for record creation
        :param current_module: module name
        :param noupdate: flag for record creation
        :param context: context arguments, like lang, time zone,
        :param filename: optional file to store partial import state for recovery
        :rtype: tuple

        This method is used when importing data via client menu

        """
        if not context:
            context = {}
        fields = map(lambda x: x.split('/'), fields)
        logger = netsvc.Logger()
        ir_model_data_obj = self.pool.get('ir.model.data')

        def _check_db_id(self, model_name, db_id):
            obj_model = self.pool.get(model_name)
            ids = obj_model.search(cr, uid, [('id', '=', int(db_id))])
            if not len(ids):
                raise Exception(_("Database ID doesn't exist: %s : %s") %(model_name, db_id))
            return True

        def process_liness(self, datas, prefix, current_module, model_name, fields_def, position=0):
            line = datas[position]
            row = {}
            translate = {}
            todo = []
            warning = []
            data_id = False
            data_res_id = False
            is_xml_id = False
            is_db_id = False
            ir_model_data_obj = self.pool.get('ir.model.data')
            #
            # Import normal fields
            #
            for i in range(len(fields)):
                if i >= len(line):
                    raise Exception(_('Please check that all your lines have %d columns.') % (len(fields),))
                if not line[i]:
                    continue

                field = fields[i]
                if prefix and not prefix[0] in field:
                    continue

                if (len(field)==len(prefix)+1) and field[len(prefix)].endswith(':db_id'):
                        # Database ID
                    res = False
                    if line[i]:
                        field_name = field[0].split(':')[0]
                        model_rel = fields_def[field_name]['relation']

                        if fields_def[field[len(prefix)][:-6]]['type'] == 'many2many':
                            res_id = []
                            for db_id in line[i].split(config.get('csv_internal_sep')):
                                try:
                                    _check_db_id(self, model_rel, db_id)
                                    res_id.append(db_id)
                                except Exception, e:
                                    warning += [tools.exception_to_unicode(e)]
                                    logger.notifyChannel("import", netsvc.LOG_ERROR,
                                              tools.exception_to_unicode(e))
                            if len(res_id):
                                res = [(6, 0, res_id)]
                            else:
                                try:
                                    _check_db_id(self, model_rel, line[i])
                                    res = line[i]
                                except Exception, e:
                                    warning += [tools.exception_to_unicode(e)]
                                    logger.notifyChannel("import", netsvc.LOG_ERROR,
                                              tools.exception_to_unicode(e))
                        row[field_name] = res or False
                        continue

                if (len(field)==len(prefix)+1) and field[len(prefix)].endswith(':id'):
                    res_id = False
                    if line[i]:
                        if fields_def[field[len(prefix)][:-3]]['type'] == 'many2many':
                            res_id = []
                            for word in line[i].split(config.get('csv_internal_sep')):
                                if '.' in word:
                                    module, xml_id = word.rsplit('.', 1)
                                else:
                                    module, xml_id = current_module, word
                                id = ir_model_data_obj._get_id(cr, uid, module,
                                        xml_id)
                                res_id2 = ir_model_data_obj.read(cr, uid, [id],
                                        ['res_id'])[0]['res_id']
                                if res_id2:
                                    res_id.append(res_id2)
                            if len(res_id):
                                res_id = [(6, 0, res_id)]
                        else:
                            if '.' in line[i]:
                                module, xml_id = line[i].rsplit('.', 1)
                            else:
                                module, xml_id = current_module, line[i]
                            record_id = ir_model_data_obj._get_id(cr, uid, module, xml_id)
                            ir_model_data = ir_model_data_obj.read(cr, uid, [record_id], ['res_id'])
                            if ir_model_data:
                                res_id = ir_model_data[0]['res_id']
                            else:
                                raise ValueError('No references to %s.%s' % (module, xml_id))
                    row[field[-1][:-3]] = res_id or False
                    continue
                if (len(field) == len(prefix)+1) and \
                        len(field[len(prefix)].split(':lang=')) == 2:
                    f, lang = field[len(prefix)].split(':lang=')
                    translate.setdefault(lang, {})[f] = line[i] or False
                    continue
                if (len(field) == len(prefix)+1) and \
                        (prefix == field[0:len(prefix)]):
                    if field[len(prefix)] == "id":
                        # XML ID
                        db_id = False
                        is_xml_id = data_id = line[i]
                        d = data_id.split('.')
                        module = len(d) > 1 and d[0] or ''
                        name = len(d) > 1 and d[1] or d[0]
                        data_ids = ir_model_data_obj.search(cr, uid, [('module', '=', module), ('model', '=', model_name), ('name', '=', name)])
                        if len(data_ids):
                            d = ir_model_data_obj.read(cr, uid, data_ids, ['res_id'])[0]
                            db_id = d['res_id']
                        if is_db_id and not db_id:
                            data_ids = ir_model_data_obj.search(cr, uid, [('module', '=', module), ('model', '=', model_name), ('res_id', '=', is_db_id)])
                            if not len(data_ids):
                                ir_model_data_obj.create(cr, uid, {'module': module, 'model': model_name, 'name': name, 'res_id': is_db_id})
                                db_id = is_db_id
                        if is_db_id and int(db_id) != int(is_db_id):
                            warning += [_("Id is not the same than existing one: %s") % (is_db_id)]
                            logger.notifyChannel("import", netsvc.LOG_ERROR,
                                    _("Id is not the same than existing one: %s") % (is_db_id))
                        continue

                    if field[len(prefix)] == "db_id":
                        # Database ID
                        try:
                            _check_db_id(self, model_name, line[i])
                            data_res_id = is_db_id = int(line[i])
                        except Exception, e:
                            warning += [tools.exception_to_unicode(e)]
                            logger.notifyChannel("import", netsvc.LOG_ERROR,
                                      tools.exception_to_unicode(e))
                            continue
                        data_ids = ir_model_data_obj.search(cr, uid, [('model', '=', model_name), ('res_id', '=', line[i])])
                        if len(data_ids):
                            d = ir_model_data_obj.read(cr, uid, data_ids, ['name', 'module'])[0]
                            data_id = d['name']
                            if d['module']:
                                data_id = '%s.%s' % (d['module'], d['name'])
                            else:
                                data_id = d['name']
                        if is_xml_id and not data_id:
                            data_id = is_xml_id
                        if is_xml_id and is_xml_id != data_id:
                            warning += [_("Id is not the same than existing one: %s") % (line[i])]
                            logger.notifyChannel("import", netsvc.LOG_ERROR,
                                    _("Id is not the same than existing one: %s") % (line[i]))

                        continue
                    if fields_def[field[len(prefix)]]['type'] == 'integer':
                        res = line[i] and int(line[i])
                    elif fields_def[field[len(prefix)]]['type'] == 'boolean':
                        res = line[i].lower() not in ('0', 'false', 'off')
                    elif fields_def[field[len(prefix)]]['type'] == 'float':
                        res = line[i] and float(line[i])
                    elif fields_def[field[len(prefix)]]['type'] == 'selection':
                        res = False
                        if isinstance(fields_def[field[len(prefix)]]['selection'],
                                (tuple, list)):
                            sel = fields_def[field[len(prefix)]]['selection']
                        else:
                            sel = fields_def[field[len(prefix)]]['selection'](self,
                                    cr, uid, context)
                        for key, val in sel:
                            if line[i] in [tools.ustr(key), tools.ustr(val)]: #Acepting key or value for selection field
                                res = key
                                break
                        if line[i] and not res:
                            logger.notifyChannel("import", netsvc.LOG_WARNING,
                                    _("key '%s' not found in selection field '%s'") % \
                                            (line[i], field[len(prefix)]))

                            warning += [_("Key/value '%s' not found in selection field '%s'") % (line[i], field[len(prefix)])]

                    elif fields_def[field[len(prefix)]]['type'] == 'many2one':
                        res = False
                        if line[i]:
                            relation = fields_def[field[len(prefix)]]['relation']
                            res2 = self.pool.get(relation).name_search(cr, uid,
                                    line[i], [], operator='=', context=context)
                            res = (res2 and res2[0][0]) or False
                            if not res:
                                warning += [_("Relation not found: %s on '%s'") % (line[i], relation)]
                                logger.notifyChannel("import", netsvc.LOG_WARNING,
                                        _("Relation not found: %s on '%s'") % (line[i], relation))
                    elif fields_def[field[len(prefix)]]['type'] == 'many2many':
                        res = []
                        if line[i]:
                            relation = fields_def[field[len(prefix)]]['relation']
                            for word in line[i].split(config.get('csv_internal_sep')):
                                res2 = self.pool.get(relation).name_search(cr,
                                        uid, word, [], operator='=', context=context)
                                res3 = (res2 and res2[0][0]) or False
                                if not res3:
                                    warning += [_("Relation not found: %s on '%s'") % (line[i], relation)]
                                    logger.notifyChannel("import",
                                            netsvc.LOG_WARNING,
                                            _("Relation not found: %s on '%s'") % (line[i], relation))
                                else:
                                    res.append(res3)
                            if len(res):
                                res = [(6, 0, res)]
                    else:
                        res = line[i] or False
                    row[field[len(prefix)]] = res
                elif (prefix==field[0:len(prefix)]):
                    if field[0] not in todo:
                        todo.append(field[len(prefix)])
            #
            # Import one2many, many2many fields
            #
            nbrmax = 1
            for field in todo:
                relation_obj = self.pool.get(fields_def[field]['relation'])
                newfd = relation_obj.fields_get(
                        cr, uid, context=context)
                res = process_liness(self, datas, prefix + [field], current_module, relation_obj._name, newfd, position)
                (newrow, max2, w2, translate2, data_id2, data_res_id2) = res
                nbrmax = max(nbrmax, max2)
                warning = warning + w2
                reduce(lambda x, y: x and y, newrow)
                row[field] = newrow and (reduce(lambda x, y: x or y, newrow.values()) and \
                        [(0, 0, newrow)]) or []
                i = max2
                while (position+i) < len(datas):
                    ok = True
                    for j in range(len(fields)):
                        field2 = fields[j]
                        if (len(field2) <= (len(prefix)+1)) and datas[position+i][j]:
                            ok = False
                    if not ok:
                        break

                    (newrow, max2, w2, translate2, data_id2, data_res_id2) = process_liness(
                            self, datas, prefix+[field], current_module, relation_obj._name, newfd, position+i)
                    warning = warning + w2
                    if newrow and reduce(lambda x, y: x or y, newrow.values()):
                        row[field].append((0, 0, newrow))
                    i += max2
                    nbrmax = max(nbrmax, i)

            if len(prefix) == 0:
                for i in range(max(nbrmax, 1)):
                    #if datas:
                    datas.pop(0)
            result = (row, nbrmax, warning, translate, data_id, data_res_id)
            return result

        fields_def = self.fields_get(cr, uid, context=context)
        done = 0

        initial_size = len(datas)
        if config.get('import_partial', False) and filename:
            data = pickle.load(file(config.get('import_partial')))
            original_value = data.get(filename, 0)
        counter = 0
        while len(datas):
            counter += 1
            res = {}
            #try:
            (res, other, warning, translate, data_id, res_id) = \
                    process_liness(self, datas, [], current_module, self._name, fields_def)
            if len(warning):
                cr.rollback()
                return (-1, res, 'Line ' + str(counter) +' : ' + '!\n'.join(warning), '')

            try:
                id = ir_model_data_obj._update(cr, uid, self._name,
                     current_module, res, xml_id=data_id, mode=mode,
                     noupdate=noupdate, res_id=res_id, context=context)
            except Exception, e:
                import psycopg2
                import osv
                cr.rollback()
                if isinstance(e, psycopg2.IntegrityError):
                    msg = _('Insertion Failed! ')
                    for key in self.pool._sql_error.keys():
                        if key in e[0]:
                            msg = self.pool._sql_error[key]
                            break
                    return (-1, res, 'Line ' + str(counter) +' : ' + msg, '')
                if isinstance(e, osv.orm.except_orm):
                    msg = _('Insertion Failed! ' + e[1])
                    return (-1, res, 'Line ' + str(counter) +' : ' + msg, '')
                #Raising Uncaught exception
                return (-1, res, 'Line ' + str(counter) +' : ' + str(e), '')

            for lang in translate:
                context2 = context.copy()
                context2['lang'] = lang
                self.write(cr, uid, [id], translate[lang], context2)
            if config.get('import_partial', False) and filename and (not (counter%100)):
                data = pickle.load(file(config.get('import_partial')))
                data[filename] = initial_size - len(datas) + original_value
                pickle.dump(data, file(config.get('import_partial'), 'wb'))
                if context.get('defer_parent_store_computation'):
                    self._parent_store_compute(cr)
                cr.commit()

            #except Exception, e:
            #    logger.notifyChannel("import", netsvc.LOG_ERROR, e)
            #    cr.rollback()
            #    try:
            #        return (-1, res, e[0], warning)
            #    except:
            #        return (-1, res, e[0], '')
            done += 1
        #
        # TODO: Send a request with the result and multi-thread !
        #
        if context.get('defer_parent_store_computation'):
            self._parent_store_compute(cr)
        return (done, 0, 0, 0)

    def read(self, cr, user, ids, fields=None, context=None, load='_classic_read'):
        """
        Read records with given ids with the given fields

        :param cr: database cursor
        :param user: current user id
        :param ids: id or list of the ids of the records to read
        :param fields: optional list of field names to return (default: all fields would be returned)
        :type fields: list (example ['field_name_1', ...])
        :param context: optional context dictionary - it may contains keys for specifying certain options
                        like ``context_lang``, ``context_tz`` to alter the results of the call.
                        A special ``bin_size`` boolean flag may also be passed in the context to request the
                        value of all fields.binary columns to be returned as the size of the binary instead of its
                        contents. This can also be selectively overriden by passing a field-specific flag
                        in the form ``bin_size_XXX: True/False`` where ``XXX`` is the name of the field.
                        Note: The ``bin_size_XXX`` form is new in OpenERP v6.0.
        :return: list of dictionaries((dictionary per record asked)) with requested field values
        :rtype: [{‘name_of_the_field’: value, ...}, ...]
        :raise AccessError: * if user has no read rights on the requested object
                            * if user tries to bypass access rules for read on the requested object

        """
        raise NotImplementedError(_('The read method is not implemented on this object !'))

    def get_invalid_fields(self, cr, uid):
        return list(self._invalids)

    def _validate(self, cr, uid, ids, context=None):
        context = context or {}
        lng = context.get('lang', False) or 'en_US'
        trans = self.pool.get('ir.translation')
        error_msgs = []
        for constraint in self._constraints:
            fun, msg, fields = constraint
            if not fun(self, cr, uid, ids):
                # Check presence of __call__ directly instead of using
                # callable() because it will be deprecated as of Python 3.0
                if hasattr(msg, '__call__'):
                    txt_msg, params = msg(self, cr, uid, ids)
                    tmp_msg = trans._get_source(cr, uid, self._name, 'constraint', lng, source=txt_msg) or txt_msg
                    translated_msg = tmp_msg % params
                else:
                    translated_msg = trans._get_source(cr, uid, self._name, 'constraint', lng, source=msg) or msg
                error_msgs.append(
                        _("Error occurred while validating the field(s) %s: %s") % (','.join(fields), translated_msg)
                )
                self._invalids.update(fields)
        if error_msgs:
            cr.rollback()
            raise except_orm('ValidateError', '\n'.join(error_msgs))
        else:
            self._invalids.clear()

    def default_get(self, cr, uid, fields_list, context=None):
        """
        Returns default values for the fields in fields_list.

        :param fields_list: list of fields to get the default values for (example ['field1', 'field2',])
        :type fields_list: list
        :param context: optional context dictionary - it may contains keys for specifying certain options
                        like ``context_lang`` (language) or ``context_tz`` (timezone) to alter the results of the call.
                        It may contain keys in the form ``default_XXX`` (where XXX is a field name), to set
                        or override a default value for a field.
                        A special ``bin_size`` boolean flag may also be passed in the context to request the
                        value of all fields.binary columns to be returned as the size of the binary instead of its
                        contents. This can also be selectively overriden by passing a field-specific flag
                        in the form ``bin_size_XXX: True/False`` where ``XXX`` is the name of the field.
                        Note: The ``bin_size_XXX`` form is new in OpenERP v6.0.
        :return: dictionary of the default values (set on the object model class, through user preferences, or in the context)
        """
        # trigger view init hook
        self.view_init(cr, uid, fields_list, context)

        if not context:
            context = {}
        defaults = {}

        # get the default values for the inherited fields
        for t in self._inherits.keys():
            defaults.update(self.pool.get(t).default_get(cr, uid, fields_list,
                context))

        # get the default values defined in the object
        for f in fields_list:
            if f in self._defaults:
                if callable(self._defaults[f]):
                    defaults[f] = self._defaults[f](self, cr, uid, context)
                else:
                    defaults[f] = self._defaults[f]

            fld_def = ((f in self._columns) and self._columns[f]) \
                    or ((f in self._inherit_fields) and self._inherit_fields[f][2]) \
                    or False

            if isinstance(fld_def, fields.property):
                property_obj = self.pool.get('ir.property')
                prop_value = property_obj.get(cr, uid, f, self._name, context=context)
                if prop_value:
                    if isinstance(prop_value, (browse_record, browse_null)):
                        defaults[f] = prop_value.id
                    else:
                        defaults[f] = prop_value
                else:
                    if f not in defaults:
                        defaults[f] = False

        # get the default values set by the user and override the default
        # values defined in the object
        ir_values_obj = self.pool.get('ir.values')
        res = ir_values_obj.get(cr, uid, 'default', False, [self._name])
        for id, field, field_value in res:
            if field in fields_list:
                fld_def = (field in self._columns) and self._columns[field] or self._inherit_fields[field][2]
                if fld_def._type in ('many2one', 'one2one'):
                    obj = self.pool.get(fld_def._obj)
                    if not obj.search(cr, uid, [('id', '=', field_value or False)]):
                        continue
                if fld_def._type in ('many2many'):
                    obj = self.pool.get(fld_def._obj)
                    field_value2 = []
                    for i in range(len(field_value)):
                        if not obj.search(cr, uid, [('id', '=',
                            field_value[i])]):
                            continue
                        field_value2.append(field_value[i])
                    field_value = field_value2
                if fld_def._type in ('one2many'):
                    obj = self.pool.get(fld_def._obj)
                    field_value2 = []
                    for i in range(len(field_value)):
                        field_value2.append({})
                        for field2 in field_value[i]:
                            if field2 in obj._columns.keys() and obj._columns[field2]._type in ('many2one', 'one2one'):
                                obj2 = self.pool.get(obj._columns[field2]._obj)
                                if not obj2.search(cr, uid,
                                        [('id', '=', field_value[i][field2])]):
                                    continue
                            elif field2 in obj._inherit_fields.keys() and obj._inherit_fields[field2][2]._type in ('many2one', 'one2one'):
                                obj2 = self.pool.get(obj._inherit_fields[field2][2]._obj)
                                if not obj2.search(cr, uid,
                                        [('id', '=', field_value[i][field2])]):
                                    continue
                            # TODO add test for many2many and one2many
                            field_value2[i][field2] = field_value[i][field2]
                    field_value = field_value2
                defaults[field] = field_value

        # get the default values from the context
        for key in context or {}:
            if key.startswith('default_') and (key[8:] in fields_list):
                defaults[key[8:]] = context[key]
        return defaults


    def perm_read(self, cr, user, ids, context=None, details=True):
        raise NotImplementedError(_('The perm_read method is not implemented on this object !'))

    def unlink(self, cr, uid, ids, context=None):
        raise NotImplementedError(_('The unlink method is not implemented on this object !'))

    def write(self, cr, user, ids, vals, context=None):
        raise NotImplementedError(_('The write method is not implemented on this object !'))

    def create(self, cr, user, vals, context=None):
        raise NotImplementedError(_('The create method is not implemented on this object !'))

    def fields_get_keys(self, cr, user, context=None):
        res = self._columns.keys()
        for parent in self._inherits:
            res.extend(self.pool.get(parent).fields_get_keys(cr, user, context))
        return res

    # returns the definition of each field in the object
    # the optional fields parameter can limit the result to some fields
    def fields_get(self, cr, user, allfields=None, context=None, write_access=True):
        if context is None:
            context = {}
        res = {}
        translation_obj = self.pool.get('ir.translation')
        for parent in self._inherits:
            res.update(self.pool.get(parent).fields_get(cr, user, allfields, context))

        if self._columns.keys():
            for f in self._columns.keys():
                if allfields and f not in allfields:
                    continue
                res[f] = {'type': self._columns[f]._type}
                # This additional attributes for M2M and function field is added
                # because we need to display tooltip with this additional information
                # when client is started in debug mode.
                if isinstance(self._columns[f], fields.function):
                    res[f]['function'] = self._columns[f]._fnct and self._columns[f]._fnct.func_name or False
                    res[f]['store'] = self._columns[f].store
                    if isinstance(self._columns[f].store, dict):
                        res[f]['store'] = str(self._columns[f].store)
                    res[f]['fnct_search'] = self._columns[f]._fnct_search and self._columns[f]._fnct_search.func_name or False
                    res[f]['fnct_inv'] = self._columns[f]._fnct_inv and self._columns[f]._fnct_inv.func_name or False
                    res[f]['fnct_inv_arg'] = self._columns[f]._fnct_inv_arg or False
                    res[f]['func_obj'] = self._columns[f]._obj or False
                    res[f]['func_method'] = self._columns[f]._method
                if isinstance(self._columns[f], fields.many2many):
                    res[f]['related_columns'] = list((self._columns[f]._id1, self._columns[f]._id2))
                    res[f]['third_table'] = self._columns[f]._rel
                for arg in ('string', 'readonly', 'states', 'size', 'required', 'group_operator',
                        'change_default', 'translate', 'help', 'select', 'selectable'):
                    if getattr(self._columns[f], arg):
                        res[f][arg] = getattr(self._columns[f], arg)
                if not write_access:
                    res[f]['readonly'] = True
                    res[f]['states'] = {}
                for arg in ('digits', 'invisible', 'filters'):
                    if getattr(self._columns[f], arg, None):
                        res[f][arg] = getattr(self._columns[f], arg)

                res_trans = translation_obj._get_source(cr, user, self._name + ',' + f, 'field', context.get('lang', False) or 'en_US', self._columns[f].string)
                if res_trans:
                    res[f]['string'] = res_trans
                help_trans = translation_obj._get_source(cr, user, self._name + ',' + f, 'help', context.get('lang', False) or 'en_US')
                if help_trans:
                    res[f]['help'] = help_trans

                if hasattr(self._columns[f], 'selection'):
                    if isinstance(self._columns[f].selection, (tuple, list)):
                        sel = self._columns[f].selection
                        # translate each selection option
                        sel2 = []
                        for (key, val) in sel:
                            val2 = None
                            if val:
                                val2 = translation_obj._get_source(cr, user, self._name + ',' + f, 'selection', context.get('lang', False) or 'en_US', val)
                            sel2.append((key, val2 or val))
                        sel = sel2
                        res[f]['selection'] = sel
                    else:
                        # call the 'dynamic selection' function
                        res[f]['selection'] = self._columns[f].selection(self, cr,
                                user, context)
                if res[f]['type'] in ('one2many', 'many2many', 'many2one', 'one2one'):
                    res[f]['relation'] = self._columns[f]._obj
                    res[f]['domain'] = self._columns[f]._domain
                    res[f]['context'] = self._columns[f]._context
        else:
            #TODO : read the fields from the database
            pass

        if allfields:
            # filter out fields which aren't in the fields list
            for r in res.keys():
                if r not in allfields:
                    del res[r]
        return res

    #
    # Overload this method if you need a window title which depends on the context
    #
    def view_header_get(self, cr, user, view_id=None, view_type='form', context=None):
        return False

    def __view_look_dom(self, cr, user, node, view_id, context=None):
        if not context:
            context = {}
        result = False
        fields = {}
        children = True

        def encode(s):
            if isinstance(s, unicode):
                return s.encode('utf8')
            return s

        # return True if node can be displayed to current user
        def check_group(node):
            if node.get('groups'):
                groups = node.get('groups').split(',')
                access_pool = self.pool.get('ir.model.access')
                can_see = any(access_pool.check_groups(cr, user, group) for group in groups)
                if not can_see:
                    node.set('invisible', '1')
                    if 'attrs' in node.attrib:
                        del(node.attrib['attrs']) #avoid making field visible later
                del(node.attrib['groups'])
                return can_see
            else:
                return True

        if node.tag in ('field', 'node', 'arrow'):
            if node.get('object'):
                attrs = {}
                views = {}
                xml = "<form>"
                for f in node:
                    if f.tag in ('field'):
                        xml += etree.tostring(f, encoding="utf-8")
                xml += "</form>"
                new_xml = etree.fromstring(encode(xml))
                ctx = context.copy()
                ctx['base_model_name'] = self._name
                xarch, xfields = self.pool.get(node.get('object', False)).__view_look_dom_arch(cr, user, new_xml, view_id, ctx)
                views[str(f.tag)] = {
                    'arch': xarch,
                    'fields': xfields
                }
                attrs = {'views': views}
                fields = views.get('field', False) and views['field'].get('fields', False)
            if node.get('name'):
                attrs = {}
                try:
                    if node.get('name') in self._columns:
                        column = self._columns[node.get('name')]
                    else:
                        column = self._inherit_fields[node.get('name')][2]
                except:
                    column = False

                if column:
                    relation = self.pool.get(column._obj)

                    children = False
                    views = {}
                    for f in node:
                        if f.tag in ('form', 'tree', 'graph'):
                            node.remove(f)
                            ctx = context.copy()
                            ctx['base_model_name'] = self._name
                            xarch, xfields = relation.__view_look_dom_arch(cr, user, f, view_id, ctx)
                            views[str(f.tag)] = {
                                'arch': xarch,
                                'fields': xfields
                            }
                    attrs = {'views': views}
                    if node.get('widget') and node.get('widget') == 'selection':
                        # Prepare the cached selection list for the client. This needs to be
                        # done even when the field is invisible to the current user, because
                        # other events could need to change its value to any of the selectable ones
                        # (such as on_change events, refreshes, etc.)

                        # If domain and context are strings, we keep them for client-side, otherwise
                        # we evaluate them server-side to consider them when generating the list of
                        # possible values
                        # TODO: find a way to remove this hack, by allow dynamic domains
                        dom = []
                        if column._domain and not isinstance(column._domain, basestring):
                            dom = column._domain
                        dom += eval(node.get('domain', '[]'), {'uid': user, 'time': time})
                        search_context = dict(context)
                        if column._context and not isinstance(column._context, basestring):
                            search_context.update(column._context)
                        attrs['selection'] = relation._name_search(cr, user, '', dom, context=search_context, limit=None, name_get_uid=1)
                        if (node.get('required') and not int(node.get('required'))) or not column.required:
                            attrs['selection'].append((False, ''))
                fields[node.get('name')] = attrs

        elif node.tag in ('form', 'tree'):
            result = self.view_header_get(cr, user, False, node.tag, context)
            if result:
                node.set('string', result)

        elif node.tag == 'calendar':
            for additional_field in ('date_start', 'date_delay', 'date_stop', 'color'):
                if node.get(additional_field):
                    fields[node.get(additional_field)] = {}

        if 'groups' in node.attrib:
            check_group(node)

        # translate view
        if ('lang' in context) and not result:
            if node.get('string'):
                trans = self.pool.get('ir.translation')._get_source(cr, user, self._name, 'view', context['lang'], node.get('string'))
                if not trans and ('base_model_name' in context):
                    trans = self.pool.get('ir.translation')._get_source(cr, user, context['base_model_name'], 'view', context['lang'], node.get('string'))
                if trans:
                    node.set('string', trans)
            if node.get('sum'):
                trans = self.pool.get('ir.translation')._get_source(cr, user, self._name, 'view', context['lang'], node.get('sum'))
                if trans:
                    node.set('sum', trans)

        for f in node:
            if children or (node.tag == 'field' and f.tag in ('filter','separator')):
                fields.update(self.__view_look_dom(cr, user, f, view_id, context))

        return fields

    def _disable_workflow_buttons(self, cr, user, node):
        if user == 1:
            # admin user can always activate workflow buttons
            return node

        # TODO handle the case of more than one workflow for a model or multiple
        # transitions with different groups and same signal
        usersobj = self.pool.get('res.users')
        buttons = (n for n in node.getiterator('button') if n.get('type') != 'object')
        for button in buttons:
            user_groups = usersobj.read(cr, user, [user], ['groups_id'])[0]['groups_id']
            cr.execute("""SELECT DISTINCT t.group_id
                        FROM wkf
                  INNER JOIN wkf_activity a ON a.wkf_id = wkf.id
                  INNER JOIN wkf_transition t ON (t.act_to = a.id)
                       WHERE wkf.osv = %s
                         AND t.signal = %s
                         AND t.group_id is NOT NULL
                   """, (self._name, button.get('name')))
            group_ids = [x[0] for x in cr.fetchall() if x[0]]
            can_click = not group_ids or bool(set(user_groups).intersection(group_ids))
            button.set('readonly', str(int(not can_click)))
        return node

    def __view_look_dom_arch(self, cr, user, node, view_id, context=None):
        fields_def = self.__view_look_dom(cr, user, node, view_id, context=context)
        node = self._disable_workflow_buttons(cr, user, node)
        arch = etree.tostring(node, encoding="utf-8").replace('\t', '')
        fields = {}
        if node.tag == 'diagram':
            if node.getchildren()[0].tag == 'node':
                node_fields = self.pool.get(node.getchildren()[0].get('object')).fields_get(cr, user, fields_def.keys(), context)
            if node.getchildren()[1].tag == 'arrow':
                arrow_fields = self.pool.get(node.getchildren()[1].get('object')).fields_get(cr, user, fields_def.keys(), context)
            for key, value in node_fields.items():
                fields[key] = value
            for key, value in arrow_fields.items():
                fields[key] = value
        else:
            fields = self.fields_get(cr, user, fields_def.keys(), context)
        for field in fields_def:
            if field == 'id':
                # sometime, the view may contain the (invisible) field 'id' needed for a domain (when 2 objects have cross references)
                fields['id'] = {'readonly': True, 'type': 'integer', 'string': 'ID'}
            elif field in fields:
                fields[field].update(fields_def[field])
            else:
                cr.execute('select name, model from ir_ui_view where (id=%s or inherit_id=%s) and arch like %s', (view_id, view_id, '%%%s%%' % field))
                res = cr.fetchall()[:]
                model = res[0][1]
                res.insert(0, ("Can't find field '%s' in the following view parts composing the view of object model '%s':" % (field, model), None))
                msg = "\n * ".join([r[0] for r in res])
                msg += "\n\nEither you wrongly customized this view, or some modules bringing those views are not compatible with your current data model"
                netsvc.Logger().notifyChannel('orm', netsvc.LOG_ERROR, msg)
                raise except_orm('View error', msg)
        return arch, fields

    def __get_default_calendar_view(self):
        """Generate a default calendar view (For internal use only).
        """

        arch = ('<?xml version="1.0" encoding="utf-8"?>\n'
                '<calendar string="%s"') % (self._description)

        if (self._date_name not in self._columns):
            date_found = False
            for dt in ['date', 'date_start', 'x_date', 'x_date_start']:
                if dt in self._columns:
                    self._date_name = dt
                    date_found = True
                    break

            if not date_found:
                raise except_orm(_('Invalid Object Architecture!'), _("Insufficient fields for Calendar View!"))

        if self._date_name:
            arch += ' date_start="%s"' % (self._date_name)

        for color in ["user_id", "partner_id", "x_user_id", "x_partner_id"]:
            if color in self._columns:
                arch += ' color="' + color + '"'
                break

        dt_stop_flag = False

        for dt_stop in ["date_stop", "date_end", "x_date_stop", "x_date_end"]:
            if dt_stop in self._columns:
                arch += ' date_stop="' + dt_stop + '"'
                dt_stop_flag = True
                break

        if not dt_stop_flag:
            for dt_delay in ["date_delay", "planned_hours", "x_date_delay", "x_planned_hours"]:
                if dt_delay in self._columns:
                    arch += ' date_delay="' + dt_delay + '"'
                    break

        arch += ('>\n'
                 '  <field name="%s"/>\n'
                 '</calendar>') % (self._rec_name)

        return arch

    def __get_default_search_view(self, cr, uid, context=None):

        def encode(s):
            if isinstance(s, unicode):
                return s.encode('utf8')
            return s

        view = self.fields_view_get(cr, uid, False, 'form', context=context)

        root = etree.fromstring(encode(view['arch']))
        res = etree.XML("""<search string="%s"></search>""" % root.get("string", ""))
        node = etree.Element("group")
        res.append(node)

        fields = root.xpath("//field[@select=1]")
        for field in fields:
            node.append(field)

        return etree.tostring(res, encoding="utf-8").replace('\t', '')

    #
    # if view_id, view_type is not required
    #
    def fields_view_get(self, cr, user, view_id=None, view_type='form', context=None, toolbar=False, submenu=False):
        """
        Get the detailed composition of the requested view like fields, model, view architecture

        :param cr: database cursor
        :param user: current user id
        :param view_id: id of the view or None
        :param view_type: type of the view to return if view_id is None ('form', tree', ...)
        :param context: context arguments, like lang, time zone
        :param toolbar: true to include contextual actions
        :param submenu: example (portal_project module)
        :return: dictionary describing the composition of the requested view (including inherited views and extensions)
        :raise AttributeError:
                            * if the inherited view has unknown position to work with other than 'before', 'after', 'inside', 'replace'
                            * if some tag other than 'position' is found in parent view
        :raise Invalid ArchitectureError: if there is view type other than form, tree, calendar, search etc defined on the structure

        """
        if not context:
            context = {}

        def encode(s):
            if isinstance(s, unicode):
                return s.encode('utf8')
            return s

        def _inherit_apply(src, inherit):
            def _find(node, node2):
                if node2.tag == 'xpath':
                    res = node.xpath(node2.get('expr'))
                    if res:
                        return res[0]
                    else:
                        return None
                else:
                    for n in node.getiterator(node2.tag):
                        res = True
                        if node2.tag == 'field':
                            # only compare field names, a field can be only once in a given view
                            # at a given level (and for multilevel expressions, we should use xpath
                            # inheritance spec anyway)
                            if node2.get('name') == n.get('name'):
                                return n
                            else:
                                continue
                        for attr in node2.attrib:
                            if attr == 'position':
                                continue
                            if n.get(attr):
                                if n.get(attr) == node2.get(attr):
                                    continue
                            res = False
                        if res:
                            return n
                return None

            # End: _find(node, node2)

            doc_dest = etree.fromstring(encode(inherit))
            toparse = [doc_dest]

            while len(toparse):
                node2 = toparse.pop(0)
                if node2.tag == 'data':
                    toparse += [ c for c in doc_dest ]
                    continue
                node = _find(src, node2)
                if node is not None:
                    pos = 'inside'
                    if node2.get('position'):
                        pos = node2.get('position')
                    if pos == 'replace':
                        parent = node.getparent()
                        if parent is None:
                            src = copy.deepcopy(node2[0])
                        else:
                            for child in node2:
                                node.addprevious(child)
                            node.getparent().remove(node)
                    elif pos == 'attributes':
                        for child in node2.getiterator('attribute'):
                            attribute = (child.get('name'), child.text and child.text.encode('utf8') or None)
                            if attribute[1]:
                                node.set(attribute[0], attribute[1])
                            else:
                                del(node.attrib[attribute[0]])
                    else:
                        sib = node.getnext()
                        for child in node2:
                            if pos == 'inside':
                                node.append(child)
                            elif pos == 'after':
                                if sib is None:
                                    node.addnext(child)
                                else:
                                    sib.addprevious(child)
                            elif pos == 'before':
                                node.addprevious(child)
                            else:
                                raise AttributeError(_('Unknown position in inherited view %s !') % pos)
                else:
                    attrs = ''.join([
                        ' %s="%s"' % (attr, node2.get(attr))
                        for attr in node2.attrib
                        if attr != 'position'
                    ])
                    tag = "<%s%s>" % (node2.tag, attrs)
                    raise AttributeError(_("Couldn't find tag '%s' in parent view !") % tag)
            return src
        # End: _inherit_apply(src, inherit)

        result = {'type': view_type, 'model': self._name}

        ok = True
        model = True
        sql_res = False
        while ok:
            view_ref = context.get(view_type + '_view_ref', False)
            if view_ref and not view_id:
                if '.' in view_ref:
                    module, view_ref = view_ref.split('.', 1)
                    cr.execute("SELECT res_id FROM ir_model_data WHERE model='ir.ui.view' AND module=%s AND name=%s", (module, view_ref))
                    view_ref_res = cr.fetchone()
                    if view_ref_res:
                        view_id = view_ref_res[0]

            if view_id:
                query = "SELECT arch,name,field_parent,id,type,inherit_id FROM ir_ui_view WHERE id=%s"
                params = (view_id,)
                if model:
                    query += " AND model=%s"
                    params += (self._name,)
                cr.execute(query, params)
            else:
                cr.execute('''SELECT
                        arch,name,field_parent,id,type,inherit_id
                    FROM
                        ir_ui_view
                    WHERE
                        model=%s AND
                        type=%s AND
                        inherit_id IS NULL
                    ORDER BY priority''', (self._name, view_type))
            sql_res = cr.fetchone()

            if not sql_res:
                break

            ok = sql_res[5]
            view_id = ok or sql_res[3]
            model = False

        # if a view was found
        if sql_res:
            result['type'] = sql_res[4]
            result['view_id'] = sql_res[3]
            result['arch'] = sql_res[0]

            def _inherit_apply_rec(result, inherit_id):
                # get all views which inherit from (ie modify) this view
                cr.execute('select arch,id from ir_ui_view where inherit_id=%s and model=%s order by priority', (inherit_id, self._name))
                sql_inherit = cr.fetchall()
                for (inherit, id) in sql_inherit:
                    result = _inherit_apply(result, inherit)
                    result = _inherit_apply_rec(result, id)
                return result

            inherit_result = etree.fromstring(encode(result['arch']))
            result['arch'] = _inherit_apply_rec(inherit_result, sql_res[3])

            result['name'] = sql_res[1]
            result['field_parent'] = sql_res[2] or False
        else:

            # otherwise, build some kind of default view
            if view_type == 'form':
                res = self.fields_get(cr, user, context=context)
                xml = '<?xml version="1.0" encoding="utf-8"?> ' \
                     '<form string="%s">' % (self._description,)
                for x in res:
                    if res[x]['type'] not in ('one2many', 'many2many'):
                        xml += '<field name="%s"/>' % (x,)
                        if res[x]['type'] == 'text':
                            xml += "<newline/>"
                xml += "</form>"

            elif view_type == 'tree':
                _rec_name = self._rec_name
                if _rec_name not in self._columns:
                    _rec_name = self._columns.keys()[0]
                xml = '<?xml version="1.0" encoding="utf-8"?>' \
                       '<tree string="%s"><field name="%s"/></tree>' \
                       % (self._description, self._rec_name)

            elif view_type == 'calendar':
                xml = self.__get_default_calendar_view()

            elif view_type == 'search':
                xml = self.__get_default_search_view(cr, user, context)

            else:
                xml = '<?xml version="1.0"?>' # what happens here, graph case?
                raise except_orm(_('Invalid Architecture!'), _("There is no view of type '%s' defined for the structure!") % view_type)
            result['arch'] = etree.fromstring(encode(xml))
            result['name'] = 'default'
            result['field_parent'] = False
            result['view_id'] = 0

        xarch, xfields = self.__view_look_dom_arch(cr, user, result['arch'], view_id, context=context)
        result['arch'] = xarch
        result['fields'] = xfields

        if submenu:
            if context and context.get('active_id', False):
                data_menu = self.pool.get('ir.ui.menu').browse(cr, user, context['active_id'], context).action
                if data_menu:
                    act_id = data_menu.id
                    if act_id:
                        data_action = self.pool.get('ir.actions.act_window').browse(cr, user, [act_id], context)[0]
                        result['submenu'] = getattr(data_action, 'menus', False)
        if toolbar:
            def clean(x):
                x = x[2]
                for key in ('report_sxw_content', 'report_rml_content',
                        'report_sxw', 'report_rml',
                        'report_sxw_content_data', 'report_rml_content_data'):
                    if key in x:
                        del x[key]
                return x
            ir_values_obj = self.pool.get('ir.values')
            resprint = ir_values_obj.get(cr, user, 'action',
                    'client_print_multi', [(self._name, False)], False,
                    context)
            resaction = ir_values_obj.get(cr, user, 'action',
                    'client_action_multi', [(self._name, False)], False,
                    context)

            resrelate = ir_values_obj.get(cr, user, 'action',
                    'client_action_relate', [(self._name, False)], False,
                    context)
            resprint = map(clean, resprint)
            resaction = map(clean, resaction)
            resaction = filter(lambda x: not x.get('multi', False), resaction)
            resprint = filter(lambda x: not x.get('multi', False), resprint)
            resrelate = map(lambda x: x[2], resrelate)

            for x in resprint + resaction + resrelate:
                x['string'] = x['name']

            result['toolbar'] = {
                'print': resprint,
                'action': resaction,
                'relate': resrelate
            }
        return result

    _view_look_dom_arch = __view_look_dom_arch

    def search_count(self, cr, user, args, context=None):
        if not context:
            context = {}
        res = self.search(cr, user, args, context=context, count=True)
        if isinstance(res, list):
            return len(res)
        return res

    def search(self, cr, user, args, offset=0, limit=None, order=None, context=None, count=False):
        """
        Search for records based on a search domain.

        :param cr: database cursor
        :param user: current user id
        :param args: list of tuples specifying the search domain [('field_name', 'operator', value), ...]. Pass an empty list to match all records.
        :param offset: optional number of results to skip in the returned values (default: 0)
        :param limit: optional max number of records to return (default: **None**)
        :param order: optional columns to sort by (default: self._order=id )
        :param context: optional context arguments, like lang, time zone
        :type context: dictionary
        :param count: optional (default: **False**), if **True**, returns only the number of records matching the criteria, not their ids
        :return: id or list of ids of records matching the criteria
        :rtype: integer or list of integers
        :raise AccessError: * if user tries to bypass access rules for read on the requested object.

        **Expressing a search domain (args)**

        Each tuple in the search domain needs to have 3 elements, in the form: **('field_name', 'operator', value)**, where:

            * **field_name** must be a valid name of field of the object model, possibly following many-to-one relationships using dot-notation, e.g 'street' or 'partner_id.country' are valid values.
            * **operator** must be a string with a valid comparison operator from this list: ``=, !=, >, >=, <, <=, like, ilike, in, not in, child_of, parent_left, parent_right``
              The semantics of most of these operators are obvious.
              The ``child_of`` operator will look for records who are children or grand-children of a given record,
              according to the semantics of this model (i.e following the relationship field named by
              ``self._parent_name``, by default ``parent_id``.
            * **value** must be a valid value to compare with the values of **field_name**, depending on its type.

        Domain criteria can be combined using 3 logical operators than can be added between tuples:  '**&**' (logical AND, default), '**|**' (logical OR), '**!**' (logical NOT).
        These are **prefix** operators and the arity of the '**&**' and '**|**' operator is 2, while the arity of the '**!**' is just 1.
        Be very careful about this when you combine them the first time.

        Here is an example of searching for Partners named *ABC* from Belgium and Germany whose language is not english ::

            [('name','=','ABC'),'!',('language.code','=','en_US'),'|',('country_id.code','=','be'),('country_id.code','=','de'))

        The '&' is omitted as it is the default, and of course we could have used '!=' for the language, but what this domain really represents is::

            (name is 'ABC' AND (language is NOT english) AND (country is Belgium OR Germany))

        """
        return self._search(cr, user, args, offset=offset, limit=limit, order=order, context=context, count=count)

    def _search(self, cr, user, args, offset=0, limit=None, order=None, context=None, count=False, access_rights_uid=None):
        """
        Private implementation of search() method, allowing specifying the uid to use for the access right check.
        This is useful for example when filling in the selection list for a drop-down and avoiding access rights errors,
        by specifying ``access_rights_uid=1`` to bypass access rights check, but not ir.rules!

        :param access_rights_uid: optional user ID to use when checking access rights
                                  (not for ir.rules, this is only for ir.model.access)
        """
        raise NotImplementedError(_('The search method is not implemented on this object !'))

    def name_get(self, cr, user, ids, context=None):
        """

        :param cr: database cursor
        :param user: current user id
        :type user: integer
        :param ids: list of ids
        :param context: context arguments, like lang, time zone
        :type context: dictionary
        :return: tuples with the text representation of requested objects for to-many relationships

        """
        if not context:
            context = {}
        if not ids:
            return []
        if isinstance(ids, (int, long)):
            ids = [ids]
        return [(r['id'], tools.ustr(r[self._rec_name])) for r in self.read(cr, user, ids,
            [self._rec_name], context, load='_classic_write')]

    def name_search(self, cr, user, name='', args=None, operator='ilike', context=None, limit=100):
        """
        Search for records and their display names according to a search domain.

        :param cr: database cursor
        :param user: current user id
        :param name: object name to search
        :param args: list of tuples specifying search criteria [('field_name', 'operator', 'value'), ...]
        :param operator: operator for search criterion
        :param context: context arguments, like lang, time zone
        :type context: dictionary
        :param limit: optional max number of records to return
        :return: list of object names matching the search criteria, used to provide completion for to-many relationships

        This method is equivalent of :py:meth:`~osv.osv.osv.search` on **name** + :py:meth:`~osv.osv.osv.name_get` on the result.
        See :py:meth:`~osv.osv.osv.search` for an explanation of the possible values for the search domain specified in **args**.

        """
        return self._name_search(cr, user, name, args, operator, context, limit)

    # private implementation of name_search, allows passing a dedicated user for the name_get part to
    # solve some access rights issues
    def _name_search(self, cr, user, name='', args=None, operator='ilike', context=None, limit=100, name_get_uid=None):
        if args is None:
            args = []
        if context is None:
            context = {}
        args = args[:]
        if name:
            args += [(self._rec_name, operator, name)]
        access_rights_uid = name_get_uid or user
        ids = self._search(cr, user, args, limit=limit, context=context, access_rights_uid=access_rights_uid)
        res = self.name_get(cr, access_rights_uid, ids, context)
        return res

    def copy(self, cr, uid, id, default=None, context=None):
        raise NotImplementedError(_('The copy method is not implemented on this object !'))

    def exists(self, cr, uid, id, context=None):
        raise NotImplementedError(_('The exists method is not implemented on this object !'))

    def read_string(self, cr, uid, id, langs, fields=None, context=None):
        res = {}
        res2 = {}
        self.pool.get('ir.model.access').check(cr, uid, 'ir.translation', 'read', context=context)
        if not fields:
            fields = self._columns.keys() + self._inherit_fields.keys()
        #FIXME: collect all calls to _get_source into one SQL call.
        for lang in langs:
            res[lang] = {'code': lang}
            for f in fields:
                if f in self._columns:
                    res_trans = self.pool.get('ir.translation')._get_source(cr, uid, self._name+','+f, 'field', lang)
                    if res_trans:
                        res[lang][f] = res_trans
                    else:
                        res[lang][f] = self._columns[f].string
        for table in self._inherits:
            cols = intersect(self._inherit_fields.keys(), fields)
            res2 = self.pool.get(table).read_string(cr, uid, id, langs, cols, context)
        for lang in res2:
            if lang in res:
                res[lang]['code'] = lang
            for f in res2[lang]:
                res[lang][f] = res2[lang][f]
        return res

    def write_string(self, cr, uid, id, langs, vals, context=None):
        self.pool.get('ir.model.access').check(cr, uid, 'ir.translation', 'write', context=context)
        #FIXME: try to only call the translation in one SQL
        for lang in langs:
            for field in vals:
                if field in self._columns:
                    src = self._columns[field].string
                    self.pool.get('ir.translation')._set_ids(cr, uid, self._name+','+field, 'field', lang, [0], vals[field], src)
        for table in self._inherits:
            cols = intersect(self._inherit_fields.keys(), vals)
            if cols:
                self.pool.get(table).write_string(cr, uid, id, langs, vals, context)
        return True

    def _check_removed_columns(self, cr, log=False):
        raise NotImplementedError()

    def _add_missing_default_values(self, cr, uid, values, context=None):
        missing_defaults = []
        avoid_tables = [] # avoid overriding inherited values when parent is set
        for tables, parent_field in self._inherits.items():
            if parent_field in values:
                avoid_tables.append(tables)
        for field in self._columns.keys():
            if not field in values:
                missing_defaults.append(field)
        for field in self._inherit_fields.keys():
            if (field not in values) and (self._inherit_fields[field][0] not in avoid_tables):
                missing_defaults.append(field)

        if len(missing_defaults):
            # override defaults with the provided values, never allow the other way around
            defaults = self.default_get(cr, uid, missing_defaults, context)
            for dv in defaults:
                if (dv in self._columns and self._columns[dv]._type == 'many2many') \
                     or (dv in self._inherit_fields and self._inherit_fields[dv][2]._type == 'many2many') \
                        and defaults[dv] and isinstance(defaults[dv][0], (int, long)):
                    defaults[dv] = [(6, 0, defaults[dv])]
                if dv in self._columns and self._columns[dv]._type == 'one2many' \
                    or (dv in self._inherit_fields and self._inherit_fields[dv][2]._type == 'one2many') \
                        and isinstance(defaults[dv], (list, tuple)) and isinstance(defaults[dv][0], dict):
                    defaults[dv] = [(0, 0, x) for x in defaults[dv]]
            defaults.update(values)
            values = defaults
        return values

class orm_memory(orm_template):

    _protected = ['read', 'write', 'create', 'default_get', 'perm_read', 'unlink', 'fields_get', 'fields_view_get', 'search', 'name_get', 'distinct_field_get', 'name_search', 'copy', 'import_data', 'search_count', 'exists']
    _inherit_fields = {}
    _max_count = 200
    _max_hours = 1
    _check_time = 20

    def __init__(self, cr):
        super(orm_memory, self).__init__(cr)
        self.datas = {}
        self.next_id = 0
        self.check_id = 0
        cr.execute('delete from wkf_instance where res_type=%s', (self._name,))

    def _check_access(self, uid, object_id, mode):
        if uid != 1 and self.datas[object_id]['internal.create_uid'] != uid:
            raise except_orm(_('AccessError'), '%s access is only allowed on your own records for osv_memory objects except for the super-user' % mode.capitalize())

    def vaccum(self, cr, uid):
        self.check_id += 1
        if self.check_id % self._check_time:
            return True
        tounlink = []
        max = time.time() - self._max_hours * 60 * 60
        for id in self.datas:
            if self.datas[id]['internal.date_access'] < max:
                tounlink.append(id)
        self.unlink(cr, 1, tounlink)
        if len(self.datas) > self._max_count:
            sorted = map(lambda x: (x[1]['internal.date_access'], x[0]), self.datas.items())
            sorted.sort()
            ids = map(lambda x: x[1], sorted[:len(self.datas)-self._max_count])
            self.unlink(cr, uid, ids)
        return True

    def read(self, cr, user, ids, fields_to_read=None, context=None, load='_classic_read'):
        if not context:
            context = {}
        if not fields_to_read:
            fields_to_read = self._columns.keys()
        result = []
        if self.datas:
            ids_orig = ids
            if isinstance(ids, (int, long)):
                ids = [ids]
            for id in ids:
                r = {'id': id}
                for f in fields_to_read:
                    record = self.datas.get(id)
                    if record:
                        self._check_access(user, id, 'read')
                        r[f] = record.get(f, False)
                        if r[f] and isinstance(self._columns[f], fields.binary) and context.get('bin_size', False):
                            r[f] = len(r[f])
                result.append(r)
                if id in self.datas:
                    self.datas[id]['internal.date_access'] = time.time()
            fields_post = filter(lambda x: x in self._columns and not getattr(self._columns[x], load), fields_to_read)
            for f in fields_post:
                res2 = self._columns[f].get_memory(cr, self, ids, f, user, context=context, values=result)
                for record in result:
                    record[f] = res2[record['id']]
            if isinstance(ids_orig, (int, long)):
                return result[0]
        return result

    def write(self, cr, user, ids, vals, context=None):
        if not ids:
            return True
        vals2 = {}
        upd_todo = []
        for field in vals:
            if self._columns[field]._classic_write:
                vals2[field] = vals[field]
            else:
                upd_todo.append(field)
        for object_id in ids:
            self._check_access(user, object_id, mode='write')
            self.datas[object_id].update(vals2)
            self.datas[object_id]['internal.date_access'] = time.time()
            for field in upd_todo:
                self._columns[field].set_memory(cr, self, object_id, field, vals[field], user, context)
        self._validate(cr, user, [object_id], context)
        wf_service = netsvc.LocalService("workflow")
        wf_service.trg_write(user, self._name, object_id, cr)
        return object_id

    def create(self, cr, user, vals, context=None):
        self.vaccum(cr, user)
        self.next_id += 1
        id_new = self.next_id

        vals = self._add_missing_default_values(cr, user, vals, context)

        vals2 = {}
        upd_todo = []
        for field in vals:
            if self._columns[field]._classic_write:
                vals2[field] = vals[field]
            else:
                upd_todo.append(field)
        self.datas[id_new] = vals2
        self.datas[id_new]['internal.date_access'] = time.time()
        self.datas[id_new]['internal.create_uid'] = user

        for field in upd_todo:
            self._columns[field].set_memory(cr, self, id_new, field, vals[field], user, context)
        self._validate(cr, user, [id_new], context)
        if self._log_create and not (context and context.get('no_store_function', False)):
            message = self._description + \
                " '" + \
                self.name_get(cr, user, [id_new], context=context)[0][1] + \
                "' "+ _("created.")
            self.log(cr, user, id_new, message, True, context=context)
        wf_service = netsvc.LocalService("workflow")
        wf_service.trg_create(user, self._name, id_new, cr)
        return id_new

    def _where_calc(self, cr, user, args, active_test=True, context=None):
        if not context:
            context = {}
        args = args[:]
        res = []
        # if the object has a field named 'active', filter out all inactive
        # records unless they were explicitely asked for
        if 'active' in self._columns and (active_test and context.get('active_test', True)):
            if args:
                active_in_args = False
                for a in args:
                    if a[0] == 'active':
                        active_in_args = True
                if not active_in_args:
                    args.insert(0, ('active', '=', 1))
            else:
                args = [('active', '=', 1)]
        if args:
            import expression
            e = expression.expression(args)
            e.parse(cr, user, self, context)
            res = e.exp
        return res or []

    def _search(self, cr, user, args, offset=0, limit=None, order=None, context=None, count=False, access_rights_uid=None):
        if not context:
            context = {}

        # implicit filter on current user except for superuser
        if user != 1:
            if not args:
                args = []
            args.insert(0, ('internal.create_uid', '=', user))

        result = self._where_calc(cr, user, args, context=context)
        if result == []:
            return self.datas.keys()

        res = []
        counter = 0
        #Find the value of dict
        f = False
        if result:
            for id, data in self.datas.items():
                counter = counter + 1
                data['id'] = id
                if limit and (counter > int(limit)):
                    break
                f = True
                for arg in result:
                    if arg[1] == '=':
                        val = eval('data[arg[0]]'+'==' +' arg[2]', locals())
                    elif arg[1] in ['<', '>', 'in', 'not in', '<=', '>=', '<>']:
                        val = eval('data[arg[0]]'+arg[1] +' arg[2]', locals())
                    elif arg[1] in ['ilike']:
                        val = (str(data[arg[0]]).find(str(arg[2]))!=-1)

                    f = f and val

                if f:
                    res.append(id)
        if count:
            return len(res)
        return res or []

    def unlink(self, cr, uid, ids, context=None):
        for id in ids:
            self._check_access(uid, id, 'unlink')
            self.datas.pop(id, None)
        if len(ids):
            cr.execute('delete from wkf_instance where res_type=%s and res_id IN %s', (self._name, tuple(ids)))
        return True

    def perm_read(self, cr, user, ids, context=None, details=True):
        result = []
        credentials = self.pool.get('res.users').name_get(cr, user, [user])[0]
        create_date = time.strftime('%Y-%m-%d %H:%M:%S')
        for id in ids:
            self._check_access(user, id, 'read')
            result.append({
                'create_uid': credentials,
                'create_date': create_date,
                'write_uid': False,
                'write_date': False,
                'id': id,
                'xmlid' : False,
            })
        return result

    def _check_removed_columns(self, cr, log=False):
        # nothing to check in memory...
        pass

    def exists(self, cr, uid, id, context=None):
        return id in self.datas

class orm(orm_template):
    _sql_constraints = []
    _table = None
    _protected = ['read', 'write', 'create', 'default_get', 'perm_read', 'unlink', 'fields_get', 'fields_view_get', 'search', 'name_get', 'distinct_field_get', 'name_search', 'copy', 'import_data', 'search_count', 'exists']
    __logger = logging.getLogger('orm')
    __schema = logging.getLogger('orm.schema')
    def read_group(self, cr, uid, domain, fields, groupby, offset=0, limit=None, context=None):
        """
        Get the list of records in list view grouped by the given ``groupby`` fields

        :param cr: database cursor
        :param uid: current user id
        :param domain: list specifying search criteria [['field_name', 'operator', 'value'], ...]
        :param fields: list of fields present in the list view specified on the object
        :param groupby: list of fields on which to groupby the records
        :type fields_list: list (example ['field_name_1', ...])
        :param offset: optional number of records to skip
        :param limit: optional max number of records to return
        :param context: context arguments, like lang, time zone
        :return: list of dictionaries(one dictionary for each record) containing:

                    * the values of fields grouped by the fields in ``groupby`` argument
                    * __domain: list of tuples specifying the search criteria
                    * __context: dictionary with argument like ``groupby``
        :rtype: [{'field_name_1': value, ...]
        :raise AccessError: * if user has no read rights on the requested object
                            * if user tries to bypass access rules for read on the requested object

        """
        context = context or {}
        self.pool.get('ir.model.access').check(cr, uid, self._name, 'read', context=context)
        if not fields:
            fields = self._columns.keys()

        query = self._where_calc(cr, uid, domain, context=context)
        self._apply_ir_rules(cr, uid, query, 'read', context=context)

        # Take care of adding join(s) if groupby is an '_inherits'ed field
        groupby_list = groupby
        if groupby:
            if isinstance(groupby, list):
                groupby = groupby[0]
            self._inherits_join_calc(groupby, query)

        assert not groupby or groupby in fields, "Fields in 'groupby' must appear in the list of fields to read (perhaps it's missing in the list view?)"

        fget = self.fields_get(cr, uid, fields)
        float_int_fields = filter(lambda x: fget[x]['type'] in ('float', 'integer'), fields)
        flist = ''
        group_by = groupby
        if groupby:
            if fget.get(groupby):
                if fget[groupby]['type'] in ('date', 'datetime'):
                    flist = "to_char(%s,'yyyy-mm') as %s " % (groupby, groupby)
                    groupby = "to_char(%s,'yyyy-mm')" % (groupby)
                else:
                    flist = groupby
            else:
                # Don't allow arbitrary values, as this would be a SQL injection vector!
                raise except_orm(_('Invalid group_by'),
                                 _('Invalid group_by specification: "%s".\nA group_by specification must be a list of valid fields.')%(groupby,))


        fields_pre = [f for f in float_int_fields if
                   f == self.CONCURRENCY_CHECK_FIELD
                or (f in self._columns and getattr(self._columns[f], '_classic_write'))]
        for f in fields_pre:
            if f not in ['id', 'sequence']:
                group_operator = fget[f].get('group_operator', 'sum')
                if flist:
                    flist += ','
                flist += group_operator+'('+f+') as '+f

        gb = groupby and (' GROUP BY '+groupby) or ''

        from_clause, where_clause, where_clause_params = query.get_sql()
        where_clause = where_clause and ' WHERE ' + where_clause
        limit_str = limit and ' limit %d' % limit or ''
        offset_str = offset and ' offset %d' % offset or ''
        cr.execute('SELECT min(%s.id) AS id,' % self._table + flist + ' FROM ' + from_clause + where_clause + gb + limit_str + offset_str, where_clause_params)
        alldata = {}
        groupby = group_by
        for r in cr.dictfetchall():
            for fld, val in r.items():
                if val == None: r[fld] = False
            alldata[r['id']] = r
            del r['id']
        if groupby and fget[groupby]['type'] == 'many2one':
            data_ids = self.search(cr, uid, [('id', 'in', alldata.keys())], order=groupby, context=context)
            # the IDS of the records that has groupby field value = False or ''
            # should be added too
            data_ids += filter(lambda x:x not in data_ids, alldata.keys())
            data = self.read(cr, uid, data_ids, groupby and [groupby] or ['id'], context=context)
            # restore order of the search as read() uses the default _order (this is only for groups, so the size of data_read shoud be small):
            data.sort(lambda x,y: cmp(data_ids.index(x['id']), data_ids.index(y['id'])))
        else:
            data = self.read(cr, uid, alldata.keys(), groupby and [groupby] or ['id'], context=context)
            if groupby:
                data.sort(lambda x,y:cmp(x[groupby],y[groupby]))
        for d in data:
            if groupby:
                d['__domain'] = [(groupby, '=', alldata[d['id']][groupby] or False)] + domain
                if not isinstance(groupby_list, (str, unicode)):
                    if groupby or not context.get('group_by_no_leaf', False):
                        d['__context'] = {'group_by': groupby_list[1:]}
            if groupby and groupby in fget:
                if d[groupby] and fget[groupby]['type'] in ('date', 'datetime'):
                    dt = datetime.datetime.strptime(alldata[d['id']][groupby][:7], '%Y-%m')
                    days = calendar.monthrange(dt.year, dt.month)[1]

                    d[groupby] = datetime.datetime.strptime(d[groupby][:10], '%Y-%m-%d').strftime('%B %Y')
                    d['__domain'] = [(groupby, '>=', alldata[d['id']][groupby] and datetime.datetime.strptime(alldata[d['id']][groupby][:7] + '-01', '%Y-%m-%d').strftime('%Y-%m-%d') or False),\
                                     (groupby, '<=', alldata[d['id']][groupby] and datetime.datetime.strptime(alldata[d['id']][groupby][:7] + '-' + str(days), '%Y-%m-%d').strftime('%Y-%m-%d') or False)] + domain
                del alldata[d['id']][groupby]
            d.update(alldata[d['id']])
            del d['id']
        return data

    def _inherits_join_add(self, parent_model_name, query):
        """
        Add missing table SELECT and JOIN clause to ``query`` for reaching the parent table (no duplicates)

        :param parent_model_name: name of the parent model for which the clauses should be added
        :param query: query object on which the JOIN should be added
        """
        inherits_field = self._inherits[parent_model_name]
        parent_model = self.pool.get(parent_model_name)
        parent_table_name = parent_model._table
        quoted_parent_table_name = '"%s"' % parent_table_name
        if quoted_parent_table_name not in query.tables:
            query.tables.append(quoted_parent_table_name)
            query.where_clause.append('("%s".%s = %s.id)' % (self._table, inherits_field, parent_table_name))

    def _inherits_join_calc(self, field, query):
        """
        Adds missing table select and join clause(s) to ``query`` for reaching
        the field coming from an '_inherits' parent table (no duplicates).

        :param field: name of inherited field to reach
        :param query: query object on which the JOIN should be added
        :return: qualified name of field, to be used in SELECT clause
        """
        current_table = self
        while field in current_table._inherit_fields and not field in current_table._columns:
            parent_model_name = current_table._inherit_fields[field][0]
            parent_table = self.pool.get(parent_model_name)
            self._inherits_join_add(parent_model_name, query)
            current_table = parent_table
        return '"%s".%s' % (current_table._table, field)

    def _parent_store_compute(self, cr):
        if not self._parent_store:
            return
        logger = netsvc.Logger()
        logger.notifyChannel('data', netsvc.LOG_INFO, 'Computing parent left and right for table %s...' % (self._table, ))
        def browse_rec(root, pos=0):
# TODO: set order
            where = self._parent_name+'='+str(root)
            if not root:
                where = self._parent_name+' IS NULL'
            if self._parent_order:
                where += ' order by '+self._parent_order
            cr.execute('SELECT id FROM '+self._table+' WHERE '+where)
            pos2 = pos + 1
            for id in cr.fetchall():
                pos2 = browse_rec(id[0], pos2)
            cr.execute('update '+self._table+' set parent_left=%s, parent_right=%s where id=%s', (pos, pos2, root))
            return pos2 + 1
        query = 'SELECT id FROM '+self._table+' WHERE '+self._parent_name+' IS NULL'
        if self._parent_order:
            query += ' order by ' + self._parent_order
        pos = 0
        cr.execute(query)
        for (root,) in cr.fetchall():
            pos = browse_rec(root, pos)
        return True

    def _update_store(self, cr, f, k):
        logger = netsvc.Logger()
        logger.notifyChannel('data', netsvc.LOG_INFO, "storing computed values of fields.function '%s'" % (k,))
        ss = self._columns[k]._symbol_set
        update_query = 'UPDATE "%s" SET "%s"=%s WHERE id=%%s' % (self._table, k, ss[0])
        cr.execute('select id from '+self._table)
        ids_lst = map(lambda x: x[0], cr.fetchall())
        while ids_lst:
            iids = ids_lst[:40]
            ids_lst = ids_lst[40:]
            res = f.get(cr, self, iids, k, 1, {})
            for key, val in res.items():
                if f._multi:
                    val = val[k]
                # if val is a many2one, just write the ID
                if type(val) == tuple:
                    val = val[0]
                if (val<>False) or (type(val)<>bool):
                    cr.execute(update_query, (ss[1](val), key))

    def _check_removed_columns(self, cr, log=False):
        # iterate on the database columns to drop the NOT NULL constraints
        # of fields which were required but have been removed (or will be added by another module)
        columns = [c for c in self._columns if not (isinstance(self._columns[c], fields.function) and not self._columns[c].store)]
        columns += ('id', 'write_uid', 'write_date', 'create_uid', 'create_date') # openerp access columns
        cr.execute("SELECT a.attname, a.attnotnull"
                   "  FROM pg_class c, pg_attribute a"
                   " WHERE c.relname=%s"
                   "   AND c.oid=a.attrelid"
                   "   AND a.attisdropped=%s"
                   "   AND pg_catalog.format_type(a.atttypid, a.atttypmod) NOT IN ('cid', 'tid', 'oid', 'xid')"
                   "   AND a.attname NOT IN %s", (self._table, False, tuple(columns))),

        for column in cr.dictfetchall():
            if log:
                self.__logger.debug("column %s is in the table %s but not in the corresponding object %s",
                                    column['attname'], self._table, self._name)
            if column['attnotnull']:
                cr.execute('ALTER TABLE "%s" ALTER COLUMN "%s" DROP NOT NULL' % (self._table, column['attname']))
                self.__schema.debug("Table '%s': column '%s': dropped NOT NULL constraint",
                                    self._table, column['attname'])

<<<<<<< HEAD
    def _auto_init(self, cr, context=None):
        if context is None:
            context = {}
        store_compute =  False
        logger = netsvc.Logger()
=======
    def _auto_init(self, cr, context={}):
        store_compute = False
>>>>>>> cc0d270b
        create = False
        todo_end = []
        self._field_create(cr, context=context)
        if getattr(self, '_auto', True):
            cr.execute("SELECT relname FROM pg_class WHERE relkind IN ('r','v') AND relname=%s", (self._table,))
            if not cr.rowcount:
                cr.execute('CREATE TABLE "%s" (id SERIAL NOT NULL, PRIMARY KEY(id)) WITHOUT OIDS' % (self._table,))
                cr.execute("COMMENT ON TABLE \"%s\" IS '%s'" % (self._table, self._description.replace("'", "''")))
                create = True
                self.__schema.debug("Table '%s': created", self._table)

            cr.commit()
            if self._parent_store:
                cr.execute("""SELECT c.relname
                    FROM pg_class c, pg_attribute a
                    WHERE c.relname=%s AND a.attname=%s AND c.oid=a.attrelid
                    """, (self._table, 'parent_left'))
                if not cr.rowcount:
                    cr.execute('ALTER TABLE "%s" ADD COLUMN "parent_left" INTEGER' % (self._table,))
                    cr.execute('ALTER TABLE "%s" ADD COLUMN "parent_right" INTEGER' % (self._table,))
                    if 'parent_left' not in self._columns:
                        self.__logger.error('create a column parent_left on object %s: fields.integer(\'Left Parent\', select=1)',
                                            self._table)
                        self.__schema.debug("Table '%s': added column '%s' with definition=%s",
                                            self._table, 'parent_left', 'INTEGER')
                    if 'parent_right' not in self._columns:
                        self.__logger.error('create a column parent_right on object %s: fields.integer(\'Right Parent\', select=1)',
                                            self._table)
                        self.__schema.debug("Table '%s': added column '%s' with definition=%s",
                                            self._table, 'parent_right', 'INTEGER')
                    if self._columns[self._parent_name].ondelete != 'cascade':
                        self.__logger.error("The column %s on object %s must be set as ondelete='cascade'",
                                            self._parent_name, self._name)

                    cr.commit()
                    store_compute = True

            if self._log_access:
                logs = {
                    'create_uid': 'INTEGER REFERENCES res_users ON DELETE SET NULL',
                    'create_date': 'TIMESTAMP',
                    'write_uid': 'INTEGER REFERENCES res_users ON DELETE SET NULL',
                    'write_date': 'TIMESTAMP'
                }
                for k in logs:
                    cr.execute("""
                        SELECT c.relname
                          FROM pg_class c, pg_attribute a
                         WHERE c.relname=%s AND a.attname=%s AND c.oid=a.attrelid
                        """, (self._table, k))
                    if not cr.rowcount:
                        cr.execute('ALTER TABLE "%s" ADD COLUMN "%s" %s' % (self._table, k, logs[k]))
                        cr.commit()
                        self.__schema.debug("Table '%s': added column '%s' with definition=%s",
                                            self._table, k, logs[k])

            self._check_removed_columns(cr, log=False)

            # iterate on the "object columns"
            todo_update_store = []
            update_custom_fields = context.get('update_custom_fields', False)

            cr.execute("SELECT c.relname,a.attname,a.attlen,a.atttypmod,a.attnotnull,a.atthasdef,t.typname,CASE WHEN a.attlen=-1 THEN a.atttypmod-4 ELSE a.attlen END as size " \
               "FROM pg_class c,pg_attribute a,pg_type t " \
               "WHERE c.relname=%s " \
               "AND c.oid=a.attrelid " \
               "AND a.atttypid=t.oid", (self._table,))
            col_data = dict(map(lambda x: (x['attname'], x),cr.dictfetchall()))


            for k in self._columns:
                if k in ('id', 'write_uid', 'write_date', 'create_uid', 'create_date'):
                    continue
                #Not Updating Custom fields
                if k.startswith('x_') and not update_custom_fields:
                    continue

                f = self._columns[k]

                if isinstance(f, fields.one2many):
                    cr.execute("SELECT relname FROM pg_class WHERE relkind='r' AND relname=%s", (f._obj,))

                    if self.pool.get(f._obj):
                        if f._fields_id not in self.pool.get(f._obj)._columns.keys():
                            if not self.pool.get(f._obj)._inherits or (f._fields_id not in self.pool.get(f._obj)._inherit_fields.keys()):
                                raise except_orm('Programming Error', ("There is no reference field '%s' found for '%s'") % (f._fields_id, f._obj,))

                    if cr.fetchone():
                        cr.execute("SELECT count(1) as c FROM pg_class c,pg_attribute a WHERE c.relname=%s AND a.attname=%s AND c.oid=a.attrelid", (f._obj, f._fields_id))
                        res = cr.fetchone()[0]
                        if not res:
                            cr.execute('ALTER TABLE "%s" ADD FOREIGN KEY (%s) REFERENCES "%s" ON DELETE SET NULL' % (self._obj, f._fields_id, f._table))
                            self.__schema.debug("Table '%s': added foreign key '%s' with definition=REFERENCES \"%s\" ON DELETE SET NULL",
                                self._obj, f._fields_id, f._table)
                elif isinstance(f, fields.many2many):
                    cr.execute("SELECT relname FROM pg_class WHERE relkind IN ('r','v') AND relname=%s", (f._rel,))
                    if not cr.dictfetchall():
                        if not self.pool.get(f._obj):
                            raise except_orm('Programming Error', ('There is no reference available for %s') % (f._obj,))
                        ref = self.pool.get(f._obj)._table
#                        ref = f._obj.replace('.', '_')
                        cr.execute('CREATE TABLE "%s" ("%s" INTEGER NOT NULL REFERENCES "%s" ON DELETE CASCADE, "%s" INTEGER NOT NULL REFERENCES "%s" ON DELETE CASCADE) WITH OIDS' % (f._rel, f._id1, self._table, f._id2, ref))
                        cr.execute('CREATE INDEX "%s_%s_index" ON "%s" ("%s")' % (f._rel, f._id1, f._rel, f._id1))
                        cr.execute('CREATE INDEX "%s_%s_index" ON "%s" ("%s")' % (f._rel, f._id2, f._rel, f._id2))
                        cr.execute("COMMENT ON TABLE \"%s\" IS 'RELATION BETWEEN %s AND %s'" % (f._rel, self._table, ref))
                        cr.commit()
                        self.__schema.debug("Create table '%s': relation between '%s' and '%s'",
                                            f._rel, self._table, ref)
                else:
                    res = col_data.get(k, [])
                    res = res and [res] or []
                    if not res and hasattr(f, 'oldname'):
                        cr.execute("SELECT c.relname,a.attname,a.attlen,a.atttypmod,a.attnotnull,a.atthasdef,t.typname,CASE WHEN a.attlen=-1 THEN a.atttypmod-4 ELSE a.attlen END as size " \
                            "FROM pg_class c,pg_attribute a,pg_type t " \
                            "WHERE c.relname=%s " \
                            "AND a.attname=%s " \
                            "AND c.oid=a.attrelid " \
                            "AND a.atttypid=t.oid", (self._table, f.oldname))
                        res_old = cr.dictfetchall()
                        if res_old and len(res_old) == 1:
                            cr.execute('ALTER TABLE "%s" RENAME "%s" TO "%s"' % (self._table, f.oldname, k))
                            res = res_old
                            res[0]['attname'] = k
                            self.__schema.debug("Table '%s': renamed column '%s' to '%s'",
                                                self._table, f.oldname, k)

                    if len(res) == 1:
                        f_pg_def = res[0]
                        f_pg_type = f_pg_def['typname']
                        f_pg_size = f_pg_def['size']
                        f_pg_notnull = f_pg_def['attnotnull']
                        if isinstance(f, fields.function) and not f.store and\
                                not getattr(f, 'nodrop', False):
                            self.__logger.info('column %s (%s) in table %s removed: converted to a function !\n',
                                               k, f.string, self._table)
                            cr.execute('ALTER TABLE "%s" DROP COLUMN "%s" CASCADE' % (self._table, k))
                            cr.commit()
                            self.__schema.debug("Table '%s': dropped column '%s' with cascade",
                                                 self._table, k)
                            f_obj_type = None
                        else:
                            f_obj_type = get_pg_type(f) and get_pg_type(f)[0]

                        if f_obj_type:
                            ok = False
                            casts = [
                                ('text', 'char', 'VARCHAR(%d)' % (f.size or 0,), '::VARCHAR(%d)'%(f.size or 0,)),
                                ('varchar', 'text', 'TEXT', ''),
                                ('int4', 'float', get_pg_type(f)[1], '::'+get_pg_type(f)[1]),
                                ('date', 'datetime', 'TIMESTAMP', '::TIMESTAMP'),
                                ('timestamp', 'date', 'date', '::date'),
                                ('numeric', 'float', get_pg_type(f)[1], '::'+get_pg_type(f)[1]),
                                ('float8', 'float', get_pg_type(f)[1], '::'+get_pg_type(f)[1]),
                            ]
                            if f_pg_type == 'varchar' and f._type == 'char' and f_pg_size < f.size:
                                cr.execute('ALTER TABLE "%s" RENAME COLUMN "%s" TO temp_change_size' % (self._table, k))
                                cr.execute('ALTER TABLE "%s" ADD COLUMN "%s" VARCHAR(%d)' % (self._table, k, f.size))
                                cr.execute('UPDATE "%s" SET "%s"=temp_change_size::VARCHAR(%d)' % (self._table, k, f.size))
                                cr.execute('ALTER TABLE "%s" DROP COLUMN temp_change_size CASCADE' % (self._table,))
                                cr.commit()
                                self.__schema.debug("Table '%s': column '%s' (type varchar) changed size from %s to %s",
                                    self._table, k, f_pg_size, f.size)
                            for c in casts:
                                if (f_pg_type==c[0]) and (f._type==c[1]):
                                    if f_pg_type != f_obj_type:
                                        ok = True
                                        cr.execute('ALTER TABLE "%s" RENAME COLUMN "%s" TO temp_change_size' % (self._table, k))
                                        cr.execute('ALTER TABLE "%s" ADD COLUMN "%s" %s' % (self._table, k, c[2]))
                                        cr.execute(('UPDATE "%s" SET "%s"=temp_change_size'+c[3]) % (self._table, k))
                                        cr.execute('ALTER TABLE "%s" DROP COLUMN temp_change_size CASCADE' % (self._table,))
                                        cr.commit()
                                        self.__schema.debug("Table '%s': column '%s' changed type from %s to %s",
                                            self._table, k, c[0], c[1])
                                    break

                            if f_pg_type != f_obj_type:
                                if not ok:
                                    i = 0
                                    while True:
                                        newname = self._table + '_moved' + str(i)
                                        cr.execute("SELECT count(1) FROM pg_class c,pg_attribute a " \
                                            "WHERE c.relname=%s " \
                                            "AND a.attname=%s " \
                                            "AND c.oid=a.attrelid ", (self._table, newname))
                                        if not cr.fetchone()[0]:
                                            break
                                        i += 1
                                    if f_pg_notnull:
                                        cr.execute('ALTER TABLE "%s" ALTER COLUMN "%s" DROP NOT NULL' % (self._table, k))
                                    cr.execute('ALTER TABLE "%s" RENAME COLUMN "%s" TO "%s"' % (self._table, k, newname))
                                    cr.execute('ALTER TABLE "%s" ADD COLUMN "%s" %s' % (self._table, k, get_pg_type(f)[1]))
                                    cr.execute("COMMENT ON COLUMN %s.%s IS '%s'" % (self._table, k, f.string.replace("'", "''")))
                                    self.__schema.debug("Table '%s': column '%s' has changed type (DB=%s, def=%s), data moved to column %s !",
                                        self._table, k, f_pg_type, f._type, newname)

                            # if the field is required and hasn't got a NOT NULL constraint
                            if f.required and f_pg_notnull == 0:
                                # set the field to the default value if any
                                if k in self._defaults:
                                    if callable(self._defaults[k]):
                                        default = self._defaults[k](self, cr, 1, context)
                                    else:
                                        default = self._defaults[k]

                                    if (default is not None):
                                        ss = self._columns[k]._symbol_set
                                        query = 'UPDATE "%s" SET "%s"=%s WHERE "%s" is NULL' % (self._table, k, ss[0], k)
                                        cr.execute(query, (ss[1](default),))
                                # add the NOT NULL constraint
                                cr.commit()
                                try:
                                    cr.execute('ALTER TABLE "%s" ALTER COLUMN "%s" SET NOT NULL' % (self._table, k))
                                    cr.commit()
                                    self.__schema.debug("Table '%s': column '%s': added NOT NULL constraint",
                                                        self._table, k)
                                except Exception:
                                    msg = "Table '%s': unable to set a NOT NULL constraint on column '%s' !\n"\
                                        "If you want to have it, you should update the records and execute manually:\n"\
                                        "ALTER TABLE %s ALTER COLUMN %s SET NOT NULL"
                                    self.__schema.warn(msg, self._table, k, self._table, k)
                                cr.commit()
                            elif not f.required and f_pg_notnull == 1:
                                cr.execute('ALTER TABLE "%s" ALTER COLUMN "%s" DROP NOT NULL' % (self._table, k))
                                cr.commit()
                                self.__schema.debug("Table '%s': column '%s': dropped NOT NULL constraint",
                                                    self._table, k)
                            # Verify index
                            indexname = '%s_%s_index' % (self._table, k)
                            cr.execute("SELECT indexname FROM pg_indexes WHERE indexname = %s and tablename = %s", (indexname, self._table))
                            res2 = cr.dictfetchall()
                            if not res2 and f.select:
                                cr.execute('CREATE INDEX "%s_%s_index" ON "%s" ("%s")' % (self._table, k, self._table, k))
                                cr.commit()
                                if f._type == 'text':
                                    # FIXME: for fields.text columns we should try creating GIN indexes instead (seems most suitable for an ERP context)
                                    msg = "Table '%s': Adding (b-tree) index for text column '%s'."\
                                        "This is probably useless (does not work for fulltext search) and prevents INSERTs of long texts"\
                                        " because there is a length limit for indexable btree values!\n"\
                                        "Use a search view instead if you simply want to make the field searchable."
                                    self.__schema.warn(msg, self._table, k, f._type)
                            if res2 and not f.select:
                                cr.execute('DROP INDEX "%s_%s_index"' % (self._table, k))
                                cr.commit()
                                msg = "Table '%s': dropping index for column '%s' of type '%s' as it is not required anymore"
                                self.__schema.warn(msg, self._table, k, f._type)

                            if isinstance(f, fields.many2one):
                                ref = self.pool.get(f._obj)._table
                                if ref != 'ir_actions':
                                    cr.execute('SELECT confdeltype, conname FROM pg_constraint as con, pg_class as cl1, pg_class as cl2, '
                                                'pg_attribute as att1, pg_attribute as att2 '
                                            'WHERE con.conrelid = cl1.oid '
                                                'AND cl1.relname = %s '
                                                'AND con.confrelid = cl2.oid '
                                                'AND cl2.relname = %s '
                                                'AND array_lower(con.conkey, 1) = 1 '
                                                'AND con.conkey[1] = att1.attnum '
                                                'AND att1.attrelid = cl1.oid '
                                                'AND att1.attname = %s '
                                                'AND array_lower(con.confkey, 1) = 1 '
                                                'AND con.confkey[1] = att2.attnum '
                                                'AND att2.attrelid = cl2.oid '
                                                'AND att2.attname = %s '
                                                "AND con.contype = 'f'", (self._table, ref, k, 'id'))
                                    res2 = cr.dictfetchall()
                                    if res2:
                                        if res2[0]['confdeltype'] != POSTGRES_CONFDELTYPES.get(f.ondelete.upper(), 'a'):
                                            cr.execute('ALTER TABLE "' + self._table + '" DROP CONSTRAINT "' + res2[0]['conname'] + '"')
                                            cr.execute('ALTER TABLE "' + self._table + '" ADD FOREIGN KEY ("' + k + '") REFERENCES "' + ref + '" ON DELETE ' + f.ondelete)
                                            cr.commit()
                                            self.__schema.debug("Table '%s': column '%s': XXX",
                                                self._table, k)
                    elif len(res) > 1:
                        netsvc.Logger().notifyChannel('orm', netsvc.LOG_ERROR, "Programming error, column %s->%s has multiple instances !" % (self._table, k))
                    if not res:
                        if not isinstance(f, fields.function) or f.store:
                            # add the missing field
                            cr.execute('ALTER TABLE "%s" ADD COLUMN "%s" %s' % (self._table, k, get_pg_type(f)[1]))
                            cr.execute("COMMENT ON COLUMN %s.%s IS '%s'" % (self._table, k, f.string.replace("'", "''")))
                            self.__schema.debug("Table '%s': added column '%s' with definition=%s",
                                self._table, k, get_pg_type(f)[1])

                            # initialize it
                            if not create and k in self._defaults:
                                if callable(self._defaults[k]):
                                    default = self._defaults[k](self, cr, 1, context)
                                else:
                                    default = self._defaults[k]

                                ss = self._columns[k]._symbol_set
                                query = 'UPDATE "%s" SET "%s"=%s' % (self._table, k, ss[0])
                                cr.execute(query, (ss[1](default),))
                                cr.commit()
                                netsvc.Logger().notifyChannel('data', netsvc.LOG_DEBUG, "Table '%s': setting default value of new column %s" % (self._table, k))

                            if isinstance(f, fields.function):
                                order = 10
                                if f.store is not True:
                                    order = f.store[f.store.keys()[0]][2]
                                todo_update_store.append((order, f, k))

                            # and add constraints if needed
                            if isinstance(f, fields.many2one):
                                if not self.pool.get(f._obj):
                                    raise except_orm('Programming Error', ('There is no reference available for %s') % (f._obj,))
                                ref = self.pool.get(f._obj)._table
#                                ref = f._obj.replace('.', '_')
                                # ir_actions is inherited so foreign key doesn't work on it
                                if ref != 'ir_actions':
                                    cr.execute('ALTER TABLE "%s" ADD FOREIGN KEY ("%s") REFERENCES "%s" ON DELETE %s' % (self._table, k, ref, f.ondelete))
                                    self.__schema.debug("Table '%s': added foreign key '%s' with definition=REFERENCES \"%s\" ON DELETE %s",
                                        self._table, k, ref, f.ondelete)
                            if f.select:
                                cr.execute('CREATE INDEX "%s_%s_index" ON "%s" ("%s")' % (self._table, k, self._table, k))
                            if f.required:
                                try:
                                    cr.commit()
                                    cr.execute('ALTER TABLE "%s" ALTER COLUMN "%s" SET NOT NULL' % (self._table, k))
                                    self.__schema.debug("Table '%s': column '%s': added a NOT NULL constraint",
                                        self._table, k)
                                except Exception:
                                    msg = "WARNING: unable to set column %s of table %s not null !\n"\
                                        "Try to re-run: openerp-server.py --update=module\n"\
                                        "If it doesn't work, update records and execute manually:\n"\
                                        "ALTER TABLE %s ALTER COLUMN %s SET NOT NULL"
                                    self.__logger.warn(msg, k, self._table, self._table, k)
                            cr.commit()
            for order, f, k in todo_update_store:
                todo_end.append((order, self._update_store, (f, k)))

        else:
            cr.execute("SELECT relname FROM pg_class WHERE relkind IN ('r','v') AND relname=%s", (self._table,))
            create = not bool(cr.fetchone())

        cr.commit()     # start a new transaction

        for (key, con, _) in self._sql_constraints:
            conname = '%s_%s' % (self._table, key)

            cr.execute("SELECT conname, pg_catalog.pg_get_constraintdef(oid, true) as condef FROM pg_constraint where conname=%s", (conname,))
            existing_constraints = cr.dictfetchall()

            sql_actions = {
                'drop': {
                    'execute': False,
                    'query': 'ALTER TABLE "%s" DROP CONSTRAINT "%s"' % (self._table, conname, ),
                    'msg_ok': "Table '%s': dropped constraint '%s'. Reason: its definition changed from '%%s' to '%s'" % (
                        self._table, conname, con),
                    'msg_err': "Table '%s': unable to drop \'%s\' constraint !" % (self._table, con),
                    'order': 1,
                },
                'add': {
                    'execute': False,
                    'query': 'ALTER TABLE "%s" ADD CONSTRAINT "%s" %s' % (self._table, conname, con,),
                    'msg_ok': "Table '%s': added constraint '%s' with definition=%s" % (self._table, conname, con),
                    'msg_err': "Table '%s': unable to add \'%s\' constraint !\n If you want to have it, you should update the records and execute manually:\n%%s" % (
                        self._table, con),
                    'order': 2,
                },
            }

            if not existing_constraints:
                # constraint does not exists:
                sql_actions['add']['execute'] = True
                sql_actions['add']['msg_err'] = sql_actions['add']['msg_err'] % (sql_actions['add']['query'], )
            elif con.lower() not in [item['condef'].lower() for item in existing_constraints]:
                # constraint exists but its definition has changed:
                sql_actions['drop']['execute'] = True
                sql_actions['drop']['msg_ok'] = sql_actions['drop']['msg_ok'] % (existing_constraints[0]['condef'].lower(), )
                sql_actions['add']['execute'] = True
                sql_actions['add']['msg_err'] = sql_actions['add']['msg_err'] % (sql_actions['add']['query'], )

            # we need to add the constraint:
            sql_actions = [item for item in sql_actions.values()]
            sql_actions.sort(key=lambda x: x['order'])
            for sql_action in [action for action in sql_actions if action['execute']]:
                try:
                    cr.execute(sql_action['query'])
                    cr.commit()
                    self.__schema.debug(sql_action['msg_ok'])
                except:
                    self.__schema.warn(sql_action['msg_err'])
                    cr.rollback()

        if create:
            if hasattr(self, "_sql"):
                for line in self._sql.split(';'):
                    line2 = line.replace('\n', '').strip()
                    if line2:
                        cr.execute(line2)
                        cr.commit()
        if store_compute:
            self._parent_store_compute(cr)
            cr.commit()
        return todo_end

    def __init__(self, cr):
        super(orm, self).__init__(cr)

        if not hasattr(self, '_log_access'):
            # if not access is not specify, it is the same value as _auto
            self._log_access = getattr(self, "_auto", True)

        self._columns = self._columns.copy()
        for store_field in self._columns:
            f = self._columns[store_field]
            if hasattr(f, 'digits_change'):
                f.digits_change(cr)
            if not isinstance(f, fields.function):
                continue
            if not f.store:
                continue
            if self._columns[store_field].store is True:
                sm = {self._name: (lambda self, cr, uid, ids, c={}: ids, None, 10, None)}
            else:
                sm = self._columns[store_field].store
            for object, aa in sm.items():
                if len(aa) == 4:
                    (fnct, fields2, order, length) = aa
                elif len(aa) == 3:
                    (fnct, fields2, order) = aa
                    length = None
                else:
                    raise except_orm('Error',
                        ('Invalid function definition %s in object %s !\nYou must use the definition: store={object:(fnct, fields, priority, time length)}.' % (store_field, self._name)))
                self.pool._store_function.setdefault(object, [])
                ok = True
                for x, y, z, e, f, l in self.pool._store_function[object]:
                    if (x==self._name) and (y==store_field) and (e==fields2):
                        if f == order:
                            ok = False
                if ok:
                    self.pool._store_function[object].append( (self._name, store_field, fnct, fields2, order, length))
                    self.pool._store_function[object].sort(lambda x, y: cmp(x[4], y[4]))

        for (key, _, msg) in self._sql_constraints:
            self.pool._sql_error[self._table+'_'+key] = msg

        # Load manual fields

        cr.execute("SELECT id FROM ir_model_fields WHERE name=%s AND model=%s", ('state', 'ir.model.fields'))
        if cr.fetchone():
            cr.execute('SELECT * FROM ir_model_fields WHERE model=%s AND state=%s', (self._name, 'manual'))
            for field in cr.dictfetchall():
                if field['name'] in self._columns:
                    continue
                attrs = {
                    'string': field['field_description'],
                    'required': bool(field['required']),
                    'readonly': bool(field['readonly']),
                    'domain': field['domain'] or None,
                    'size': field['size'],
                    'ondelete': field['on_delete'],
                    'translate': (field['translate']),
                    #'select': int(field['select_level'])
                }

                if field['ttype'] == 'selection':
                    self._columns[field['name']] = getattr(fields, field['ttype'])(eval(field['selection']), **attrs)
                elif field['ttype'] == 'reference':
                    self._columns[field['name']] = getattr(fields, field['ttype'])(selection=eval(field['selection']), **attrs)
                elif field['ttype'] == 'many2one':
                    self._columns[field['name']] = getattr(fields, field['ttype'])(field['relation'], **attrs)
                elif field['ttype'] == 'one2many':
                    self._columns[field['name']] = getattr(fields, field['ttype'])(field['relation'], field['relation_field'], **attrs)
                elif field['ttype'] == 'many2many':
                    _rel1 = field['relation'].replace('.', '_')
                    _rel2 = field['model'].replace('.', '_')
                    _rel_name = 'x_%s_%s_%s_rel' % (_rel1, _rel2, field['name'])
                    self._columns[field['name']] = getattr(fields, field['ttype'])(field['relation'], _rel_name, 'id1', 'id2', **attrs)
                else:
                    self._columns[field['name']] = getattr(fields, field['ttype'])(**attrs)
        self._inherits_check()
        self._inherits_reload()
        if not self._sequence:
            self._sequence = self._table + '_id_seq'
        for k in self._defaults:
            assert (k in self._columns) or (k in self._inherit_fields), 'Default function defined in %s but field %s does not exist !' % (self._name, k,)
        for f in self._columns:
            self._columns[f].restart()

    #
    # Update objects that uses this one to update their _inherits fields
    #

    def _inherits_reload_src(self):
        for obj in self.pool.obj_pool.values():
            if self._name in obj._inherits:
                obj._inherits_reload()

    def _inherits_reload(self):
        res = {}
        for table in self._inherits:
            res.update(self.pool.get(table)._inherit_fields)
            for col in self.pool.get(table)._columns.keys():
                res[col] = (table, self._inherits[table], self.pool.get(table)._columns[col])
            for col in self.pool.get(table)._inherit_fields.keys():
                res[col] = (table, self._inherits[table], self.pool.get(table)._inherit_fields[col][2])
        self._inherit_fields = res
        self._inherits_reload_src()

    def _inherits_check(self):
        for table, field_name in self._inherits.items():
            if field_name not in self._columns:
                logging.getLogger('init').info('Missing many2one field definition for _inherits reference "%s" in "%s", using default one.' % (field_name, self._name))
                self._columns[field_name] = fields.many2one(table, string="Automatically created field to link to parent %s" % table,
                                                             required=True, ondelete="cascade")
            elif not self._columns[field_name].required or self._columns[field_name].ondelete.lower() != "cascade":
                logging.getLogger('init').warning('Field definition for _inherits reference "%s" in "%s" must be marked as "required" with ondelete="cascade", forcing it.' % (field_name, self._name))
                self._columns[field_name].required = True
                self._columns[field_name].ondelete = "cascade"

    #def __getattr__(self, name):
    #    """
    #    Proxies attribute accesses to the `inherits` parent so we can call methods defined on the inherited parent
    #    (though inherits doesn't use Python inheritance).
    #    Handles translating between local ids and remote ids.
    #    Known issue: doesn't work correctly when using python's own super(), don't involve inherit-based inheritance
    #                 when you have inherits.
    #    """
    #    for model, field in self._inherits.iteritems():
    #        proxy = self.pool.get(model)
    #        if hasattr(proxy, name):
    #            attribute = getattr(proxy, name)
    #            if not hasattr(attribute, '__call__'):
    #                return attribute
    #            break
    #    else:
    #        return super(orm, self).__getattr__(name)

    #    def _proxy(cr, uid, ids, *args, **kwargs):
    #        objects = self.browse(cr, uid, ids, kwargs.get('context', None))
    #        lst = [obj[field].id for obj in objects if obj[field]]
    #        return getattr(proxy, name)(cr, uid, lst, *args, **kwargs)

    #    return _proxy


    def fields_get(self, cr, user, fields=None, context=None):
        """
        Get the description of list of fields

        :param cr: database cursor
        :param user: current user id
        :param fields: list of fields
        :param context: context arguments, like lang, time zone
        :return: dictionary of field dictionaries, each one describing a field of the business object
        :raise AccessError: * if user has no create/write rights on the requested object

        """
        ira = self.pool.get('ir.model.access')
        write_access = ira.check(cr, user, self._name, 'write', raise_exception=False, context=context) or \
                       ira.check(cr, user, self._name, 'create', raise_exception=False, context=context)
        return super(orm, self).fields_get(cr, user, fields, context, write_access)

    def read(self, cr, user, ids, fields=None, context=None, load='_classic_read'):
        if not context:
            context = {}
        self.pool.get('ir.model.access').check(cr, user, self._name, 'read', context=context)
        if not fields:
            fields = self._columns.keys() + self._inherit_fields.keys()
        if isinstance(ids, (int, long)):
            select = [ids]
        else:
            select = ids
        select = map(lambda x: isinstance(x, dict) and x['id'] or x, select)
        result = self._read_flat(cr, user, select, fields, context, load)

        for r in result:
            for key, v in r.items():
                if v is None:
                    r[key] = False

        if isinstance(ids, (int, long, dict)):
            return result and result[0] or False
        return result

    def _read_flat(self, cr, user, ids, fields_to_read, context=None, load='_classic_read'):
        if not context:
            context = {}
        if not ids:
            return []
        if fields_to_read == None:
            fields_to_read = self._columns.keys()

        # Construct a clause for the security rules.
        # 'tables' hold the list of tables necessary for the SELECT including the ir.rule clauses,
        # or will at least contain self._table.
        rule_clause, rule_params, tables = self.pool.get('ir.rule').domain_get(cr, user, self._name, 'read', context=context)

        # all inherited fields + all non inherited fields for which the attribute whose name is in load is True
        fields_pre = [f for f in fields_to_read if
                           f == self.CONCURRENCY_CHECK_FIELD
                        or (f in self._columns and getattr(self._columns[f], '_classic_write'))
                     ] + self._inherits.values()

        res = []
        if len(fields_pre):
            def convert_field(f):
                f_qual = "%s.%s" % (self._table, f) # need fully-qualified references in case len(tables) > 1
                if f in ('create_date', 'write_date'):
                    return "date_trunc('second', %s) as %s" % (f_qual, f)
                if f == self.CONCURRENCY_CHECK_FIELD:
                    if self._log_access:
                        return "COALESCE(%s.write_date, %s.create_date, now())::timestamp AS %s" % (self._table, self._table, f,)
                    return "now()::timestamp AS %s" % (f,)
                if isinstance(self._columns[f], fields.binary) and context.get('bin_size', False):
                    return 'length(%s) as "%s"' % (f_qual, f)
                return f_qual

            fields_pre2 = map(convert_field, fields_pre)
            order_by = self._parent_order or self._order
            select_fields = ','.join(fields_pre2 + [self._table + '.id'])
            query = 'SELECT %s FROM %s WHERE %s.id IN %%s' % (select_fields, ','.join(tables), self._table)
            if rule_clause:
                query += " AND " + (' OR '.join(rule_clause))
            query += " ORDER BY " + order_by
            for sub_ids in cr.split_for_in_conditions(ids):
                if rule_clause:
                    cr.execute(query, [tuple(sub_ids)] + rule_params)
                    if cr.rowcount != len(sub_ids):
                        raise except_orm(_('AccessError'),
                                         _('Operation prohibited by access rules, or performed on an already deleted document (Operation: read, Document type: %s).')
                                         % (self._description,))
                else:
                    cr.execute(query, (tuple(sub_ids),))
                res.extend(cr.dictfetchall())
        else:
            res = map(lambda x: {'id': x}, ids)

#        if not res:
#            res = map(lambda x: {'id': x}, ids)
#            for record in res:
#                for f in fields_to_read:
#                    field_val = False
#                    if f in self._columns.keys():
#                        ftype = self._columns[f]._type
#                    elif f in self._inherit_fields.keys():
#                        ftype = self._inherit_fields[f][2]._type
#                    else:
#                        continue
#                    if ftype in ('one2many', 'many2many'):
#                        field_val = []
#                    record.update({f:field_val})

        for f in fields_pre:
            if f == self.CONCURRENCY_CHECK_FIELD:
                continue
            if self._columns[f].translate:
                ids = [x['id'] for x in res]
                #TODO: optimize out of this loop
                res_trans = self.pool.get('ir.translation')._get_ids(cr, user, self._name+','+f, 'model', context.get('lang', False) or 'en_US', ids)
                for r in res:
                    r[f] = res_trans.get(r['id'], False) or r[f]

        for table in self._inherits:
            col = self._inherits[table]
            cols = intersect(self._inherit_fields.keys(), set(fields_to_read) - set(self._columns.keys()))
            if not cols:
                continue
            res2 = self.pool.get(table).read(cr, user, [x[col] for x in res], cols, context, load)

            res3 = {}
            for r in res2:
                res3[r['id']] = r
                del r['id']

            for record in res:
                if not record[col]: # if the record is deleted from _inherits table?
                    continue
                record.update(res3[record[col]])
                if col not in fields_to_read:
                    del record[col]

        # all fields which need to be post-processed by a simple function (symbol_get)
        fields_post = filter(lambda x: x in self._columns and self._columns[x]._symbol_get, fields_to_read)
        if fields_post:
            for r in res:
                for f in fields_post:
                    r[f] = self._columns[f]._symbol_get(r[f])
        ids = [x['id'] for x in res]

        # all non inherited fields for which the attribute whose name is in load is False
        fields_post = filter(lambda x: x in self._columns and not getattr(self._columns[x], load), fields_to_read)

        # Compute POST fields
        todo = {}
        for f in fields_post:
            todo.setdefault(self._columns[f]._multi, [])
            todo[self._columns[f]._multi].append(f)
        for key, val in todo.items():
            if key:
                res2 = self._columns[val[0]].get(cr, self, ids, val, user, context=context, values=res)
                for pos in val:
                    for record in res:
                        if isinstance(res2[record['id']], str): res2[record['id']] = eval(res2[record['id']]) #TOCHECK : why got string instend of dict in python2.6
                        multi_fields = res2.get(record['id'],{})
                        if multi_fields:
                            record[pos] = multi_fields.get(pos,[])
            else:
                for f in val:
                    res2 = self._columns[f].get(cr, self, ids, f, user, context=context, values=res)
                    for record in res:
                        if res2:
                            record[f] = res2[record['id']]
                        else:
                            record[f] = []
        readonly = None
        for vals in res:
            for field in vals.copy():
                fobj = None
                if field in self._columns:
                    fobj = self._columns[field]

                if not fobj:
                    continue
                groups = fobj.read
                if groups:
                    edit = False
                    for group in groups:
                        module = group.split(".")[0]
                        grp = group.split(".")[1]
                        cr.execute("select count(*) from res_groups_users_rel where gid IN (select res_id from ir_model_data where name=%s and module=%s and model=%s) and uid=%s"  \
                                   (grp, module, 'res.groups', user))
                        readonly = cr.fetchall()
                        if readonly[0][0] >= 1:
                            edit = True
                            break
                        elif readonly[0][0] == 0:
                            edit = False
                        else:
                            edit = False

                    if not edit:
                        if type(vals[field]) == type([]):
                            vals[field] = []
                        elif type(vals[field]) == type(0.0):
                            vals[field] = 0
                        elif type(vals[field]) == type(''):
                            vals[field] = '=No Permission='
                        else:
                            vals[field] = False
        return res

    def perm_read(self, cr, user, ids, context=None, details=True):
        """
        Returns some metadata about the given records.

        :param details: if True, \*_uid fields are replaced with the name of the user
        :return: list of ownership dictionaries for each requested record
        :rtype: list of dictionaries with the following keys:

                    * id: object id
                    * create_uid: user who created the record
                    * create_date: date when the record was created
                    * write_uid: last user who changed the record
                    * write_date: date of the last change to the record
                    * xmlid: XML ID to use to refer to this record (if there is one), in format ``module.name``
        """
        if not context:
            context = {}
        if not ids:
            return []
        fields = ''
        uniq = isinstance(ids, (int, long))
        if uniq:
            ids = [ids]
        fields = ['id']
        if self._log_access:
            fields += ['create_uid', 'create_date', 'write_uid', 'write_date']
        quoted_table = '"%s"' % self._table
        fields_str = ",".join('%s.%s'%(quoted_table, field) for field in fields)
        query = '''SELECT %s, __imd.module, __imd.name
                   FROM %s LEFT JOIN ir_model_data __imd
                       ON (__imd.model = %%s and __imd.res_id = %s.id)
                   WHERE %s.id IN %%s''' % (fields_str, quoted_table, quoted_table, quoted_table)
        cr.execute(query, (self._name, tuple(ids)))
        res = cr.dictfetchall()
        for r in res:
            for key in r:
                r[key] = r[key] or False
                if details and key in ('write_uid', 'create_uid'):
                    if r[key]:
                        r[key] = self.pool.get('res.users').name_get(cr, user, [r[key]])[0]
            r['xmlid'] = ("%(module)s.%(name)s" % r) if r['name'] else False
            del r['name'], r['module']
        if uniq:
            return res[ids[0]]
        return res

    def _check_concurrency(self, cr, ids, context):
        if not context:
            return
        if not (context.get(self.CONCURRENCY_CHECK_FIELD) and self._log_access):
            return
        check_clause = "(id = %s AND %s < COALESCE(write_date, create_date, now())::timestamp)"
        for sub_ids in cr.split_for_in_conditions(ids):
            ids_to_check = []
            for id in sub_ids:
                id_ref = "%s,%s" % (self._name, id)
                update_date = context[self.CONCURRENCY_CHECK_FIELD].pop(id_ref, None)
                if update_date:
                    ids_to_check.extend([id, update_date])
            if not ids_to_check:
                continue
            cr.execute("SELECT id FROM %s WHERE %s" % (self._table, " OR ".join([check_clause]*(len(ids_to_check)/2))), tuple(ids_to_check))
            res = cr.fetchone()
            if res:
                # mention the first one only to keep the error message readable
                raise except_orm('ConcurrencyException', _('A document was modified since you last viewed it (%s:%d)') % (self._description, res[0]))

    def check_access_rule(self, cr, uid, ids, operation, context=None):
        """Verifies that the operation given by ``operation`` is allowed for the user
           according to ir.rules.

           :param operation: one of ``write``, ``unlink``
           :raise except_orm: * if current ir.rules do not permit this operation.
           :return: None if the operation is allowed
        """
        where_clause, where_params, tables = self.pool.get('ir.rule').domain_get(cr, uid, self._name, operation, context=context)
        if where_clause:
            where_clause = ' and ' + ' and '.join(where_clause)
            for sub_ids in cr.split_for_in_conditions(ids):
                cr.execute('SELECT ' + self._table + '.id FROM ' + ','.join(tables) +
                           ' WHERE ' + self._table + '.id IN %s' + where_clause,
                           [sub_ids] + where_params)
                if cr.rowcount != len(sub_ids):
                    raise except_orm(_('AccessError'),
                                     _('Operation prohibited by access rules, or performed on an already deleted document (Operation: %s, Document type: %s).')
                                     % (operation, self._description))

    def unlink(self, cr, uid, ids, context=None):
        """
        Delete records with given ids

        :param cr: database cursor
        :param uid: current user id
        :param ids: id or list of ids
        :param context: (optional) context arguments, like lang, time zone
        :return: True
        :raise AccessError: * if user has no unlink rights on the requested object
                            * if user tries to bypass access rules for unlink on the requested object
        :raise UserError: if the record is default property for other records

        """
        if not ids:
            return True
        if isinstance(ids, (int, long)):
            ids = [ids]

        result_store = self._store_get_values(cr, uid, ids, None, context)

        self._check_concurrency(cr, ids, context)

        self.pool.get('ir.model.access').check(cr, uid, self._name, 'unlink', context=context)

        properties = self.pool.get('ir.property')
        domain = [('res_id', '=', False),
                  ('value_reference', 'in', ['%s,%s' % (self._name, i) for i in ids]),
                 ]
        if properties.search(cr, uid, domain, context=context):
            raise except_orm(_('Error'), _('Unable to delete this document because it is used as a default property'))

        wf_service = netsvc.LocalService("workflow")
        for oid in ids:
            wf_service.trg_delete(uid, self._name, oid, cr)


        self.check_access_rule(cr, uid, ids, 'unlink', context=context)
        for sub_ids in cr.split_for_in_conditions(ids):
            cr.execute('delete from ' + self._table + ' ' \
                       'where id IN %s', (sub_ids,))
        for order, object, store_ids, fields in result_store:
            if object != self._name:
                obj = self.pool.get(object)
                cr.execute('select id from '+obj._table+' where id IN %s', (tuple(store_ids),))
                rids = map(lambda x: x[0], cr.fetchall())
                if rids:
                    obj._store_set_values(cr, uid, rids, fields, context)
        return True

    #
    # TODO: Validate
    #
    def write(self, cr, user, ids, vals, context=None):
        """
        Update records with given ids with the given field values

        :param cr: database cursor
        :param user: current user id
        :type user: integer
        :param ids: object id or list of object ids to update according to **vals**
        :param vals: field values to update, e.g {'field_name': new_field_value, ...}
        :type vals: dictionary
        :param context: (optional) context arguments, e.g. {'lang': 'en_us', 'tz': 'UTC', ...}
        :type context: dictionary
        :return: True
        :raise AccessError: * if user has no write rights on the requested object
                            * if user tries to bypass access rules for write on the requested object
        :raise ValidateError: if user tries to enter invalid value for a field that is not in selection
        :raise UserError: if a loop would be created in a hierarchy of objects a result of the operation (such as setting an object as its own parent)

        **Note**: The type of field values to pass in ``vals`` for relationship fields is specific:

            + For a many2many field, a list of tuples is expected.
              Here is the list of tuple that are accepted, with the corresponding semantics ::

                 (0, 0,  { values })    link to a new record that needs to be created with the given values dictionary
                 (1, ID, { values })    update the linked record with id = ID (write *values* on it)
                 (2, ID)                remove and delete the linked record with id = ID (calls unlink on ID, that will delete the object completely, and the link to it as well)
                 (3, ID)                cut the link to the linked record with id = ID (delete the relationship between the two objects but does not delete the target object itself)
                 (4, ID)                link to existing record with id = ID (adds a relationship)
                 (5)                    unlink all (like using (3,ID) for all linked records)
                 (6, 0, [IDs])          replace the list of linked IDs (like using (5) then (4,ID) for each ID in the list of IDs)

                 Example:
                    [(6, 0, [8, 5, 6, 4])] sets the many2many to ids [8, 5, 6, 4]

            + For a one2many field, a lits of tuples is expected.
              Here is the list of tuple that are accepted, with the corresponding semantics ::

                 (0, 0,  { values })    link to a new record that needs to be created with the given values dictionary
                 (1, ID, { values })    update the linked record with id = ID (write *values* on it)
                 (2, ID)                remove and delete the linked record with id = ID (calls unlink on ID, that will delete the object completely, and the link to it as well)

                 Example:
                    [(0, 0, {'field_name':field_value_record1, ...}), (0, 0, {'field_name':field_value_record2, ...})]

            + For a many2one field, simply use the ID of target record, which must already exist, or ``False`` to remove the link.
            + For a reference field, use a string with the model name, a comma, and the target object id (example: ``'product.product, 5'``)

        """
        readonly = None
        for field in vals.copy():
            fobj = None
            if field in self._columns:
                fobj = self._columns[field]
            else:
                fobj = self._inherit_fields[field][2]
            if not fobj:
                continue
            groups = fobj.write

            if groups:
                edit = False
                for group in groups:
                    module = group.split(".")[0]
                    grp = group.split(".")[1]
                    cr.execute("select count(*) from res_groups_users_rel where gid IN (select res_id from ir_model_data where name=%s and module=%s and model=%s) and uid=%s", \
                               (grp, module, 'res.groups', user))
                    readonly = cr.fetchall()
                    if readonly[0][0] >= 1:
                        edit = True
                        break
                    elif readonly[0][0] == 0:
                        edit = False
                    else:
                        edit = False

                if not edit:
                    vals.pop(field)

        if not context:
            context = {}
        if not ids:
            return True
        if isinstance(ids, (int, long)):
            ids = [ids]

        self._check_concurrency(cr, ids, context)
        self.pool.get('ir.model.access').check(cr, user, self._name, 'write', context=context)

        result = self._store_get_values(cr, user, ids, vals.keys(), context) or []

        # No direct update of parent_left/right
        vals.pop('parent_left', None)
        vals.pop('parent_right', None)

        parents_changed = []
        if self._parent_store and (self._parent_name in vals):
            # The parent_left/right computation may take up to
            # 5 seconds. No need to recompute the values if the
            # parent is the same. Get the current value of the parent
            parent_val = vals[self._parent_name]
            if parent_val:
                query = "SELECT id FROM %s WHERE id IN %%s AND (%s != %%s OR %s IS NULL)" % \
                                (self._table, self._parent_name, self._parent_name)
                cr.execute(query, (tuple(ids), parent_val))
            else:
                query = "SELECT id FROM %s WHERE id IN %%s AND (%s IS NOT NULL)" % \
                                (self._table, self._parent_name)
                cr.execute(query, (tuple(ids),))
            parents_changed = map(operator.itemgetter(0), cr.fetchall())

        upd0 = []
        upd1 = []
        upd_todo = []
        updend = []
        direct = []
        totranslate = context.get('lang', False) and (context['lang'] != 'en_US')
        for field in vals:
            if field in self._columns:
                if self._columns[field]._classic_write and not (hasattr(self._columns[field], '_fnct_inv')):
                    if (not totranslate) or not self._columns[field].translate:
                        upd0.append('"'+field+'"='+self._columns[field]._symbol_set[0])
                        upd1.append(self._columns[field]._symbol_set[1](vals[field]))
                    direct.append(field)
                else:
                    upd_todo.append(field)
            else:
                updend.append(field)
            if field in self._columns \
                    and hasattr(self._columns[field], 'selection') \
                    and vals[field]:
                if self._columns[field]._type == 'reference':
                    val = vals[field].split(',')[0]
                else:
                    val = vals[field]
                if isinstance(self._columns[field].selection, (tuple, list)):
                    if val not in dict(self._columns[field].selection):
                        raise except_orm(_('ValidateError'),
                        _('The value "%s" for the field "%s" is not in the selection') \
                                % (vals[field], field))
                else:
                    if val not in dict(self._columns[field].selection(
                        self, cr, user, context=context)):
                        raise except_orm(_('ValidateError'),
                        _('The value "%s" for the field "%s" is not in the selection') \
                                % (vals[field], field))

        if self._log_access:
            upd0.append('write_uid=%s')
            upd0.append('write_date=now()')
            upd1.append(user)

        if len(upd0):
            self.check_access_rule(cr, user, ids, 'write', context=context)
            for sub_ids in cr.split_for_in_conditions(ids):
                cr.execute('update ' + self._table + ' set ' + ','.join(upd0) + ' ' \
                           'where id IN %s', upd1 + [sub_ids])
                if cr.rowcount != len(sub_ids):
                    raise except_orm(_('AccessError'),
                                     _('One of the records you are trying to modify has already been deleted (Document type: %s).') % self._description)

            if totranslate:
                # TODO: optimize
                for f in direct:
                    if self._columns[f].translate:
                        src_trans = self.pool.get(self._name).read(cr, user, ids, [f])[0][f]
                        if not src_trans:
                            src_trans = vals[f]
                            # Inserting value to DB
                            self.write(cr, user, ids, {f: vals[f]})
                        self.pool.get('ir.translation')._set_ids(cr, user, self._name+','+f, 'model', context['lang'], ids, vals[f], src_trans)


        # call the 'set' method of fields which are not classic_write
        upd_todo.sort(lambda x, y: self._columns[x].priority-self._columns[y].priority)

        # default element in context must be removed when call a one2many or many2many
        rel_context = context.copy()
        for c in context.items():
            if c[0].startswith('default_'):
                del rel_context[c[0]]

        for field in upd_todo:
            for id in ids:
                result += self._columns[field].set(cr, self, id, field, vals[field], user, context=rel_context) or []

        for table in self._inherits:
            col = self._inherits[table]
            nids = []
            for sub_ids in cr.split_for_in_conditions(ids):
                cr.execute('select distinct "'+col+'" from "'+self._table+'" ' \
                           'where id IN %s', (sub_ids,))
                nids.extend([x[0] for x in cr.fetchall()])

            v = {}
            for val in updend:
                if self._inherit_fields[val][0] == table:
                    v[val] = vals[val]
            if v:
                self.pool.get(table).write(cr, user, nids, v, context)

        self._validate(cr, user, ids, context)

        # TODO: use _order to set dest at the right position and not first node of parent
        # We can't defer parent_store computation because the stored function
        # fields that are computer may refer (directly or indirectly) to
        # parent_left/right (via a child_of domain)
        if parents_changed:
            if self.pool._init:
                self.pool._init_parent[self._name] = True
            else:
                order = self._parent_order or self._order
                parent_val = vals[self._parent_name]
                if parent_val:
                    clause, params = '%s=%%s' % (self._parent_name,), (parent_val,)
                else:
                    clause, params = '%s IS NULL' % (self._parent_name,), ()
                cr.execute('SELECT parent_right, id FROM %s WHERE %s ORDER BY %s' % (self._table, clause, order), params)
                parents = cr.fetchall()

                for id in parents_changed:
                    cr.execute('SELECT parent_left, parent_right FROM %s WHERE id=%%s' % (self._table,), (id,))
                    pleft, pright = cr.fetchone()
                    distance = pright - pleft + 1

                    # Find Position of the element
                    position = None
                    for (parent_pright, parent_id) in parents:
                        if parent_id == id:
                            break
                        position = parent_pright + 1

                    # It's the first node of the parent
                    if not position:
                        if not parent_val:
                            position = 1
                        else:
                            cr.execute('select parent_left from '+self._table+' where id=%s', (parent_val,))
                            position = cr.fetchone()[0] + 1

                    if pleft < position <= pright:
                        raise except_orm(_('UserError'), _('Recursivity Detected.'))

                    if pleft < position:
                        cr.execute('update '+self._table+' set parent_left=parent_left+%s where parent_left>=%s', (distance, position))
                        cr.execute('update '+self._table+' set parent_right=parent_right+%s where parent_right>=%s', (distance, position))
                        cr.execute('update '+self._table+' set parent_left=parent_left+%s, parent_right=parent_right+%s where parent_left>=%s and parent_left<%s', (position-pleft, position-pleft, pleft, pright))
                    else:
                        cr.execute('update '+self._table+' set parent_left=parent_left+%s where parent_left>=%s', (distance, position))
                        cr.execute('update '+self._table+' set parent_right=parent_right+%s where parent_right>=%s', (distance, position))
                        cr.execute('update '+self._table+' set parent_left=parent_left-%s, parent_right=parent_right-%s where parent_left>=%s and parent_left<%s', (pleft-position+distance, pleft-position+distance, pleft+distance, pright+distance))

        result += self._store_get_values(cr, user, ids, vals.keys(), context)
        result.sort()

        done = {}
        for order, object, ids, fields in result:
            key = (object, tuple(fields))
            done.setdefault(key, {})
            # avoid to do several times the same computation
            todo = []
            for id in ids:
                if id not in done[key]:
                    done[key][id] = True
                    todo.append(id)
            self.pool.get(object)._store_set_values(cr, user, todo, fields, context)

        wf_service = netsvc.LocalService("workflow")
        for id in ids:
            wf_service.trg_write(user, self._name, id, cr)
        return True

    #
    # TODO: Should set perm to user.xxx
    #
    def create(self, cr, user, vals, context=None):
        """
        Create new record with specified value

        :param cr: database cursor
        :param user: current user id
        :type user: integer
        :param vals: field values for new record, e.g {'field_name': field_value, ...}
        :type vals: dictionary
        :param context: optional context arguments, e.g. {'lang': 'en_us', 'tz': 'UTC', ...}
        :type context: dictionary
        :return: id of new record created
        :raise AccessError: * if user has no create rights on the requested object
                            * if user tries to bypass access rules for create on the requested object
        :raise ValidateError: if user tries to enter invalid value for a field that is not in selection
        :raise UserError: if a loop would be created in a hierarchy of objects a result of the operation (such as setting an object as its own parent)

        **Note**: The type of field values to pass in ``vals`` for relationship fields is specific.
        Please see the description of the :py:meth:`~osv.osv.osv.write` method for details about the possible values and how
        to specify them.

        """
        if not context:
            context = {}
        self.pool.get('ir.model.access').check(cr, user, self._name, 'create', context=context)

        vals = self._add_missing_default_values(cr, user, vals, context)

        tocreate = {}
        for v in self._inherits:
            if self._inherits[v] not in vals:
                tocreate[v] = {}
            else:
                tocreate[v] = {'id': vals[self._inherits[v]]}
        (upd0, upd1, upd2) = ('', '', [])
        upd_todo = []
        for v in vals.keys():
            if v in self._inherit_fields:
                (table, col, col_detail) = self._inherit_fields[v]
                tocreate[table][v] = vals[v]
                del vals[v]
            else:
                if (v not in self._inherit_fields) and (v not in self._columns):
                    del vals[v]

        # Try-except added to filter the creation of those records whose filds are readonly.
        # Example : any dashboard which has all the fields readonly.(due to Views(database views))
        try:
            cr.execute("SELECT nextval('"+self._sequence+"')")
        except:
            raise except_orm(_('UserError'),
                        _('You cannot perform this operation. New Record Creation is not allowed for this object as this object is for reporting purpose.'))

        id_new = cr.fetchone()[0]
        for table in tocreate:
            if self._inherits[table] in vals:
                del vals[self._inherits[table]]

            record_id = tocreate[table].pop('id', None)

            if record_id is None or not record_id:
                record_id = self.pool.get(table).create(cr, user, tocreate[table], context=context)
            else:
                self.pool.get(table).write(cr, user, [record_id], tocreate[table], context=context)

            upd0 += ',' + self._inherits[table]
            upd1 += ',%s'
            upd2.append(record_id)

        #Start : Set bool fields to be False if they are not touched(to make search more powerful)
        bool_fields = [x for x in self._columns.keys() if self._columns[x]._type=='boolean']

        for bool_field in bool_fields:
            if bool_field not in vals:
                vals[bool_field] = False
        #End
        for field in vals.copy():
            fobj = None
            if field in self._columns:
                fobj = self._columns[field]
            else:
                fobj = self._inherit_fields[field][2]
            if not fobj:
                continue
            groups = fobj.write
            if groups:
                edit = False
                for group in groups:
                    module = group.split(".")[0]
                    grp = group.split(".")[1]
                    cr.execute("select count(*) from res_groups_users_rel where gid IN (select res_id from ir_model_data where name='%s' and module='%s' and model='%s') and uid=%s" % \
                               (grp, module, 'res.groups', user))
                    readonly = cr.fetchall()
                    if readonly[0][0] >= 1:
                        edit = True
                        break
                    elif readonly[0][0] == 0:
                        edit = False
                    else:
                        edit = False

                if not edit:
                    vals.pop(field)
        for field in vals:
            if self._columns[field]._classic_write:
                upd0 = upd0 + ',"' + field + '"'
                upd1 = upd1 + ',' + self._columns[field]._symbol_set[0]
                upd2.append(self._columns[field]._symbol_set[1](vals[field]))
            else:
                if not isinstance(self._columns[field], fields.related):
                    upd_todo.append(field)
            if field in self._columns \
                    and hasattr(self._columns[field], 'selection') \
                    and vals[field]:
                if self._columns[field]._type == 'reference':
                    val = vals[field].split(',')[0]
                else:
                    val = vals[field]
                if isinstance(self._columns[field].selection, (tuple, list)):
                    if val not in dict(self._columns[field].selection):
                        raise except_orm(_('ValidateError'),
                        _('The value "%s" for the field "%s" is not in the selection') \
                                % (vals[field], field))
                else:
                    if val not in dict(self._columns[field].selection(
                        self, cr, user, context=context)):
                        raise except_orm(_('ValidateError'),
                        _('The value "%s" for the field "%s" is not in the selection') \
                                % (vals[field], field))
        if self._log_access:
            upd0 += ',create_uid,create_date'
            upd1 += ',%s,now()'
            upd2.append(user)
        cr.execute('insert into "'+self._table+'" (id'+upd0+") values ("+str(id_new)+upd1+')', tuple(upd2))
        self.check_access_rule(cr, user, [id_new], 'create', context=context)
        upd_todo.sort(lambda x, y: self._columns[x].priority-self._columns[y].priority)

        if self._parent_store and not context.get('defer_parent_store_computation'):
            if self.pool._init:
                self.pool._init_parent[self._name] = True
            else:
                parent = vals.get(self._parent_name, False)
                if parent:
                    cr.execute('select parent_right from '+self._table+' where '+self._parent_name+'=%s order by '+(self._parent_order or self._order), (parent,))
                    pleft_old = None
                    result_p = cr.fetchall()
                    for (pleft,) in result_p:
                        if not pleft:
                            break
                        pleft_old = pleft
                    if not pleft_old:
                        cr.execute('select parent_left from '+self._table+' where id=%s', (parent,))
                        pleft_old = cr.fetchone()[0]
                    pleft = pleft_old
                else:
                    cr.execute('select max(parent_right) from '+self._table)
                    pleft = cr.fetchone()[0] or 0
                cr.execute('update '+self._table+' set parent_left=parent_left+2 where parent_left>%s', (pleft,))
                cr.execute('update '+self._table+' set parent_right=parent_right+2 where parent_right>%s', (pleft,))
                cr.execute('update '+self._table+' set parent_left=%s,parent_right=%s where id=%s', (pleft+1, pleft+2, id_new))

        # default element in context must be remove when call a one2many or many2many
        rel_context = context.copy()
        for c in context.items():
            if c[0].startswith('default_'):
                del rel_context[c[0]]

        result = []
        for field in upd_todo:
            result += self._columns[field].set(cr, self, id_new, field, vals[field], user, rel_context) or []
        self._validate(cr, user, [id_new], context)

        if not context.get('no_store_function', False):
            result += self._store_get_values(cr, user, [id_new], vals.keys(), context)
            result.sort()
            done = []
            for order, object, ids, fields2 in result:
                if not (object, ids, fields2) in done:
                    self.pool.get(object)._store_set_values(cr, user, ids, fields2, context)
                    done.append((object, ids, fields2))

        if self._log_create and not (context and context.get('no_store_function', False)):
            message = self._description + \
                " '" + \
                self.name_get(cr, user, [id_new], context=context)[0][1] + \
                "' " + _("created.")
            self.log(cr, user, id_new, message, True, context=context)
        wf_service = netsvc.LocalService("workflow")
        wf_service.trg_create(user, self._name, id_new, cr)
        return id_new

    def _store_get_values(self, cr, uid, ids, fields, context):
        result = {}
        fncts = self.pool._store_function.get(self._name, [])
        for fnct in range(len(fncts)):
            if fncts[fnct][3]:
                ok = False
                if not fields:
                    ok = True
                for f in (fields or []):
                    if f in fncts[fnct][3]:
                        ok = True
                        break
                if not ok:
                    continue

            result.setdefault(fncts[fnct][0], {})

            # uid == 1 for accessing objects having rules defined on store fields
            ids2 = fncts[fnct][2](self, cr, 1, ids, context)
            for id in filter(None, ids2):
                result[fncts[fnct][0]].setdefault(id, [])
                result[fncts[fnct][0]][id].append(fnct)
        dict = {}
        for object in result:
            k2 = {}
            for id, fnct in result[object].items():
                k2.setdefault(tuple(fnct), [])
                k2[tuple(fnct)].append(id)
            for fnct, id in k2.items():
                dict.setdefault(fncts[fnct[0]][4], [])
                dict[fncts[fnct[0]][4]].append((fncts[fnct[0]][4], object, id, map(lambda x: fncts[x][1], fnct)))
        result2 = []
        tmp = dict.keys()
        tmp.sort()
        for k in tmp:
            result2 += dict[k]
        return result2

    def _store_set_values(self, cr, uid, ids, fields, context):
        if not ids:
            return True
        field_flag = False
        field_dict = {}
        if self._log_access:
            cr.execute('select id,write_date from '+self._table+' where id IN %s', (tuple(ids),))
            res = cr.fetchall()
            for r in res:
                if r[1]:
                    field_dict.setdefault(r[0], [])
                    res_date = time.strptime((r[1])[:19], '%Y-%m-%d %H:%M:%S')
                    write_date = datetime.datetime.fromtimestamp(time.mktime(res_date))
                    for i in self.pool._store_function.get(self._name, []):
                        if i[5]:
                            up_write_date = write_date + datetime.timedelta(hours=i[5])
                            if datetime.datetime.now() < up_write_date:
                                if i[1] in fields:
                                    field_dict[r[0]].append(i[1])
                                    if not field_flag:
                                        field_flag = True
        todo = {}
        keys = []
        for f in fields:
            if self._columns[f]._multi not in keys:
                keys.append(self._columns[f]._multi)
            todo.setdefault(self._columns[f]._multi, [])
            todo[self._columns[f]._multi].append(f)
        for key in keys:
            val = todo[key]
            if key:
                # uid == 1 for accessing objects having rules defined on store fields
                result = self._columns[val[0]].get(cr, self, ids, val, 1, context=context)
                for id, value in result.items():
                    if field_flag:
                        for f in value.keys():
                            if f in field_dict[id]:
                                value.pop(f)
                    upd0 = []
                    upd1 = []
                    for v in value:
                        if v not in val:
                            continue
                        if self._columns[v]._type in ('many2one', 'one2one'):
                            try:
                                value[v] = value[v][0]
                            except:
                                pass
                        upd0.append('"'+v+'"='+self._columns[v]._symbol_set[0])
                        upd1.append(self._columns[v]._symbol_set[1](value[v]))
                    upd1.append(id)
                    if upd0 and upd1:
                        cr.execute('update "' + self._table + '" set ' + \
                            ','.join(upd0) + ' where id = %s', upd1)

            else:
                for f in val:
                    # uid == 1 for accessing objects having rules defined on store fields
                    result = self._columns[f].get(cr, self, ids, f, 1, context=context)
                    for r in result.keys():
                        if field_flag:
                            if r in field_dict.keys():
                                if f in field_dict[r]:
                                    result.pop(r)
                    for id, value in result.items():
                        if self._columns[f]._type in ('many2one', 'one2one'):
                            try:
                                value = value[0]
                            except:
                                pass
                        cr.execute('update "' + self._table + '" set ' + \
                            '"'+f+'"='+self._columns[f]._symbol_set[0] + ' where id = %s', (self._columns[f]._symbol_set[1](value), id))
        return True

    #
    # TODO: Validate
    #
    def perm_write(self, cr, user, ids, fields, context=None):
        raise NotImplementedError(_('This method does not exist anymore'))

    # TODO: ameliorer avec NULL
    def _where_calc(self, cr, user, domain, active_test=True, context=None):
        """Computes the WHERE clause needed to implement an OpenERP domain.
        :param domain: the domain to compute
        :type domain: list
        :param active_test: whether the default filtering of records with ``active``
                            field set to ``False`` should be applied.
        :return: the query expressing the given domain as provided in domain
        :rtype: osv.query.Query
        """
        if not context:
            context = {}
        domain = domain[:]
        # if the object has a field named 'active', filter out all inactive
        # records unless they were explicitely asked for
        if 'active' in self._columns and (active_test and context.get('active_test', True)):
            if domain:
                active_in_args = False
                for a in domain:
                    if a[0] == 'active':
                        active_in_args = True
                if not active_in_args:
                    domain.insert(0, ('active', '=', 1))
            else:
                domain = [('active', '=', 1)]

        if domain:
            import expression
            e = expression.expression(domain)
            e.parse(cr, user, self, context)
            tables = e.get_tables()
            where_clause, where_params = e.to_sql()
            where_clause = where_clause and [where_clause] or []
        else:
            where_clause, where_params, tables = [], [], ['"%s"' % self._table]

        return Query(tables, where_clause, where_params)

    def _check_qorder(self, word):
        if not regex_order.match(word):
            raise except_orm(_('AccessError'), _('Invalid "order" specified. A valid "order" specification is a comma-separated list of valid field names (optionally followed by asc/desc for the direction)'))
        return True

    def _apply_ir_rules(self, cr, uid, query, mode='read', context=None):
        """Add what's missing in ``query`` to implement all appropriate ir.rules
          (using the ``model_name``'s rules or the current model's rules if ``model_name`` is None)

           :param query: the current query object
        """
        def apply_rule(added_clause, added_params, added_tables, parent_model=None, child_object=None):
            if added_clause:
                if parent_model and child_object:
                    # as inherited rules are being applied, we need to add the missing JOIN
                    # to reach the parent table (if it was not JOINed yet in the query)
                    child_object._inherits_join_add(parent_model, query)
                query.where_clause += added_clause
                query.where_clause_params += added_params
                for table in added_tables:
                    if table not in query.tables:
                        query.tables.append(table)
                return True
            return False

        # apply main rules on the object
        rule_obj = self.pool.get('ir.rule')
        apply_rule(*rule_obj.domain_get(cr, uid, self._name, mode, context=context))

        # apply ir.rules from the parents (through _inherits)
        for inherited_model in self._inherits:
            kwargs = dict(parent_model=inherited_model, child_object=self) #workaround for python2.5
            apply_rule(*rule_obj.domain_get(cr, uid, inherited_model, mode, context=context), **kwargs)

    def _generate_m2o_order_by(self, order_field, query):
        """
        Add possibly missing JOIN to ``query`` and generate the ORDER BY clause for m2o fields,
        either native m2o fields or function/related fields that are stored, including
        intermediate JOINs for inheritance if required.

        :return: the qualified field name to use in an ORDER BY clause to sort by ``order_field``
        """
        if order_field not in self._columns and order_field in self._inherit_fields:
            # also add missing joins for reaching the table containing the m2o field
            qualified_field = self._inherits_join_calc(order_field, query)
            order_field_column = self._inherit_fields[order_field][2]
        else:
            qualified_field = '"%s"."%s"' % (self._table, order_field)
            order_field_column = self._columns[order_field]

        assert order_field_column._type == 'many2one', 'Invalid field passed to _generate_m2o_order_by()'
        assert order_field_column._classic_write or getattr(order_field_column, 'store', False), "Many2one function/related fields must be stored to be used as ordering fields"

        # figure out the applicable order_by for the m2o
        dest_model = self.pool.get(order_field_column._obj)
        m2o_order = dest_model._order
        if not regex_order.match(m2o_order):
            # _order is complex, can't use it here, so we default to _rec_name
            m2o_order = dest_model._rec_name
        else:
            # extract the first field name, to be able to qualify it and add desc/asc
            m2o_order = m2o_order.split(",",1)[0].strip().split(" ",1)[0]

        # Join the dest m2o table if it's not joined yet. We use [LEFT] OUTER join here
        # as we don't want to exclude results that have NULL values for the m2o
        src_table, src_field = qualified_field.replace('"','').split('.', 1)
        query.join((src_table, dest_model._table, src_field, 'id'), outer=True)
        return '"%s"."%s"' % (dest_model._table, m2o_order)


    def _generate_order_by(self, order_spec, query):
        """
        Attempt to consruct an appropriate ORDER BY clause based on order_spec, which must be
        a comma-separated list of valid field names, optionally followed by an ASC or DESC direction.

        :raise" except_orm in case order_spec is malformed
        """
        order_by_clause = self._order
        if order_spec:
            order_by_elements = []
            self._check_qorder(order_spec)
            for order_part in order_spec.split(','):
                order_split = order_part.strip().split(' ')
                order_field = order_split[0].strip()
                order_direction = order_split[1].strip() if len(order_split) == 2 else ''
                if order_field in self._columns:
                    order_column = self._columns[order_field]
                    if order_column._classic_read:
                        order_by_clause = '"%s"."%s"' % (self._table, order_field)
                    elif order_column._type == 'many2one':
                        order_by_clause = self._generate_m2o_order_by(order_field, query)
                    else:
                        continue # ignore non-readable or "non-joignable" fields
                elif order_field in self._inherit_fields:
                    parent_obj = self.pool.get(self._inherit_fields[order_field][0])
                    order_column = parent_obj._columns[order_field]
                    if order_column._classic_read:
                        order_by_clause = self._inherits_join_calc(order_field, query)
                    elif order_column._type == 'many2one':
                        order_by_clause = self._generate_m2o_order_by(order_field, query)
                    else:
                        continue # ignore non-readable or "non-joignable" fields
                order_by_elements.append("%s %s" % (order_by_clause, order_direction))
            order_by_clause = ",".join(order_by_elements)

        return order_by_clause and (' ORDER BY %s ' % order_by_clause) or ''

    def _search(self, cr, user, args, offset=0, limit=None, order=None, context=None, count=False, access_rights_uid=None):
        """
        Private implementation of search() method, allowing specifying the uid to use for the access right check.
        This is useful for example when filling in the selection list for a drop-down and avoiding access rights errors,
        by specifying ``access_rights_uid=1`` to bypass access rights check, but not ir.rules!
        This is ok at the security level because this method is private and not callable through XML-RPC.

        :param access_rights_uid: optional user ID to use when checking access rights
                                  (not for ir.rules, this is only for ir.model.access)
        """
        if context is None:
            context = {}
        self.pool.get('ir.model.access').check(cr, access_rights_uid or user, self._name, 'read', context=context)

        query = self._where_calc(cr, user, args, context=context)
        self._apply_ir_rules(cr, user, query, 'read', context=context)
        order_by = self._generate_order_by(order, query)
        from_clause, where_clause, where_clause_params = query.get_sql()

        limit_str = limit and ' limit %d' % limit or ''
        offset_str = offset and ' offset %d' % offset or ''
        where_str = where_clause and (" WHERE %s" % where_clause) or ''

        if count:
            cr.execute('SELECT count("%s".id) FROM ' % self._table + from_clause + where_str + limit_str + offset_str, where_clause_params)
            res = cr.fetchall()
            return res[0][0]
        cr.execute('SELECT "%s".id FROM ' % self._table + from_clause + where_str + order_by + limit_str + offset_str, where_clause_params)
        res = cr.fetchall()
        return [x[0] for x in res]

    # returns the different values ever entered for one field
    # this is used, for example, in the client when the user hits enter on
    # a char field
    def distinct_field_get(self, cr, uid, field, value, args=None, offset=0, limit=None):
        if not args:
            args = []
        if field in self._inherit_fields:
            return self.pool.get(self._inherit_fields[field][0]).distinct_field_get(cr, uid, field, value, args, offset, limit)
        else:
            return self._columns[field].search(cr, self, args, field, value, offset, limit, uid)

    def copy_data(self, cr, uid, id, default=None, context=None):
        """
        Copy given record's data with all its fields values

        :param cr: database cursor
        :param user: current user id
        :param id: id of the record to copy
        :param default: field values to override in the original values of the copied record
        :type default: dictionary
        :param context: context arguments, like lang, time zone
        :type context: dictionary
        :return: dictionary containing all the field values
        """

        if context is None:
            context = {}
        if default is None:
            default = {}
        if 'state' not in default:
            if 'state' in self._defaults:
                if callable(self._defaults['state']):
                    default['state'] = self._defaults['state'](self, cr, uid, context)
                else:
                    default['state'] = self._defaults['state']

        context_wo_lang = context
        if 'lang' in context:
            del context_wo_lang['lang']
        data = self.read(cr, uid, [id], context=context_wo_lang)[0]

        fields = self.fields_get(cr, uid, context=context)
        for f in fields:
            ftype = fields[f]['type']

            if self._log_access and f in ('create_date', 'create_uid', 'write_date', 'write_uid'):
                del data[f]

            if f in default:
                data[f] = default[f]
            elif ftype == 'function':
                del data[f]
            elif ftype == 'many2one':
                try:
                    data[f] = data[f] and data[f][0]
                except:
                    pass
            elif ftype in ('one2many', 'one2one'):
                res = []
                rel = self.pool.get(fields[f]['relation'])
                if data[f]:
                    # duplicate following the order of the ids
                    # because we'll rely on it later for copying
                    # translations in copy_translation()!
                    data[f].sort()
                    for rel_id in data[f]:
                        # the lines are first duplicated using the wrong (old)
                        # parent but then are reassigned to the correct one thanks
                        # to the (0, 0, ...)
                        d = rel.copy_data(cr, uid, rel_id, context=context)
                        res.append((0, 0, d))
                data[f] = res
            elif ftype == 'many2many':
                data[f] = [(6, 0, data[f])]

        del data['id']

        # make sure we don't break the current parent_store structure and
        # force a clean recompute!
        for parent_column in ['parent_left', 'parent_right']:
            data.pop(parent_column, None)

        for v in self._inherits:
            del data[self._inherits[v]]
        return data

    def copy_translations(self, cr, uid, old_id, new_id, context=None):
        trans_obj = self.pool.get('ir.translation')
        fields = self.fields_get(cr, uid, context=context)

        translation_records = []
        for field_name, field_def in fields.items():
            # we must recursively copy the translations for o2o and o2m
            if field_def['type'] in ('one2one', 'one2many'):
                target_obj = self.pool.get(field_def['relation'])
                old_record, new_record = self.read(cr, uid, [old_id, new_id], [field_name], context=context)
                # here we rely on the order of the ids to match the translations
                # as foreseen in copy_data()
                old_children = sorted(old_record[field_name])
                new_children = sorted(new_record[field_name])
                for (old_child, new_child) in zip(old_children, new_children):
                    # recursive copy of translations here
                    target_obj.copy_translations(cr, uid, old_child, new_child, context=context)
            # and for translatable fields we keep them for copy
            elif field_def.get('translate'):
                trans_name = ''
                if field_name in self._columns:
                    trans_name = self._name + "," + field_name
                elif field_name in self._inherit_fields:
                    trans_name = self._inherit_fields[field_name][0] + "," + field_name
                if trans_name:
                    trans_ids = trans_obj.search(cr, uid, [
                            ('name', '=', trans_name),
                            ('res_id', '=', old_id)
                    ])
                    translation_records.extend(trans_obj.read(cr, uid, trans_ids, context=context))

        for record in translation_records:
            del record['id']
            record['res_id'] = new_id
            trans_obj.create(cr, uid, record, context=context)


    def copy(self, cr, uid, id, default=None, context=None):
        """
        Duplicate record with given id updating it with default values

        :param cr: database cursor
        :param uid: current user id
        :param id: id of the record to copy
        :param default: dictionary of field values to override in the original values of the copied record, e.g: ``{'field_name': overriden_value, ...}``
        :type default: dictionary
        :param context: context arguments, like lang, time zone
        :type context: dictionary
        :return: True

        """
        data = self.copy_data(cr, uid, id, default, context)
        new_id = self.create(cr, uid, data, context)
        self.copy_translations(cr, uid, id, new_id, context)
        return new_id

    def exists(self, cr, uid, ids, context=None):
        if type(ids) in (int, long):
            ids = [ids]
        query = 'SELECT count(1) FROM "%s"' % (self._table)
        cr.execute(query + "WHERE ID IN %s", (tuple(ids),))
        return cr.fetchone()[0] == len(ids)

    def check_recursion(self, cr, uid, ids, parent=None):
        """
        Verifies that there is no loop in a hierarchical structure of records,
        by following the parent relationship using the **parent** field until a loop
        is detected or until a top-level record is found.

        :param cr: database cursor
        :param uid: current user id
        :param ids: list of ids of records to check
        :param parent: optional parent field name (default: ``self._parent_name = parent_id``)
        :return: **True** if the operation can proceed safely, or **False** if an infinite loop is detected.
        """

        if not parent:
            parent = self._parent_name
        ids_parent = ids[:]
        query = 'SELECT distinct "%s" FROM "%s" WHERE id IN %%s' % (parent, self._table)
        while ids_parent:
            ids_parent2 = []
            for i in range(0, len(ids), cr.IN_MAX):
                sub_ids_parent = ids_parent[i:i+cr.IN_MAX]
                cr.execute(query, (tuple(sub_ids_parent),))
                ids_parent2.extend(filter(None, map(lambda x: x[0], cr.fetchall())))
            ids_parent = ids_parent2
            for i in ids_parent:
                if i in ids:
                    return False
        return True

    def get_xml_id(self, cr, uid, ids, *args, **kwargs):
        """Find out the XML ID of any database record, if there
        is one. This method works as a possible implementation
        for a function field, to be able to add it to any
        model object easily, referencing it as ``osv.osv.get_xml_id``.

        **Synopsis**: ``get_xml_id(cr, uid, ids) -> { 'id': 'module.xml_id' }``

        :return: the fully qualified XML ID of the given object,
                 defaulting to an empty string when there's none
                 (to be usable as a function field).
        """
        result = dict.fromkeys(ids, '')
        model_data_obj = self.pool.get('ir.model.data')
        data_ids = model_data_obj.search(cr, uid,
                [('model', '=', self._name), ('res_id', 'in', ids)])
        data_results = model_data_obj.read(cr, uid, data_ids,
                ['name', 'module', 'res_id'])
        for record in data_results:
            result[record['res_id']] = '%(module)s.%(name)s' % record
        return result

# vim:expandtab:smartindent:tabstop=4:softtabstop=4:shiftwidth=4:
<|MERGE_RESOLUTION|>--- conflicted
+++ resolved
@@ -2412,16 +2412,10 @@
                 self.__schema.debug("Table '%s': column '%s': dropped NOT NULL constraint",
                                     self._table, column['attname'])
 
-<<<<<<< HEAD
     def _auto_init(self, cr, context=None):
         if context is None:
             context = {}
-        store_compute =  False
-        logger = netsvc.Logger()
-=======
-    def _auto_init(self, cr, context={}):
         store_compute = False
->>>>>>> cc0d270b
         create = False
         todo_end = []
         self._field_create(cr, context=context)
