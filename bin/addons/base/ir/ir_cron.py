# -*- encoding: utf-8 -*-
##############################################################################
#
#    OpenERP, Open Source Management Solution	
#    Copyright (C) 2004-2009 Tiny SPRL (<http://tiny.be>). All Rights Reserved
#    $Id$
#
#    This program is free software: you can redistribute it and/or modify
#    it under the terms of the GNU General Public License as published by
#    the Free Software Foundation, either version 3 of the License, or
#    (at your option) any later version.
#
#    This program is distributed in the hope that it will be useful,
#    but WITHOUT ANY WARRANTY; without even the implied warranty of
#    MERCHANTABILITY or FITNESS FOR A PARTICULAR PURPOSE.  See the
#    GNU General Public License for more details.
#
#    You should have received a copy of the GNU General Public License
#    along with this program.  If not, see <http://www.gnu.org/licenses/>.
#
##############################################################################

from mx import DateTime
import time
import netsvc
import tools
import pooler
from osv import fields,osv

_intervalTypes = {
    'work_days': lambda interval: DateTime.RelativeDateTime(days=interval),
    'days': lambda interval: DateTime.RelativeDateTime(days=interval),
    'hours': lambda interval: DateTime.RelativeDateTime(hours=interval),
    'weeks': lambda interval: DateTime.RelativeDateTime(days=7*interval),
    'months': lambda interval: DateTime.RelativeDateTime(months=interval),
    'minutes': lambda interval: DateTime.RelativeDateTime(minutes=interval),
}

class ir_cron(osv.osv, netsvc.Agent):
    _name = "ir.cron"
    _columns = {
        'name': fields.char('Name', size=60, required=True),
        'user_id': fields.many2one('res.users', 'User', required=True),
        'active': fields.boolean('Active'),
        'interval_number': fields.integer('Interval Number'),
        'interval_type': fields.selection( [('minutes', 'Minutes'),
            ('hours', 'Hours'), ('work_days','Work Days'), ('days', 'Days'),('weeks', 'Weeks'), ('months', 'Months')], 'Interval Unit'),
        'numbercall': fields.integer('Number of Calls', help='Number of time the function is called,\na negative number indicates that the function will always be called'),        
        'doall' : fields.boolean('Repeat Missed'),
        'nextcall' : fields.datetime('Next Call Date', required=True),
        'model': fields.char('Object', size=64),
        'function': fields.char('Function', size=64),
        'args': fields.text('Arguments'),
        'priority': fields.integer('Priority', help='0=Very Urgent\n10=Not urgent')
    }

    _defaults = {
        'nextcall' : lambda *a: time.strftime('%Y-%m-%d %H:%M:%S'),
        'priority' : lambda *a: 5,
        'user_id' : lambda obj,cr,uid,context: uid,
        'interval_number' : lambda *a: 1,
        'interval_type' : lambda *a: 'months',
        'numbercall' : lambda *a: 1,
        'active' : lambda *a: 1,
        'doall' : lambda *a: 1
    }

    def _callback(self, cr, uid, model, func, args):
        args = (args or []) and eval(args)
        m=self.pool.get(model)
        if m and hasattr(m, func):
            f = getattr(m, func)
            f(cr, uid, *args)

    def _poolJobs(self, db_name, check=False):        
        try:
            db, pool = pooler.get_db_and_pool(db_name)
        except:
            return False        
        if pool._init:
            # retry in a few minutes
            next_call = 600
        else:
            now = DateTime.now()
            try:
                cr = db.cursor()
                cr.execute('select * from ir_cron where numbercall<>0 and active and nextcall<=now() order by priority')
                for job in cr.dictfetchall():
                    nextcall = DateTime.strptime(job['nextcall'], '%Y-%m-%d %H:%M:%S')
                    numbercall = job['numbercall']
                
                    ok = False
                    while nextcall < now and numbercall:
                        if numbercall > 0:
                            numbercall -= 1
                        if not ok or job['doall']:
                            self._callback(cr, job['user_id'], job['model'], job['function'], job['args'])
                        if numbercall:
                            nextcall += _intervalTypes[job['interval_type']](job['interval_number'])
                        ok = True
                    addsql=''
                    if not numbercall:
                        addsql = ', active=False'
                    cr.execute("update ir_cron set nextcall=%s, numbercall=%s"+addsql+" where id=%s", (nextcall.strftime('%Y-%m-%d %H:%M:%S'), numbercall, job['id']))
                    cr.commit()
            except Exception,ex:
	        logger=netsvc.Logger()
                logger.notifyChannel('cron', netsvc.LOG_WARNING,
			'Exception in cron:'+str(ex))
            finally:
                cr.commit()
                cr.close()

	#
        # Can be improved to do at the min(min(nextcalls), time()+next_call)
        # But is this an improvement ?
        # 
        cr = db.cursor()
        cr.execute('select min(nextcall) as min_next_call from ir_cron where numbercall<>0 and active and nextcall>=now()')
        next_call = cr.dictfetchone()['min_next_call']  
        cr.close()                 
        if next_call:                
            next_call = time.mktime(time.strptime(next_call, '%Y-%m-%d %H:%M:%S'))
        else:
            next_call = int(time.time()) + 3600   # if do not find active cron job from database, it will run again after 1 day
        if not check:
<<<<<<< HEAD
            self.setAlarm(self._poolJobs, int(time.time()) + next_call, db_name, db_name)
	return None

=======
            self.setAlarm(self._poolJobs, next_call, db_name, db_name)
            
    def create(self, cr, uid, vals, context=None):
        res = super(ir_cron, self).create(cr, uid, vals, context=context)        
        cr.commit()
        self._poolJobs(cr.dbname)
        return res
    def write(self, cr, user, ids, vals, context=None):
        res = super(ir_cron, self).write(cr, user, ids, vals, context=context)
        cr.commit()
        self._poolJobs(cr.dbname)
        return res
    def unlink(self, cr, uid, ids, context=None):
        res = super(ir_cron, self).unlink(cr, uid, ids, context=context)
        cr.commit()
        self._poolJobs(cr.dbname)
        return res
>>>>>>> 244de09e
ir_cron()

# vim:expandtab:smartindent:tabstop=4:softtabstop=4:shiftwidth=4:
<|MERGE_RESOLUTION|>--- conflicted
+++ resolved
@@ -124,11 +124,6 @@
         else:
             next_call = int(time.time()) + 3600   # if do not find active cron job from database, it will run again after 1 day
         if not check:
-<<<<<<< HEAD
-            self.setAlarm(self._poolJobs, int(time.time()) + next_call, db_name, db_name)
-	return None
-
-=======
             self.setAlarm(self._poolJobs, next_call, db_name, db_name)
             
     def create(self, cr, uid, vals, context=None):
@@ -146,7 +141,6 @@
         cr.commit()
         self._poolJobs(cr.dbname)
         return res
->>>>>>> 244de09e
 ir_cron()
 
 # vim:expandtab:smartindent:tabstop=4:softtabstop=4:shiftwidth=4:
