--- conflicted
+++ resolved
@@ -527,12 +527,7 @@
                         'ids': ids,
                         'cr': cr,
                         'uid': uid,
-<<<<<<< HEAD
-                        'object':obj,
-                        'obj': obj,
-=======
                         'object':obj
->>>>>>> a3710b93
                         }
                     exec action.code in localdict
                     if 'action' in localdict:
