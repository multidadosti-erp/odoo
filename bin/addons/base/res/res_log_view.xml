--- conflicted
+++ resolved
@@ -10,13 +10,9 @@
                     <filter icon="terp-camera_test" string="Read" domain="[('read','=',True)]" name="read"/>
                     <filter icon="terp-gtk-jump-to-ltr" string="Unread" domain="[('read','&lt;&gt;',True)]" name="unread"/>
                     <separator orientation="vertical"/>
-<<<<<<< HEAD
-                    <filter icon="terp-stock_align_left_24" string="My Logs" domain="[('user_id','=',uid)]" name="my"/>
+                    <filter icon="terp-personal" string="My Logs" domain="[('user_id','=',uid)]" name="my"/>
                     <filter icon="terp-stock_align_left_24" string="System Logs"
-                    	domain="[('res_model','=','publisher_warranty.contract')]" name="sys"/>
-=======
-                    <filter icon="terp-personal" string="My Logs" domain="[('user_id','=',uid)]" name="my"/>
->>>>>>> d528bc6f
+                        domain="[('res_model','=','publisher_warranty.contract')]" name="sys"/>
                     <separator orientation="vertical"/>
                     <field name="name"/>
                     <field name="user_id"/>
