--- conflicted
+++ resolved
@@ -34,13 +34,10 @@
 #----------------------------------------------------------
 # python imports
 #----------------------------------------------------------
-<<<<<<< HEAD
-import sys, os, signal,pwd
-=======
 import sys
 import os
 import signal
->>>>>>> 65aa0a8f
+import pwd
 #----------------------------------------------------------
 # ubuntu 8.04 has obsoleted `pyxml` package and installs here.
 # the path needs to be updated before any `import xml`
