--- conflicted
+++ resolved
@@ -1,6 +1,5 @@
-
-OpenERP Server Documentation
-''''''''''''''''''''''''''''
+OpenERP Server
+''''''''''''''
 
 .. toctree::
    :maxdepth: 2
@@ -18,14 +17,27 @@
 .. toctree::
    :maxdepth: 1
 
-<<<<<<< HEAD
    api/core
    api/models
    api/startup
 
 Main revisions and new features
 '''''''''''''''''''''''''''''''
-=======
+
+.. toctree::
+   :maxdepth: 1
+
+   revisions/user_img_specs
+   revisions/need_action_specs
+   revisions/font_style
+
+
+OpenERP Server
+''''''''''''''
+
+.. toctree::
+   :maxdepth: 1
+
    import
    module-versioning
    on_change_tips
@@ -33,18 +45,11 @@
 
 Changed in 7.0
 ++++++++++++++
->>>>>>> 91e2d25c
 
 .. toctree::
    :maxdepth: 1
 
-<<<<<<< HEAD
-   revisions/user_img_specs
-   revisions/need_action_specs
-   revisions/font_style
-=======
    api/user_img_specs
    api/need_action_specs
    api/font_style
-   api/field_level_acl
->>>>>>> 91e2d25c
+   api/field_level_acl