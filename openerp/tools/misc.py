# -*- coding: utf-8 -*-
##############################################################################
#
#    OpenERP, Open Source Management Solution
#    Copyright (C) 2004-2009 Tiny SPRL (<http://tiny.be>).
#    Copyright (C) 2010 OpenERP s.a. (<http://openerp.com>).
#
#    This program is free software: you can redistribute it and/or modify
#    it under the terms of the GNU Affero General Public License as
#    published by the Free Software Foundation, either version 3 of the
#    License, or (at your option) any later version.
#
#    This program is distributed in the hope that it will be useful,
#    but WITHOUT ANY WARRANTY; without even the implied warranty of
#    MERCHANTABILITY or FITNESS FOR A PARTICULAR PURPOSE.  See the
#    GNU Affero General Public License for more details.
#
#    You should have received a copy of the GNU Affero General Public License
#    along with this program.  If not, see <http://www.gnu.org/licenses/>.
#
##############################################################################

#.apidoc title: Utilities: tools.misc

"""
Miscelleanous tools used by OpenERP.
"""

import inspect
import subprocess
import logging
import os
import re
import smtplib
import socket
import sys
import threading
import time
import warnings
import zipfile
from collections import defaultdict
from datetime import datetime
from email.MIMEText import MIMEText
from email.MIMEBase import MIMEBase
from email.MIMEMultipart import MIMEMultipart
from email.Header import Header
from email.Utils import formatdate, COMMASPACE
from email import Encoders
from itertools import islice, izip
from lxml import etree
from which import which
if sys.version_info[:2] < (2, 4):
    from threadinglocal import local
else:
    from threading import local
try:
    from html2text import html2text
except ImportError:
    html2text = None

import openerp.loglevels as loglevels
from config import config
from cache import *

# get_encodings, ustr and exception_to_unicode were originally from tools.misc.
# There are moved to loglevels until we refactor tools.
from openerp.loglevels import get_encodings, ustr, exception_to_unicode

_logger = logging.getLogger('tools')

# List of etree._Element subclasses that we choose to ignore when parsing XML.
# We include the *Base ones just in case, currently they seem to be subclasses of the _* ones.
SKIPPED_ELEMENT_TYPES = (etree._Comment, etree._ProcessingInstruction, etree.CommentBase, etree.PIBase)

def find_in_path(name):
    try:
        return which(name)
    except IOError:
        return None

def find_pg_tool(name):
    path = None
    if config['pg_path'] and config['pg_path'] != 'None':
        path = config['pg_path']
    try:
        return which(name, path=path)
    except IOError:
        return None

def exec_pg_command(name, *args):
    prog = find_pg_tool(name)
    if not prog:
        raise Exception('Couldn\'t find %s' % name)
    args2 = (prog,) + args

    return subprocess.call(args2)

def exec_pg_command_pipe(name, *args):
    prog = find_pg_tool(name)
    if not prog:
        raise Exception('Couldn\'t find %s' % name)
    # on win32, passing close_fds=True is not compatible
    # with redirecting std[in/err/out]
    pop = subprocess.Popen((prog,) + args, bufsize= -1,
          stdin=subprocess.PIPE, stdout=subprocess.PIPE,
          close_fds=(os.name=="posix"))
    return (pop.stdin, pop.stdout)

def exec_command_pipe(name, *args):
    prog = find_in_path(name)
    if not prog:
        raise Exception('Couldn\'t find %s' % name)
    # on win32, passing close_fds=True is not compatible
    # with redirecting std[in/err/out]
    pop = subprocess.Popen((prog,) + args, bufsize= -1,
          stdin=subprocess.PIPE, stdout=subprocess.PIPE,
          close_fds=(os.name=="posix"))
    return (pop.stdin, pop.stdout)

#----------------------------------------------------------
# File paths
#----------------------------------------------------------
#file_path_root = os.getcwd()
#file_path_addons = os.path.join(file_path_root, 'addons')

def file_open(name, mode="r", subdir='addons', pathinfo=False):
    """Open a file from the OpenERP root, using a subdir folder.

    Example::
    
    >>> file_open('hr/report/timesheer.xsl')
    >>> file_open('addons/hr/report/timesheet.xsl')
    >>> file_open('../../base/report/rml_template.xsl', subdir='addons/hr/report', pathinfo=True)

    @param name name of the file
    @param mode file open mode
    @param subdir subdirectory
    @param pathinfo if True returns tupple (fileobject, filepath)

    @return fileobject if pathinfo is False else (fileobject, filepath)
    """
    import openerp.modules as addons
    adps = addons.module.ad_paths
    rtp = os.path.normcase(os.path.abspath(config['root_path']))

    if name.replace(os.path.sep, '/').startswith('addons/'):
        subdir = 'addons'
        name = name[7:]

    # First try to locate in addons_path
    if subdir:
        subdir2 = subdir
        if subdir2.replace(os.path.sep, '/').startswith('addons/'):
            subdir2 = subdir2[7:]

        subdir2 = (subdir2 != 'addons' or None) and subdir2

        for adp in adps:
            try:
                if subdir2:
                    fn = os.path.join(adp, subdir2, name)
                else:
                    fn = os.path.join(adp, name)
                fn = os.path.normpath(fn)
                fo = file_open(fn, mode=mode, subdir=None, pathinfo=pathinfo)
                if pathinfo:
                    return fo, fn
                return fo
            except IOError:
                pass

    if subdir:
        name = os.path.join(rtp, subdir, name)
    else:
        name = os.path.join(rtp, name)

    name = os.path.normpath(name)

    # Check for a zipfile in the path
    head = name
    zipname = False
    name2 = False
    while True:
        head, tail = os.path.split(head)
        if not tail:
            break
        if zipname:
            zipname = os.path.join(tail, zipname)
        else:
            zipname = tail
        if zipfile.is_zipfile(head+'.zip'):
            from cStringIO import StringIO
            zfile = zipfile.ZipFile(head+'.zip')
            try:
                fo = StringIO()
                fo.write(zfile.read(os.path.join(
                    os.path.basename(head), zipname).replace(
                        os.sep, '/')))
                fo.seek(0)
                if pathinfo:
                    return fo, name
                return fo
            except Exception:
                name2 = os.path.normpath(os.path.join(head + '.zip', zipname))
                pass
    for i in (name2, name):
        if i and os.path.isfile(i):
            fo = file(i, mode)
            if pathinfo:
                return fo, i
            return fo
    if os.path.splitext(name)[1] == '.rml':
        raise IOError, 'Report %s doesn\'t exist or deleted : ' %str(name)
    raise IOError, 'File not found : %s' % name


#----------------------------------------------------------
# iterables
#----------------------------------------------------------
def flatten(list):
    """Flatten a list of elements into a uniqu list
    Author: Christophe Simonis (christophe@tinyerp.com)

    Examples::
    >>> flatten(['a'])
    ['a']
    >>> flatten('b')
    ['b']
    >>> flatten( [] )
    []
    >>> flatten( [[], [[]]] )
    []
    >>> flatten( [[['a','b'], 'c'], 'd', ['e', [], 'f']] )
    ['a', 'b', 'c', 'd', 'e', 'f']
    >>> t = (1,2,(3,), [4, 5, [6, [7], (8, 9), ([10, 11, (12, 13)]), [14, [], (15,)], []]])
    >>> flatten(t)
    [1, 2, 3, 4, 5, 6, 7, 8, 9, 10, 11, 12, 13, 14, 15]
    """

    def isiterable(x):
        return hasattr(x, "__iter__")

    r = []
    for e in list:
        if isiterable(e):
            map(r.append, flatten(e))
        else:
            r.append(e)
    return r

def reverse_enumerate(l):
    """Like enumerate but in the other sens
    
    Usage::
    >>> a = ['a', 'b', 'c']
    >>> it = reverse_enumerate(a)
    >>> it.next()
    (2, 'c')
    >>> it.next()
    (1, 'b')
    >>> it.next()
    (0, 'a')
    >>> it.next()
    Traceback (most recent call last):
      File "<stdin>", line 1, in <module>
    StopIteration
    """
    return izip(xrange(len(l)-1, -1, -1), reversed(l))

#----------------------------------------------------------
# Emails
#----------------------------------------------------------
email_re = re.compile(r"""
    ([a-zA-Z][\w\.-]*[a-zA-Z0-9]     # username part
    @                                # mandatory @ sign
    [a-zA-Z0-9][\w\.-]*              # domain must start with a letter ... Ged> why do we include a 0-9 then?
     \.
     [a-z]{2,3}                      # TLD
    )
    """, re.VERBOSE)
res_re = re.compile(r"\[([0-9]+)\]", re.UNICODE)
command_re = re.compile("^Set-([a-z]+) *: *(.+)$", re.I + re.UNICODE)
reference_re = re.compile("<.*-openobject-(\\d+)@(.*)>", re.UNICODE)

priorities = {
        '1': '1 (Highest)',
        '2': '2 (High)',
        '3': '3 (Normal)',
        '4': '4 (Low)',
        '5': '5 (Lowest)',
    }

def html2plaintext(html, body_id=None, encoding='utf-8'):
    """ From an HTML text, convert the HTML to plain text.
    If @param body_id is provided then this is the tag where the
    body (not necessarily <body>) starts.
    """
    ## (c) Fry-IT, www.fry-it.com, 2007
    ## <peter@fry-it.com>
    ## download here: http://www.peterbe.com/plog/html2plaintext

    html = ustr(html)

    from lxml.etree import tostring
    try:
        from lxml.html.soupparser import fromstring
        kwargs = {}
    except ImportError:
        _logger.debug('tools.misc.html2plaintext: cannot use BeautifulSoup, fallback to lxml.etree.HTMLParser')
        from lxml.etree import fromstring, HTMLParser
        kwargs = dict(parser=HTMLParser())

    tree = fromstring(html, **kwargs)

    if body_id is not None:
        source = tree.xpath('//*[@id=%s]'%(body_id,))
    else:
        source = tree.xpath('//body')
    if len(source):
        tree = source[0]

    url_index = []
    i = 0
    for link in tree.findall('.//a'):
        url = link.get('href')
        if url:
            i += 1
            link.tag = 'span'
            link.text = '%s [%s]' % (link.text, i)
            url_index.append(url)

    html = ustr(tostring(tree, encoding=encoding))

    html = html.replace('<strong>','*').replace('</strong>','*')
    html = html.replace('<b>','*').replace('</b>','*')
    html = html.replace('<h3>','*').replace('</h3>','*')
    html = html.replace('<h2>','**').replace('</h2>','**')
    html = html.replace('<h1>','**').replace('</h1>','**')
    html = html.replace('<em>','/').replace('</em>','/')
    html = html.replace('<tr>', '\n')
    html = html.replace('</p>', '\n')
    html = re.sub('<br\s*/?>', '\n', html)
    html = re.sub('<.*?>', ' ', html)
    html = html.replace(' ' * 2, ' ')

    # strip all lines
    html = '\n'.join([x.strip() for x in html.splitlines()])
    html = html.replace('\n' * 2, '\n')

    for i, url in enumerate(url_index):
        if i == 0:
            html += '\n\n'
        html += ustr('[%s] %s\n') % (i+1, url)

    return html

def generate_tracking_message_id(openobject_id):
    """Returns a string that can be used in the Message-ID RFC822 header field
    
       Used to track the replies related to a given object thanks to the "In-Reply-To"
       or "References" fields that Mail User Agents will set.
    """
    return "<%s-openobject-%s@%s>" % (time.time(), openobject_id, socket.gethostname())

def _email_send(smtp_from, smtp_to_list, message, openobject_id=None, ssl=False, debug=False):
    """ Low-level method to send directly a Message through the configured smtp server.
    
        :param smtp_from: RFC-822 envelope FROM (not displayed to recipient)
        :param smtp_to_list: RFC-822 envelope RCPT_TOs (not displayed to recipient)
        :param message: an email.message.Message to send
        :param debug: True if messages should be output to stderr before being sent,
                      and smtplib.SMTP put into debug mode.
        :return: True if the mail was delivered successfully to the smtp,
                 else False (+ exception logged)
    """
    class WriteToLogger(object):
        def __init__(self):
            self.logger = loglevels.Logger()

        def write(self, s):
            self.logger.notifyChannel('email_send', loglevels.LOG_DEBUG, s)

    if openobject_id:
        message['Message-Id'] = generate_tracking_message_id(openobject_id)

    try:
        smtp_server = config['smtp_server']

        if smtp_server.startswith('maildir:/'):
            from mailbox import Maildir
            maildir_path = smtp_server[8:]
            mdir = Maildir(maildir_path,factory=None, create = True)
            mdir.add(message.as_string(True))
            return True

        oldstderr = smtplib.stderr
        if not ssl: ssl = config.get('smtp_ssl', False)
        s = smtplib.SMTP()
        try:
            # in case of debug, the messages are printed to stderr.
            if debug:
                smtplib.stderr = WriteToLogger()

            s.set_debuglevel(int(bool(debug)))  # 0 or 1
            s.connect(smtp_server, config['smtp_port'])
            if ssl:
                s.ehlo()
                s.starttls()
                s.ehlo()

            if config['smtp_user'] or config['smtp_password']:
                s.login(config['smtp_user'], config['smtp_password'])

            s.sendmail(smtp_from, smtp_to_list, message.as_string())
        finally:
            try:
                s.quit()
                if debug:
                    smtplib.stderr = oldstderr
            except Exception:
                # ignored, just a consequence of the previous exception
                pass

    except Exception:
        _logger.error('could not deliver email', exc_info=True)
        return False

    return True


def email_send(email_from, email_to, subject, body, email_cc=None, email_bcc=None, reply_to=False,
               attach=None, openobject_id=False, ssl=False, debug=False, subtype='plain', x_headers=None, priority='3'):

    """Send an email.

    @param email_from A string used to fill the `From` header, if falsy,
                  config['email_from'] is used instead.  Also used for
                  the `Reply-To` header if `reply_to` is not provided

    @param email_to a sequence of addresses to send the mail to.
    """
    if x_headers is None:
        x_headers = {}

        

    if not (email_from or config['email_from']):
        raise ValueError("Sending an email requires either providing a sender "
                         "address or having configured one")

    if not email_from: email_from = config.get('email_from', False)
    email_from = ustr(email_from).encode('utf-8')

    if not email_cc: email_cc = []
    if not email_bcc: email_bcc = []
    if not body: body = u''

    email_body = ustr(body).encode('utf-8')
    email_text = MIMEText(email_body or '',_subtype=subtype,_charset='utf-8')

    msg = MIMEMultipart()

    msg['Subject'] = Header(ustr(subject), 'utf-8')
    msg['From'] = email_from
    del msg['Reply-To']
    if reply_to:
        msg['Reply-To'] = reply_to
    else:
        msg['Reply-To'] = msg['From']
    msg['To'] = COMMASPACE.join(email_to)
    if email_cc:
        msg['Cc'] = COMMASPACE.join(email_cc)
    if email_bcc:
        msg['Bcc'] = COMMASPACE.join(email_bcc)
    msg['Date'] = formatdate(localtime=True)

    msg['X-Priority'] = priorities.get(priority, '3 (Normal)')

    # Add dynamic X Header
    for key, value in x_headers.iteritems():
        msg['%s' % key] = str(value)

    if html2text and subtype == 'html':
        text = html2text(email_body.decode('utf-8')).encode('utf-8')
        alternative_part = MIMEMultipart(_subtype="alternative")
        alternative_part.attach(MIMEText(text, _charset='utf-8', _subtype='plain'))
        alternative_part.attach(email_text)
        msg.attach(alternative_part)
    else:
        msg.attach(email_text)

    if attach:
        for (fname,fcontent) in attach:
            part = MIMEBase('application', "octet-stream")
            part.set_payload( fcontent )
            Encoders.encode_base64(part)
            part.add_header('Content-Disposition', 'attachment; filename="%s"' % (fname,))
            msg.attach(part)

    return _email_send(email_from, flatten([email_to, email_cc, email_bcc]), msg, openobject_id=openobject_id, ssl=ssl, debug=debug)

#----------------------------------------------------------
# SMS
#----------------------------------------------------------
# text must be latin-1 encoded
def sms_send(user, password, api_id, text, to):
    import urllib
    url = "http://api.urlsms.com/SendSMS.aspx"
    #url = "http://196.7.150.220/http/sendmsg"
    params = urllib.urlencode({'UserID': user, 'Password': password, 'SenderID': api_id, 'MsgText': text, 'RecipientMobileNo':to})
    urllib.urlopen(url+"?"+params)
    # FIXME: Use the logger if there is an error
    return True

class UpdateableStr(local):
    """ Class that stores an updateable string (used in wizards)
    """

    def __init__(self, string=''):
        self.string = string

    def __str__(self):
        return str(self.string)

    def __repr__(self):
        return str(self.string)

    def __nonzero__(self):
        return bool(self.string)


class UpdateableDict(local):
    """Stores an updateable dict to use in wizards
    """

    def __init__(self, dict=None):
        if dict is None:
            dict = {}
        self.dict = dict

    def __str__(self):
        return str(self.dict)

    def __repr__(self):
        return str(self.dict)

    def clear(self):
        return self.dict.clear()

    def keys(self):
        return self.dict.keys()

    def __setitem__(self, i, y):
        self.dict.__setitem__(i, y)

    def __getitem__(self, i):
        return self.dict.__getitem__(i)

    def copy(self):
        return self.dict.copy()

    def iteritems(self):
        return self.dict.iteritems()

    def iterkeys(self):
        return self.dict.iterkeys()

    def itervalues(self):
        return self.dict.itervalues()

    def pop(self, k, d=None):
        return self.dict.pop(k, d)

    def popitem(self):
        return self.dict.popitem()

    def setdefault(self, k, d=None):
        return self.dict.setdefault(k, d)

    def update(self, E, **F):
        return self.dict.update(E, F)

    def values(self):
        return self.dict.values()

    def get(self, k, d=None):
        return self.dict.get(k, d)

    def has_key(self, k):
        return self.dict.has_key(k)

    def items(self):
        return self.dict.items()

    def __cmp__(self, y):
        return self.dict.__cmp__(y)

    def __contains__(self, k):
        return self.dict.__contains__(k)

    def __delitem__(self, y):
        return self.dict.__delitem__(y)

    def __eq__(self, y):
        return self.dict.__eq__(y)

    def __ge__(self, y):
        return self.dict.__ge__(y)

    def __gt__(self, y):
        return self.dict.__gt__(y)

    def __hash__(self):
        return self.dict.__hash__()

    def __iter__(self):
        return self.dict.__iter__()

    def __le__(self, y):
        return self.dict.__le__(y)

    def __len__(self):
        return self.dict.__len__()

    def __lt__(self, y):
        return self.dict.__lt__(y)

    def __ne__(self, y):
        return self.dict.__ne__(y)

<<<<<<< HEAD
# Don't use ! Use res.currency.round()
=======

>>>>>>> 764de992
class currency(float):
    """ Deprecate
    
    .. warning::
    
    Don't use ! Use res.currency.round()
    """

    def __init__(self, value, accuracy=2, rounding=None):
        if rounding is None:
            rounding=10**-accuracy
        self.rounding=rounding
        self.accuracy=accuracy

    def __new__(cls, value, accuracy=2, rounding=None):
        return float.__new__(cls, round(value, accuracy))

    #def __str__(self):
    #   display_value = int(self*(10**(-self.accuracy))/self.rounding)*self.rounding/(10**(-self.accuracy))
    #   return str(display_value)

def to_xml(s):
    return s.replace('&','&amp;').replace('<','&lt;').replace('>','&gt;')

# to be compatible with python 2.4
import __builtin__
if not hasattr(__builtin__, 'all'):
    def all(iterable):
        for element in iterable:
            if not element:
                return False
        return True

    __builtin__.all = all
    del all

if not hasattr(__builtin__, 'any'):
    def any(iterable):
        for element in iterable:
            if element:
                return True
        return False

    __builtin__.any = any
    del any

def get_iso_codes(lang):
    if lang.find('_') != -1:
        if lang.split('_')[0] == lang.split('_')[1].lower():
            lang = lang.split('_')[0]
    return lang

def get_languages():
    # The codes below are those from Launchpad's Rosetta, with the exception
    # of some trivial codes where the Launchpad code is xx and we have xx_XX.
    languages={
        'ab_RU': u'Abkhazian / аҧсуа',
        'ar_AR': u'Arabic / الْعَرَبيّة',
        'bg_BG': u'Bulgarian / български език',
        'bs_BS': u'Bosnian / bosanski jezik',
        'ca_ES': u'Catalan / Català',
        'cs_CZ': u'Czech / Čeština',
        'da_DK': u'Danish / Dansk',
        'de_DE': u'German / Deutsch',
        'el_GR': u'Greek / Ελληνικά',
        'en_CA': u'English (CA)',
        'en_GB': u'English (UK)',
        'en_US': u'English (US)',
        'es_AR': u'Spanish (AR) / Español (AR)',
        'es_BO': u'Spanish (BO) / Español (BO)',
        'es_CL': u'Spanish (CL) / Español (CL)',
        'es_CO': u'Spanish (CO) / Español (CO)',
        'es_CR': u'Spanish (CR) / Español (CR)',
        'es_DO': u'Spanish (DO) / Español (DO)',
        'es_EC': u'Spanish (EC) / Español (EC)',
        'es_ES': u'Spanish / Español',
        'es_GT': u'Spanish (GT) / Español (GT)',
        'es_HN': u'Spanish (HN) / Español (HN)',
        'es_MX': u'Spanish (MX) / Español (MX)',
        'es_NI': u'Spanish (NI) / Español (NI)',
        'es_PA': u'Spanish (PA) / Español (PA)',
        'es_PE': u'Spanish (PE) / Español (PE)',
        'es_PR': u'Spanish (PR) / Español (PR)',
        'es_PY': u'Spanish (PY) / Español (PY)',
        'es_SV': u'Spanish (SV) / Español (SV)',
        'es_UY': u'Spanish (UY) / Español (UY)',
        'es_VE': u'Spanish (VE) / Español (VE)',
        'et_EE': u'Estonian / Eesti keel',
        'fa_IR': u'Persian / فارس',
        'fi_FI': u'Finnish / Suomi',
        'fr_BE': u'French (BE) / Français (BE)',
        'fr_CH': u'French (CH) / Français (CH)',
        'fr_FR': u'French / Français',
        'gl_ES': u'Galician / Galego',
        'gu_IN': u'Gujarati / ગુજરાતી',
        'he_IL': u'Hebrew / עִבְרִי',
        'hi_IN': u'Hindi / हिंदी',
        'hr_HR': u'Croatian / hrvatski jezik',
        'hu_HU': u'Hungarian / Magyar',
        'id_ID': u'Indonesian / Bahasa Indonesia',
        'it_IT': u'Italian / Italiano',
        'iu_CA': u'Inuktitut / ᐃᓄᒃᑎᑐᑦ',
        'ja_JP': u'Japanese / 日本語',
        'ko_KP': u'Korean (KP) / 한국어 (KP)',
        'ko_KR': u'Korean (KR) / 한국어 (KR)',
        'lt_LT': u'Lithuanian / Lietuvių kalba',
        'lv_LV': u'Latvian / latviešu valoda',
        'ml_IN': u'Malayalam / മലയാളം',
        'mn_MN': u'Mongolian / монгол',
        'nb_NO': u'Norwegian Bokmål / Norsk bokmål',
        'nl_NL': u'Dutch / Nederlands',
        'nl_BE': u'Flemish (BE) / Vlaams (BE)',
        'oc_FR': u'Occitan (FR, post 1500) / Occitan',
        'pl_PL': u'Polish / Język polski',
        'pt_BR': u'Portugese (BR) / Português (BR)',
        'pt_PT': u'Portugese / Português',
        'ro_RO': u'Romanian / română',
        'ru_RU': u'Russian / русский язык',
        'si_LK': u'Sinhalese / සිංහල',
        'sl_SI': u'Slovenian / slovenščina',
        'sk_SK': u'Slovak / Slovenský jazyk',
        'sq_AL': u'Albanian / Shqip',
        'sr_RS': u'Serbian (Cyrillic) / српски',
        'sr@latin': u'Serbian (Latin) / srpski',
        'sv_SE': u'Swedish / svenska',
        'te_IN': u'Telugu / తెలుగు',
        'tr_TR': u'Turkish / Türkçe',
        'vi_VN': u'Vietnamese / Tiếng Việt',
        'uk_UA': u'Ukrainian / українська',
        'ur_PK': u'Urdu / اردو',
        'zh_CN': u'Chinese (CN) / 简体中文',
        'zh_HK': u'Chinese (HK)',
        'zh_TW': u'Chinese (TW) / 正體字',
        'th_TH': u'Thai / ภาษาไทย',
        'tlh_TLH': u'Klingon',
    }
    return languages

def scan_languages():
    # Now it will take all languages from get languages function without filter it with base module languages
    lang_dict = get_languages()
    ret = [(lang, lang_dict.get(lang, lang)) for lang in list(lang_dict)]
    ret.sort(key=lambda k:k[1])
    return ret


def get_user_companies(cr, user):
    def _get_company_children(cr, ids):
        if not ids:
            return []
        cr.execute('SELECT id FROM res_company WHERE parent_id IN %s', (tuple(ids),))
        res = [x[0] for x in cr.fetchall()]
        res.extend(_get_company_children(cr, res))
        return res
    cr.execute('SELECT company_id FROM res_users WHERE id=%s', (user,))
    user_comp = cr.fetchone()[0]
    if not user_comp:
        return []
    return [user_comp] + _get_company_children(cr, [user_comp])

def mod10r(number):
    """
    Input number : account or invoice number
    Output return: the same number completed with the recursive mod10
    key
    """
    codec=[0,9,4,6,8,2,7,1,3,5]
    report = 0
    result=""
    for digit in number:
        result += digit
        if digit.isdigit():
            report = codec[ (int(digit) + report) % 10 ]
    return result + str((10 - report) % 10)


def human_size(sz):
    """
    Return the size in a human readable format
    """
    if not sz:
        return False
    units = ('bytes', 'Kb', 'Mb', 'Gb')
    if isinstance(sz,basestring):
        sz=len(sz)
    s, i = float(sz), 0
    while s >= 1024 and i < len(units)-1:
        s = s / 1024
        i = i + 1
    return "%0.2f %s" % (s, units[i])

def logged(f):
    from func import wraps

    @wraps(f)
    def wrapper(*args, **kwargs):
        from pprint import pformat

        vector = ['Call -> function: %r' % f]
        for i, arg in enumerate(args):
            vector.append('  arg %02d: %s' % (i, pformat(arg)))
        for key, value in kwargs.items():
            vector.append('  kwarg %10s: %s' % (key, pformat(value)))

        timeb4 = time.time()
        res = f(*args, **kwargs)

        vector.append('  result: %s' % pformat(res))
        vector.append('  time delta: %s' % (time.time() - timeb4))
        loglevels.Logger().notifyChannel('logged', loglevels.LOG_DEBUG, '\n'.join(vector))
        return res

    return wrapper

class profile(object):
    def __init__(self, fname=None):
        self.fname = fname

    def __call__(self, f):
        from func import wraps

        @wraps(f)
        def wrapper(*args, **kwargs):
            class profile_wrapper(object):
                def __init__(self):
                    self.result = None
                def __call__(self):
                    self.result = f(*args, **kwargs)
            pw = profile_wrapper()
            import cProfile
            fname = self.fname or ("%s.cprof" % (f.func_name,))
            cProfile.runctx('pw()', globals(), locals(), filename=fname)
            return pw.result

        return wrapper

def debug(what):
    """
        This method allow you to debug your code without print
        Example:
        >>> def func_foo(bar)
        ...     baz = bar
        ...     debug(baz)
        ...     qnx = (baz, bar)
        ...     debug(qnx)
        ...
        >>> func_foo(42)

        This will output on the logger:

            [Wed Dec 25 00:00:00 2008] DEBUG:func_foo:baz = 42
            [Wed Dec 25 00:00:00 2008] DEBUG:func_foo:qnx = (42, 42)

        To view the DEBUG lines in the logger you must start the server with the option
            --log-level=debug

    """
    warnings.warn("The tools.debug() method is deprecated, please use logging.",
                      DeprecationWarning, stacklevel=2)
    from inspect import stack
    from pprint import pformat
    st = stack()[1]
    param = re.split("debug *\((.+)\)", st[4][0].strip())[1].strip()
    while param.count(')') > param.count('('): param = param[:param.rfind(')')]
    what = pformat(what)
    if param != what:
        what = "%s = %s" % (param, what)
    logging.getLogger(st[3]).debug(what)


__icons_list = ['STOCK_ABOUT', 'STOCK_ADD', 'STOCK_APPLY', 'STOCK_BOLD',
'STOCK_CANCEL', 'STOCK_CDROM', 'STOCK_CLEAR', 'STOCK_CLOSE', 'STOCK_COLOR_PICKER',
'STOCK_CONNECT', 'STOCK_CONVERT', 'STOCK_COPY', 'STOCK_CUT', 'STOCK_DELETE',
'STOCK_DIALOG_AUTHENTICATION', 'STOCK_DIALOG_ERROR', 'STOCK_DIALOG_INFO',
'STOCK_DIALOG_QUESTION', 'STOCK_DIALOG_WARNING', 'STOCK_DIRECTORY', 'STOCK_DISCONNECT',
'STOCK_DND', 'STOCK_DND_MULTIPLE', 'STOCK_EDIT', 'STOCK_EXECUTE', 'STOCK_FILE',
'STOCK_FIND', 'STOCK_FIND_AND_REPLACE', 'STOCK_FLOPPY', 'STOCK_GOTO_BOTTOM',
'STOCK_GOTO_FIRST', 'STOCK_GOTO_LAST', 'STOCK_GOTO_TOP', 'STOCK_GO_BACK',
'STOCK_GO_DOWN', 'STOCK_GO_FORWARD', 'STOCK_GO_UP', 'STOCK_HARDDISK',
'STOCK_HELP', 'STOCK_HOME', 'STOCK_INDENT', 'STOCK_INDEX', 'STOCK_ITALIC',
'STOCK_JUMP_TO', 'STOCK_JUSTIFY_CENTER', 'STOCK_JUSTIFY_FILL',
'STOCK_JUSTIFY_LEFT', 'STOCK_JUSTIFY_RIGHT', 'STOCK_MEDIA_FORWARD',
'STOCK_MEDIA_NEXT', 'STOCK_MEDIA_PAUSE', 'STOCK_MEDIA_PLAY',
'STOCK_MEDIA_PREVIOUS', 'STOCK_MEDIA_RECORD', 'STOCK_MEDIA_REWIND',
'STOCK_MEDIA_STOP', 'STOCK_MISSING_IMAGE', 'STOCK_NETWORK', 'STOCK_NEW',
'STOCK_NO', 'STOCK_OK', 'STOCK_OPEN', 'STOCK_PASTE', 'STOCK_PREFERENCES',
'STOCK_PRINT', 'STOCK_PRINT_PREVIEW', 'STOCK_PROPERTIES', 'STOCK_QUIT',
'STOCK_REDO', 'STOCK_REFRESH', 'STOCK_REMOVE', 'STOCK_REVERT_TO_SAVED',
'STOCK_SAVE', 'STOCK_SAVE_AS', 'STOCK_SELECT_COLOR', 'STOCK_SELECT_FONT',
'STOCK_SORT_ASCENDING', 'STOCK_SORT_DESCENDING', 'STOCK_SPELL_CHECK',
'STOCK_STOP', 'STOCK_STRIKETHROUGH', 'STOCK_UNDELETE', 'STOCK_UNDERLINE',
'STOCK_UNDO', 'STOCK_UNINDENT', 'STOCK_YES', 'STOCK_ZOOM_100',
'STOCK_ZOOM_FIT', 'STOCK_ZOOM_IN', 'STOCK_ZOOM_OUT',
'terp-account', 'terp-crm', 'terp-mrp', 'terp-product', 'terp-purchase',
'terp-sale', 'terp-tools', 'terp-administration', 'terp-hr', 'terp-partner',
'terp-project', 'terp-report', 'terp-stock', 'terp-calendar', 'terp-graph',
'terp-check','terp-go-month','terp-go-year','terp-go-today','terp-document-new','terp-camera_test',
'terp-emblem-important','terp-gtk-media-pause','terp-gtk-stop','terp-gnome-cpu-frequency-applet+',
'terp-dialog-close','terp-gtk-jump-to-rtl','terp-gtk-jump-to-ltr','terp-accessories-archiver',
'terp-stock_align_left_24','terp-stock_effects-object-colorize','terp-go-home','terp-gtk-go-back-rtl',
'terp-gtk-go-back-ltr','terp-personal','terp-personal-','terp-personal+','terp-accessories-archiver-minus',
'terp-accessories-archiver+','terp-stock_symbol-selection','terp-call-start','terp-dolar',
'terp-face-plain','terp-folder-blue','terp-folder-green','terp-folder-orange','terp-folder-yellow',
'terp-gdu-smart-failing','terp-go-week','terp-gtk-select-all','terp-locked','terp-mail-forward',
'terp-mail-message-new','terp-mail-replied','terp-rating-rated','terp-stage','terp-stock_format-scientific',
'terp-dolar_ok!','terp-idea','terp-stock_format-default','terp-mail-','terp-mail_delete'
]

def icons(*a, **kw):
    global __icons_list
    return [(x, x) for x in __icons_list ]

def extract_zip_file(zip_file, outdirectory):
    zf = zipfile.ZipFile(zip_file, 'r')
    out = outdirectory
    for path in zf.namelist():
        tgt = os.path.join(out, path)
        tgtdir = os.path.dirname(tgt)
        if not os.path.exists(tgtdir):
            os.makedirs(tgtdir)

        if not tgt.endswith(os.sep):
            fp = open(tgt, 'wb')
            fp.write(zf.read(path))
            fp.close()
    zf.close()

def detect_ip_addr():
    """Try a very crude method to figure out a valid external
       IP or hostname for the current machine. Don't rely on this
       for binding to an interface, but it could be used as basis
       for constructing a remote URL to the server.
    """
    def _detect_ip_addr():
        from array import array
        from struct import pack, unpack

        try:
            import fcntl
        except ImportError:
            fcntl = None

        ip_addr = None

        if not fcntl: # not UNIX:
            host = socket.gethostname()
            ip_addr = socket.gethostbyname(host)
        else: # UNIX:
            # get all interfaces:
            nbytes = 128 * 32
            s = socket.socket(socket.AF_INET, socket.SOCK_DGRAM)
            names = array('B', '\0' * nbytes)
            #print 'names: ', names
            outbytes = unpack('iL', fcntl.ioctl( s.fileno(), 0x8912, pack('iL', nbytes, names.buffer_info()[0])))[0]
            namestr = names.tostring()

            # try 64 bit kernel:
            for i in range(0, outbytes, 40):
                name = namestr[i:i+16].split('\0', 1)[0]
                if name != 'lo':
                    ip_addr = socket.inet_ntoa(namestr[i+20:i+24])
                    break

            # try 32 bit kernel:
            if ip_addr is None:
                ifaces = filter(None, [namestr[i:i+32].split('\0', 1)[0] for i in range(0, outbytes, 32)])

                for ifname in [iface for iface in ifaces if iface != 'lo']:
                    ip_addr = socket.inet_ntoa(fcntl.ioctl(s.fileno(), 0x8915, pack('256s', ifname[:15]))[20:24])
                    break

        return ip_addr or 'localhost'

    try:
        ip_addr = _detect_ip_addr()
    except Exception:
        ip_addr = 'localhost'
    return ip_addr

# RATIONALE BEHIND TIMESTAMP CALCULATIONS AND TIMEZONE MANAGEMENT:
#  The server side never does any timestamp calculation, always
#  sends them in a naive (timezone agnostic) format supposed to be
#  expressed within the server timezone, and expects the clients to
#  provide timestamps in the server timezone as well.
#  It stores all timestamps in the database in naive format as well,
#  which also expresses the time in the server timezone.
#  For this reason the server makes its timezone name available via the
#  common/timezone_get() rpc method, which clients need to read
#  to know the appropriate time offset to use when reading/writing
#  times.
def get_win32_timezone():
    """Attempt to return the "standard name" of the current timezone on a win32 system.
       @return the standard name of the current win32 timezone, or False if it cannot be found.
    """
    res = False
    if (sys.platform == "win32"):
        try:
            import _winreg
            hklm = _winreg.ConnectRegistry(None,_winreg.HKEY_LOCAL_MACHINE)
            current_tz_key = _winreg.OpenKey(hklm, r"SYSTEM\CurrentControlSet\Control\TimeZoneInformation", 0,_winreg.KEY_ALL_ACCESS)
            res = str(_winreg.QueryValueEx(current_tz_key,"StandardName")[0])  # [0] is value, [1] is type code
            _winreg.CloseKey(current_tz_key)
            _winreg.CloseKey(hklm)
        except Exception:
            pass
    return res

def detect_server_timezone():
    """Attempt to detect the timezone to use on the server side.
       Defaults to UTC if no working timezone can be found.
       @return the timezone identifier as expected by pytz.timezone.
    """
    try:
        import pytz
    except Exception:
        loglevels.Logger().notifyChannel("detect_server_timezone", loglevels.LOG_WARNING,
            "Python pytz module is not available. Timezone will be set to UTC by default.")
        return 'UTC'

    # Option 1: the configuration option (did not exist before, so no backwards compatibility issue)
    # Option 2: to be backwards compatible with 5.0 or earlier, the value from time.tzname[0], but only if it is known to pytz
    # Option 3: the environment variable TZ
    sources = [ (config['timezone'], 'OpenERP configuration'),
                (time.tzname[0], 'time.tzname'),
                (os.environ.get('TZ',False),'TZ environment variable'), ]
    # Option 4: OS-specific: /etc/timezone on Unix
    if (os.path.exists("/etc/timezone")):
        tz_value = False
        try:
            f = open("/etc/timezone")
            tz_value = f.read(128).strip()
        except Exception:
            pass
        finally:
            f.close()
        sources.append((tz_value,"/etc/timezone file"))
    # Option 5: timezone info from registry on Win32
    if (sys.platform == "win32"):
        # Timezone info is stored in windows registry.
        # However this is not likely to work very well as the standard name
        # of timezones in windows is rarely something that is known to pytz.
        # But that's ok, it is always possible to use a config option to set
        # it explicitly.
        sources.append((get_win32_timezone(),"Windows Registry"))

    for (value,source) in sources:
        if value:
            try:
                tz = pytz.timezone(value)
                loglevels.Logger().notifyChannel("detect_server_timezone", loglevels.LOG_INFO,
                    "Using timezone %s obtained from %s." % (tz.zone,source))
                return value
            except pytz.UnknownTimeZoneError:
                loglevels.Logger().notifyChannel("detect_server_timezone", loglevels.LOG_WARNING,
                    "The timezone specified in %s (%s) is invalid, ignoring it." % (source,value))

    loglevels.Logger().notifyChannel("detect_server_timezone", loglevels.LOG_WARNING,
        "No valid timezone could be detected, using default UTC timezone. You can specify it explicitly with option 'timezone' in the server configuration.")
    return 'UTC'

def get_server_timezone():
    # timezone detection is safe in multithread, so lazy init is ok here
    if (not config['timezone']):
        config['timezone'] = detect_server_timezone()
    return config['timezone']


DEFAULT_SERVER_DATE_FORMAT = "%Y-%m-%d"
DEFAULT_SERVER_TIME_FORMAT = "%H:%M:%S"
DEFAULT_SERVER_DATETIME_FORMAT = "%s %s" % (
    DEFAULT_SERVER_DATE_FORMAT,
    DEFAULT_SERVER_TIME_FORMAT)

# Python's strftime supports only the format directives
# that are available on the platform's libc, so in order to
# be cross-platform we map to the directives required by
# the C standard (1989 version), always available on platforms
# with a C standard implementation.
DATETIME_FORMATS_MAP = {
        '%C': '', # century
        '%D': '%m/%d/%Y', # modified %y->%Y
        '%e': '%d',
        '%E': '', # special modifier
        '%F': '%Y-%m-%d',
        '%g': '%Y', # modified %y->%Y
        '%G': '%Y',
        '%h': '%b',
        '%k': '%H',
        '%l': '%I',
        '%n': '\n',
        '%O': '', # special modifier
        '%P': '%p',
        '%R': '%H:%M',
        '%r': '%I:%M:%S %p',
        '%s': '', #num of seconds since epoch
        '%T': '%H:%M:%S',
        '%t': ' ', # tab
        '%u': ' %w',
        '%V': '%W',
        '%y': '%Y', # Even if %y works, it's ambiguous, so we should use %Y
        '%+': '%Y-%m-%d %H:%M:%S',

        # %Z is a special case that causes 2 problems at least:
        #  - the timezone names we use (in res_user.context_tz) come
        #    from pytz, but not all these names are recognized by
        #    strptime(), so we cannot convert in both directions
        #    when such a timezone is selected and %Z is in the format
        #  - %Z is replaced by an empty string in strftime() when
        #    there is not tzinfo in a datetime value (e.g when the user
        #    did not pick a context_tz). The resulting string does not
        #    parse back if the format requires %Z.
        # As a consequence, we strip it completely from format strings.
        # The user can always have a look at the context_tz in
        # preferences to check the timezone.
        '%z': '',
        '%Z': '',
}

def server_to_local_timestamp(src_tstamp_str, src_format, dst_format, dst_tz_name,
        tz_offset=True, ignore_unparsable_time=True):
    """
    Convert a source timestamp string into a destination timestamp string, attempting to apply the
    correct offset if both the server and local timezone are recognized, or no
    offset at all if they aren't or if tz_offset is false (i.e. assuming they are both in the same TZ).

    WARNING: This method is here to allow formatting dates correctly for inclusion in strings where
             the client would not be able to format/offset it correctly. DO NOT use it for returning
             date fields directly, these are supposed to be handled by the client!!

    @param src_tstamp_str: the str value containing the timestamp in the server timezone.
    @param src_format: the format to use when parsing the server timestamp.
    @param dst_format: the format to use when formatting the resulting timestamp for the local/client timezone.
    @param dst_tz_name: name of the destination timezone (such as the 'tz' value of the client context)
    @param ignore_unparsable_time: if True, return False if src_tstamp_str cannot be parsed
                                   using src_format or formatted using dst_format.

    @return local/client formatted timestamp, expressed in the local/client timezone if possible
            and if tz_offset is true, or src_tstamp_str if timezone offset could not be determined.
    """
    if not src_tstamp_str:
        return False

    res = src_tstamp_str
    if src_format and dst_format:
        # find out server timezone
        server_tz = get_server_timezone()
        try:
            # dt_value needs to be a datetime.datetime object (so no time.struct_time or mx.DateTime.DateTime here!)
            dt_value = datetime.strptime(src_tstamp_str, src_format)
            if tz_offset and dst_tz_name:
                try:
                    import pytz
                    src_tz = pytz.timezone(server_tz)
                    dst_tz = pytz.timezone(dst_tz_name)
                    src_dt = src_tz.localize(dt_value, is_dst=True)
                    dt_value = src_dt.astimezone(dst_tz)
                except Exception:
                    pass
            res = dt_value.strftime(dst_format)
        except Exception:
            # Normal ways to end up here are if strptime or strftime failed
            if not ignore_unparsable_time:
                return False
    return res


def split_every(n, iterable, piece_maker=tuple):
    """Splits an iterable into length-n pieces. The last piece will be shorter
       if ``n`` does not evenly divide the iterable length.
       @param ``piece_maker``: function to build the pieces
       from the slices (tuple,list,...)
    """
    iterator = iter(iterable)
    piece = piece_maker(islice(iterator, n))
    while piece:
        yield piece
        piece = piece_maker(islice(iterator, n))

if __name__ == '__main__':
    import doctest
    doctest.testmod()

class upload_data_thread(threading.Thread):
    def __init__(self, email, data, type):
        self.args = [('email',email),('type',type),('data',data)]
        super(upload_data_thread,self).__init__()
    def run(self):
        try:
            import urllib
            args = urllib.urlencode(self.args)
            fp = urllib.urlopen('http://www.openerp.com/scripts/survey.php', args)
            fp.read()
            fp.close()
        except Exception:
            pass

def upload_data(email, data, type='SURVEY'):
    a = upload_data_thread(email, data, type)
    a.start()
    return True

def get_and_group_by_field(cr, uid, obj, ids, field, context=None):
    """ Read the values of ``field´´ for the given ``ids´´ and group ids by value.

       :param string field: name of the field we want to read and group by
       :return: mapping of field values to the list of ids that have it
       :rtype: dict
    """
    res = {}
    for record in obj.read(cr, uid, ids, [field], context=context):
        key = record[field]
        res.setdefault(key[0] if isinstance(key, tuple) else key, []).append(record['id'])
    return res

def get_and_group_by_company(cr, uid, obj, ids, context=None):
    return get_and_group_by_field(cr, uid, obj, ids, field='company_id', context=context)

# port of python 2.6's attrgetter with support for dotted notation
def resolve_attr(obj, attr):
    for name in attr.split("."):
        obj = getattr(obj, name)
    return obj

def attrgetter(*items):
    if len(items) == 1:
        attr = items[0]
        def g(obj):
            return resolve_attr(obj, attr)
    else:
        def g(obj):
            return tuple(resolve_attr(obj, attr) for attr in items)
    return g

class unquote(str):
    """A subclass of str that implements repr() without enclosing quotation marks
       or escaping, keeping the original string untouched. The name come from Lisp's unquote.
       One of the uses for this is to preserve or insert bare variable names within dicts during eval()
       of a dict's repr(). Use with care.

       Some examples (notice that there are never quotes surrounding
       the ``active_id`` name:

       >>> unquote('active_id')
       active_id
       >>> d = {'test': unquote('active_id')}
       >>> d
       {'test': active_id}
       >>> print d
       {'test': active_id}
    """
    def __repr__(self):
        return self

class UnquoteEvalContext(defaultdict):
    """Defaultdict-based evaluation context that returns 
       an ``unquote`` string for any missing name used during
       the evaluation.
       Mostly useful for evaluating OpenERP domains/contexts that
       may refer to names that are unknown at the time of eval,
       so that when the context/domain is converted back to a string,
       the original names are preserved.

       **Warning**: using an ``UnquoteEvalContext`` as context for ``eval()`` or
       ``safe_eval()`` will shadow the builtins, which may cause other
       failures, depending on what is evaluated.

       Example (notice that ``section_id`` is preserved in the final
       result) :

       >>> context_str = "{'default_user_id': uid, 'default_section_id': section_id}"
       >>> eval(context_str, UnquoteEvalContext(uid=1))
       {'default_user_id': 1, 'default_section_id': section_id}

       """
    def __init__(self, *args, **kwargs):
        super(UnquoteEvalContext, self).__init__(None, *args, **kwargs)

    def __missing__(self, key):
        return unquote(key)

# vim:expandtab:smartindent:tabstop=4:softtabstop=4:shiftwidth=4:<|MERGE_RESOLUTION|>--- conflicted
+++ resolved
@@ -628,11 +628,6 @@
     def __ne__(self, y):
         return self.dict.__ne__(y)
 
-<<<<<<< HEAD
-# Don't use ! Use res.currency.round()
-=======
-
->>>>>>> 764de992
 class currency(float):
     """ Deprecate
     
