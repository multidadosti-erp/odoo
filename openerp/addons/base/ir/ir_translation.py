--- conflicted
+++ resolved
@@ -74,25 +74,14 @@
             imd_name VARCHAR(128)
             ) INHERITS (%s) ''' % (self._table_name, self._parent_table))
 
-    def push(self, ddict):
+    def push(self, trans_dict):
         """Feed a translation, as a dictionary, into the cursor
         """
-        state =  "translated" if (ddict['value'] and ddict['value'] != "") else "to_translate"
-        self._cr.execute("INSERT INTO " + self._table_name \
-                + """(name, lang, res_id, src, type,
-<<<<<<< HEAD
-                        imd_model, module, imd_name, value)
-                VALUES(%s, %s, %s, %s, %s, %s, %s, %s, %s)""",
-                (ddict['name'], ddict['lang'], ddict.get('res_id'), ddict['src'], ddict['type'],
-                    ddict.get('imd_model'), ddict.get('module'), ddict.get('imd_name'),
-                    ddict['value']))
-=======
-                        imd_model, imd_module, imd_name, value,state)
-                VALUES(%s, %s, %s, %s, %s, %s, %s, %s, %s, %s)""",
-                (ddict['name'], ddict['lang'], ddict.get('res_id'), ddict['src'], ddict['type'],
-                    ddict.get('imd_model'), ddict.get('imd_module'), ddict.get('imd_name'),
-                    ddict['value'],state))
->>>>>>> e5b0cd20
+        params = dict(trans_dict,
+                      state="translated" if trans_dict['value'] else "to_translate")
+        self._cr.execute("""INSERT INTO %s (name, lang, res_id, src, type, imd_model, module, imd_name, value, state)
+                            VALUES (%(name)s, %(lang)s, %(res_id)s, %(src)s, %(type)s, %(imd_model)s, %(module)s, %(imd_name)s, %(value)s, %(state)s)""",
+                         params) 
 
     def finish(self):
         """ Transfer the data from the temp table to ir.translation
@@ -141,13 +130,8 @@
 
         # Step 3: insert new translations
 
-<<<<<<< HEAD
-        cr.execute("""INSERT INTO %s(name, lang, res_id, src, type, value, module)
-            SELECT name, lang, res_id, src, type, value, module
-=======
-        cr.execute("""INSERT INTO %s(name, lang, res_id, src, type, value,state)
-            SELECT name, lang, res_id, src, type, value,state
->>>>>>> e5b0cd20
+        cr.execute("""INSERT INTO %s(name, lang, res_id, src, type, value, module, state)
+            SELECT name, lang, res_id, src, type, value, module, state
               FROM %s AS ti
               WHERE NOT EXISTS(SELECT 1 FROM ONLY %s AS irt WHERE %s);
               """ % (self._parent_table, self._table_name, self._parent_table, find_expr))
@@ -181,15 +165,14 @@
         'type': fields.selection(TRANSLATION_TYPE, string='Type', size=16, select=True),
         'src': fields.text('Source'),
         'value': fields.text('Translation Value'),
-<<<<<<< HEAD
         'module': fields.char('Module Name', size=128),
-=======
-        'state':fields.selection([('to_translate','To Translate'),('inprogress','Translation in Progress'),('translated','Translated')])
+        'state': fields.selection([('to_translate','To Translate'),
+                                   ('inprogress','Translation in Progress'),
+                                   ('translated','Translated')])
     }
     
     _defaults = {
         'state':'to_translate',
->>>>>>> e5b0cd20
     }
     
     _sql_constraints = [ ('lang_fkey_res_lang', 'FOREIGN KEY(lang) REFERENCES res_lang(code)', 
