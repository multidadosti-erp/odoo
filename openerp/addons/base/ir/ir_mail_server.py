--- conflicted
+++ resolved
@@ -19,21 +19,12 @@
 #
 ##############################################################################
 
-<<<<<<< HEAD
 from email.mime.text import MIMEText
 from email.mime.base import MIMEBase
 from email.mime.multipart import MIMEMultipart
 from email.charset import Charset
 from email.header import Header
-from email.utils import formatdate, make_msgid, COMMASPACE
-=======
-from email.MIMEText import MIMEText
-from email.MIMEBase import MIMEBase
-from email.MIMEMultipart import MIMEMultipart
-from email.Charset import Charset
-from email.Header import Header
-from email.Utils import formatdate, make_msgid, COMMASPACE, parseaddr
->>>>>>> 7eab8806
+from email.utils import formatdate, make_msgid, COMMASPACE, parseaddr
 from email import Encoders
 import logging
 import re
