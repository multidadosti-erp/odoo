# -*- coding: utf-8 -*-
#----------------------------------------------------------
# ir_http modular http routing
#----------------------------------------------------------
import datetime
import hashlib
import logging
import mimetypes
import re
import sys

import werkzeug
import werkzeug.exceptions
import werkzeug.routing
import werkzeug.urls
import werkzeug.utils

import openerp
import openerp.exceptions
import openerp.models
from openerp import http
from openerp.http import request
from openerp.osv import osv, orm

_logger = logging.getLogger(__name__)

UID_PLACEHOLDER = object()

class ModelConverter(werkzeug.routing.BaseConverter):

    def __init__(self, url_map, model=False):
        super(ModelConverter, self).__init__(url_map)
        self.model = model
        self.regex = '([0-9]+)'

    def to_python(self, value):
        m = re.match(self.regex, value)
        return request.registry[self.model].browse(
            request.cr, UID_PLACEHOLDER, int(m.group(1)), context=request.context)

    def to_url(self, value):
        return value.id

class ModelsConverter(werkzeug.routing.BaseConverter):

    def __init__(self, url_map, model=False):
        super(ModelsConverter, self).__init__(url_map)
        self.model = model
        # TODO add support for slug in the form [A-Za-z0-9-] bla-bla-89 -> id 89
        self.regex = '([0-9,]+)'

    def to_python(self, value):
        return request.registry[self.model].browse(request.cr, UID_PLACEHOLDER, [int(i) for i in value.split(',')], context=request.context)

    def to_url(self, value):
        return ",".join(i.id for i in value)

class ir_http(osv.AbstractModel):
    _name = 'ir.http'
    _description = "HTTP routing"

    def _get_converters(self):
        return {'model': ModelConverter, 'models': ModelsConverter}

    def _find_handler(self, return_rule=False):
        return self.routing_map().bind_to_environ(request.httprequest.environ).match(return_rule=return_rule)

    def _auth_method_user(self):
        request.uid = request.session.uid
        if not request.uid:
            raise http.SessionExpiredException("Session expired")

    def _auth_method_none(self):
        request.uid = None

    def _auth_method_public(self):
        if not request.session.uid:
            dummy, request.uid = self.pool['ir.model.data'].get_object_reference(request.cr, openerp.SUPERUSER_ID, 'base', 'public_user')
        else:
            request.uid = request.session.uid

    def _authenticate(self, auth_method='user'):
        try:
            if request.session.uid:
                try:
                    request.session.check_security()
                    # what if error in security.check()
                    #   -> res_users.check()
                    #   -> res_users.check_credentials()
                except (openerp.exceptions.AccessDenied, openerp.http.SessionExpiredException):
                    # All other exceptions mean undetermined status (e.g. connection pool full),
                    # let them bubble up
                    request.session.logout(keep_db=True)
            if request.uid is None:
                getattr(self, "_auth_method_%s" % auth_method)()
        except (openerp.exceptions.AccessDenied, openerp.http.SessionExpiredException, werkzeug.exceptions.HTTPException):
            raise
        except Exception:
            _logger.info("Exception during request Authentication.", exc_info=True)
            raise openerp.exceptions.AccessDenied()
        return auth_method

    def _serve_attachment(self):
        domain = [('type', '=', 'binary'), ('url', '=', request.httprequest.path)]
        attach = self.pool['ir.attachment'].search_read(request.cr, openerp.SUPERUSER_ID, domain, ['__last_update', 'datas', 'name', 'mimetype', 'checksum'], context=request.context)
        if attach:
            wdate = attach[0]['__last_update']
            datas = attach[0]['datas'] or ''
            name = attach[0]['name']

            if not datas:
                if name.startswith(('http://', 'https://', '/')):
                    return werkzeug.utils.redirect(name, 301)
                else:
                    return werkzeug.wrappers.Response(status=204)     # NO CONTENT

            response = werkzeug.wrappers.Response()
            server_format = openerp.tools.misc.DEFAULT_SERVER_DATETIME_FORMAT
            try:
                response.last_modified = datetime.datetime.strptime(wdate, server_format + '.%f')
            except ValueError:
                # just in case we have a timestamp without microseconds
                response.last_modified = datetime.datetime.strptime(wdate, server_format)

            response.set_etag(attach[0]['checksum'])
            response.make_conditional(request.httprequest)

            if response.status_code == 304:
                return response

            response.mimetype = attach[0]['mimetype'] or 'application/octet-stream'
            response.data = datas.decode('base64')
            return response

    def _handle_exception(self, exception):
        # If handle_exception returns something different than None, it will be used as a response

        # This is done first as the attachment path may
<<<<<<< HEAD
        # not match any HTTP controller
        attach = self._serve_attachment()
        if attach:
            return attach
=======
        # not match any HTTP controller.
        if isinstance(exception, werkzeug.exceptions.HTTPException) and exception.code == 404:
            attach = self._serve_attachment()
            if attach:
                return attach
>>>>>>> 327e471c

        # Don't handle exception but use werkeug debugger if server in --dev mode
        if openerp.tools.config['dev_mode']:
            raise
        try:
            return request._handle_exception(exception)
        except openerp.exceptions.AccessDenied:
            return werkzeug.exceptions.Forbidden()

    def _dispatch(self):
        # locate the controller method
        try:
            rule, arguments = self._find_handler(return_rule=True)
            func = rule.endpoint
        except werkzeug.exceptions.NotFound, e:
            return self._handle_exception(e)

        # check authentication level
        try:
            auth_method = self._authenticate(func.routing["auth"])
        except Exception as e:
            return self._handle_exception(e)

        processing = self._postprocess_args(arguments, rule)
        if processing:
            return processing

        # set and execute handler
        try:
            request.set_handler(func, arguments, auth_method)
            result = request.dispatch()
            if isinstance(result, Exception):
                raise result
        except Exception, e:
            return self._handle_exception(e)

        return result

    def _postprocess_args(self, arguments, rule):
        """ post process arg to set uid on browse records """
        for name, arg in arguments.items():
            if isinstance(arg, orm.browse_record) and arg._uid is UID_PLACEHOLDER:
                arguments[name] = arg.sudo(request.uid)
                try:
                    arg.exists()
                except openerp.models.MissingError:
                    return self._handle_exception(werkzeug.exceptions.NotFound())

    def routing_map(self):
        if not hasattr(self, '_routing_map'):
            _logger.info("Generating routing map")
            cr = request.cr
            m = request.registry.get('ir.module.module')
            ids = m.search(cr, openerp.SUPERUSER_ID, [('state', '=', 'installed'), ('name', '!=', 'web')], context=request.context)
            installed = set(x['name'] for x in m.read(cr, 1, ids, ['name'], context=request.context))
            if openerp.tools.config['test_enable']:
                installed.add(openerp.modules.module.current_test)
            mods = [''] + openerp.conf.server_wide_modules + sorted(installed)
            self._routing_map = http.routing_map(mods, False, converters=self._get_converters())

        return self._routing_map

def convert_exception_to(to_type, with_message=False):
    """ Should only be called from an exception handler. Fetches the current
    exception data from sys.exc_info() and creates a new exception of type
    ``to_type`` with the original traceback.

    If ``with_message`` is ``True``, sets the new exception's message to be
    the stringification of the original exception. If ``False``, does not
    set the new exception's message. Otherwise, uses ``with_message`` as the
    new exception's message.

    :type with_message: str|bool
    """
    etype, original, tb = sys.exc_info()
    try:
        if with_message is False:
            message = None
        elif with_message is True:
            message = str(original)
        else:
            message = str(with_message)

        raise to_type, message, tb
    except to_type, e:
        return e<|MERGE_RESOLUTION|>--- conflicted
+++ resolved
@@ -136,18 +136,11 @@
         # If handle_exception returns something different than None, it will be used as a response
 
         # This is done first as the attachment path may
-<<<<<<< HEAD
         # not match any HTTP controller
-        attach = self._serve_attachment()
-        if attach:
-            return attach
-=======
-        # not match any HTTP controller.
         if isinstance(exception, werkzeug.exceptions.HTTPException) and exception.code == 404:
             attach = self._serve_attachment()
             if attach:
                 return attach
->>>>>>> 327e471c
 
         # Don't handle exception but use werkeug debugger if server in --dev mode
         if openerp.tools.config['dev_mode']:
