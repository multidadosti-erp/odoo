--- conflicted
+++ resolved
@@ -22,15 +22,10 @@
 {
     'name': 'Human Resource Payroll Accounting',
     'version': '1.0',
-<<<<<<< HEAD
     'category': 'Human Resources',
-    'description': """Generic Payroll system Integrated with Accountings
-=======
-    'category': 'Generic Modules/Human Resources',
     'description': """
     Generic Payroll system Integrated with Accountings.
     ===================================================
->>>>>>> a00f7aa9
     * Expense Encoding
     * Payment Encoding
     * Company Contribution Management
