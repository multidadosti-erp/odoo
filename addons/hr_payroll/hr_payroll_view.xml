<?xml version="1.0" encoding="utf-8"?>
<openerp>
    <data>
        <!-- Root Menus -->
        <menuitem id="menu_hr_root_payroll" parent="hr.menu_hr_root" name="Payroll" sequence="9"/>
        <menuitem id="payroll_configure" parent="hr.menu_hr_configuration" name="Payroll"/>
        <menuitem id="menu_hr_payroll_reporting" parent="hr.menu_hr_reporting" name="Payroll" groups="base.group_hr_manager"/>

<<<<<<< HEAD
=======
        <!-- Passport Views    -->
        <record id="hr_passport_form" model="ir.ui.view">
            <field name="name">hr.passport.form</field>
            <field name="model">hr.passport</field>
            <field name="type">form</field>
            <field name="arch" type="xml">
                <form string="Passport">
                    <group col="6" colspan="4">
                        <field name="name" select="1" colspan="4"/>
                        <field name="employee_id" />
                    </group>
                    <group col="2" colspan="2">
                        <separator string="Country &amp; Address" colspan="4"/>
                        <field name="country_id" select="1"/>
                        <field name="address_id" select="1"/>
                    </group>
                    <group col="2" colspan="2">
                        <separator string="Valid From" colspan="2"/>
                        <field name="date_issue" select="1"/>
                        <field name="date_expire" select="1"/>
                    </group>
                    <notebook colspan="4">
                        <page string="Description">
                            <separator string="Description" colspan="2"/>
                            <field name="note" colspan="4" nolabel="1"/>
                        </page>
                    </notebook>
                </form>
            </field>
        </record>
        <record id="hr_passport_tree" model="ir.ui.view">
            <field name="name">hr.passport.tree</field>
            <field name="model">hr.passport</field>
            <field name="type">tree</field>
            <field name="arch" type="xml">
                <tree string="Passport">
                    <field name="name" />
                    <field name="employee_id" />
                    <field name="address_id"/>
                    <field name="country_id" />
                    <field name="date_expire"/>
                    <field name="date_issue" />
                </tree>
            </field>
        </record>

        <record id="view_hr_passport_filter" model="ir.ui.view">
            <field name="name">hr.passport.select</field>
            <field name="model">hr.passport</field>
            <field name="type">search</field>
            <field name="arch" type="xml">
                <search string="Search Passport">
                    <group>
                        <field name="name"/>
                        <field name="employee_id"/>
                        <field name="country_id"/>
                        <field name="address_id"/>
                    </group>
                    <newline/>
                    <group expand="0" string="Group By...">
                        <filter string="Employees" icon="terp-partner" name="employee_id" context="{'group_by':'employee_id'}"/>
                        <filter string="Country" name="country_id" icon="terp-go-home" context="{'group_by':'country_id'}"/>
                        <filter string="Expire" name="date_expire" icon="terp-go-month" context="{'group_by':'date_expire'}"/>
                        <filter string="Issue" name="date_issue" icon="terp-go-month" context="{'group_by':'date_issue'}"/>
                    </group>
                </search>
            </field>
        </record>
        <record id="action_hr_passport_tree" model="ir.actions.act_window">
            <field name="name">All Passports</field>
            <field name="res_model">hr.passport</field>
            <field name="view_type">form</field>
            <field name="view_id" ref="hr_passport_tree"/>
            <field name="search_view_id" ref="view_hr_passport_filter"/>
        </record>
        <!-- End Passport Views -->

>>>>>>> aa1bd2e6
        <!-- Employee View -->
        <record id="hr_contract.hr_hr_employee_view_form2" model="ir.ui.view">
            <field name="name">hr.hr.employee.view.form2</field>
            <field name="model">hr.employee</field>
            <field name="inherit_id" ref="hr.view_employee_form"/>
            <field name="arch" type="xml">
            <data>
                <xpath expr="/form/notebook/page[@string='Personal Information']" position="after">
                    <page string="Miscellaneous" groups="base.group_hr_user">
                        <group colspan="2" col="2">
                            <separator string="Personal Info" colspan="2"/>
                            <field name="bank_account_id" context="{'display_partner':True, 'partner_id':partner_id}"/>
                            <field name="place_of_birth"/>
                            <field name="children"/>
                            <!-- <field name="basic" invisible="0"/> -->
                        </group>
                        <group colspan="2" col="2">
                            <separator string="Job Info" colspan="2"/>
                            <field name="manager" select="1"/>
                            <field name="vehicle" select="1"/>
                            <field name="vehicle_distance" select="1"/>
                            <field name="medic_exam" select="1" string="Medical Examination"/>
                        </group>
                    </page>
                </xpath>
            </data>
            </field>
        </record>
        <!-- End Employee View -->

        <!-- Contract View -->
        <record id="hr_contract_form_inherit" model="ir.ui.view">
            <field name="name">hr.contract.view.form.inherit</field>
            <field name="model">hr.contract</field>
            <field name="type">form</field>
            <field name="inherit_id" ref="hr_contract.hr_contract_view_form"/>
            <field name="arch" type="xml">
            <data>
                <xpath expr="/form/notebook/page/group/separator[@name='advantages']" position="before">
                    <separator string="Payslip Info" colspan="2"/>
                    <field name="struct_id" required="1"/>
                </xpath>
                 <xpath expr="/form/notebook/page/group/field[@name='working_hours']" position="after">
                    <field name="schedule_pay"/>
                </xpath>
            </data>
            </field>
        </record>

        <!-- End Contract View-->

        <!-- Salary structure -->
        <record id="view_hr_payroll_structure_list_view" model="ir.ui.view">
            <field name="name">hr.payroll.structure.tree</field>
            <field name="model">hr.payroll.structure</field>
            <field name="type">tree</field>
            <field name="arch" type="xml">
                <tree string="Employee Function">
                    <field name="name"/>
                    <field name="code"/>
                    <field name="rule_ids"/>
                    <field name="company_id" groups="base.group_multi_company" widget="selection"/>
                </tree>
            </field>
        </record>
        <record id="view_hr_payroll_structure_tree" model="ir.ui.view">
            <field name="name">hr.payroll.structure.tree</field>
            <field name="model">hr.payroll.structure</field>
            <field name="type">tree</field>
            <field name="field_parent">children_ids</field>
            <field name="arch" type="xml">
                <tree string="Salary Structure">
                    <field name="name"/>
                    <field name="code"/>
                    <field name="company_id" groups="base.group_multi_company" widget="selection"/>
                </tree>
            </field>
        </record>

        <record id="view_hr_payroll_structure_filter" model="ir.ui.view">
            <field name="name">hr.payroll.structure.select</field>
            <field name="model">hr.payroll.structure</field>
            <field name="type">search</field>
            <field name="arch" type="xml">
                <search string="Payroll Structures">
                    <group col="8" colspan="4">
                        <field name="name"/>
                        <field name="code"/>
                    </group>
                    <newline/>
                </search>
            </field>
        </record>

        <record id="view_hr_employee_grade_form" model="ir.ui.view">
            <field name="name">hr.payroll.structure.form</field>
            <field name="model">hr.payroll.structure</field>
            <field name="type">form</field>
            <field name="arch" type="xml">
                <form string="Employee Function">
                    <group col="6" colspan="6">
                        <field name="name" select="1"/>
                        <field name="code" select="1"/>
                        <field name="company_id" groups="base.group_multi_company" widget="selection"/>
                        <field name="parent_id"/>
                    </group>
                    <notebook colspan="4">
                         <page string="Salary Rules">
                           <field colspan="4" name="rule_ids" nolabel="1" domain="[('parent_rule_id','=',False)]">
                             <tree>
                                <field name="name"/>
                                <field name="code"/>
                                <field name="category_id"/>
                                <field name="sequence" groups="base.group_extended" invisible="1"/>
                                <field name="register_id"/>
                             </tree>
                          </field>
                         </page>
                    </notebook>
                </form>
            </field>
        </record>

        <record id="action_view_hr_payroll_structure_list_form" model="ir.actions.act_window">
            <field name="name">Salary Structures</field>
            <field name="res_model">hr.payroll.structure</field>
            <field name="view_type">form</field>
            <field name="view_id" ref="view_hr_payroll_structure_list_view"/>
        </record>
        <menuitem
            id="menu_hr_payroll_structure_view"
            action="action_view_hr_payroll_structure_list_form"
            parent="payroll_configure"
            sequence="1"
        />
        <record id="action_view_hr_payroll_structure_tree" model="ir.actions.act_window">
            <field name="name">Salary Structures Hierarchy</field>
            <field name="res_model">hr.payroll.structure</field>
            <field name="view_type">tree</field>
            <field name="domain">[('parent_id','=',False)]</field>
            <field name="view_id" ref="view_hr_payroll_structure_tree"/>
        </record>
        <menuitem
            id="menu_hr_payroll_structure_tree"
            action="action_view_hr_payroll_structure_tree"
            parent="payroll_configure"
            sequence="2"
            icon="STOCK_INDENT"
        />
        <!-- End Salary structure -->

        <!-- Payslip Line -->
        <record id="view_hr_payslip_line_tree" model="ir.ui.view">
            <field name="name">hr.payslip.line.tree</field>
            <field name="model">hr.payslip.line</field>
            <field name="type">tree</field>
            <field name="arch" type="xml">
                <tree string="Salary Structure" editable="bottom" colors="blue:total == 0">
                    <field name="category_id"/>
                    <field name="employee_id" invisible="1"/>
                    <field name="sequence" groups="base.group_extended"/>
                    <field name="name"/>
                    <field name="code"/>
                    <field name="quantity" string="Quantity/Rate"/>
                    <field name="amount"/>
                    <field name="total"/>
                    <field name="amount_select" invisible="1"/>
                    <field name="register_id" invisible="1"/>
                </tree>
            </field>
        </record>
        <record id="view_hr_payslip_line_form" model="ir.ui.view">
            <field name="name">hr.payslip.line.form</field>
            <field name="model">hr.payslip.line</field>
            <field name="type">form</field>
            <field name="arch" type="xml">
                <form string="Payslip Line">
                    <group col="6" colspan="4">
                        <field name="name" colspan="4" select="1"/>
                        <field name="code" select="1"/>
                        <field name="slip_id" select="1"/>
                        <field name="employee_id"/>
                    </group>
                    <group col="2" colspan="2">
                        <separator colspan="4" string="Calculations"/>
                        <field name="category_id"/>
                        <field name="amount_select"/>
                        <field name="amount_fix"  attrs="{'readonly':[('amount_select','&lt;&gt;','fix')]}"/>
                        <field name="amount_percentage"  attrs="{'readonly':[('amount_select','&lt;&gt;','percentage')]}"/>
                        <field name="sequence" groups="base.group_extended"/>
                    </group>
                    <notebook colspan="4">
                        <page string="Description">
                            <separator colspan="4" string="Description"/>
                            <field name="note" colspan="4" nolabel="1"/>
                        </page>
                    </notebook>
                </form>
            </field>
        </record>

        <record id="view_hr_payslip_line_filter" model="ir.ui.view">
            <field name="name">hr.payslip.line.select</field>
            <field name="model">hr.payslip.line</field>
            <field name="type">search</field>
            <field name="arch" type="xml">
                <search string="Search Payslip Lines">
                    <group col="8" colspan="4">
                        <field name="name"/>
                        <field name="code"/>
                        <field name="slip_id"/>
                        <field name="amount_select"/>
                    </group>
                    <newline/>
                    <group col="8" colspan="4" expand="0" string="Group By...">
                        <filter string="Salary Rule Category" icon="terp-camera_test" name="category_id" context="{'group_by':'category_id'}"/>
                        <filter string="Contribution Register" name="register_id" icon="terp-folder-yellow" context="{'group_by':'register_id'}"/>
                        <separator orientation="vertical"/>
                        <filter string="Amount Type" name="amount_select" icon="terp-stock_symbol-selection" context="{'group_by':'amount_select'}"/>
                        <separator orientation="vertical"/>
                        <filter string="Employees" name="employee_id" icon="terp-personal" context="{'group_by':'employee_id'}"/>
                    </group>
                </search>
            </field>
        </record>


        <!-- payslip -->

        <record id="view_hr_payslip_tree" model="ir.ui.view">
            <field name="name">hr.payslip.tree</field>
            <field name="model">hr.payslip</field>
            <field name="type">tree</field>
            <field name="arch" type="xml">
                <tree colors="blue:state in ('confirm','hr_check','accont_check');black:state == 'new';gray:state == 'cancel'" string="Payslips">
                    <field name="number"/>
                    <field name="employee_id"/>
                    <field name="name"/>
                    <field name="date_from"/>
                    <field name="date_to"/>
                    <field name="state"/>
                    <field name="company_id" groups="base.group_multi_company" widget="selection"/>
                    <field name="payslip_run_id" invisible="1"/>
                </tree>
            </field>
        </record>

        <record id="view_hr_payslip_form" model="ir.ui.view">
            <field name="name">hr.payslip.form</field>
            <field name="model">hr.payslip</field>
            <field name="type">form</field>
            <field name="arch" type="xml">
                <form string="Payslip">
                    <group col="6" colspan="4">
                        <field name="employee_id" on_change="onchange_employee_id(date_from, date_to, employee_id, contract_id)"/>
                        <field name="number"/>
                        <field name="date_from"/>
                        <field name="contract_id" groups="base.group_extended" domain="[('employee_id','=',employee_id)]" on_change="onchange_contract_id(date_from, date_to, employee_id, contract_id)"/>
                        <field name="struct_id" groups="base.group_extended" attrs="{'required':[('contract_id','&lt;&gt;',False)]}"/>
                        <field name="date_to"/>
                        <field name="name" colspan="4"/>
                        <field name="credit_note"/>
                    </group>
                    <notebook colspan="4">
                        <page string="Worked Days &amp; Inputs">
                            <field name="worked_days_line_ids" colspan="4" nolabel="1">
                                <tree string="Worked Days" editable="bottom">
                                    <field name="name"/>
                                    <field name="code"/>
                                    <field name="number_of_days" sum="Total Working Days"/>
                                    <field name="number_of_hours"/>
                                    <field name="contract_id" groups="base.group_extended"/>
                                    <field name="sequence" invisible="True"/>
                                </tree>
                                <form string="Worked Day">
                                    <group>
                                        <field name="name" select="1"/>
                                        <field name="code" select="1"/>
                                        <field name="payslip_id"/>
                                        <field name="sequence" groups="base.group_extended"/>
                                        <field name="number_of_days"/>
                                        <field name="number_of_hours"/>
                                        <field name="contract_id" groups="base.group_extended"/>
                                    </group>
                                </form>
                            </field>
                            <field name="input_line_ids" colspan="4" nolabel="1">
                                <tree string="Input Data" editable="bottom">
                                    <field name="name"/>
                                    <field name="code"/>
                                    <field name="amount"/>
                                    <field name="contract_id" groups="base.group_extended"/>
                                    <field name="sequence" invisible="True"/>
                                </tree>
                                <form string="Payslip Line">
                                    <group>
                                        <field name="name" select="1"/>
                                        <field name="code" select="1"/>
                                        <field name="payslip_id"/>
                                        <field name="sequence" groups="base.group_extended"/>
                                        <field name="amount"/>
                                        <field name="contract_id" groups="base.group_extended"/>
                                    </group>
                                </form>
                            </field>
                        </page>
                        <page string="Salary Computation" >
                            <field name="line_ids" colspan="4" nolabel="1">
                                <tree string="Salary Structure" editable="bottom" colors="blue:total == 0">
                                    <field name="name"/>
                                    <field name="code"/>
                                    <field name="category_id"/>
                                    <field name="sequence" invisible="1"/>
                                    <field name="quantity" string="Quantity/Rate"/>
                                    <field name="amount"/>
                                    <field name="total"/>
                                </tree>
                                <form string="Payslip Line">
                                    <group>
                                        <field name="name" select="1"/>
                                        <field name="code" select="1"/>
                                        <field name="category_id"/>
                                        <field name="sequence" groups="base.group_extended"/>
                                        <field name="quantity" string="Quantity/Rate"/>
                                        <field name="amount"/>
                                        <field name="total"/>
                                        <field name="salary_rule_id" groups="base.group_extended"/>
                                    </group>
                                </form>
                            </field>
                        </page>
                        <page string="Details By Salary Rule Category">
                            <field name="details_by_salary_rule_category" context="{'group_by':'category_id'}" domain="[('appears_on_payslip', '=', True)]" nolabel="1">
                                <tree string="Payslip Lines" colors="blue:total == 0">
                                    <field name="category_id"/>
                                    <field name="name"/>
                                    <field name="code"/>
                                    <field name="total"/>
                                </tree>
                            </field>
                       </page>
                       <page string="Other Information">
                            <separator colspan="4" string="Other Information"/>
                            <group col="5" colspan="2">
                                <field name="company_id" groups="base.group_multi_company" widget="selection"/>
                                <field name="payslip_run_id" domain="[('state','=','draft')]"/>
                                <field name="paid" readonly="1"/>
                            </group>
                            <newline/>
                            <separator colspan="4" string="Notes"/>
                            <field name="note" colspan="4" nolabel="1"/>
                       </page>

                    </notebook>
                    <group col="10" colspan="4">
                        <field name="state"/>
                        <button string="Cancel" icon="terp-dialog-close" name="cancel_sheet" states="draft,hr_check,confirm,verify"/>
                        <button string="Compute Sheet" icon="terp-stock_format-scientific" name="compute_sheet" type="object" states="draft"/>
                        <button string="Set to Draft" icon="terp-stock_effects-object-colorize" name="draft" states="cancel"/>
                        <button string="Refund" icon="gtk-execute" name="refund_sheet" states="confirm,done" type='object'/>
                        <button string="Confirm" icon="terp-camera_test" name="hr_verify_sheet" states="draft"/>
                    </group>
                </form>
            </field>
        </record>

        <record id="view_hr_payslip_filter" model="ir.ui.view">
            <field name="name">hr.payslip.select</field>
            <field name="model">hr.payslip</field>
            <field name="type">search</field>
            <field name="arch" type="xml">
                <search string="Search Payslips">
                    <group>
                        <filter icon="terp-document-new" string="Draft" domain="[('state','=','draft')]" help="Draft Slip"/>
                        <filter icon="terp-camera_test" string="Done" domain="[('state','=','done')]" help="Done Slip"/>
                        <separator orientation="vertical"/>
                        <field name="number"/>
                        <field name="employee_id"/>
                        <field name="name"/>
                        <field name="date_from"/>
                        <field name="payslip_run_id"/>
                    </group>
                    <newline/>
                    <group expand="0" string="Group By...">
                        <filter string="Employees" icon="terp-personal" name="employee_id" context="{'group_by':'employee_id'}"/>
                        <separator orientation="vertical"/>
                        <filter string="PaySlip Run" name="payslip_run_id" icon="terp-folder-orange" context="{'group_by':'payslip_run_id'}"/>
                        <separator orientation="vertical" groups="base.group_multi_company"/>
                        <filter string="Companies" name="company_id" groups="base.group_multi_company" icon="terp-go-home" context="{'group_by':'company_id'}"/>
                        <separator orientation="vertical"/>
                        <filter string="States" name="state" icon="terp-stock_effects-object-colorize" context="{'group_by':'state'}"/>
                    </group>
                </search>
            </field>
        </record>
        <record id="action_view_hr_payslip_form" model="ir.actions.act_window">
            <field name="name">Employee Payslips</field>
            <field name="res_model">hr.payslip</field>
            <field name="view_type">form</field>
            <field name="view_id" ref="view_hr_payslip_tree"/>
            <field name="search_view_id" ref="view_hr_payslip_filter"/>
        </record>
        <menuitem action="action_view_hr_payslip_form" id="menu_department_tree" parent="menu_hr_root_payroll"/>

        <!-- Salary Category-->
        <record id="hr_salary_rule_category_form" model="ir.ui.view">
            <field name="name">hr.salary.rule.category.form</field>
            <field name="model">hr.salary.rule.category</field>
            <field name="type">form</field>
            <field name="arch" type="xml">
                <form string="Salary Categories">
                    <group col="3" colspan="6">
                        <field name="name" select="1"/>
                        <field name="code" select="1"/>
                        <field name="parent_id" select="1"/>
                    </group>
                    <separator colspan="4" string="Notes"/>
                        <field name="note" colspan="4" nolabel="1"/>
                </form>
            </field>
        </record>

        <record id="hr_salary_rule_category_tree" model="ir.ui.view">
            <field name="name">hr.salary.rule.category.tree</field>
            <field name="model">hr.salary.rule.category</field>
            <field name="type">tree</field>
            <field name="arch" type="xml">
                <tree string="Salary Rule Categories">
                    <field name="name"/>
                    <field name="code"/>
                    <field name="parent_id" invisible="1"/>
                </tree>
            </field>
        </record>
        <record id="hr_salary_rule_category_tree_view" model="ir.ui.view">
            <field name="name">hr.salary.rule.category.tree.view</field>
            <field name="model">hr.salary.rule.category</field>
            <field name="type">tree</field>
            <field name="field_parent">children_ids</field>
            <field name="arch" type="xml">
                <tree string="Salary Rule Categories">
                    <field name="name"/>
                    <field name="code"/>
                    <field name="parent_id" invisible="1"/>
                </tree>
            </field>
        </record>

        <record id="view_hr_salary_rule_category_filter" model="ir.ui.view">
            <field name="name">hr.salary.rule.category.select</field>
            <field name="model">hr.salary.rule.category</field>
            <field name="type">search</field>
            <field name="arch" type="xml">
<<<<<<< HEAD
                <search string="Salary Rule Categories">
                    <field name="name" select="1"/>
                     <field name="code" select="1"/>
=======
                <search string="Salary Heads">
                    <filter icon="terp-document-new" string="Allowance" domain="[('type','=','allowance')]"/>
                    <filter icon="terp-check" string="Deduction" domain="[('type','=','deduction')]"/>
                    <separator orientation="vertical"/>
                    <field name="name"/>
                     <field name="code"/>
                    <field name="type"/>
                    <newline/>
                    <group expand="0" string="Group By..." groups="base.group_extended">
                        <filter string="Based" icon="terp-go-month" domain="[]" context="{'group_by':'base'}"/>
                        <filter string="Type" icon="terp-stock_symbol-selection" domain="[]" context="{'group_by':'type'}"/>
                    </group>
>>>>>>> aa1bd2e6
               </search>
            </field>
        </record>

        <record id="action_hr_salary_rule_category" model="ir.actions.act_window">
            <field name="name">Salary Rule Categories</field>
            <field name="res_model">hr.salary.rule.category</field>
            <field name="view_type">form</field>
            <field name="view_id" ref="hr_salary_rule_category_tree"/>
           <field name="search_view_id" ref="view_hr_salary_rule_category_filter"/>
        </record>
        <menuitem
            id="menu_hr_salary_rule_category"
            action="action_hr_salary_rule_category"
            parent="payroll_configure"
            sequence="11"
        />
        <record id="action_hr_salary_rule_category_tree_view" model="ir.actions.act_window">
            <field name="name">Salary Rule Categories Hierarchy</field>
            <field name="res_model">hr.salary.rule.category</field>
            <field name="view_type">tree</field>
            <field name="view_id" ref="hr_salary_rule_category_tree_view"/>
        </record>
        <menuitem
            id="menu_hr_salary_rule_category_tree_view"
            action="action_hr_salary_rule_category_tree_view"
            parent="payroll_configure"
            sequence="12"
            icon="STOCK_INDENT"
        />

        <!--
        Contribution Register
        -->
        <record id="hr_contribution_register_tree" model="ir.ui.view">
            <field name="name">hr.contribution.register.tree</field>
            <field name="model">hr.contribution.register</field>
            <field name="type">tree</field>
            <field name="arch" type="xml">
                <tree string="Contribution Registers">
                    <field name="name" select="1"/>
                    <field name="company_id" select="1" groups="base.group_multi_company" widget="selection"/>
                </tree>
            </field>
        </record>
        <record id="hr_contribution_register_filter" model="ir.ui.view">
            <field name="name">hr.contribution.register.search</field>
            <field name="model">hr.contribution.register</field>
            <field name="type">search</field>
            <field name="arch" type="xml">
                <search string="Contribution Registers">
                    <field name="name"/>
                    <field name="company_id" groups="base.group_multi_company" widget="selection"/>
                </search>
            </field>
        </record>
        <record id="hr_contribution_register_form" model="ir.ui.view">
            <field name="name">hr.contribution.register.form</field>
            <field name="model">hr.contribution.register</field>
            <field name="type">form</field>
            <field name="arch" type="xml">
                <form string="Contribution">
                    <field name="name" select="1"/>
                    <field name="company_id" select="1" groups="base.group_multi_company" widget="selection"/>
                    <notebook colspan="4">
                         <page string="Description">
                            <separator colspan="4" string="Description"/>
                            <field name="note" colspan="4" nolabel="1"/>
                        </page>
                    </notebook>
                </form>
            </field>
        </record>
        <record id="action_contribution_register_form" model="ir.actions.act_window">
            <field name="name">Contribution Registers</field>
            <field name="res_model">hr.contribution.register</field>
            <field name="view_type">form</field>
            <field name="help">A contribution register is a third party involved in the salary payment of the employees. It can be the social security, the estate or anyone that collect or inject money on payslips.</field>
            <field name="view_id" ref="hr_contribution_register_tree"/>
        </record>
        <menuitem
            id="menu_action_hr_contribution_register_form"
            action="action_contribution_register_form"
            parent="payroll_configure"
            sequence="14"
        />

        <!-- Salary Rules -->

        <record id="hr_salary_rule_tree" model="ir.ui.view">
            <field name="name">hr.salary.rule.tree</field>
            <field name="model">hr.salary.rule</field>
            <field name="type">tree</field>
            <field name="arch" type="xml">
                <tree string="Salary Rules">
                    <field name="name"/>
                    <field name="code"/>
                    <field name="category_id"/>
                    <field name="sequence" groups="base.group_extended" invisible="1"/>
                    <field name="register_id"/>
                </tree>
            </field>
        </record>
        <record id="hr_salary_rule_form" model="ir.ui.view">
            <field name="name">hr.salary.rule.form</field>
            <field name="model">hr.salary.rule</field>
            <field name="type">form</field>
            <field name="arch" type="xml">
                <form string="Salary Rules">
                    <group col="6" colspan="6">
                       <field name="name"/>
                       <field name="code" select="1"/>
                       <field name="category_id"/>
                       <field name="sequence" />
                       <field name="active"/>
                       <field name="appears_on_payslip"/>
                       <field name="company_id" widget="selection" groups="base.group_multi_company"/>
                    </group>
                    <notebook colspan="6">
                        <page string="General">
                                <group col="4" colspan="6">
                                    <separator colspan="4" string="Conditions"/>
                                    <field name="condition_select"/><newline/>
                                    <field name="condition_python" attrs="{'invisible':[('condition_select','&lt;&gt;','python')], 'required': [('condition_select','=','python')]}" colspan="4"/> <newline/>
                                    <field name="condition_range" attrs="{'invisible':[('condition_select','&lt;&gt;','range')], 'required':[('condition_select','=','range')]}"/><newline/>
                                    <field name="condition_range_min" colspan="2" attrs="{'invisible':[('condition_select','&lt;&gt;','range')], 'required':[('condition_select','=','range')]}"/><newline/>
                                    <field name="condition_range_max" colspan="2" attrs="{'invisible':[('condition_select','&lt;&gt;','range')], 'required':[('condition_select','=','range')]}"/><newline/>
                                    <separator colspan="4" string="Computation"/>
                                    <field name="amount_select"/><newline/>
                                    <field name="amount_percentage_base" attrs="{'invisible':[('amount_select','&lt;&gt;','percentage')], 'required': [('amount_select','=','percentage')]}"/><newline/>
                                    <field name="quantity" attrs="{'invisible':[('amount_select','=','code')], 'required':[('amount_select','!=','code')]}"/><newline/>
                                    <field name="amount_fix"  attrs="{'invisible':[('amount_select','&lt;&gt;','fix')], 'required':[('amount_select','=','fix')]}"/><newline/>
                                    <field name="amount_percentage" attrs="{'invisible':[('amount_select','&lt;&gt;','percentage')], 'required':[('amount_select','=','percentage')]}"/>
                                    <field colspan="4" name="amount_python_compute" attrs="{'invisible':[('amount_select','&lt;&gt;','code')], 'required':[('amount_select','=','code')]}"/>
                                    <separator colspan="4" string="Company contribution"/>
                                    <field name="register_id"/>
                                </group>
                        </page>
                        <page string="Child Rules">
                           <field name="parent_rule_id"/>
                           <separator colspan="4" string="Children definition"/>
                           <field colspan="4" name="child_ids" nolabel="1"/>
                        </page>
                           <page string="Inputs">
                                <field name="input_ids" colspan="4" nolabel="1" mode="tree, form">
                                    <tree string="Input Data" editable="bottom">
                                        <field name="name"/>
                                        <field name="code"/>
                                    </tree>
                                </field>
                           </page>
                        <page string="Description">
                            <field name="note" colspan="4" nolabel="1"/>
                        </page>
                    </notebook>
                </form>
            </field>
        </record>

        <record id="view_hr_rule_filter" model="ir.ui.view">
            <field name="name">hr.salary.rule.select</field>
            <field name="model">hr.salary.rule</field>
            <field name="type">search</field>
<<<<<<< HEAD
            <field name="arch" type="xml">
                <search string="Search Salary Rule">
                    <group col="8" colspan="4">
=======
             <field name="arch" type="xml">
                <search string="Search Company Contribution">
                    <group>
                        <filter icon="terp-document-new" string="Fixed Amount" domain="[('amount_type','=','fix')]" help="Draft Slip"/>
                        <filter icon="terp-camera_test" string="Function Calculation" domain="[('amount_type','=','func')]" help="Posted Slip"/>
                        <separator orientation="vertical"/>
>>>>>>> aa1bd2e6
                        <field name="name"/>
                        <field name="code" select="1"/>
                        <field name="category_id"/>
                        <field name="condition_range_min"/>
                    </group>
                    <newline/>
<<<<<<< HEAD
                    <group col="8" colspan="4" expand="0" string="Group By...">
                        <filter string="Category" icon="terp-folder-yellow" name="head" context="{'group_by':'category_id'}"/>
=======
                    <group expand="0" string="Group By...">
                        <filter string="Type" icon="terp-stock_symbol-selection" name="amount_type" context="{'group_by':'amount_type'}"/>
                        <filter string="Category" name="category_id" icon="terp-stock_symbol-selection"  context="{'group_by':'category_id'}"/>
>>>>>>> aa1bd2e6
                    </group>
                </search>
            </field>
        </record>

        <record id="action_salary_rule_form" model="ir.actions.act_window">
            <field name="name">Salary Rules</field>
            <field name="res_model">hr.salary.rule</field>
            <field name="view_type">form</field>
            <field name="view_id" ref="hr_salary_rule_tree"/>
            <field name="domain">[('parent_rule_id','=',False)]</field>
            <field name="search_view_id" ref="view_hr_rule_filter"/>
        </record>

        <menuitem id="menu_action_hr_salary_rule_form" action="action_salary_rule_form" parent="payroll_configure" sequence="12"/>


        <!-- payslip runs -->

        <record id="hr_payslip_run_filter" model="ir.ui.view">
            <field name="name">hr.payslip.run.search</field>
            <field name="model">hr.payslip.run</field>
            <field name="type">search</field>
            <field name="arch" type="xml">
                <search string="Search Payslip Runs">
                    <filter icon="terp-document-new" string="Draft" domain="[('state','=','draft')]" help="Draft Payslip Runs"/>
                    <filter icon="terp-camera_test" string="Done" domain="[('state','=','close')]" help="Done Payslip Runs"/>
                    <separator orientation="vertical"/>
                    <field name="name"/>
                    <field name="date_start"/>
                    <field name="date_end"/>
                </search>
            </field>
        </record>

        <record id="hr_payslip_run_tree" model="ir.ui.view">
            <field name="name">hr.payslip.run.tree</field>
            <field name="model">hr.payslip.run</field>
            <field name="type">tree</field>
            <field name="arch" type="xml">
                <tree string="Payslips Run">
                    <field name="name"/>
                    <field name="date_start"/>
                    <field name="date_end"/>
                    <field name="credit_note"/>
                    <field name="state"/>
                </tree>
            </field>
        </record>

        <record id="hr_payslip_run_form" model="ir.ui.view">
            <field name="name">hr.payslip.run.form</field>
            <field name="model">hr.payslip.run</field>
            <field name="type">form</field>
            <field name="arch" type="xml">
                <form string="Payslips Run">
                    <group col="6" colspan="4">
                        <field name="name" colspan="4"/>
                        <field name="credit_note"/>
                        <field name="date_start"/>
                        <field name="date_end"/>
                    </group>
                    <notebook colspan="4">
                        <page string="Payslips">
                            <field name="slip_ids" colspan="4" nolabel="1"/>
                        </page>
                    </notebook>
                    <group col="6" colspan="4">
                        <field name="state"/>
                        <button name="%(action_hr_payslip_by_employees)d" type="action" states="draft" icon="gtk-execute" string="Generate Payslips" />
                        <button name="close_payslip_run" type="object" icon="terp-camera_test" string="Close" states="draft"/>
                        <button string="Set to Draft" icon="terp-stock_effects-object-colorize" name="draft_payslip_run" type="object" states="close"/>
                    </group>
                </form>
            </field>
        </record>

        <record id="action_hr_payslip_run_tree" model="ir.actions.act_window">
            <field name="name">Payslips Run</field>
            <field name="res_model">hr.payslip.run</field>
            <field name="view_type">form</field>
            <field name="view_id" ref="hr_payslip_run_tree"/>
            <field name="search_view_id" ref="hr_payslip_run_filter"/>
        </record>
        <menuitem action="action_hr_payslip_run_tree" id="menu_hr_payslip_run" parent="menu_hr_root_payroll"/>

        <!--  Shortcuts -->

        <act_window name="Payslips"
            domain="[('employee_id', '=', active_id)]"
            context="{'search_default_employee_id': [active_id], 'default_employee_id': active_id}"
            res_model="hr.payslip"
            src_model="hr.employee"
            view_id ="view_hr_payslip_tree"
            id="act_hr_employee_payslip_list"
            groups="base.group_hr_manager"/>

        <act_window name="Payslip Computation Details"
        	domain="[('slip_id', '=', active_id)]"
        	res_model="hr.payslip.line"
        	src_model="hr.payslip"
        	id="act_payslip_lines"/>

        <act_window name="Payslip Lines"
        	domain="[('register_id', '=', active_id)]"
        	context="{'search_default_register_id': 1}"
        	res_model="hr.payslip.line"
        	src_model="hr.contribution.register"
        	id="act_contribution_reg_payslip_lines"/>

    </data>
</openerp>
<|MERGE_RESOLUTION|>--- conflicted
+++ resolved
@@ -6,86 +6,6 @@
         <menuitem id="payroll_configure" parent="hr.menu_hr_configuration" name="Payroll"/>
         <menuitem id="menu_hr_payroll_reporting" parent="hr.menu_hr_reporting" name="Payroll" groups="base.group_hr_manager"/>
 
-<<<<<<< HEAD
-=======
-        <!-- Passport Views    -->
-        <record id="hr_passport_form" model="ir.ui.view">
-            <field name="name">hr.passport.form</field>
-            <field name="model">hr.passport</field>
-            <field name="type">form</field>
-            <field name="arch" type="xml">
-                <form string="Passport">
-                    <group col="6" colspan="4">
-                        <field name="name" select="1" colspan="4"/>
-                        <field name="employee_id" />
-                    </group>
-                    <group col="2" colspan="2">
-                        <separator string="Country &amp; Address" colspan="4"/>
-                        <field name="country_id" select="1"/>
-                        <field name="address_id" select="1"/>
-                    </group>
-                    <group col="2" colspan="2">
-                        <separator string="Valid From" colspan="2"/>
-                        <field name="date_issue" select="1"/>
-                        <field name="date_expire" select="1"/>
-                    </group>
-                    <notebook colspan="4">
-                        <page string="Description">
-                            <separator string="Description" colspan="2"/>
-                            <field name="note" colspan="4" nolabel="1"/>
-                        </page>
-                    </notebook>
-                </form>
-            </field>
-        </record>
-        <record id="hr_passport_tree" model="ir.ui.view">
-            <field name="name">hr.passport.tree</field>
-            <field name="model">hr.passport</field>
-            <field name="type">tree</field>
-            <field name="arch" type="xml">
-                <tree string="Passport">
-                    <field name="name" />
-                    <field name="employee_id" />
-                    <field name="address_id"/>
-                    <field name="country_id" />
-                    <field name="date_expire"/>
-                    <field name="date_issue" />
-                </tree>
-            </field>
-        </record>
-
-        <record id="view_hr_passport_filter" model="ir.ui.view">
-            <field name="name">hr.passport.select</field>
-            <field name="model">hr.passport</field>
-            <field name="type">search</field>
-            <field name="arch" type="xml">
-                <search string="Search Passport">
-                    <group>
-                        <field name="name"/>
-                        <field name="employee_id"/>
-                        <field name="country_id"/>
-                        <field name="address_id"/>
-                    </group>
-                    <newline/>
-                    <group expand="0" string="Group By...">
-                        <filter string="Employees" icon="terp-partner" name="employee_id" context="{'group_by':'employee_id'}"/>
-                        <filter string="Country" name="country_id" icon="terp-go-home" context="{'group_by':'country_id'}"/>
-                        <filter string="Expire" name="date_expire" icon="terp-go-month" context="{'group_by':'date_expire'}"/>
-                        <filter string="Issue" name="date_issue" icon="terp-go-month" context="{'group_by':'date_issue'}"/>
-                    </group>
-                </search>
-            </field>
-        </record>
-        <record id="action_hr_passport_tree" model="ir.actions.act_window">
-            <field name="name">All Passports</field>
-            <field name="res_model">hr.passport</field>
-            <field name="view_type">form</field>
-            <field name="view_id" ref="hr_passport_tree"/>
-            <field name="search_view_id" ref="view_hr_passport_filter"/>
-        </record>
-        <!-- End Passport Views -->
-
->>>>>>> aa1bd2e6
         <!-- Employee View -->
         <record id="hr_contract.hr_hr_employee_view_form2" model="ir.ui.view">
             <field name="name">hr.hr.employee.view.form2</field>
@@ -539,24 +459,9 @@
             <field name="model">hr.salary.rule.category</field>
             <field name="type">search</field>
             <field name="arch" type="xml">
-<<<<<<< HEAD
                 <search string="Salary Rule Categories">
-                    <field name="name" select="1"/>
-                     <field name="code" select="1"/>
-=======
-                <search string="Salary Heads">
-                    <filter icon="terp-document-new" string="Allowance" domain="[('type','=','allowance')]"/>
-                    <filter icon="terp-check" string="Deduction" domain="[('type','=','deduction')]"/>
-                    <separator orientation="vertical"/>
-                    <field name="name"/>
-                     <field name="code"/>
-                    <field name="type"/>
-                    <newline/>
-                    <group expand="0" string="Group By..." groups="base.group_extended">
-                        <filter string="Based" icon="terp-go-month" domain="[]" context="{'group_by':'base'}"/>
-                        <filter string="Type" icon="terp-stock_symbol-selection" domain="[]" context="{'group_by':'type'}"/>
-                    </group>
->>>>>>> aa1bd2e6
+                    <field name="name"/>
+                    <field name="code"/>
                </search>
             </field>
         </record>
@@ -720,32 +625,17 @@
             <field name="name">hr.salary.rule.select</field>
             <field name="model">hr.salary.rule</field>
             <field name="type">search</field>
-<<<<<<< HEAD
             <field name="arch" type="xml">
                 <search string="Search Salary Rule">
                     <group col="8" colspan="4">
-=======
-             <field name="arch" type="xml">
-                <search string="Search Company Contribution">
-                    <group>
-                        <filter icon="terp-document-new" string="Fixed Amount" domain="[('amount_type','=','fix')]" help="Draft Slip"/>
-                        <filter icon="terp-camera_test" string="Function Calculation" domain="[('amount_type','=','func')]" help="Posted Slip"/>
-                        <separator orientation="vertical"/>
->>>>>>> aa1bd2e6
                         <field name="name"/>
                         <field name="code" select="1"/>
                         <field name="category_id"/>
                         <field name="condition_range_min"/>
                     </group>
                     <newline/>
-<<<<<<< HEAD
                     <group col="8" colspan="4" expand="0" string="Group By...">
                         <filter string="Category" icon="terp-folder-yellow" name="head" context="{'group_by':'category_id'}"/>
-=======
-                    <group expand="0" string="Group By...">
-                        <filter string="Type" icon="terp-stock_symbol-selection" name="amount_type" context="{'group_by':'amount_type'}"/>
-                        <filter string="Category" name="category_id" icon="terp-stock_symbol-selection"  context="{'group_by':'category_id'}"/>
->>>>>>> aa1bd2e6
                     </group>
                 </search>
             </field>
