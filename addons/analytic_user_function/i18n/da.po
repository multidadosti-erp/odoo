--- conflicted
+++ resolved
@@ -1,148 +1,137 @@
-# Danish translation for openobject-addons
-# Copyright (c) 2014 Rosetta Contributors and Canonical Ltd 2014
-# This file is distributed under the same license as the openobject-addons package.
-# FIRST AUTHOR <EMAIL@ADDRESS>, 2014.
-#
+# Translation of Odoo Server.
+# This file contains the translation of the following modules:
+# * analytic_user_function
+# 
+# Translators:
+# FIRST AUTHOR <EMAIL@ADDRESS>, 2014
 msgid ""
 msgstr ""
-<<<<<<< HEAD
-"Project-Id-Version: openobject-addons\n"
-"Report-Msgid-Bugs-To: FULL NAME <EMAIL@ADDRESS>\n"
-"POT-Creation-Date: 2014-08-14 13:08+0000\n"
-"PO-Revision-Date: 2014-08-14 16:10+0000\n"
-"Last-Translator: FULL NAME <EMAIL@ADDRESS>\n"
-"Language-Team: Danish <da@li.org>\n"
-=======
 "Project-Id-Version: Odoo 8.0\n"
 "Report-Msgid-Bugs-To: \n"
 "POT-Creation-Date: 2015-01-21 14:07+0000\n"
 "PO-Revision-Date: 2016-04-11 12:48+0000\n"
 "Last-Translator: Martin Trigaux\n"
 "Language-Team: Danish (http://www.transifex.com/odoo/odoo-8/language/da/)\n"
->>>>>>> 0410d118
 "MIME-Version: 1.0\n"
 "Content-Type: text/plain; charset=UTF-8\n"
-"Content-Transfer-Encoding: 8bit\n"
-"X-Launchpad-Export-Date: 2014-08-15 06:54+0000\n"
-"X-Generator: Launchpad (build 17156)\n"
+"Content-Transfer-Encoding: \n"
+"Language: da\n"
+"Plural-Forms: nplurals=2; plural=(n != 1);\n"
 
 #. module: analytic_user_function
 #: field:analytic.user.funct.grid,account_id:0
 #: model:ir.model,name:analytic_user_function.model_account_analytic_account
 msgid "Analytic Account"
-msgstr ""
+msgstr "Analyse konto"
 
 #. module: analytic_user_function
 #: model:ir.model,name:analytic_user_function.model_account_analytic_line
 msgid "Analytic Line"
-msgstr ""
+msgstr "Analytisk linie"
 
 #. module: analytic_user_function
 #: field:analytic.user.funct.grid,create_uid:0
 msgid "Created by"
-msgstr ""
+msgstr "Skrevet af"
 
 #. module: analytic_user_function
 #: field:analytic.user.funct.grid,create_date:0
 msgid "Created on"
-msgstr ""
+msgstr "Oprettet den"
 
 #. module: analytic_user_function
 #: view:account.analytic.account:analytic_user_function.view_account_analytic_account_form_inherit
 msgid ""
 "Define a specific service (e.g. Senior Consultant)\n"
-"                            and price for some users to use these data "
-"instead\n"
-"                            of the default values when invoicing the "
-"customer."
-msgstr ""
+"                            and price for some users to use these data instead\n"
+"                            of the default values when invoicing the customer."
+msgstr "Definerer en specific ydelse (f.eks. Senior konsulent)\n                            og en pris for nogle brugere for at bruge disse data i stedet\n                            for liste værdierne når man fakturerer kunden."
 
 #. module: analytic_user_function
 #: code:addons/analytic_user_function/analytic_user_function.py:108
 #: code:addons/analytic_user_function/analytic_user_function.py:137
 #, python-format
 msgid "Error!"
-msgstr ""
+msgstr "Fejl!"
 
 #. module: analytic_user_function
 #: field:analytic.user.funct.grid,id:0
 msgid "ID"
-msgstr ""
+msgstr "Id"
 
 #. module: analytic_user_function
 #: view:account.analytic.account:analytic_user_function.view_account_analytic_account_form_inherit
 msgid "Invoice Price Rate per User"
-msgstr ""
+msgstr "Faktura pris rate pr. bruger"
 
 #. module: analytic_user_function
 #: view:analytic.user.funct.grid:analytic_user_function.analytic_user_funct_grid_form
 #: view:analytic.user.funct.grid:analytic_user_function.analytic_user_funct_grid_tree
 msgid "Invoicing Data"
-msgstr ""
+msgstr "Faktura data"
 
 #. module: analytic_user_function
 #: field:analytic.user.funct.grid,write_uid:0
 msgid "Last Updated by"
-msgstr ""
+msgstr "Sidst opdateret af"
 
 #. module: analytic_user_function
 #: field:analytic.user.funct.grid,write_date:0
 msgid "Last Updated on"
-msgstr ""
+msgstr "Sidst opdateret den"
 
 #. module: analytic_user_function
 #: view:account.analytic.account:analytic_user_function.view_account_analytic_account_form_inherit
 msgid ""
 "Odoo will recursively search on parent accounts\n"
-"                            to check if specific conditions are defined for "
-"a\n"
+"                            to check if specific conditions are defined for a\n"
 "                            specific user. This allows to set invoicing\n"
 "                            conditions for a group of contracts."
-msgstr ""
+msgstr "Odoo vil rekursivt søge på moder konti \n                            for at tjekke, om specifikke betingelser er defineret for\n                            en bestemt bruger. Dermed kan man definere faktura\n                            betingelser for en gruppe af kontrakter."
 
 #. module: analytic_user_function
 #: field:analytic.user.funct.grid,price:0
 msgid "Price"
-msgstr ""
+msgstr "Pris"
 
 #. module: analytic_user_function
 #: model:ir.model,name:analytic_user_function.model_analytic_user_funct_grid
 msgid "Price per User"
-msgstr ""
+msgstr "Pris pr. bruger"
 
 #. module: analytic_user_function
 #: help:analytic.user.funct.grid,price:0
 msgid "Price per hour for this user."
-msgstr ""
+msgstr "Pris pr. time for denne bruger."
 
 #. module: analytic_user_function
 #: field:analytic.user.funct.grid,product_id:0
 msgid "Service"
-msgstr ""
+msgstr "Ydelse"
 
 #. module: analytic_user_function
 #: code:addons/analytic_user_function/analytic_user_function.py:109
 #: code:addons/analytic_user_function/analytic_user_function.py:138
 #, python-format
 msgid "There is no expense account defined for this product: \"%s\" (id:%d)"
-msgstr ""
+msgstr "Der findes ingen udgiftskonto for dette produkt: \"%s\" (id:%d)"
 
 #. module: analytic_user_function
 #: model:ir.model,name:analytic_user_function.model_hr_analytic_timesheet
 msgid "Timesheet Line"
-msgstr ""
+msgstr "Tidsskema linie"
 
 #. module: analytic_user_function
 #: field:analytic.user.funct.grid,uom_id:0
 msgid "Unit of Measure"
-msgstr ""
+msgstr "Enhed"
 
 #. module: analytic_user_function
 #: field:analytic.user.funct.grid,user_id:0
 msgid "User"
-msgstr ""
+msgstr "Bruger"
 
 #. module: analytic_user_function
 #: field:account.analytic.account,user_product_ids:0
 msgid "Users/Products Rel."
-msgstr ""+msgstr "Bruger/produkt rel."