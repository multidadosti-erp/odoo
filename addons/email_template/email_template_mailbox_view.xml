--- conflicted
+++ resolved
@@ -59,11 +59,7 @@
             <field name="model">email_template.mailbox</field>
             <field name="type">tree</field>
             <field name="arch" type="xml">
-<<<<<<< HEAD
-                <tree string="Mailbox" colors="blue:folder=='drafts';grey:folder=='trash'">
-=======
                 <tree string="Emails" colors="blue:folder=='drafts';grey:folder=='trash'">
->>>>>>> e22b807a
                     <field name="subject" select="1" />
                     <field name="user" />
                     <field name="email_from" select="1" />
@@ -80,11 +76,7 @@
            <field name="model">email_template.mailbox</field>
            <field name="type">search</field>
            <field name="arch" type="xml">
-<<<<<<< HEAD
-               <search string="Mailboxes">
-=======
                <search string="Emails">
->>>>>>> e22b807a
                     <filter icon="terp-document-new" string="Drafts" name="draft" domain="[('folder','=','drafts')]"/>
                     <filter icon="terp-mail-" string="Outbox" name="outbox" domain="[('folder','=','outbox')]"/>
                     <filter icon="terp-camera_test" string="Sent" domain="[('folder','=','sent')]"/>
