--- conflicted
+++ resolved
@@ -1,31 +1,22 @@
-# German translation for openobject-addons
-# Copyright (c) 2014 Rosetta Contributors and Canonical Ltd 2014
-# This file is distributed under the same license as the openobject-addons package.
-# FIRST AUTHOR <EMAIL@ADDRESS>, 2014.
-#
-msgid ""
-msgstr ""
-<<<<<<< HEAD
-"Project-Id-Version: openobject-addons\n"
-"Report-Msgid-Bugs-To: FULL NAME <EMAIL@ADDRESS>\n"
-"POT-Creation-Date: 2014-09-23 16:27+0000\n"
-"PO-Revision-Date: 2014-09-24 12:48+0000\n"
-"Last-Translator: Thorsten Vocks (OpenBig.org) <thorsten.vocks@big-"
-"consulting.net>\n"
-"Language-Team: German <de@li.org>\n"
-=======
+# Translation of Odoo Server.
+# This file contains the translation of the following modules:
+# * auth_signup
+# 
+# Translators:
+# FIRST AUTHOR <EMAIL@ADDRESS>, 2014
+msgid ""
+msgstr ""
 "Project-Id-Version: Odoo 8.0\n"
 "Report-Msgid-Bugs-To: \n"
 "POT-Creation-Date: 2015-12-16 13:15+0000\n"
 "PO-Revision-Date: 2015-12-17 08:25+0000\n"
 "Last-Translator: Martin Trigaux\n"
 "Language-Team: German (http://www.transifex.com/odoo/odoo-8/language/de/)\n"
->>>>>>> 6efc3712
 "MIME-Version: 1.0\n"
 "Content-Type: text/plain; charset=UTF-8\n"
-"Content-Transfer-Encoding: 8bit\n"
-"X-Launchpad-Export-Date: 2014-09-25 06:58+0000\n"
-"X-Generator: Launchpad (build 17196)\n"
+"Content-Transfer-Encoding: \n"
+"Language: de\n"
+"Plural-Forms: nplurals=2; plural=(n != 1);\n"
 
 #. module: auth_signup
 #: model:email.template,body_html:auth_signup.set_password_email
@@ -36,17 +27,13 @@
 "                        ${object.name},\n"
 "                    </p>\n"
 "                    <p>\n"
-"                        You have been invited to connect to "
-"\"${object.company_id.name}\" in order to get access to your documents in "
-"Odoo.\n"
-"                    </p>\n"
-"                    <p>\n"
-"                        To accept the invitation, click on the following "
-"link:\n"
+"                        You have been invited to connect to \"${object.company_id.name}\" in order to get access to your documents in Odoo.\n"
+"                    </p>\n"
+"                    <p>\n"
+"                        To accept the invitation, click on the following link:\n"
 "                    </p>\n"
 "                    <ul>\n"
-"                        <li><a href=\"${object.signup_url}\">Accept "
-"invitation to \"${object.company_id.name}\"</a></li>\n"
+"                        <li><a href=\"${object.signup_url}\">Accept invitation to \"${object.company_id.name}\"</a></li>\n"
 "                    </ul>\n"
 "                    <p>\n"
 "                        Thanks,\n"
@@ -59,57 +46,18 @@
 "                    </pre>\n"
 "                \n"
 "            "
-msgstr ""
-"\n"
-"                \n"
-"                    <p>\n"
-"                        ${object.name},\n"
-"                    </p>\n"
-"                    <p>\n"
-"                        Sie wurden von \"${object.company_id.name}\" "
-"eingeladen, um auf Ihre Belege in Odoo zuzugreifen.\n"
-"                    </p>\n"
-"                    <p>\n"
-"                        Zur Annahme der Einladung klicken Sie auf den "
-"folgenden Link:\n"
-"                    </p>\n"
-"                    <ul>\n"
-"                        <li><a href=\"${object.signup_url}\">Annahme der "
-"Einladung von \"${object.company_id.name}\"</a></li>\n"
-"                    </ul>\n"
-"                    <p>\n"
-"                        Vielen Dank,\n"
-"                    </p>\n"
-"                    <pre>\n"
-"--\n"
-"${object.company_id.name or ''}\n"
-"${object.company_id.email or ''}\n"
-"${object.company_id.phone or ''}\n"
-"                    </pre>\n"
-"                \n"
-"            "
+msgstr "\n                \n                    <p>\n                        ${object.name},\n                    </p>\n                    <p>\n                        Sie wurden von \"${object.company_id.name}\" eingeladen, um auf Ihre Belege in Odoo zuzugreifen.\n                    </p>\n                    <p>\n                        Zur Annahme der Einladung klicken Sie auf den folgenden Link:\n                    </p>\n                    <ul>\n                        <li><a href=\"${object.signup_url}\">Annahme der Einladung von \"${object.company_id.name}\"</a></li>\n                    </ul>\n                    <p>\n                        Vielen Dank,\n                    </p>\n                    <pre>\n--\n${object.company_id.name or ''}\n${object.company_id.email or ''}\n${object.company_id.phone or ''}\n                    </pre>\n                \n            "
 
 #. module: auth_signup
 #: model:email.template,body_html:auth_signup.reset_password_email
 msgid ""
 "\n"
-"<p>A password reset was requested for the Odoo account linked to this "
-"email.</p>\n"
-"\n"
-"<p>You may change your password by following <a "
-"href=\"${object.signup_url}\">this link</a>.</p>\n"
+"<p>A password reset was requested for the Odoo account linked to this email.</p>\n"
+"\n"
+"<p>You may change your password by following <a href=\"${object.signup_url}\">this link</a>.</p>\n"
 "\n"
 "<p>Note: If you do not expect this, you can safely ignore this email.</p>"
-msgstr ""
-"\n"
-"<p>Eine Passwortänderung wurde für das mit dieser E-Mail verbundene Odoo "
-"Konto beantragt.</p>\n"
-"\n"
-"<p>Sie können Ihr Passwort durch einen <a "
-"href=\"${object.signup_url}\">Klick</a>schnell ändern .</p>\n"
-"\n"
-"<p>Hinweis: Ignorieren Sie diese E-Mail, wenn Sie keine E-Mail zur "
-"Passwortänderung erwarten.</p>"
+msgstr "\n<p>Eine Passwortänderung wurde für das mit dieser E-Mail verbundene Odoo Konto beantragt.</p>\n\n<p>Sie können Ihr Passwort durch einen <a href=\"${object.signup_url}\">Klick</a>schnell ändern .</p>\n\n<p>Hinweis: Ignorieren Sie diese E-Mail, wenn Sie keine E-Mail zur Passwortänderung erwarten.</p>"
 
 #. module: auth_signup
 #: model:email.template,subject:auth_signup.set_password_email
@@ -121,9 +69,7 @@
 msgid ""
 "A password reset has been requested for this user. An email containing the "
 "following link has been sent:"
-msgstr ""
-"Für diesen Benutzer wurde eine Passwortzurücksetzung beantragt. Eine E-Mail "
-"mit dem folgenden Link wurde gesendet:"
+msgstr "Für diesen Benutzer wurde eine Passwortzurücksetzung beantragt. Eine E-Mail mit dem folgenden Link wurde gesendet:"
 
 #. module: auth_signup
 #: selection:res.users,state:0
@@ -139,15 +85,14 @@
 #: code:addons/auth_signup/controllers/main.py:78
 #, python-format
 msgid "An email has been sent with credentials to reset your password"
-msgstr ""
-"Es wurde eine E-Mail mit Zugangsdaten zur Änderung Ihres Passworts gesendet"
-
-#. module: auth_signup
-#: view:res.users:auth_signup.res_users_form_view
-msgid ""
-"An invitation email containing the following subscription link has been sent:"
-msgstr ""
-"Eine Einladungs-E-Mail mit dem folgenden Bestätigungslink wurde versendet:"
+msgstr "Es wurde eine E-Mail mit Zugangsdaten zur Änderung Ihres Passworts gesendet"
+
+#. module: auth_signup
+#: view:res.users:auth_signup.res_users_form_view
+msgid ""
+"An invitation email containing the following subscription link has been "
+"sent:"
+msgstr "Eine Einladungs-E-Mail mit dem folgenden Bestätigungslink wurde versendet:"
 
 #. module: auth_signup
 #: code:addons/auth_signup/controllers/main.py:58
@@ -162,18 +107,15 @@
 msgstr "Anmeldung ist fehlgeschlagen"
 
 #. module: auth_signup
-#: view:website:auth_signup.reset_password
-#: view:website:auth_signup.signup
+#: view:website:auth_signup.reset_password view:website:auth_signup.signup
 msgid "Back to Login"
 msgstr "Zurück zur Anmeldung"
 
 #. module: auth_signup
-#: code:addons/auth_signup/res_users.py:295
+#: code:addons/auth_signup/res_users.py:294
 #, python-format
 msgid "Cannot send email: user has no email address."
-msgstr ""
-"Es kann keine E-Mail gesendet werden: Der Benutzer benötigt noch eine E-Mail "
-"Adresse."
+msgstr "Es kann keine E-Mail gesendet werden: Der Benutzer benötigt noch eine E-Mail Adresse."
 
 #. module: auth_signup
 #: view:website:auth_signup.fields
@@ -255,8 +197,7 @@
 msgstr "Sende eine Einladungsemail"
 
 #. module: auth_signup
-#: view:website:auth_signup.signup
-#: view:website:web.login
+#: view:website:auth_signup.signup view:website:web.login
 msgid "Sign up"
 msgstr "Registrieren"
 
@@ -306,8 +247,7 @@
 msgstr "Benutzer"
 
 #. module: auth_signup
-#: view:website:auth_signup.fields
-#: view:website:auth_signup.reset_password
+#: view:website:auth_signup.fields view:website:auth_signup.reset_password
 msgid "Your Email"
 msgstr "Ihre Email"
 
