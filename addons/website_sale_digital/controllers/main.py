--- conflicted
+++ resolved
@@ -85,12 +85,7 @@
 
         # Also check for attachments in the product templates
         elif res_model == 'product.template':
-<<<<<<< HEAD
-            template_ids = request.env['product.product'].browse(purchased_products).mapped('product_tmpl_id').ids
-=======
-            P = request.env['product.product'].sudo()
-            template_ids = map(lambda x: P.browse(x).product_tmpl_id.id, purchased_products)
->>>>>>> 0f2b2c4e
+            template_ids = request.env['product.product'].sudo().browse(purchased_products).mapped('product_tmpl_id').ids
             if res_id not in template_ids:
                 return redirect(self.orders_page)
 
