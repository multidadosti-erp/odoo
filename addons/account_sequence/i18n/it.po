--- conflicted
+++ resolved
@@ -1,18 +1,3 @@
-<<<<<<< HEAD
-# Italian translation for openobject-addons
-# Copyright (c) 2014 Rosetta Contributors and Canonical Ltd 2014
-# This file is distributed under the same license as the openobject-addons package.
-# FIRST AUTHOR <EMAIL@ADDRESS>, 2014.
-#
-msgid ""
-msgstr ""
-"Project-Id-Version: openobject-addons\n"
-"Report-Msgid-Bugs-To: FULL NAME <EMAIL@ADDRESS>\n"
-"POT-Creation-Date: 2014-08-14 13:08+0000\n"
-"PO-Revision-Date: 2014-10-02 07:20+0000\n"
-"Last-Translator: Nicola Riolini - Micronaet <nicola.riolini@gmail.com>\n"
-"Language-Team: Italian <it@li.org>\n"
-=======
 # Translation of Odoo Server.
 # This file contains the translation of the following modules:
 # * account_sequence
@@ -28,12 +13,11 @@
 "PO-Revision-Date: 2016-04-20 10:16+0000\n"
 "Last-Translator: Paolo Valier\n"
 "Language-Team: Italian (http://www.transifex.com/odoo/odoo-8/language/it/)\n"
->>>>>>> 0410d118
 "MIME-Version: 1.0\n"
 "Content-Type: text/plain; charset=UTF-8\n"
-"Content-Transfer-Encoding: 8bit\n"
-"X-Launchpad-Export-Date: 2014-10-03 06:26+0000\n"
-"X-Generator: Launchpad (build 17196)\n"
+"Content-Transfer-Encoding: \n"
+"Language: it\n"
+"Plural-Forms: nplurals=2; plural=(n != 1);\n"
 
 #. module: account_sequence
 #: model:ir.model,name:account_sequence.model_account_move
@@ -143,9 +127,7 @@
 msgid ""
 "Odoo will automatically adds some '0' on the left of the 'Next Number' to "
 "get the required padding size."
-msgstr ""
-"ODOO aggiungerà automaticamente alcuni '0' sulla parte a sinistra del "
-"'Prossimo numero' per raggiungere la corretta lunghezza del formato numerico."
+msgstr "ODOO aggiungerà automaticamente alcuni '0' sulla parte a sinistra del 'Prossimo numero' per raggiungere la corretta lunghezza del formato numerico."
 
 #. module: account_sequence
 #: field:account.sequence.installer,prefix:0
@@ -177,9 +159,7 @@
 msgid ""
 "This sequence will be used to maintain the internal number for the journal "
 "entries related to this journal."
-msgstr ""
-"Questa sequenza verrà utilizzata per mantenere il numero interno per le "
-"registrazioni relative a questo giornale."
+msgstr "Questa sequenza verrà utilizzata per mantenere il numero interno per le registrazioni relative a questo giornale."
 
 #. module: account_sequence
 #: view:account.sequence.installer:account_sequence.view_account_sequence_installer
