--- conflicted
+++ resolved
@@ -50,12 +50,7 @@
       <field name="action_id" ref="action_account_seq_installer"/>
       <field name="category_id" ref="account.category_accounting_configuration"/>
       <field name="sequence">3</field>
-<<<<<<< HEAD
-      <field name="type">normal</field>
-      <field name="state">open</field>
-=======
       <field name="type">automatic</field>
->>>>>>> 09cf4d40
     </record>
 
   </data>
