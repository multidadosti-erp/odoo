--- conflicted
+++ resolved
@@ -7,38 +7,29 @@
 "Project-Id-Version: OpenERP Server 5.0.4\n"
 "Report-Msgid-Bugs-To: support@openerp.com\n"
 "POT-Creation-Date: 2010-12-10 17:15+0000\n"
-<<<<<<< HEAD
-"PO-Revision-Date: 2011-02-05 18:03+0000\n"
-=======
 "PO-Revision-Date: 2011-03-15 00:06+0000\n"
->>>>>>> 19552e4e
 "Last-Translator: Emerson <Unknown>\n"
 "Language-Team: \n"
 "MIME-Version: 1.0\n"
 "Content-Type: text/plain; charset=UTF-8\n"
 "Content-Transfer-Encoding: 8bit\n"
-<<<<<<< HEAD
-"X-Launchpad-Export-Date: 2011-02-06 04:54+0000\n"
-"X-Generator: Launchpad (build 12177)\n"
-=======
 "X-Launchpad-Export-Date: 2011-03-16 04:47+0000\n"
 "X-Generator: Launchpad (build 12559)\n"
->>>>>>> 19552e4e
 
 #. module: l10n_ch
 #: model:ir.model,name:l10n_ch.model_account_tax_code
 msgid "Tax Code"
-msgstr ""
+msgstr "Tax Code"
 
 #. module: l10n_ch
 #: view:bvr.invoices.report:0
 msgid "BVR Invoices Report"
-msgstr ""
+msgstr "BVR Invoices Report"
 
 #. module: l10n_ch
 #: model:account.account.type,name:l10n_ch.account_type_intangible_asset
 msgid "Bilan : Immo incorporelles"
-msgstr ""
+msgstr "Bilan : Immo incorporelles"
 
 #. module: l10n_ch
 #: code:addons/l10n_ch/wizard/create_dta.py:0
@@ -49,70 +40,74 @@
 "on the partner: %s\n"
 "on line: %s"
 msgstr ""
+"No bank name defined\n"
+"for the bank account: %s\n"
+"on the partner: %s\n"
+"on line: %s"
 
 #. module: l10n_ch
 #: model:account.account.type,name:l10n_ch.account_type_other_payable
 msgid "Bilan : Autres creanciers à CT"
-msgstr ""
+msgstr "Bilan : Autres creanciers à CT"
 
 #. module: l10n_ch
 #: model:account.account.type,name:l10n_ch.account_type_other_ope_exp
 msgid "PP : Autres charges d'exploitation"
-msgstr ""
+msgstr "PP : Autres charges d'exploitation"
 
 #. module: l10n_ch
 #: view:bvr.report:0
 msgid "Print BVR Report"
-msgstr ""
+msgstr "Print BVR Report"
 
 #. module: l10n_ch
 #: code:addons/l10n_ch/wizard/create_dta.py:0
 #, python-format
 msgid "No bank account for the company."
-msgstr ""
+msgstr "No bank account for the company."
 
 #. module: l10n_ch
 #: code:addons/l10n_ch/wizard/bvr_import.py:0
 #, python-format
 msgid "Record found after total record!"
-msgstr ""
+msgstr "Record found after total record!"
 
 #. module: l10n_ch
 #: model:res.partner.bank.type,name:l10n_ch.bvrpost
 msgid "DTA-BVRPOST"
-msgstr ""
+msgstr "DTA-BVRPOST"
 
 #. module: l10n_ch
 #: model:account.account.type,name:l10n_ch.account_type_prov_reserve
 msgid "Bilan : Provisions et reserves"
-msgstr ""
+msgstr "Bilan : Provisions et reserves"
 
 #. module: l10n_ch
 #: view:bvr.import.wizard:0
 #: model:ir.actions.act_window,name:l10n_ch.wizard_bvr_import
 msgid "BVR Import"
-msgstr ""
+msgstr "BVR Import"
 
 #. module: l10n_ch
 #: model:account.account.type,name:l10n_ch.account_type_equity
 msgid "Bilan : Capitaux propres"
-msgstr ""
+msgstr "Bilan : Capitaux propres"
 
 #. module: l10n_ch
 #: model:account.account.type,name:l10n_ch.account_type_fixed_asset
 msgid "Bilan : Immo corporelles mobilieres"
-msgstr ""
+msgstr "Bilan : Immo corporelles mobilieres"
 
 #. module: l10n_ch
 #: model:account.account.type,name:l10n_ch.account_type_cash
 msgid "Bilan : Liquidites et titres"
-msgstr ""
+msgstr "Bilan : Liquidites et titres"
 
 #. module: l10n_ch
 #: code:addons/l10n_ch/wizard/create_dta.py:0
 #, python-format
 msgid "The Bank type %s of the bank account: %s is not supported"
-msgstr ""
+msgstr "The Bank type %s of the bank account: %s is not supported"
 
 #. module: l10n_ch
 #: code:addons/l10n_ch/wizard/create_dta.py:0
@@ -121,31 +116,33 @@
 "No bank account defined\n"
 "on line: %s"
 msgstr ""
+"No bank account defined\n"
+"on line: %s"
 
 #. module: l10n_ch
 #: model:account.account.type,name:l10n_ch.account_type_other_receivable
 msgid "Bilan : Autres créances"
-msgstr ""
+msgstr "Bilan : Autres créances"
 
 #. module: l10n_ch
 #: constraint:account.move.line:0
 msgid "You can not create move line on closed account."
-msgstr ""
+msgstr "You can not create move line on closed account."
 
 #. module: l10n_ch
 #: model:account.account.type,name:l10n_ch.account_type_adjusting_asset
 msgid "Bilan : Actif de regularisation"
-msgstr ""
+msgstr "Bilan : Actif de regularisation"
 
 #. module: l10n_ch
 #: sql_constraint:account.move.line:0
 msgid "Wrong credit or debit value in accounting entry !"
-msgstr ""
+msgstr "Wrong credit or debit value in accounting entry !"
 
 #. module: l10n_ch
 #: model:ir.model,name:l10n_ch.model_bvr_report
 msgid "bvr.report"
-msgstr ""
+msgstr "bvr.report"
 
 #. module: l10n_ch
 #: model:res.partner.bank.type.field,name:l10n_ch.bank_field_bvbank
@@ -154,50 +151,51 @@
 #: model:res.partner.bank.type.field,name:l10n_ch.bank_field_bvrpost
 #: model:res.partner.bank.type.field,name:l10n_ch.bank_field_iban
 msgid "bank"
-msgstr ""
+msgstr "bank"
 
 #. module: l10n_ch
 #: code:addons/l10n_ch/wizard/bvr_report.py:0
 #, python-format
 msgid "UserError"
-msgstr ""
+msgstr "UserError"
 
 #. module: l10n_ch
 #: model:ir.actions.act_window,name:l10n_ch.action_account_bvr_report
 msgid "BVR"
-msgstr ""
+msgstr "BVR"
 
 #. module: l10n_ch
 #: constraint:account.tax.code:0
 msgid "Error ! You can not create recursive accounts."
-msgstr ""
+msgstr "Error ! You can not create recursive accounts."
 
 #. module: l10n_ch
 #: constraint:account.invoice:0
 msgid "Error: BVR reference is required."
-msgstr ""
+msgstr "Error: BVR reference is required."
 
 #. module: l10n_ch
 #: model:account.account.type,name:l10n_ch.account_type_lt_liability
 msgid "Bilan : Dettes à LT"
-msgstr ""
+msgstr "Bilan : Dettes à LT"
 
 #. module: l10n_ch
 #: constraint:account.move.line:0
 msgid ""
 "You can not create move line on receivable/payable account without partner"
 msgstr ""
+"You can not create move line on receivable/payable account without partner"
 
 #. module: l10n_ch
 #: code:addons/l10n_ch/wizard/bvr_import.py:0
 #, python-format
 msgid "Total record different from the computed!"
-msgstr ""
+msgstr "Total record different from the computed!"
 
 #. module: l10n_ch
 #: model:ir.model,name:l10n_ch.model_res_partner
 msgid "Partner"
-msgstr ""
+msgstr "Partner"
 
 #. module: l10n_ch
 #: code:addons/l10n_ch/wizard/bvr_report.py:0
@@ -206,11 +204,13 @@
 "No bank specified on invoice:\n"
 "%s"
 msgstr ""
+"No bank specified on invoice:\n"
+"%s"
 
 #. module: l10n_ch
 #: field:res.partner.bank,bvr_number:0
 msgid "BVR account number"
-msgstr ""
+msgstr "BVR account number"
 
 #. module: l10n_ch
 #: code:addons/l10n_ch/wizard/bvr_import.py:0
@@ -221,56 +221,56 @@
 #. module: l10n_ch
 #: field:res.bank,clearing:0
 msgid "Clearing number"
-msgstr ""
+msgstr "Clearing number"
 
 #. module: l10n_ch
 #: model:res.partner.bank.type,name:l10n_ch.bvbank
 msgid "DTA-BVBANK"
-msgstr ""
+msgstr "DTA-BVBANK"
 
 #. module: l10n_ch
 #: model:account.account.type,name:l10n_ch.account_type_financial_asset
 msgid "Bilan : Immobilisations financieres"
-msgstr ""
+msgstr "Bilan : Immobilisations financieres"
 
 #. module: l10n_ch
 #: constraint:res.company:0
 msgid "Error! You can not create recursive companies."
-msgstr ""
+msgstr "Error! You can not create recursive companies."
 
 #. module: l10n_ch
 #: code:addons/l10n_ch/wizard/create_dta.py:0
 #, python-format
 msgid "No IBAN for the company bank account."
-msgstr ""
+msgstr "No IBAN for the company bank account."
 
 #. module: l10n_ch
 #: view:bvr.invoices.report:0
 #: view:bvr.report:0
 msgid "Print"
-msgstr ""
+msgstr "Print"
 
 #. module: l10n_ch
 #: code:addons/l10n_ch/wizard/create_dta.py:0
 #, python-format
 msgid "You must provide a Clearing Number for your bank account."
-msgstr ""
+msgstr "You must provide a Clearing Number for your bank account."
 
 #. module: l10n_ch
 #: view:create.dta.wizard:0
 msgid "Click on 'Save as' to save the DTA file :"
-msgstr ""
+msgstr "Click on 'Save as' to save the DTA file :"
 
 #. module: l10n_ch
 #: view:create.dta.wizard:0
 msgid "DTA file creation - Results"
-msgstr ""
+msgstr "DTA file creation - Results"
 
 #. module: l10n_ch
 #: model:res.partner.title,name:l10n_ch.res_c_partner_title_sir
 #: model:res.partner.title,name:l10n_ch.res_partner_title_sir
 msgid "Monsieur"
-msgstr ""
+msgstr "Monsieur"
 
 #. module: l10n_ch
 #: code:addons/l10n_ch/wizard/create_dta.py:0
@@ -280,33 +280,36 @@
 "for the partner bank: %s\n"
 "on line: %s"
 msgstr ""
+"You must provide a post number \n"
+"for the partner bank: %s\n"
+"on line: %s"
 
 #. module: l10n_ch
 #: model:account.account.type,name:l10n_ch.account_type_closed
 msgid "Autre : Closed"
-msgstr ""
+msgstr "Autre : Closed"
 
 #. module: l10n_ch
 #: model:account.account.type,name:l10n_ch.account_type_financial_result
 msgid "PP : Resultat financier"
-msgstr ""
+msgstr "PP : Resultat financier"
 
 #. module: l10n_ch
 #: code:addons/l10n_ch/wizard/bvr_import.py:0
 #, python-format
 msgid "The properties account payable account receivable"
-msgstr ""
+msgstr "The properties account payable account receivable"
 
 #. module: l10n_ch
 #: model:res.partner.title,name:l10n_ch.res_c_partner_title_mme_m
 #: model:res.partner.title,name:l10n_ch.res_partner_title_mme_m
 msgid "Madame, Monsieur,"
-msgstr ""
+msgstr "Madame, Monsieur,"
 
 #. module: l10n_ch
 #: model:account.account.type,name:l10n_ch.account_type_payable
 msgid "Bilan : Fournisseurs"
-msgstr ""
+msgstr "Bilan : Fournisseurs"
 
 #. module: l10n_ch
 #: code:addons/l10n_ch/wizard/create_dta.py:0
@@ -316,49 +319,52 @@
 " %d\n"
 "' +                         'on line: %s"
 msgstr ""
+"You must provide the bank city or the bic code for the partner bank: \n"
+" %d\n"
+"' +                         'on line: %s"
 
 #. module: l10n_ch
 #: view:bvr.report:0
 msgid "BVR Report"
-msgstr ""
+msgstr "BVR Report"
 
 #. module: l10n_ch
 #: field:res.partner.bank,print_bank:0
 msgid "Print Bank on BVR"
-msgstr ""
+msgstr "Print Bank on BVR"
 
 #. module: l10n_ch
 #: model:res.partner.bank.type.field,name:l10n_ch.iban_field
 #: model:res.partner.bank.type.field,name:l10n_ch.iban_field_iban
 msgid "iban"
-msgstr ""
+msgstr "iban"
 
 #. module: l10n_ch
 #: sql_constraint:res.partner.bank:0
 msgid "The BVR adherent number must be unique !"
-msgstr ""
+msgstr "The BVR adherent number must be unique !"
 
 #. module: l10n_ch
 #: code:addons/l10n_ch/wizard/create_dta.py:0
 #, python-format
 msgid "not implemented"
-msgstr ""
+msgstr "not implemented"
 
 #. module: l10n_ch
 #: model:res.partner.title,shortcut:l10n_ch.res_c_partner_title_madame
 #: model:res.partner.title,shortcut:l10n_ch.res_partner_title_madame
 msgid "Mme."
-msgstr ""
+msgstr "Mme."
 
 #. module: l10n_ch
 #: model:ir.model,name:l10n_ch.model_bvr_invoices_report
 msgid "bvr.invoices.report"
-msgstr ""
+msgstr "bvr.invoices.report"
 
 #. module: l10n_ch
 #: model:account.account.type,name:l10n_ch.account_type_view
 msgid "Autre : Vue"
-msgstr ""
+msgstr "Autre : Vue"
 
 #. module: l10n_ch
 #: code:addons/l10n_ch/wizard/bvr_report.py:0
@@ -368,6 +374,9 @@
 "Please check your company information for the invoice:\n"
 "%s"
 msgstr ""
+"Your bank BVR adherent number must contain exactly seven digits!\n"
+"Please check your company information for the invoice:\n"
+"%s"
 
 #. module: l10n_ch
 #: code:addons/l10n_ch/wizard/create_dta.py:0
@@ -376,11 +385,13 @@
 "You must provide a BVR number\n"
 "for the bank account: %son line: %s"
 msgstr ""
+"You must provide a BVR number\n"
+"for the bank account: %son line: %s"
 
 #. module: l10n_ch
 #: model:ir.actions.act_window,name:l10n_ch.action_account_bvr_invoices_report
 msgid "Invoices BVR"
-msgstr ""
+msgstr "Invoices BVR"
 
 #. module: l10n_ch
 #: code:addons/l10n_ch/wizard/create_dta.py:0
@@ -390,68 +401,71 @@
 "for the partner: %s \n"
 "on line: %s"
 msgstr ""
+"No address defined \n"
+"for the partner: %s \n"
+"on line: %s"
 
 #. module: l10n_ch
 #: code:addons/l10n_ch/wizard/bvr_import.py:0
 #, python-format
 msgid "Recursive mod10 is invalid for reference: %s"
-msgstr ""
+msgstr "Recursive mod10 is invalid for reference: %s"
 
 #. module: l10n_ch
 #: view:account.bank.statement:0
 msgid "Import BVR"
-msgstr ""
+msgstr "Import BVR"
 
 #. module: l10n_ch
 #: model:account.account.type,name:l10n_ch.account_type_adj_liability
 msgid "Bilan : Passifs de regularisation"
-msgstr ""
+msgstr "Bilan : Passifs de regularisation"
 
 #. module: l10n_ch
 #: constraint:res.partner:0
 msgid "Error ! You can not create recursive associated members."
-msgstr ""
+msgstr "Error ! You can not create recursive associated members."
 
 #. module: l10n_ch
 #: code:addons/l10n_ch/wizard/create_dta.py:0
 #, python-format
 msgid "No payment mode"
-msgstr ""
+msgstr "No payment mode"
 
 #. module: l10n_ch
 #: field:bvr.import.wizard,file:0
 msgid "BVR File"
-msgstr ""
+msgstr "BVR File"
 
 #. module: l10n_ch
 #: view:bvr.import.wizard:0
 msgid "Import"
-msgstr ""
+msgstr "Import"
 
 #. module: l10n_ch
 #: constraint:account.invoice:0
 msgid "Error: Invalid Bvr Number (wrong checksum)."
-msgstr ""
+msgstr "Error: Invalid Bvr Number (wrong checksum)."
 
 #. module: l10n_ch
 #: model:account.account.type,name:l10n_ch.account_type_non_ope_debts
 msgid "Bilan : Dettes hors exploitation"
-msgstr ""
+msgstr "Bilan : Dettes hors exploitation"
 
 #. module: l10n_ch
 #: model:account.account.type,name:l10n_ch.account_type_depreciation
 msgid "PP : Amortissement"
-msgstr ""
+msgstr "PP : Amortissement"
 
 #. module: l10n_ch
 #: model:account.account.type,name:l10n_ch.account_type_other
 msgid "Autre : Other"
-msgstr ""
+msgstr "Autre : Other"
 
 #. module: l10n_ch
 #: field:res.partner.bank,bvr_adherent_num:0
 msgid "BVR adherent number"
-msgstr ""
+msgstr "BVR adherent number"
 
 #. module: l10n_ch
 #: code:addons/l10n_ch/wizard/create_dta.py:0
@@ -461,26 +475,29 @@
 "for the partner bank: %s\n"
 "on line: %s"
 msgstr ""
+"You must provide a bank number \n"
+"for the partner bank: %s\n"
+"on line: %s"
 
 #. module: l10n_ch
 #: model:account.account.type,name:l10n_ch.account_type_purchase
 msgid "PP : Achat de marchandise"
-msgstr ""
+msgstr "PP : Achat de marchandise"
 
 #. module: l10n_ch
 #: field:res.company,bvr_delta_horz:0
 msgid "BVR Horz. Delta (mm)"
-msgstr ""
+msgstr "BVR Horz. Delta (mm)"
 
 #. module: l10n_ch
 #: model:account.account.type,name:l10n_ch.account_type_receivable
 msgid "Bilan : Debiteurs"
-msgstr ""
+msgstr "Bilan : Debiteurs"
 
 #. module: l10n_ch
 #: model:ir.model,name:l10n_ch.model_account_move_line
 msgid "Journal Items"
-msgstr ""
+msgstr "Journal Items"
 
 #. module: l10n_ch
 #: constraint:account.move.line:0
