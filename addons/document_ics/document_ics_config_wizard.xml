<openerp>
    <data>
        <record id="view_document_ics_config_directories" model="ir.ui.view">
            <field name="name">Configure Calendars for Sections</field>
            <field name="model">document.ics.crm.wizard</field>
            <field name="type">form</field>
            <field name="inherit_id" ref="base.res_config_view_base"/>
            <field name="arch" type="xml">
              <data>
                <form position="attributes">
                  <attribute name="string">Configure Calendars for CRM Sections</attribute>
                </form>
                <separator string="title" position="attributes">
                <attribute name="string">Create Pre-Configured Calendars</attribute>
                  </separator>
                  <xpath expr="//label[@string='description']" position="attributes">
                    <attribute name="string">OpenERP can create and pre-configure a series of integrated calendar for you.</attribute>
                    <attribute name="width">200</attribute>
                  </xpath>
                   <xpath expr="//separator[@string=&quot;vsep&quot;]" position="attributes">
                          <attribute name="rowspan">15</attribute>
                          <attribute name="string"/>
                  </xpath>
                  <xpath expr="//button[@name='action_next']" position="attributes">
                    <attribute name="string">Configure</attribute>
                   </xpath>
                  <group string="res_config_contents" position="replace">
                  <field name="meeting"/>
                  <field name="opportunity"/>
                  <field name="phonecall"/>
                  <field name="lead"/>
                  <field name="claims"/>
                  <field name="bugs"/>
                  <field name="helpdesk"/>
                  <field name="jobs"/>
                  <field name="fund"/>
                </group>
              </data>
            </field>
        </record>

        <record id="action_view_document_ics_config_directories" model="ir.actions.act_window">
            <field name="name">Configure Calendars for Sections </field>
            <field name="type">ir.actions.act_window</field>
            <field name="res_model">document.ics.crm.wizard</field>
            <field name="view_id" ref="view_document_ics_config_directories"/>
            <field name="view_type">form</field>
            <field name="view_mode">form</field>
            <field name="target">new</field>
        </record>

<!--    register configuration wizard  -->
         
        <record id="config_wizard_step_case_section_menu" model="ir.actions.todo">
            <field name="action_id" ref="action_view_document_ics_config_directories"/>
            <field name="category_id" ref="document.category_knowledge_mgmt_config"/>
<<<<<<< HEAD
            <field name="type">normal</field>
            <field name="state">skip</field>
=======
            <field name="type">automatic</field>
>>>>>>> 09cf4d40
        </record>
     </data>
</openerp><|MERGE_RESOLUTION|>--- conflicted
+++ resolved
@@ -54,12 +54,7 @@
         <record id="config_wizard_step_case_section_menu" model="ir.actions.todo">
             <field name="action_id" ref="action_view_document_ics_config_directories"/>
             <field name="category_id" ref="document.category_knowledge_mgmt_config"/>
-<<<<<<< HEAD
-            <field name="type">normal</field>
-            <field name="state">skip</field>
-=======
             <field name="type">automatic</field>
->>>>>>> 09cf4d40
         </record>
      </data>
 </openerp>