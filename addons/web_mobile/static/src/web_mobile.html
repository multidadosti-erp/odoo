--- conflicted
+++ resolved
@@ -1,49 +1,44 @@
-<!DOCTYPE html>
-<html style="height: 100%">
-<head>
-    <meta charset="utf-8" />
-    <title>OpenERP Web Mobile</title>
-    <link rel="stylesheet"  href="/web_mobile/static/lib/jquery_mobile/css/jquery.mobile-1.0a4.1.css" />
-
-<<<<<<< HEAD
-    <script type="text/javascript" src="/base/static/lib/LABjs/LAB.js"></script> 
-    <script type="text/javascript" src="/base/static/lib/jquery/jquery-1.6.2.js"></script>
-=======
-    <script type="text/javascript" src="/base/static/lib/LABjs/LAB.js"></script>
-    <script type="text/javascript" src="/base/static/lib/jquery/jquery-1.5.2.js"></script>
-    <script type="text/javascript" src="/base/static/lib/jquery.ui/js/jquery-ui-1.8.9.custom.min.js"></script>
-
->>>>>>> 5070784b
-    <script type="text/javascript" src="/web_mobile/static/lib/jquery_mobile/js/jquery.mobile-1.0a4.1.js"></script>
-    <script type="text/javascript" src="/base/static/lib/jquery.ba-bbq/jquery.ba-bbq.js"></script>
-    <script type="text/javascript" src="/base/static/lib/underscore/underscore.js"></script>
-    <script type="text/javascript" src="/base/static/lib/underscore/underscore.string.js"></script>
-
-    <script type="text/javascript" src="/base/static/lib/qweb/qweb2.js"></script>
-
-    <script type="text/javascript" src="/base/static/src/js/base.js"></script>
-    <script type="text/javascript" src="/base/static/src/js/chrome.js"></script>
-    <script type="text/javascript" src="/base/static/src/js/data.js"></script>
+<!DOCTYPE html>
+<html style="height: 100%">
+<head>
+    <meta charset="utf-8" />
+    <title>OpenERP Web Mobile</title>
+    <link rel="stylesheet"  href="/web_mobile/static/lib/jquery_mobile/css/jquery.mobile-1.0a4.1.css" />
+
+    <script type="text/javascript" src="/base/static/lib/LABjs/LAB.js"></script>
+    <script type="text/javascript" src="/base/static/lib/jquery/jquery-1.6.2.js"></script>
+    <script type="text/javascript" src="/base/static/lib/jquery.ui/js/jquery-ui-1.8.9.custom.min.js"></script>
+
+    <script type="text/javascript" src="/web_mobile/static/lib/jquery_mobile/js/jquery.mobile-1.0a4.1.js"></script>
+    <script type="text/javascript" src="/base/static/lib/jquery.ba-bbq/jquery.ba-bbq.js"></script>
+    <script type="text/javascript" src="/base/static/lib/underscore/underscore.js"></script>
+    <script type="text/javascript" src="/base/static/lib/underscore/underscore.string.js"></script>
+
+    <script type="text/javascript" src="/base/static/lib/qweb/qweb2.js"></script>
+
+    <script type="text/javascript" src="/base/static/src/js/base.js"></script>
+    <script type="text/javascript" src="/base/static/src/js/chrome.js"></script>
+    <script type="text/javascript" src="/base/static/src/js/data.js"></script>
     <script type="text/javascript" src="/base/static/src/js/dates.js"></script>
-
+
     <script type="text/javascript" src="/web_mobile/static/src/js/web_mobile.js"></script>
     <script type="text/javascript" src="/web_mobile/static/src/js/chrome_mobile.js"></script>
-    <script type="text/javascript" src="/web_mobile/static/src/js/list_mobile.js"></script>
-    <script type="text/javascript" src="/web_mobile/static/src/js/form_mobile.js"></script>
-
-    <link rel="stylesheet" href="/web_mobile/static/src/css/web_mobile.css"/>
-    <script type="text/javascript">
-        $(function() {
-            QWeb = window.QWeb || new QWeb2.Engine();
-            var oe = openerp.init();
-            oe.web_mobile.mobilewebclient("moe");
-        });
-    </script>
-
-</head>
-
-<body>
-    <div id="moe" class="openerp" data-role="page"></div>
-</body>
-
-</html>
+    <script type="text/javascript" src="/web_mobile/static/src/js/list_mobile.js"></script>
+    <script type="text/javascript" src="/web_mobile/static/src/js/form_mobile.js"></script>
+
+    <link rel="stylesheet" href="/web_mobile/static/src/css/web_mobile.css"/>
+    <script type="text/javascript">
+        $(function() {
+            QWeb = window.QWeb || new QWeb2.Engine();
+            var oe = openerp.init();
+            oe.web_mobile.mobilewebclient("moe");
+        });
+    </script>
+
+</head>
+
+<body>
+    <div id="moe" class="openerp" data-role="page"></div>
+</body>
+
+</html>