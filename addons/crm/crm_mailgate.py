--- conflicted
+++ resolved
@@ -47,14 +47,6 @@
 
         mailgate_obj = self.pool.get('mail.gateway')
         msg_body = mailgate_obj.msg_body_get(msg)
-<<<<<<< HEAD
-        data = {
-            'name': msg['Subject'],
-            'email_from': msg['From'],
-            'email_cc': msg['Cc'],
-            'user_id': False,
-            'description': msg_body['body'],
-=======
         msg_subject = mailgate_obj._decode_header(msg['Subject'])
         msg_from = mailgate_obj._decode_header(msg['From'])
         msg_cc = mailgate_obj._decode_header(msg['Cc'])
@@ -65,20 +57,13 @@
             'email_cc': msg_cc,            
             'user_id': False,
             'description': body,            
->>>>>>> 218995ec
         }
         res = mailgate_obj.partner_get(cr, uid, msg_from)
         if res:
             data.update(res)
-<<<<<<< HEAD
-        res = self.create(cr, uid, data)
-        cases = self.browse(cr, uid, [res])
-        self._history(cr, uid, cases, _('Receive'), history=True, email=msg['From'])
-=======
         res = self.create(cr, uid, data)        
         cases = self.browse(cr, uid, [res])       
         self._history(cr, uid, cases, _('Receive'), history=True, details=body, email_from=msg_from)
->>>>>>> 218995ec
         return res
 
     def msg_update(self, cr, uid, ids, msg, data={}, default_act='pending'):
@@ -111,19 +96,11 @@
                 data['priority'] = msg_actions['priority']
 
         if 'partner' in msg_actions:
-<<<<<<< HEAD
-            data['email_from'] = msg_actions['partner'][:128]
-
-        res = self.write(cr, uid, select, data)
-        cases = self.browse(cr, uid, select)
-        self._history(cr, uid, cases, _('Receive'), history=True, email=msg['From'])
-=======
             data['email_from'] = msg_actions['partner'][:128]        
         msg_from = self._decode_header(msg['From'])
         res = self.write(cr, uid, select, data)
         cases = self.browse(cr, uid, select)       
         self._history(cr, uid, cases, _('Receive'), history=True, details=body_data, email_from=msg['From'])        
->>>>>>> 218995ec
         getattr(self,act)(cr, uid, select)
         return res
 
