--- conflicted
+++ resolved
@@ -72,14 +72,14 @@
             <field name="arch" type="xml">
                 <search string="Leads Analysis">
                     <group>
-                        <filter string="  Year  " icon="terp-go-year" name="year"
+                        <filter string="Year" icon="terp-go-year" name="year"
                             domain="[('create_date','&lt;=', time.strftime('%%Y-%%m-%%d')),('create_date','&gt;=',time.strftime('%%Y-01-01'))]"
                             help="Leads/Opportunities created in current year"/>
                         <separator orientation="vertical" />
-                        <filter string="   Month   " icon="terp-go-month" name="this_month"
+                        <filter string="Month" icon="terp-go-month" name="this_month"
                             domain="[('create_date','&lt;=',(datetime.date.today()+relativedelta(day=31)).strftime('%%Y-%%m-%%d')),('create_date','&gt;=',(datetime.date.today()-relativedelta(day=1)).strftime('%%Y-%%m-%%d'))]"
                             help="Leads/Opportunities created in current month"/>
-                        <filter icon="terp-go-month" string="    Month-1    "
+                        <filter icon="terp-go-month" string="Month-1"
                             domain="[('create_date','&lt;=', (datetime.date.today() - relativedelta(day=31, months=1)).strftime('%%Y-%%m-%%d')),('create_date','&gt;=',(datetime.date.today() - relativedelta(day=1,months=1)).strftime('%%Y-%%m-%%d'))]"
                             help="Leads/Opportunities created in last month"/>
                         <separator orientation="vertical" />
@@ -94,20 +94,6 @@
                             domain="[('type','=','opportunity')]"
                             help="Show only opportunity"/>
                         <separator orientation="vertical" />
-<<<<<<< HEAD
-                        <filter string="  Year  " icon="terp-go-year"
-                            domain="[('create_date','&lt;=', time.strftime('%%Y-%%m-%%d')),('create_date','&gt;=',time.strftime('%%Y-01-01'))]"
-                            help="Leads/Opportunities created in current year"/>
-                        <separator orientation="vertical" />
-                        <filter string="Month" icon="terp-go-month" name="this_month"
-                            domain="[('create_date','&lt;=',(datetime.date.today()+relativedelta(day=31)).strftime('%%Y-%%m-%%d')),('create_date','&gt;=',(datetime.date.today()-relativedelta(day=1)).strftime('%%Y-%%m-%%d'))]"
-                            help="Leads/Opportunities created in current month"/>
-                        <filter icon="terp-go-month" string="    Month-1    " 
-                            domain="[('create_date','&lt;=', (datetime.date.today() - relativedelta(day=31, months=1)).strftime('%%Y-%%m-%%d')),('create_date','&gt;=',(datetime.date.today() - relativedelta(day=1,months=1)).strftime('%%Y-%%m-%%d'))]"
-                            help="Leads/Opportunities created in last month"/>
-=======
->>>>>>> eb7407d5
-
                         <filter icon="terp-check"
                             string="New"
                             domain="[('state','=','draft')]"
