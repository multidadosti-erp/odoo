--- conflicted
+++ resolved
@@ -87,13 +87,8 @@
     def get_empty_list_help(self, cr, uid, help, context=None):
         if context.get('default_type') == 'lead':
             context['empty_list_help_model'] = 'crm.case.section'
-<<<<<<< HEAD
             context['empty_list_help_id'] = context.get('default_section_id')
-            context['empty_list_help_document_name'] = _("leads")
-=======
-            context['empty_list_help_id'] = context.get('default_section_id', None)
         context['empty_list_help_document_name'] = _("leads")
->>>>>>> 9845f41c
         return super(crm_lead, self).get_empty_list_help(cr, uid, help, context=context)
 
     def onchange_user_id(self, cr, uid, ids, section_id, user_id, context=None):
