# -*- coding: utf-8 -*-
##############################################################################
#
#    OpenERP, Open Source Management Solution
#    Copyright (C) 2004-today OpenERP SA (<http://www.openerp.com>)
#
#    This program is free software: you can redistribute it and/or modify
#    it under the terms of the GNU Affero General Public License as
#    published by the Free Software Foundation, either version 3 of the
#    License, or (at your option) any later version.
#
#    This program is distributed in the hope that it will be useful,
#    but WITHOUT ANY WARRANTY; without even the implied warranty of
#    MERCHANTABILITY or FITNESS FOR A PARTICULAR PURPOSE.  See the
#    GNU Affero General Public License for more details.
#
#    You should have received a copy of the GNU Affero General Public License
#    along with this program.  If not, see <http://www.gnu.org/licenses/>.
#
##############################################################################

from base_status.base_stage import base_stage
import crm
from datetime import datetime
from osv import fields, osv
import time
import tools
from tools.translate import _
from tools import html2plaintext

from base.res.res_partner import format_address

CRM_LEAD_FIELDS_TO_MERGE = ['name',
    'partner_id',
    'channel_id',
    'company_id',
    'country_id',
    'section_id',
    'stage_id',
    'state_id',
    'type_id',
    'user_id',
    'title',
    'city',
    'contact_name',
    'description',
    'email',
    'fax',
    'mobile',
    'partner_name',
    'phone',
    'probability',
    'planned_revenue',
    'street',
    'street2',
    'zip',
    'create_date',
    'date_action_last',
    'date_action_next',
    'email_from',
    'email_cc',
    'partner_name']
CRM_LEAD_PENDING_STATES = (
    crm.AVAILABLE_STATES[2][0], # Cancelled
    crm.AVAILABLE_STATES[3][0], # Done
    crm.AVAILABLE_STATES[4][0], # Pending
)

class crm_lead(base_stage, format_address, osv.osv):
    """ CRM Lead Case """
    _name = "crm.lead"
    _description = "Lead/Opportunity"
    _order = "priority,date_action,id desc"
    _inherit = ['mail.thread','ir.needaction_mixin']

    def _get_default_section_id(self, cr, uid, context=None):
        """ Gives default section by checking if present in the context """
        return (self._resolve_section_id_from_context(cr, uid, context=context) or False)

    def _get_default_stage_id(self, cr, uid, context=None):
        """ Gives default stage_id """
        section_id = self._get_default_section_id(cr, uid, context=context)
        return self.stage_find(cr, uid, [], section_id, [('state', '=', 'draft')], context=context)

    def _resolve_section_id_from_context(self, cr, uid, context=None):
        """ Returns ID of section based on the value of 'section_id'
            context key, or None if it cannot be resolved to a single
            Sales Team.
        """
        if context is None:
            context = {}
        if type(context.get('default_section_id')) in (int, long):
            return context.get('default_section_id')
        if isinstance(context.get('default_section_id'), basestring):
            section_name = context['default_section_id']
            section_ids = self.pool.get('crm.case.section').name_search(cr, uid, name=section_name, context=context)
            if len(section_ids) == 1:
                return int(section_ids[0][0])
        return None

    def _resolve_type_from_context(self, cr, uid, context=None):
        """ Returns the type (lead or opportunity) from the type context
            key. Returns None if it cannot be resolved.
        """
        if context is None:
            context = {}
        return context.get('default_type')

    def _read_group_stage_ids(self, cr, uid, ids, domain, read_group_order=None, access_rights_uid=None, context=None):
        access_rights_uid = access_rights_uid or uid
        stage_obj = self.pool.get('crm.case.stage')
        order = stage_obj._order
        # lame hack to allow reverting search, should just work in the trivial case
        if read_group_order == 'stage_id desc':
            order = "%s desc" % order
        # retrieve section_id from the context and write the domain
        # - ('id', 'in', 'ids'): add columns that should be present
        # - OR ('case_default', '=', True), ('fold', '=', False): add default columns that are not folded
        # - OR ('section_ids', '=', section_id), ('fold', '=', False) if section_id: add section columns that are not folded
        search_domain = []
        section_id = self._resolve_section_id_from_context(cr, uid, context=context)
        if section_id:
            search_domain += ['|', ('section_ids', '=', section_id)]
            search_domain += [('id', 'in', ids)]
        else:
            search_domain += ['|', ('id', 'in', ids), ('case_default', '=', True)]
        # retrieve type from the context (if set: choose 'type' or 'both')
        type = self._resolve_type_from_context(cr, uid, context=context)
        if type:
            search_domain += ['|', ('type', '=', type), ('type', '=', 'both')]
        # perform search
        stage_ids = stage_obj._search(cr, uid, search_domain, order=order, access_rights_uid=access_rights_uid, context=context)
        result = stage_obj.name_get(cr, access_rights_uid, stage_ids, context=context)
        # restore order of the search
        result.sort(lambda x,y: cmp(stage_ids.index(x[0]), stage_ids.index(y[0])))

        fold = {}
        for stage in stage_obj.browse(cr, access_rights_uid, stage_ids, context=context):
            fold[stage.id] = stage.fold or False
        return result, fold

    def fields_view_get(self, cr, user, view_id=None, view_type='form', context=None, toolbar=False, submenu=False):
        res = super(crm_lead,self).fields_view_get(cr, user, view_id, view_type, context, toolbar=toolbar, submenu=submenu)
        if view_type == 'form':
            res['arch'] = self.fields_view_get_address(cr, user, res['arch'], context=context)
        return res

    _group_by_full = {
        'stage_id': _read_group_stage_ids
    }

    def _compute_day(self, cr, uid, ids, fields, args, context=None):
        """
        :return dict: difference between current date and log date
        """
        cal_obj = self.pool.get('resource.calendar')
        res_obj = self.pool.get('resource.resource')

        res = {}
        for lead in self.browse(cr, uid, ids, context=context):
            for field in fields:
                res[lead.id] = {}
                duration = 0
                ans = False
                if field == 'day_open':
                    if lead.date_open:
                        date_create = datetime.strptime(lead.create_date, "%Y-%m-%d %H:%M:%S")
                        date_open = datetime.strptime(lead.date_open, "%Y-%m-%d %H:%M:%S")
                        ans = date_open - date_create
                        date_until = lead.date_open
                elif field == 'day_close':
                    if lead.date_closed:
                        date_create = datetime.strptime(lead.create_date, "%Y-%m-%d %H:%M:%S")
                        date_close = datetime.strptime(lead.date_closed, "%Y-%m-%d %H:%M:%S")
                        date_until = lead.date_closed
                        ans = date_close - date_create
                if ans:
                    resource_id = False
                    if lead.user_id:
                        resource_ids = res_obj.search(cr, uid, [('user_id','=',lead.user_id.id)])
                        if len(resource_ids):
                            resource_id = resource_ids[0]

                    duration = float(ans.days)
                    if lead.section_id and lead.section_id.resource_calendar_id:
                        duration =  float(ans.days) * 24
                        new_dates = cal_obj.interval_get(cr,
                            uid,
                            lead.section_id.resource_calendar_id and lead.section_id.resource_calendar_id.id or False,
                            datetime.strptime(lead.create_date, '%Y-%m-%d %H:%M:%S'),
                            duration,
                            resource=resource_id
                        )
                        no_days = []
                        date_until = datetime.strptime(date_until, '%Y-%m-%d %H:%M:%S')
                        for in_time, out_time in new_dates:
                            if in_time.date not in no_days:
                                no_days.append(in_time.date)
                            if out_time > date_until:
                                break
                        duration =  len(no_days)
                res[lead.id][field] = abs(int(duration))
        return res

    def _history_search(self, cr, uid, obj, name, args, context=None):
        res = []
        msg_obj = self.pool.get('mail.message')
        message_ids = msg_obj.search(cr, uid, [('email_from','!=',False), ('subject', args[0][1], args[0][2])], context=context)
        lead_ids = self.search(cr, uid, [('message_ids', 'in', message_ids)], context=context)

        if lead_ids:
            return [('id', 'in', lead_ids)]
        else:
            return [('id', '=', '0')]

    _columns = {
        'partner_id': fields.many2one('res.partner', 'Partner', ondelete='set null',
            select=True, help="Linked partner (optional). Usually created when converting the lead."),

        'id': fields.integer('ID', readonly=True),
        'name': fields.char('Subject', size=64, required=True, select=1),
        'active': fields.boolean('Active', required=False),
        'date_action_last': fields.datetime('Last Action', readonly=1),
        'date_action_next': fields.datetime('Next Action', readonly=1),
        'email_from': fields.char('Email', size=128, help="Email address of the contact", select=1),
        'section_id': fields.many2one('crm.case.section', 'Sales Team', \
                        select=True, help='When sending mails, the default email address is taken from the sales team.'),
        'create_date': fields.datetime('Creation Date' , readonly=True),
        'email_cc': fields.text('Global CC', size=252 , help="These email addresses will be added to the CC field of all inbound and outbound emails for this record before being sent. Separate multiple email addresses with a comma"),
        'description': fields.text('Notes'),
        'write_date': fields.datetime('Update Date' , readonly=True),
        'categ_ids': fields.many2many('crm.case.categ', 'crm_lead_category_rel', 'lead_id', 'category_id', 'Categories', \
            domain="['|',('section_id','=',section_id),('section_id','=',False), ('object_id.model', '=', 'crm.lead')]"),
        'type_id': fields.many2one('crm.case.resource.type', 'Campaign', \
            domain="['|',('section_id','=',section_id),('section_id','=',False)]", help="From which campaign (seminar, marketing campaign, mass mailing, ...) did this contact come from?"),
        'channel_id': fields.many2one('crm.case.channel', 'Channel', help="Communication channel (mail, direct, phone, ...)"),
        'contact_name': fields.char('Contact Name', size=64),
        'partner_name': fields.char("Customer Name", size=64,help='The name of the future partner company that will be created while converting the lead into opportunity', select=1),
        'opt_out': fields.boolean('Opt-Out', oldname='optout', help="If opt-out is checked, this contact has refused to receive emails or unsubscribed to a campaign."),
        'type':fields.selection([ ('lead','Lead'), ('opportunity','Opportunity'), ],'Type', help="Type is used to separate Leads and Opportunities"),
        'priority': fields.selection(crm.AVAILABLE_PRIORITIES, 'Priority', select=True),
        'date_closed': fields.datetime('Closed', readonly=True),
        'stage_id': fields.many2one('crm.case.stage', 'Stage',
<<<<<<< HEAD
                        domain="['&', ('fold', '=', False), '&', '|', ('section_ids', '=', section_id), ('case_default', '=', True), '|', ('type', '=', type), ('type', '=', 'both')]"),
        'user_id': fields.many2one('res.users', 'Salesperson', select=True),
=======
                        domain="[('fold', '=', False), ('section_ids', '=', section_id), '|', ('type', '=', type), ('type', '=', 'both')]"),
        'user_id': fields.many2one('res.users', 'Salesperson'),
>>>>>>> 411d6d93
        'referred': fields.char('Referred By', size=64),
        'date_open': fields.datetime('Opened', readonly=True),
        'day_open': fields.function(_compute_day, string='Days to Open', \
                                multi='day_open', type="float", store=True),
        'day_close': fields.function(_compute_day, string='Days to Close', \
                                multi='day_close', type="float", store=True),
        'state': fields.related('stage_id', 'state', type="selection", store=True,
                selection=crm.AVAILABLE_STATES, string="Status", readonly=True,
                help='The Status is set to \'Draft\', when a case is created. If the case is in progress the Status is set to \'Open\'. When the case is over, the Status is set to \'Done\'. If the case needs to be reviewed then the Status is  set to \'Pending\'.'),

        # Only used for type opportunity
        'probability': fields.float('Success Rate (%)',group_operator="avg"),
        'planned_revenue': fields.float('Expected Revenue'),
        'ref': fields.reference('Reference', selection=crm._links_get, size=128),
        'ref2': fields.reference('Reference 2', selection=crm._links_get, size=128),
        'phone': fields.char("Phone", size=64),
        'date_deadline': fields.date('Expected Closing', help="Estimate of the date on which the opportunity will be won."),
        'date_action': fields.date('Next Action Date', select=True),
        'title_action': fields.char('Next Action', size=64),
        'color': fields.integer('Color Index'),
        'partner_address_name': fields.related('partner_id', 'name', type='char', string='Partner Contact Name', readonly=True),
        'partner_address_email': fields.related('partner_id', 'email', type='char', string='Partner Contact Email', readonly=True),
        'company_currency': fields.related('company_id', 'currency_id', type='many2one', string='Currency', readonly=True, relation="res.currency"),
        'user_email': fields.related('user_id', 'email', type='char', string='User Email', readonly=True),
        'user_login': fields.related('user_id', 'login', type='char', string='User Login', readonly=True),

        # Fields for address, due to separation from crm and res.partner
        'street': fields.char('Street', size=128),
        'street2': fields.char('Street2', size=128),
        'zip': fields.char('Zip', change_default=True, size=24),
        'city': fields.char('City', size=128),
        'state_id': fields.many2one("res.country.state", 'State'),
        'country_id': fields.many2one('res.country', 'Country'),
        'phone': fields.char('Phone', size=64),
        'fax': fields.char('Fax', size=64),
        'mobile': fields.char('Mobile', size=64),
        'function': fields.char('Function', size=128),
        'title': fields.many2one('res.partner.title', 'Title'),
        'company_id': fields.many2one('res.company', 'Company', select=1),
        'payment_mode': fields.many2one('crm.payment.mode', 'Payment Mode', \
                            domain="[('section_id','=',section_id)]"),
        'planned_cost': fields.float('Planned Costs'),
    }

    _defaults = {
        'active': 1,
        'type': 'lead',
        'user_id': lambda s, cr, uid, c: s._get_default_user(cr, uid, c),
        'email_from': lambda s, cr, uid, c: s._get_default_email(cr, uid, c),
        'stage_id': lambda s, cr, uid, c: s._get_default_stage_id(cr, uid, c),
        'section_id': lambda s, cr, uid, c: s._get_default_section_id(cr, uid, c),
        'company_id': lambda s, cr, uid, c: s.pool.get('res.company')._company_default_get(cr, uid, 'crm.lead', context=c),
        'priority': lambda *a: crm.AVAILABLE_PRIORITIES[2][0],
        'color': 0,
    }

    _sql_constraints = [
        ('check_probability', 'check(probability >= 0 and probability <= 100)', 'The probability of closing the deal should be between 0% and 100%!')
    ]

    def create(self, cr, uid, vals, context=None):
        obj_id = super(crm_lead, self).create(cr, uid, vals, context)
        section_id = self.browse(cr, uid, obj_id, context=context).section_id
        if section_id:
            followers = [follow.id for follow in section_id.message_follower_ids]
            self.message_subscribe(cr, uid, [obj_id], followers, context=context)
        self.create_send_note(cr, uid, [obj_id], context=context)
        return obj_id

    def onchange_stage_id(self, cr, uid, ids, stage_id, context=None):
        if not stage_id:
            return {'value':{}}
        stage = self.pool.get('crm.case.stage').browse(cr, uid, stage_id, context)
        if not stage.on_change:
            return {'value':{}}
        return {'value':{'probability': stage.probability}}

    def on_change_partner(self, cr, uid, ids, partner_id, context=None):
        result = {}
        values = {}
        if partner_id:
            partner = self.pool.get('res.partner').browse(cr, uid, partner_id, context=context)
            values = {
                'partner_name' : partner.name,
                'street' : partner.street,
                'street2' : partner.street2,
                'city' : partner.city,
                'state_id' : partner.state_id and partner.state_id.id or False,
                'country_id' : partner.country_id and partner.country_id.id or False,
                'email_from' : partner.email,
                'phone' : partner.phone,
                'mobile' : partner.mobile,
                'fax' : partner.fax,
            }
        return {'value' : values}

    def _check(self, cr, uid, ids=False, context=None):
        """ Override of the base.stage method.
            Function called by the scheduler to process cases for date actions
            Only works on not done and cancelled cases
        """
        cr.execute('select * from crm_case \
                where (date_action_last<%s or date_action_last is null) \
                and (date_action_next<=%s or date_action_next is null) \
                and state not in (\'cancel\',\'done\')',
                (time.strftime("%Y-%m-%d %H:%M:%S"),
                    time.strftime('%Y-%m-%d %H:%M:%S')))

        ids2 = map(lambda x: x[0], cr.fetchall() or [])
        cases = self.browse(cr, uid, ids2, context=context)
        return self._action(cr, uid, cases, False, context=context)

    def stage_find(self, cr, uid, cases, section_id, domain=None, order='sequence', context=None):
        """ Override of the base.stage method
            Parameter of the stage search taken from the lead:
            - type: stage type must be the same or 'both'
            - section_id: if set, stages must belong to this section or
              be a default stage; if not set, stages must be default
              stages
        """
        if isinstance(cases, (int, long)):
            cases = self.browse(cr, uid, cases, context=context)
        # collect all section_ids
        section_ids = []
        types = ['both']
        if not cases :
            type = context.get('default_type')
            types += [type]
        if section_id:
            section_ids.append(section_id)
        for lead in cases:
            if lead.section_id:
                section_ids.append(lead.section_id.id)
            if lead.type not in types:
                types.append(lead.type)
        # OR all section_ids and OR with case_default
        search_domain = []
        if section_ids:
            search_domain += [('|')] * len(section_ids)
            for section_id in section_ids:
                search_domain.append(('section_ids', '=', section_id))
        search_domain.append(('case_default', '=', True))
        # AND with cases types
        search_domain.append(('type', 'in', types))
        # AND with the domain in parameter
        search_domain += list(domain)
        # perform search, return the first found
        stage_ids = self.pool.get('crm.case.stage').search(cr, uid, search_domain, order=order, context=context)
        if stage_ids:
            return stage_ids[0]
        return False

    def case_cancel(self, cr, uid, ids, context=None):
        """ Overrides case_cancel from base_stage to set probability """
        res = super(crm_lead, self).case_cancel(cr, uid, ids, context=context)
        self.write(cr, uid, ids, {'probability' : 0.0}, context=context)
        return res

    def case_reset(self, cr, uid, ids, context=None):
        """ Overrides case_reset from base_stage to set probability """
        res = super(crm_lead, self).case_reset(cr, uid, ids, context=context)
        self.write(cr, uid, ids, {'probability': 0.0}, context=context)
        return res

    def case_mark_lost(self, cr, uid, ids, context=None):
        """ Mark the case as lost: state=cancel and probability=0 """
        for lead in self.browse(cr, uid, ids):
            stage_id = self.stage_find(cr, uid, [lead], lead.section_id.id or False, [('probability', '=', 0.0)], context=context)
            if stage_id:
                self.case_set(cr, uid, [lead.id], values_to_update={'probability': 0.0}, new_stage_id=stage_id, context=context)
        self.case_mark_lost_send_note(cr, uid, ids, context=context)
        return True

    def case_mark_won(self, cr, uid, ids, context=None):
        """ Mark the case as lost: state=done and probability=100 """
        for lead in self.browse(cr, uid, ids):
            stage_id = self.stage_find(cr, uid, [lead], lead.section_id.id or False, [('probability', '=', 100.0)], context=context)
            if stage_id:
                self.case_set(cr, uid, [lead.id], values_to_update={'probability': 100.0}, new_stage_id=stage_id, context=context)
        self.case_mark_won_send_note(cr, uid, ids, context=context)
        return True

    def set_priority(self, cr, uid, ids, priority):
        """ Set lead priority
        """
        return self.write(cr, uid, ids, {'priority' : priority})

    def set_high_priority(self, cr, uid, ids, context=None):
        """ Set lead priority to high
        """
        return self.set_priority(cr, uid, ids, '1')

    def set_normal_priority(self, cr, uid, ids, context=None):
        """ Set lead priority to normal
        """
        return self.set_priority(cr, uid, ids, '3')

    def _merge_get_result_type(self, cr, uid, opps, context=None):
        """
        Define the type of the result of the merge.  If at least one of the
        element to merge is an opp, the resulting new element will be an opp.
        Otherwise it will be a lead.

        We'll directly use a list of browse records instead of a list of ids
        for performances' sake: it will spare a second browse of the
        leads/opps.

        :param list opps: list of browse records containing the leads/opps to process
        :return string type: the type of the final element
        """
        for opp in opps:
            if (opp.type == 'opportunity'):
                return 'opportunity'

        return 'lead'

    def _merge_data(self, cr, uid, ids, oldest, fields, context=None):
        """
        Prepare lead/opp data into a dictionary for merging.  Different types
        of fields are processed in different ways:
        - text: all the values are concatenated
        - m2m and o2m: those fields aren't processed
        - m2o: the first not null value prevails (the other are dropped)
        - any other type of field: same as m2o

        :param list ids: list of ids of the leads to process
        :param list fields: list of leads' fields to process
        :return dict data: contains the merged values
        """
        opportunities = self.browse(cr, uid, ids, context=context)

        def _get_first_not_null(attr):
            if hasattr(oldest, attr):
                return getattr(oldest, attr)
            for opp in opportunities:
                if hasattr(opp, attr):
                    return getattr(opp, attr)
            return False

        def _get_first_not_null_id(attr):
            res = _get_first_not_null(attr)
            return res and res.id or False

        def _concat_all(attr):
            return ', '.join(filter(lambda x: x, [getattr(opp, attr) or '' for opp in opportunities if hasattr(opp, attr)]))

        # Process the fields' values
        data = {}
        for field_name in fields:
            field_info = self._all_columns.get(field_name)
            if field_info is None:
                continue
            field = field_info.column
            if field._type in ('many2many', 'one2many'):
                continue
            elif field._type == 'many2one':
                data[field_name] = _get_first_not_null_id(field_name)  # !!
            elif field._type == 'text':
                data[field_name] = _concat_all(field_name)  #not lost
            else:
                data[field_name] = _get_first_not_null(field_name)  #not lost

        # Define the resulting type ('lead' or 'opportunity')
        data['type'] = self._merge_get_result_type(cr, uid, opportunities, context)

        return data

    def _merge_find_oldest(self, cr, uid, ids, context=None):
        """
        Return the oldest lead found among ids.

        :param list ids: list of ids of the leads to inspect
        :return object: browse record of the oldest of the leads
        """
        if context is None:
            context = {}

        if context.get('convert'):
            ids = list(set(ids) - set(context.get('lead_ids', [])))

        # Search opportunities order by create date
        opportunity_ids = self.search(cr, uid, [('id', 'in', ids)], order='create_date', context=context)
        oldest_opp_id = opportunity_ids[0]
        return self.browse(cr, uid, oldest_opp_id, context=context)

    def _mail_body(self, cr, uid, lead, fields, title=False, context=None):
        body = []
        if title:
            body.append("%s\n" % (title))

        for field_name in fields:
            field_info = self._all_columns.get(field_name)
            if field_info is None:
                continue
            field = field_info.column
            value = ''

            if field._type == 'selection':
                if hasattr(field.selection, '__call__'):
                    key = field.selection(self, cr, uid, context=context)
                else:
                    key = field.selection
                value = dict(key).get(lead[field_name], lead[field_name])
            elif field._type == 'many2one':
                if lead[field_name]:
                    value = lead[field_name].name_get()[0][1]
            elif field._type == 'many2many':
                if lead[field_name]:
                    for val in lead[field_name]:
                        field_value = val.name_get()[0][1]
                        value += field_value + ","
            else:
                value = lead[field_name]

            body.append("%s: %s" % (field.string, value or ''))
        return "<br/>".join(body + ['<br/>'])

    def _merge_notify(self, cr, uid, opportunity_id, opportunities, context=None):
        """
        Create a message gathering merged leads/opps information.
        """
        #TOFIX: mail template should be used instead of fix body, subject text
        details = []
        result_type = self._merge_get_result_type(cr, uid, opportunities, context)
        if result_type == 'lead':
            merge_message = _('Merged leads')
        else:
            merge_message = _('Merged opportunities')
        subject = [merge_message]
        for opportunity in opportunities:
            subject.append(opportunity.name)
            title = "%s : %s" % (merge_message, opportunity.name)
            details.append(self._mail_body(cr, uid, opportunity, CRM_LEAD_FIELDS_TO_MERGE, title=title, context=context))

        # Chatter message's subject
        subject = subject[0] + ": " + ", ".join(subject[1:])
        details = "\n\n".join(details)
        return self.message_post(cr, uid, [opportunity_id], body=details, subject=subject, context=context)

    def _merge_opportunity_history(self, cr, uid, opportunity_id, opportunities, context=None):
        message = self.pool.get('mail.message')
        for opportunity in opportunities:
            for history in opportunity.message_ids:
                message.write(cr, uid, history.id, {
                        'res_id': opportunity_id,
                        'subject' : _("From %s : %s") % (opportunity.name, history.subject)
                }, context=context)

        return True

    def _merge_opportunity_attachments(self, cr, uid, opportunity_id, opportunities, context=None):
        attachment = self.pool.get('ir.attachment')

        # return attachments of opportunity
        def _get_attachments(opportunity_id):
            attachment_ids = attachment.search(cr, uid, [('res_model', '=', self._name), ('res_id', '=', opportunity_id)], context=context)
            return attachment.browse(cr, uid, attachment_ids, context=context)

        count = 1
        first_attachments = _get_attachments(opportunity_id)
        for opportunity in opportunities:
            attachments = _get_attachments(opportunity.id)
            for first in first_attachments:
                for attachment in attachments:
                    if attachment.name == first.name:
                        values = dict(
                            name = "%s (%s)" % (attachment.name, count,),
                            res_id = opportunity_id,
                        )
                        attachment.write(values)
                        count+=1

        return True

    def merge_opportunity(self, cr, uid, ids, context=None):
        """
        Different cases of merge:
        - merge leads together = 1 new lead
        - merge at least 1 opp with anything else (lead or opp) = 1 new opp

        :param list ids: leads/opportunities ids to merge
        :return int id: id of the resulting lead/opp
        """
        if context is None: context = {}

        if len(ids) <= 1:
            raise osv.except_osv(_('Warning!'),_('Please select more than one element (lead or opportunity) from the list view.'))

        lead_ids = context.get('lead_ids', [])

        ctx_opportunities = self.browse(cr, uid, lead_ids, context=context)
        opportunities = self.browse(cr, uid, ids, context=context)
        opportunities_list = list(set(opportunities) - set(ctx_opportunities))
        oldest = self._merge_find_oldest(cr, uid, ids, context=context)
        if ctx_opportunities:
            first_opportunity = ctx_opportunities[0]
            tail_opportunities = opportunities_list + ctx_opportunities[1:]
        else:
            first_opportunity = opportunities_list[0]
            tail_opportunities = opportunities_list[1:]

        merged_data = self._merge_data(cr, uid, ids, oldest, CRM_LEAD_FIELDS_TO_MERGE, context=context)

        # Merge messages and attachements into the first opportunity
        self._merge_opportunity_history(cr, uid, first_opportunity.id, tail_opportunities, context=context)
        self._merge_opportunity_attachments(cr, uid, first_opportunity.id, tail_opportunities, context=context)

        # Merge notifications about loss of information
        self._merge_notify(cr, uid, first_opportunity, opportunities, context=context)
        # Write merged data into first opportunity
        self.write(cr, uid, [first_opportunity.id], merged_data, context=context)
        # Delete tail opportunities
        self.unlink(cr, uid, [x.id for x in tail_opportunities], context=context)

        # Open first opportunity
        self.case_open(cr, uid, [first_opportunity.id])
        return first_opportunity.id

    def _convert_opportunity_data(self, cr, uid, lead, customer, section_id=False, context=None):
        crm_stage = self.pool.get('crm.case.stage')
        contact_id = False
        if customer:
            contact_id = self.pool.get('res.partner').address_get(cr, uid, [customer.id])['default']

        if not section_id:
            section_id = lead.section_id and lead.section_id.id or False

        if section_id:
            stage_ids = crm_stage.search(cr, uid, [('sequence','>=',1), ('section_ids','=', section_id)])
        else:
            stage_ids = crm_stage.search(cr, uid, [('sequence','>=',1)])
        stage_id = stage_ids and stage_ids[0] or False

        return {
            'planned_revenue': lead.planned_revenue,
            'probability': lead.probability,
            'name': lead.name,
            'partner_id': customer and customer.id or False,
            'user_id': (lead.user_id and lead.user_id.id),
            'type': 'opportunity',
            'stage_id': stage_id or False,
            'date_action': fields.datetime.now(),
            'date_open': fields.datetime.now(),
            'email_from': customer and customer.email or lead.email_from,
            'phone': customer and customer.phone or lead.phone,
        }

    def convert_opportunity(self, cr, uid, ids, partner_id, user_ids=False, section_id=False, context=None):
        customer = False
        if partner_id:
            partner = self.pool.get('res.partner')
            customer = partner.browse(cr, uid, partner_id, context=context)
        for lead in self.browse(cr, uid, ids, context=context):
            if lead.state in ('done', 'cancel'):
                continue
            vals = self._convert_opportunity_data(cr, uid, lead, customer, section_id, context=context)
            self.write(cr, uid, [lead.id], vals, context=context)
            self.convert_opportunity_send_note(cr, uid, lead, context=context)

        if user_ids or section_id:
            self.allocate_salesman(cr, uid, ids, user_ids, section_id, context=context)

        return True

    def _lead_create_contact(self, cr, uid, lead, name, is_company, parent_id=False, context=None):
        partner = self.pool.get('res.partner')
        vals = { 'name': name,
            'user_id': lead.user_id.id,
            'comment': lead.description,
            'section_id': lead.section_id.id or False,
            'parent_id': parent_id,
            'phone': lead.phone,
            'mobile': lead.mobile,
            'email': lead.email_from and tools.email_split(lead.email_from)[0],
            'fax': lead.fax,
            'title': lead.title and lead.title.id or False,
            'function': lead.function,
            'street': lead.street,
            'street2': lead.street2,
            'zip': lead.zip,
            'city': lead.city,
            'country_id': lead.country_id and lead.country_id.id or False,
            'state_id': lead.state_id and lead.state_id.id or False,
            'is_company': is_company,
            'type': 'contact'
        }
        partner = partner.create(cr, uid,vals, context)
        return partner

    def _create_lead_partner(self, cr, uid, lead, context=None):
        partner_id =  False
        if lead.partner_name and lead.contact_name:
            partner_id = self._lead_create_contact(cr, uid, lead, lead.partner_name, True, context=context)
            partner_id = self._lead_create_contact(cr, uid, lead, lead.contact_name, False, partner_id, context=context)
        elif lead.partner_name and not lead.contact_name:
            partner_id = self._lead_create_contact(cr, uid, lead, lead.partner_name, True, context=context)
        elif not lead.partner_name and lead.contact_name:
            partner_id = self._lead_create_contact(cr, uid, lead, lead.contact_name, False, context=context)
        else:
            partner_id = self._lead_create_contact(cr, uid, lead, lead.name, False, context=context)
        return partner_id

    def _lead_set_partner(self, cr, uid, lead, partner_id, context=None):
        """
        Assign a partner to a lead.

        :param object lead: browse record of the lead to process
        :param int partner_id: identifier of the partner to assign
        :return bool: True if the partner has properly been assigned
        """
        res = False
        res_partner = self.pool.get('res.partner')
        if partner_id:
            res_partner.write(cr, uid, partner_id, {'section_id': lead.section_id.id or False})
            contact_id = res_partner.address_get(cr, uid, [partner_id])['default']
            res = lead.write({'partner_id': partner_id}, context=context)
            self._lead_set_partner_send_note(cr, uid, [lead.id], context)
        return res

    def handle_partner_assignation(self, cr, uid, ids, action='create', partner_id=False, context=None):
        """
        Handle partner assignation during a lead conversion.
        if action is 'create', create new partner with contact and assign lead to new partner_id.
        otherwise assign lead to the specified partner_id

        :param list ids: leads/opportunities ids to process
        :param string action: what has to be done regarding partners (create it, assign an existing one, or nothing)
        :param int partner_id: partner to assign if any
        :return dict: dictionary organized as followed: {lead_id: partner_assigned_id}
        """
        #TODO this is a duplication of the handle_partner_assignation method of crm_phonecall
        partner_ids = {}
        # If a partner_id is given, force this partner for all elements
        force_partner_id = partner_id
        for lead in self.browse(cr, uid, ids, context=context):
            # If the action is set to 'create' and no partner_id is set, create a new one
            if action == 'create':
                partner_id = force_partner_id or self._create_lead_partner(cr, uid, lead, context)
            self._lead_set_partner(cr, uid, lead, partner_id, context=context)
            partner_ids[lead.id] = partner_id
        return partner_ids

    def allocate_salesman(self, cr, uid, ids, user_ids=None, team_id=False, context=None):
        """
        Assign salesmen and salesteam to a batch of leads.  If there are more
        leads than salesmen, these salesmen will be assigned in round-robin.
        E.g.: 4 salesmen (S1, S2, S3, S4) for 6 leads (L1, L2, ... L6).  They
        will be assigned as followed: L1 - S1, L2 - S2, L3 - S3, L4 - S4,
        L5 - S1, L6 - S2.

        :param list ids: leads/opportunities ids to process
        :param list user_ids: salesmen to assign
        :param int team_id: salesteam to assign
        :return bool
        """
        index = 0

        for lead_id in ids:
            value = {}
            if team_id:
                value['section_id'] = team_id
            if user_ids:
                value['user_id'] = user_ids[index]
                # Cycle through user_ids
                index = (index + 1) % len(user_ids)
            if value:
                self.write(cr, uid, [lead_id], value, context=context)
        return True

    def schedule_phonecall(self, cr, uid, ids, schedule_time, call_summary, desc, phone, contact_name, user_id=False, section_id=False, categ_id=False, action='schedule', context=None):
        """
        :param string action: ('schedule','Schedule a call'), ('log','Log a call')
        """
        phonecall = self.pool.get('crm.phonecall')
        model_data = self.pool.get('ir.model.data')
        phonecall_dict = {}
        if not categ_id:
            res_id = model_data._get_id(cr, uid, 'crm', 'categ_phone2')
            if res_id:
                categ_id = model_data.browse(cr, uid, res_id, context=context).res_id
        for lead in self.browse(cr, uid, ids, context=context):
            if not section_id:
                section_id = lead.section_id and lead.section_id.id or False
            if not user_id:
                user_id = lead.user_id and lead.user_id.id or False
            vals = {
                'name': call_summary,
                'opportunity_id': lead.id,
                'user_id': user_id or False,
                'categ_id': categ_id or False,
                'description': desc or '',
                'date': schedule_time,
                'section_id': section_id or False,
                'partner_id': lead.partner_id and lead.partner_id.id or False,
                'partner_phone': phone or lead.phone or (lead.partner_id and lead.partner_id.phone or False),
                'partner_mobile': lead.partner_id and lead.partner_id.mobile or False,
                'priority': lead.priority,
            }
            new_id = phonecall.create(cr, uid, vals, context=context)
            phonecall.case_open(cr, uid, [new_id], context=context)
            if action == 'log':
                phonecall.case_close(cr, uid, [new_id], context=context)
            phonecall_dict[lead.id] = new_id
            self.schedule_phonecall_send_note(cr, uid, [lead.id], new_id, action, context=context)
        return phonecall_dict

    def redirect_opportunity_view(self, cr, uid, opportunity_id, context=None):
        models_data = self.pool.get('ir.model.data')

        # Get opportunity views
        dummy, form_view = models_data.get_object_reference(cr, uid, 'crm', 'crm_case_form_view_oppor')
        dummy, tree_view = models_data.get_object_reference(cr, uid, 'crm', 'crm_case_tree_view_oppor')
        return {
            'name': _('Opportunity'),
            'view_type': 'form',
            'view_mode': 'tree, form',
            'res_model': 'crm.lead',
            'domain': [('type', '=', 'opportunity')],
            'res_id': int(opportunity_id),
            'view_id': False,
            'views': [(form_view or False, 'form'),
                      (tree_view or False, 'tree'),
                      (False, 'calendar'), (False, 'graph')],
            'type': 'ir.actions.act_window',
        }

    def redirect_lead_view(self, cr, uid, lead_id, context=None):
        models_data = self.pool.get('ir.model.data')

        # Get lead views
        dummy, form_view = models_data.get_object_reference(cr, uid, 'crm', 'crm_case_form_view_leads')
        dummy, tree_view = models_data.get_object_reference(cr, uid, 'crm', 'crm_case_tree_view_leads')
        return {
            'name': _('Lead'),
            'view_type': 'form',
            'view_mode': 'tree, form',
            'res_model': 'crm.lead',
            'domain': [('type', '=', 'lead')],
            'res_id': int(lead_id),
            'view_id': False,
            'views': [(form_view or False, 'form'),
                      (tree_view or False, 'tree'),
                      (False, 'calendar'), (False, 'graph')],
            'type': 'ir.actions.act_window',
        }

    def action_makeMeeting(self, cr, uid, ids, context=None):
        """
        Open meeting's calendar view to schedule meeting on current opportunity.
        :return dict: dictionary value for created Meeting view
        """
        opportunity = self.browse(cr, uid, ids[0], context)
        res = self.pool.get('ir.actions.act_window').for_xml_id(cr, uid, 'base_calendar', 'action_crm_meeting', context)
        res['context'] = {
            'default_opportunity_id': opportunity.id,
            'default_partner_id': opportunity.partner_id and opportunity.partner_id.id or False,
            'default_partner_ids' : opportunity.partner_id and [opportunity.partner_id.id] or False,
            'default_user_id': uid,
            'default_section_id': opportunity.section_id and opportunity.section_id.id or False,
            'default_email_from': opportunity.email_from,
            'default_name': opportunity.name,
        }
        return res

    def write(self, cr, uid, ids, vals, context=None):
        if vals.get('stage_id') and not vals.get('probability'):
            # change probability of lead(s) if required by stage
            stage = self.pool.get('crm.case.stage').browse(cr, uid, vals['stage_id'], context=context)
            if stage.on_change:
                vals['probability'] = stage.probability
        if vals.get('section_id'):
            section_id = self.pool.get('crm.case.section').browse(cr, uid, vals.get('section_id'), context=context)
            if section_id:
                vals.setdefault('message_follower_ids', [])
                vals['message_follower_ids'] += [(4, follower.id) for follower in section_id.message_follower_ids]
        return super(crm_lead,self).write(cr, uid, ids, vals, context)

    # ----------------------------------------
    # Mail Gateway
    # ----------------------------------------

    def message_new(self, cr, uid, msg, custom_values=None, context=None):
        """ Overrides mail_thread message_new that is called by the mailgateway
            through message_process.
            This override updates the document according to the email.
        """
        if custom_values is None: custom_values = {}

        desc = html2plaintext(msg.get('body')) if msg.get('body') else ''
        custom_values.update({
            'name':  msg.get('subject') or _("No Subject"),
            'description': desc,
            'email_from': msg.get('from'),
            'email_cc': msg.get('cc'),
            'user_id': False,
        })
        if msg.get('priority') in dict(crm.AVAILABLE_PRIORITIES):
            custom_values['priority'] = msg.get('priority')
        return super(crm_lead, self).message_new(cr, uid, msg, custom_values=custom_values, context=context)

    def message_update(self, cr, uid, ids, msg, update_vals=None, context=None):
        """ Overrides mail_thread message_update that is called by the mailgateway
            through message_process.
            This method updates the document according to the email.
        """
        if isinstance(ids, (str, int, long)):
            ids = [ids]
        if update_vals is None: update_vals = {}

        if msg.get('priority') in dict(crm.AVAILABLE_PRIORITIES):
            update_vals['priority'] = msg.get('priority')
        maps = {
            'cost':'planned_cost',
            'revenue': 'planned_revenue',
            'probability':'probability',
        }
        for line in msg.get('body', '').split('\n'):
            line = line.strip()
            res = tools.command_re.match(line)
            if res and maps.get(res.group(1).lower()):
                key = maps.get(res.group(1).lower())
                update_vals[key] = res.group(2).lower()

        return super(crm_lead, self).message_update(cr, uid, ids, msg, update_vals=update_vals, context=context)

    # ----------------------------------------
    # OpenChatter methods and notifications
    # ----------------------------------------

    def stage_set_send_note(self, cr, uid, ids, stage_id, context=None):
        """ Override of the (void) default notification method. """
        stage_name = self.pool.get('crm.case.stage').name_get(cr, uid, [stage_id], context=context)[0][1]
        return self.message_post(cr, uid, ids, body=_("Stage changed to <b>%s</b>.") % (stage_name), subtype="mt_crm_stage", context=context)

    def case_get_note_msg_prefix(self, cr, uid, lead, context=None):
        if isinstance(lead, (int, long)):
            lead = self.browse(cr, uid, [lead], context=context)[0]
        return ('Opportunity' if lead.type == 'opportunity' else 'Lead')

    def create_send_note(self, cr, uid, ids, context=None):
        for id in ids:
            message = _("%s has been <b>created</b>.") % (self.case_get_note_msg_prefix(cr, uid, id, context=context))
            self.message_post(cr, uid, [id], body=message, context=context)
        return True

    def case_mark_lost_send_note(self, cr, uid, ids, context=None):
        message = _("Opportunity has been <b>lost</b>.")
        return self.message_post(cr, uid, ids, body=message, subtype="mt_crm_lost", context=context)

    def case_mark_won_send_note(self, cr, uid, ids, context=None):
        message = _("Opportunity has been <b>won</b>.")
        return self.message_post(cr, uid, ids, body=message, subtype="mt_crm_won", context=context)

    def schedule_phonecall_send_note(self, cr, uid, ids, phonecall_id, action, context=None):
        phonecall = self.pool.get('crm.phonecall').browse(cr, uid, [phonecall_id], context=context)[0]
        if action == 'log': prefix = 'Logged'
        else: prefix = 'Scheduled'
        message = _("<b>%s a call</b> for the <em>%s</em>.") % (prefix, phonecall.date)
        return self.message_post(cr, uid, ids, body=message, context=context)

    def _lead_set_partner_send_note(self, cr, uid, ids, context=None):
        for lead in self.browse(cr, uid, ids, context=context):
            message = _("%s <b>partner</b> is now set to <em>%s</em>." % (self.case_get_note_msg_prefix(cr, uid, lead, context=context), lead.partner_id.name))
            lead.message_post(body=message)
        return True

    def convert_opportunity_send_note(self, cr, uid, lead, context=None):
        message = _("Lead has been <b>converted to an opportunity</b>.")
        lead.message_post(body=message)
        return True

    def onchange_state(self, cr, uid, ids, state_id, context=None):
        if state_id:
            country_id=self.pool.get('res.country.state').browse(cr, uid, state_id, context).country_id.id
            return {'value':{'country_id':country_id}}
        return {}

# vim:expandtab:smartindent:tabstop=4:softtabstop=4:shiftwidth=4:<|MERGE_RESOLUTION|>--- conflicted
+++ resolved
@@ -241,13 +241,8 @@
         'priority': fields.selection(crm.AVAILABLE_PRIORITIES, 'Priority', select=True),
         'date_closed': fields.datetime('Closed', readonly=True),
         'stage_id': fields.many2one('crm.case.stage', 'Stage',
-<<<<<<< HEAD
-                        domain="['&', ('fold', '=', False), '&', '|', ('section_ids', '=', section_id), ('case_default', '=', True), '|', ('type', '=', type), ('type', '=', 'both')]"),
+                        domain="[('fold', '=', False), ('section_ids', '=', section_id), '|', ('type', '=', type), ('type', '=', 'both')]"),
         'user_id': fields.many2one('res.users', 'Salesperson', select=True),
-=======
-                        domain="[('fold', '=', False), ('section_ids', '=', section_id), '|', ('type', '=', type), ('type', '=', 'both')]"),
-        'user_id': fields.many2one('res.users', 'Salesperson'),
->>>>>>> 411d6d93
         'referred': fields.char('Referred By', size=64),
         'date_open': fields.datetime('Opened', readonly=True),
         'day_open': fields.function(_compute_day, string='Days to Open', \
