--- conflicted
+++ resolved
@@ -122,11 +122,7 @@
         'note': fields.text('Description'),
         'working_hours': fields.float('Working Hours', digits=(16,2 )),
         'stage_ids': fields.many2many('crm.case.stage', 'section_stage_rel', 'section_id', 'stage_id', 'Stages'),
-<<<<<<< HEAD
-        'alias_id': fields.many2one('mail.alias', 'Mail Alias', ondelete="restrict", required=True, 
-=======
         'alias_id': fields.many2one('mail.alias', 'Mail Alias', ondelete="cascade", required=True, 
->>>>>>> 0416c757
                                     help="This Unique Mail Box Alias of the Sales Team allows to manage the Seamless email communication between Mail Box and OpenERP,"
                                          "This Alias MailBox also create and Manage the new Email Leads for this Sales Team and also manage the existing Lead email communication."),
     }
@@ -171,27 +167,20 @@
             name = vals.get('alias_name') or vals['name']
             alias_id = alias_pool.create_unique_alias(cr, uid, 
                     {'alias_name': "sales_team_"+name, 
-<<<<<<< HEAD
-                    'alias_model_id': self._name}, context=context)
-=======
                     'alias_model_id': "crm.lead"}, context=context)
->>>>>>> 0416c757
             alias = alias_pool.read(cr, uid, alias_id, ['alias_name'],context)
             vals.update({'alias_id': alias_id, 'alias_name': alias['alias_name']})
         res = super(crm_case_section, self).create(cr, uid, vals, context)
         alias_pool.write(cr, uid, [vals['alias_id']],{'alias_defaults':{'section_id': res,'type':'lead'}},context)
         return res
-<<<<<<< HEAD
-=======
         
     def unlink(self, cr, uid, ids, context=None):
-        #Will extract the linked Mail Alias 'alias_id' and unlink it explictly.
-        alias_pool = self.pool.get('mail.alias')
-        alias_ids =[ record.alias_id.id for record in self.browse(cr, uid, ids, context=context) if record.alias_id ]
+        # Cascade-delete mail aliases as well, as they should not exist without the sales team.
+        mail_alias = self.pool.get('mail.alias')
+        alias_ids = [team.alias_id.id for team in self.browse(cr, uid, ids, context=context) if team.alias_id ]
         res = super(crm_case_section, self).unlink(cr, uid, ids, context=context)
-        alias_pool.unlink(cr, uid, alias_ids, context=context)
+        mail_alias.unlink(cr, uid, alias_ids, context=context)
         return res
->>>>>>> 0416c757
 
 class crm_case_categ(osv.osv):
     """ Category of Case """
