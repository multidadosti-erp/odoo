--- conflicted
+++ resolved
@@ -251,9 +251,6 @@
                             <group>
                                 <field name="name" string="Opportunity Title" placeholder="e.g. Customer Deal"/>
                                 <field name="partner_id" domain="[('customer', '=', True)]" context="{'search_default_customer': 1}"/>
-<<<<<<< HEAD
-                                <field name="email_from" invisible="1"/>
-                                <field name="phone" invisible="1"/>
                                 <field name="partner_name" invisible="1"/>
                                 <field name="street" invisible="1"/>
                                 <field name="street2" invisible="1"/>
@@ -261,8 +258,6 @@
                                 <field name="state_id" invisible="1"/>
                                 <field name="zip" invisible="1"/>
                                 <field name="country_id" invisible="1"/>
-=======
->>>>>>> 500e3f49
                                 <field name="company_id" invisible="1"/>
                                 <field name="company_currency" invisible="1"/>
                                 <label for="planned_revenue"/>
