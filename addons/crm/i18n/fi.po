--- conflicted
+++ resolved
@@ -8,11 +8,7 @@
 "Project-Id-Version: Odoo 9.0\n"
 "Report-Msgid-Bugs-To: \n"
 "POT-Creation-Date: 2015-10-09 09:17+0000\n"
-<<<<<<< HEAD
-"PO-Revision-Date: 2015-10-10 09:47+0000\n"
-=======
 "PO-Revision-Date: 2015-12-04 21:19+0000\n"
->>>>>>> da2b88bb
 "Last-Translator: Martin Trigaux\n"
 "Language-Team: Finnish (http://www.transifex.com/odoo/odoo-9/language/fi/)\n"
 "MIME-Version: 1.0\n"
@@ -528,7 +524,7 @@
 msgid ""
 "A Python dictionary that will be evaluated to provide default values when "
 "creating new records for this alias."
-msgstr ""
+msgstr "Python-kirjasto, joka evaluoidaan oletusarvoja varten, kun tätä aliasta varten luodaan uusi tietuetta."
 
 #. module: crm
 #: model:ir.ui.view,arch_db:crm.crm_planner
@@ -638,7 +634,7 @@
 #. module: crm
 #: model:ir.model.fields,field_description:crm.field_crm_team_alias_contact
 msgid "Alias Contact Security"
-msgstr ""
+msgstr "Aliaksen kontaktien turvallisuus"
 
 #. module: crm
 #: model:ir.model.fields,field_description:crm.field_sale_config_settings_alias_domain
@@ -1336,7 +1332,7 @@
 msgid ""
 "Description that will be added in the message posted for this subtype. If "
 "void, the name will be added instead."
-msgstr ""
+msgstr "Kuvaus, joka lisätään tähän alatyyppiin lähetettyihin viesteihin. Jos tyhjä,  viesteihin lisätään nimi."
 
 #. module: crm
 #: model:ir.ui.view,arch_db:crm.crm_planner
@@ -1770,7 +1766,7 @@
 #. module: crm
 #: model:ir.model.fields,help:crm.field_crm_activity_hidden
 msgid "Hide the subtype in the follower options"
-msgstr ""
+msgstr "Piilota alatyyppi seuraajavalinnoista"
 
 #. module: crm
 #: selection:crm.lead,priority:0 selection:crm.opportunity.report,priority:0
@@ -1800,7 +1796,7 @@
 msgid ""
 "ID of the parent record holding the alias (example: project holding the task"
 " creation alias)"
-msgstr ""
+msgstr "Ylätason aliastietueen id (esim. tehtävien luontiin käytettävän aliaksen sisältävä projekti)"
 
 #. module: crm
 #: model:ir.model.fields,field_description:crm.field_base_partner_merge_line_aggr_ids
@@ -2673,7 +2669,7 @@
 "Only the destination contact may be linked to existing Journal Items. Please"
 " ask the Administrator if you need to merge several contacts linked to "
 "existing Journal Items."
-msgstr ""
+msgstr "Ainoastaan kohteena oleva kontakti voidaan kytkeä olemassaoleviin päiväkirjavienteihin. Jos useita olemassaoleviin päiväkirjavienteihin kytkettyjä kontatkeja pitää yhdistää, ota yhteyttä ylläpitäjään."
 
 #. module: crm
 #: model:ir.actions.client,name:crm.action_client_crm_menu
