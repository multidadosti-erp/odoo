# -*- coding: utf-8 -*-

from datetime import datetime

import openerp
from openerp import tools
from openerp import SUPERUSER_ID
from openerp.addons.website.models.website import slug
from openerp.osv import osv, fields
from openerp.tools import html2plaintext
from openerp.tools.translate import _


class KarmaError(ValueError):
    """ Karma-related error, used for forum and posts. """
    pass


class Forum(osv.Model):
    """TDE TODO: set karma values for actions dynamic for a given forum"""
    _name = 'forum.forum'
    _description = 'Forums'
    _inherit = ['mail.thread', 'website.seo.metadata']

    _columns = {
        'name': fields.char('Name', required=True, translate=True),
        'faq': fields.html('Guidelines'),
        'description': fields.html('Description'),
        # karma generation
        'karma_gen_question_new': fields.integer('Karma earned for new questions'),
        'karma_gen_question_upvote': fields.integer('Karma earned for upvoting a question'),
        'karma_gen_question_downvote': fields.integer('Karma earned for downvoting a question'),
        'karma_gen_answer_upvote': fields.integer('Karma earned for upvoting an answer'),
        'karma_gen_answer_downvote': fields.integer('Karma earned for downvoting an answer'),
        'karma_gen_answer_accept': fields.integer('Karma earned for accepting an anwer'),
        'karma_gen_answer_accepted': fields.integer('Karma earned for having an answer accepted'),
        'karma_gen_answer_flagged': fields.integer('Karma earned for having an answer flagged'),
        # karma-based actions
        'karma_ask': fields.integer('Karma to ask a new question'),
        'karma_answer': fields.integer('Karma to answer a question'),
        'karma_edit_own': fields.integer('Karma to edit its own posts'),
        'karma_edit_all': fields.integer('Karma to edit all posts'),
        'karma_close_own': fields.integer('Karma to close its own posts'),
        'karma_close_all': fields.integer('Karma to close all posts'),
        'karma_unlink_own': fields.integer('Karma to delete its own posts'),
        'karma_unlink_all': fields.integer('Karma to delete all posts'),
        'karma_upvote': fields.integer('Karma to upvote'),
        'karma_downvote': fields.integer('Karma to downvote'),
        'karma_answer_accept_own': fields.integer('Karma to accept an answer on its own questions'),
        'karma_answer_accept_all': fields.integer('Karma to accept an answers to all questions'),
        'karma_editor_link_files': fields.integer('Karma for linking files (Editor)'),
        'karma_editor_clickable_link': fields.integer('Karma for clickable links (Editor)'),
        'karma_comment_own': fields.integer('Karma to comment its own posts'),
        'karma_comment_all': fields.integer('Karma to comment all posts'),
        'karma_comment_convert_own': fields.integer('Karma to convert its own answers to comments and vice versa'),
        'karma_comment_convert_all': fields.integer('Karma to convert all answers to answers and vice versa'),
        'karma_comment_unlink_own': fields.integer('Karma to unlink its own comments'),
        'karma_comment_unlink_all': fields.integer('Karma to unlinnk all comments'),
        'karma_retag': fields.integer('Karma to change question tags'),
        'karma_flag': fields.integer('Karma to flag a post as offensive'),
    }

    def _get_default_faq(self, cr, uid, context=None):
        fname = openerp.modules.get_module_resource('website_forum', 'data', 'forum_default_faq.html')
        with open(fname, 'r') as f:
            return f.read()
        return False

    _defaults = {
        'description': 'This community is for professionals and enthusiasts of our products and services.',
        'faq': _get_default_faq,
        'karma_gen_question_new': 2,
        'karma_gen_question_upvote': 5,
        'karma_gen_question_downvote': -2,
        'karma_gen_answer_upvote': 10,
        'karma_gen_answer_downvote': -2,
        'karma_gen_answer_accept': 2,
        'karma_gen_answer_accepted': 15,
        'karma_gen_answer_flagged': -100,
        'karma_ask': 0,
        'karma_answer': 0,
        'karma_edit_own': 1,
        'karma_edit_all': 300,
        'karma_close_own': 100,
        'karma_close_all': 500,
        'karma_unlink_own': 500,
        'karma_unlink_all': 1000,
        'karma_upvote': 5,
        'karma_downvote': 50,
        'karma_answer_accept_own': 20,
        'karma_answer_accept_all': 500,
        'karma_editor_link_files': 20,
        'karma_editor_clickable_link': 20,
        'karma_comment_own': 1,
        'karma_comment_all': 1,
        'karma_comment_convert_own': 50,
        'karma_comment_convert_all': 500,
        'karma_comment_unlink_own': 50,
        'karma_comment_unlink_all': 500,
        'karma_retag': 75,
        'karma_flag': 500,
    }

    def create(self, cr, uid, values, context=None):
        if context is None:
            context = {}
        create_context = dict(context, mail_create_nolog=True)
        return super(Forum, self).create(cr, uid, values, context=create_context)


class Post(osv.Model):
    _name = 'forum.post'
    _description = 'Forum Post'
    _inherit = ['mail.thread', 'website.seo.metadata']
    _order = "is_correct DESC, vote_count DESC, write_date DESC"

    def _get_user_vote(self, cr, uid, ids, field_name, arg, context):
        res = dict.fromkeys(ids, 0)
        vote_ids = self.pool['forum.post.vote'].search(cr, uid, [('post_id', 'in', ids), ('user_id', '=', uid)], context=context)
        for vote in self.pool['forum.post.vote'].browse(cr, uid, vote_ids, context=context):
            res[vote.post_id.id] = vote.vote
        return res

    def _get_vote_count(self, cr, uid, ids, field_name, arg, context):
        res = dict.fromkeys(ids, 0)
        for post in self.browse(cr, uid, ids, context=context):
            for vote in post.vote_ids:
                res[post.id] += int(vote.vote)
        return res

    def _get_post_from_vote(self, cr, uid, ids, context=None):
        result = {}
        for vote in self.pool['forum.post.vote'].browse(cr, uid, ids, context=context):
            result[vote.post_id.id] = True
        return result.keys()

    def _get_user_favourite(self, cr, uid, ids, field_name, arg, context):
        res = dict.fromkeys(ids, False)
        for post in self.browse(cr, uid, ids, context=context):
            if uid in [f.id for f in post.favourite_ids]:
                res[post.id] = True
        return res

    def _get_favorite_count(self, cr, uid, ids, field_name, arg, context):
        res = dict.fromkeys(ids, 0)
        for post in self.browse(cr, uid, ids, context=context):
            res[post.id] += len(post.favourite_ids)
        return res

    def _get_post_from_hierarchy(self, cr, uid, ids, context=None):
        post_ids = set(ids)
        for post in self.browse(cr, SUPERUSER_ID, ids, context=context):
            if post.parent_id:
                post_ids.add(post.parent_id.id)
        return list(post_ids)

    def _get_child_count(self, cr, uid, ids, field_name=False, arg={}, context=None):
        res = dict.fromkeys(ids, 0)
        for post in self.browse(cr, uid, ids, context=context):
            if post.parent_id:
                res[post.parent_id.id] = len(post.parent_id.child_ids)
            else:
                res[post.id] = len(post.child_ids)
        return res

    def _get_uid_answered(self, cr, uid, ids, field_name, arg, context=None):
        res = dict.fromkeys(ids, False)
        for post in self.browse(cr, uid, ids, context=context):
            res[post.id] = any(answer.create_uid.id == uid for answer in post.child_ids)
        return res

    def _get_has_validated_answer(self, cr, uid, ids, field_name, arg, context=None):
        res = dict.fromkeys(ids, False)
        ans_ids = self.search(cr, uid, [('parent_id', 'in', ids), ('is_correct', '=', True)], context=context)
        for answer in self.browse(cr, uid, ans_ids, context=context):
            res[answer.parent_id.id] = True
        return res

    def _is_self_reply(self, cr, uid, ids, field_name, arg, context=None):
        res = dict.fromkeys(ids, False)
        for post in self.browse(cr, uid, ids, context=context):
            res[post.id] = post.parent_id and post.parent_id.create_uid == post.create_uid or False
        return res

    def _get_post_karma_rights(self, cr, uid, ids, field_name, arg, context=None):
        user = self.pool['res.users'].browse(cr, uid, uid, context=context)
        res = dict.fromkeys(ids, False)
        for post in self.browse(cr, uid, ids, context=context):
            res[post.id] = {
                'karma_ask': post.forum_id.karma_ask,
                'karma_answer': post.forum_id.karma_answer,
                'karma_accept': post.parent_id and post.parent_id.create_uid.id == uid and post.forum_id.karma_answer_accept_own or post.forum_id.karma_answer_accept_all,
                'karma_edit': post.create_uid.id == uid and post.forum_id.karma_edit_own or post.forum_id.karma_edit_all,
                'karma_close': post.create_uid.id == uid and post.forum_id.karma_close_own or post.forum_id.karma_close_all,
                'karma_unlink': post.create_uid.id == uid and post.forum_id.karma_unlink_own or post.forum_id.karma_unlink_all,
                'karma_upvote': post.forum_id.karma_upvote,
                'karma_downvote': post.forum_id.karma_downvote,
                'karma_comment': post.create_uid.id == uid and post.forum_id.karma_comment_own or post.forum_id.karma_comment_all,
                'karma_comment_convert': post.create_uid.id == uid and post.forum_id.karma_comment_convert_own or post.forum_id.karma_comment_convert_all,
            }
            res[post.id].update({
                'can_ask': uid == SUPERUSER_ID or user.karma >= res[post.id]['karma_ask'],
                'can_answer': uid == SUPERUSER_ID or user.karma >= res[post.id]['karma_answer'],
                'can_accept': uid == SUPERUSER_ID or user.karma >= res[post.id]['karma_accept'],
                'can_edit': uid == SUPERUSER_ID or user.karma >= res[post.id]['karma_edit'],
                'can_close': uid == SUPERUSER_ID or user.karma >= res[post.id]['karma_close'],
                'can_unlink': uid == SUPERUSER_ID or user.karma >= res[post.id]['karma_unlink'],
                'can_upvote': uid == SUPERUSER_ID or user.karma >= res[post.id]['karma_upvote'],
                'can_downvote': uid == SUPERUSER_ID or user.karma >= res[post.id]['karma_downvote'],
                'can_comment': uid == SUPERUSER_ID or user.karma >= res[post.id]['karma_comment'],
                'can_comment_convert': uid == SUPERUSER_ID or user.karma >= res[post.id]['karma_comment_convert'],
            })
        return res

    _columns = {
        'name': fields.char('Title'),
        'forum_id': fields.many2one('forum.forum', 'Forum', required=True),
        'content': fields.html('Content'),
        'tag_ids': fields.many2many('forum.tag', 'forum_tag_rel', 'forum_id', 'forum_tag_id', 'Tags'),
        'state': fields.selection([('active', 'Active'), ('close', 'Close'), ('offensive', 'Offensive')], 'Status'),
        'views': fields.integer('Number of Views'),
        'active': fields.boolean('Active'),
        'is_correct': fields.boolean('Valid Answer', help='Correct Answer or Answer on this question accepted.'),
        'website_message_ids': fields.one2many(
            'mail.message', 'res_id',
            domain=lambda self: [
                '&', ('model', '=', self._name), ('type', 'in', ['email', 'comment'])
            ],
            string='Post Messages', help="Comments on forum post",
        ),
        # history
        'create_date': fields.datetime('Asked on', select=True, readonly=True),
        'create_uid': fields.many2one('res.users', 'Created by', select=True, readonly=True),
        'write_date': fields.datetime('Update on', select=True, readonly=True),
        'write_uid': fields.many2one('res.users', 'Updated by', select=True, readonly=True),
        # vote fields
        'vote_ids': fields.one2many('forum.post.vote', 'post_id', 'Votes'),
        'user_vote': fields.function(_get_user_vote, string='My Vote', type='integer'),
        'vote_count': fields.function(
            _get_vote_count, string="Votes", type='integer',
            store={
                'forum.post': (lambda self, cr, uid, ids, c={}: ids, ['vote_ids'], 10),
                'forum.post.vote': (_get_post_from_vote, [], 10),
            }),
        # favorite fields
        'favourite_ids': fields.many2many('res.users', string='Favourite'),
        'user_favourite': fields.function(_get_user_favourite, string="My Favourite", type='boolean'),
        'favourite_count': fields.function(
            _get_favorite_count, string='Favorite Count', type='integer',
            store={
                'forum.post': (lambda self, cr, uid, ids, c={}: ids, ['favourite_ids'], 10),
            }),
        # hierarchy
        'parent_id': fields.many2one('forum.post', 'Question', ondelete='cascade'),
        'self_reply': fields.function(
            _is_self_reply, 'Reply to own question', type='boolean',
            store={
                'forum.post': (lambda self, cr, uid, ids, c={}: ids, ['parent_id', 'create_uid'], 10),
            }),
        'child_ids': fields.one2many('forum.post', 'parent_id', 'Answers'),
        'child_count': fields.function(
            _get_child_count, string="Answers", type='integer',
            store={
                'forum.post': (_get_post_from_hierarchy, ['parent_id', 'child_ids'], 10),
            }),
        'uid_has_answered': fields.function(
            _get_uid_answered, string='Has Answered', type='boolean',
        ),
        'has_validated_answer': fields.function(
            _get_has_validated_answer, string='Has a Validated Answered', type='boolean',
            store={
                'forum.post': (_get_post_from_hierarchy, ['parent_id', 'child_ids', 'is_correct'], 10),
            }
        ),
        # closing
        'closed_reason_id': fields.many2one('forum.post.reason', 'Reason'),
        'closed_uid': fields.many2one('res.users', 'Closed by', select=1),
        'closed_date': fields.datetime('Closed on', readonly=True),
        # karma
        'karma_ask': fields.function(_get_post_karma_rights, string='Karma to ask', type='integer', multi='_get_post_karma_rights'),
        'karma_answer': fields.function(_get_post_karma_rights, string='Karma to answer', type='integer', multi='_get_post_karma_rights'),
        'karma_accept': fields.function(_get_post_karma_rights, string='Karma to accept this answer', type='integer', multi='_get_post_karma_rights'),
        'karma_edit': fields.function(_get_post_karma_rights, string='Karma to edit', type='integer', multi='_get_post_karma_rights'),
        'karma_close': fields.function(_get_post_karma_rights, string='Karma to close', type='integer', multi='_get_post_karma_rights'),
        'karma_unlink': fields.function(_get_post_karma_rights, string='Karma to unlink', type='integer', multi='_get_post_karma_rights'),
        'karma_upvote': fields.function(_get_post_karma_rights, string='Karma to upvote', type='integer', multi='_get_post_karma_rights'),
        'karma_downvote': fields.function(_get_post_karma_rights, string='Karma to downvote', type='integer', multi='_get_post_karma_rights'),
        'karma_comment': fields.function(_get_post_karma_rights, string='Karma to comment', type='integer', multi='_get_post_karma_rights'),
        'karma_comment_convert': fields.function(_get_post_karma_rights, string='karma to convert as a comment', type='integer', multi='_get_post_karma_rights'),
        # access rights
        'can_ask': fields.function(_get_post_karma_rights, string='Can Ask', type='boolean', multi='_get_post_karma_rights'),
        'can_answer': fields.function(_get_post_karma_rights, string='Can Answer', type='boolean', multi='_get_post_karma_rights'),
        'can_accept': fields.function(_get_post_karma_rights, string='Can Accept', type='boolean', multi='_get_post_karma_rights'),
        'can_edit': fields.function(_get_post_karma_rights, string='Can Edit', type='boolean', multi='_get_post_karma_rights'),
        'can_close': fields.function(_get_post_karma_rights, string='Can Close', type='boolean', multi='_get_post_karma_rights'),
        'can_unlink': fields.function(_get_post_karma_rights, string='Can Unlink', type='boolean', multi='_get_post_karma_rights'),
        'can_upvote': fields.function(_get_post_karma_rights, string='Can Upvote', type='boolean', multi='_get_post_karma_rights'),
        'can_downvote': fields.function(_get_post_karma_rights, string='Can Downvote', type='boolean', multi='_get_post_karma_rights'),
        'can_comment': fields.function(_get_post_karma_rights, string='Can Comment', type='boolean', multi='_get_post_karma_rights'),
        'can_comment_convert': fields.function(_get_post_karma_rights, string='Can Convert to Comment', type='boolean', multi='_get_post_karma_rights'),
    }

    _defaults = {
        'state': 'active',
        'views': 0,
        'active': True,
        'vote_ids': list(),
        'favourite_ids': list(),
        'child_ids': list(),
    }

    def create(self, cr, uid, vals, context=None):
        if context is None:
            context = {}
        create_context = dict(context, mail_create_nolog=True)
        post_id = super(Post, self).create(cr, uid, vals, context=create_context)
        post = self.browse(cr, SUPERUSER_ID, post_id, context=context)  # SUPERUSER_ID to avoid read access rights issues when creating
        # karma-based access
        if post.parent_id and not post.can_ask:
            raise KarmaError('Not enough karma to create a new question')
        elif not post.parent_id and not post.can_answer:
            raise KarmaError('Not enough karma to answer to a question')
        # messaging and chatter
        base_url = self.pool['ir.config_parameter'].get_param(cr, uid, 'web.base.url')
        if post.parent_id:
            body = _(
                '<p>A new answer for <i>%s</i> has been posted. <a href="%s/forum/%s/question/%s">Click here to access the post.</a></p>' %
                (post.parent_id.name, base_url, slug(post.parent_id.forum_id), slug(post.parent_id))
            )
            self.message_post(cr, uid, post.parent_id.id, subject=_('Re: %s') % post.parent_id.name, body=body, subtype='website_forum.mt_answer_new', context=context)
        else:
            body = _(
                '<p>A new question <i>%s</i> has been asked on %s. <a href="%s/forum/%s/question/%s">Click here to access the question.</a></p>' %
                (post.name, post.forum_id.name, base_url, slug(post.forum_id), slug(post))
            )
            self.message_post(cr, uid, post_id, subject=post.name, body=body, subtype='website_forum.mt_question_new', context=context)
            self.pool['res.users'].add_karma(cr, SUPERUSER_ID, [uid], post.forum_id.karma_gen_question_new, context=context)
        return post_id

    def write(self, cr, uid, ids, vals, context=None):
        posts = self.browse(cr, uid, ids, context=context)
        if 'state' in vals:
            if vals['state'] in ['active', 'close'] and any(not post.can_close for post in posts):
                raise KarmaError('Not enough karma to close or reopen a post.')
        if 'active' in vals:
            if any(not post.can_unlink for post in posts):
                raise KarmaError('Not enough karma to delete or reactivate a post')
        if 'is_correct' in vals:
            if any(not post.can_accept for post in posts):
                raise KarmaError('Not enough karma to accept or refuse an answer')
            # update karma except for self-acceptance
            mult = 1 if vals['is_correct'] else -1
            for post in self.browse(cr, uid, ids, context=context):
                if vals['is_correct'] != post.is_correct and post.create_uid.id != uid:
                    self.pool['res.users'].add_karma(cr, SUPERUSER_ID, [post.create_uid.id], post.forum_id.karma_gen_answer_accepted * mult, context=context)
                    self.pool['res.users'].add_karma(cr, SUPERUSER_ID, [uid], post.forum_id.karma_gen_answer_accept * mult, context=context)
        if any(key not in ['state', 'active', 'is_correct', 'closed_uid', 'closed_date', 'closed_reason_id'] for key in vals.keys()) and any(not post.can_edit for post in posts):
            raise KarmaError('Not enough karma to edit a post.')

        res = super(Post, self).write(cr, uid, ids, vals, context=context)
        # if post content modify, notify followers
        if 'content' in vals or 'name' in vals:
            for post in posts:
                if post.parent_id:
                    body, subtype = _('Answer Edited'), 'website_forum.mt_answer_edit'
                    obj_id = post.parent_id.id
                else:
                    body, subtype = _('Question Edited'), 'website_forum.mt_question_edit'
                    obj_id = post.id
                self.message_post(cr, uid, obj_id, body=body, subtype=subtype, context=context)
        return res

    def close(self, cr, uid, ids, reason_id, context=None):
        if any(post.parent_id for post in self.browse(cr, uid, ids, context=context)):
            return False
        return self.pool['forum.post'].write(cr, uid, ids, {
            'state': 'close',
            'closed_uid': uid,
            'closed_date': datetime.today().strftime(tools.DEFAULT_SERVER_DATETIME_FORMAT),
            'closed_reason_id': reason_id,
        }, context=context)

    def unlink(self, cr, uid, ids, context=None):
        posts = self.browse(cr, uid, ids, context=context)
        if any(not post.can_unlink for post in posts):
            raise KarmaError('Not enough karma to unlink a post')
        # if unlinking an answer with accepted answer: remove provided karma
        for post in posts:
            if post.is_correct:
                self.pool['res.users'].add_karma(cr, SUPERUSER_ID, [post.create_uid.id], post.forum_id.karma_gen_answer_accepted * -1, context=context)
                self.pool['res.users'].add_karma(cr, SUPERUSER_ID, [uid], post.forum_id.karma_gen_answer_accept * -1, context=context)
        return super(Post, self).unlink(cr, uid, ids, context=context)

    def vote(self, cr, uid, ids, upvote=True, context=None):
        posts = self.browse(cr, uid, ids, context=context)

        if upvote and any(not post.can_upvote for post in posts):
            raise KarmaError('Not enough karma to upvote.')
        elif not upvote and any(not post.can_downvote for post in posts):
            raise KarmaError('Not enough karma to downvote.')

        Vote = self.pool['forum.post.vote']
<<<<<<< HEAD
        vote_ids = Vote.search(cr, uid, [('post_id', 'in', ids), ('user_id', '=', uid)], limit=1, context=context)
        new_vote = 0
=======
        vote_ids = Vote.search(cr, uid, [('post_id', 'in', ids), ('user_id', '=', uid)], context=context)
        new_vote = '1' if upvote else '-1'
        voted_forum_ids = set()
>>>>>>> a5f7891b
        if vote_ids:
            for vote in Vote.browse(cr, uid, vote_ids, context=context):
                if upvote:
                    new_vote = '0' if vote.vote == '-1' else '1'
                else:
                    new_vote = '0' if vote.vote == '1' else '-1'
                Vote.write(cr, uid, vote_ids, {'vote': new_vote}, context=context)
                voted_forum_ids.add(vote.post_id.id)
        for post_id in set(ids) - voted_forum_ids:
            for post_id in ids:
                Vote.create(cr, uid, {'post_id': post_id, 'vote': new_vote}, context=context)
        return {'vote_count': self._get_vote_count(cr, uid, ids, None, None, context=context)[ids[0]], 'user_vote': new_vote}

    def convert_answer_to_comment(self, cr, uid, id, context=None):
        """ Tools to convert an answer (forum.post) to a comment (mail.message).
        The original post is unlinked and a new comment is posted on the question
        using the post create_uid as the comment's author. """
        post = self.browse(cr, uid, id, context=context)
        if not post.parent_id:
            return False

        # karma-based action check: use the post field that computed own/all value
        if not post.can_comment_convert:
            raise KarmaError('Not enough karma to convert an answer to a comment')

        # post the message
        question = post.parent_id
        values = {
            'author_id': post.create_uid.partner_id.id,
            'body': html2plaintext(post.content),
            'type': 'comment',
            'subtype': 'mail.mt_comment',
            'date': post.create_date,
        }
        message_id = self.pool['forum.post'].message_post(
            cr, uid, question.id,
            context=dict(context, mail_create_nosubcribe=True),
            **values)

        # unlink the original answer, using SUPERUSER_ID to avoid karma issues
        self.pool['forum.post'].unlink(cr, SUPERUSER_ID, [post.id], context=context)

        return message_id

    def convert_comment_to_answer(self, cr, uid, message_id, default=None, context=None):
        """ Tool to convert a comment (mail.message) into an answer (forum.post).
        The original comment is unlinked and a new answer from the comment's author
        is created. Nothing is done if the comment's author already answered the
        question. """
        comment = self.pool['mail.message'].browse(cr, SUPERUSER_ID, message_id, context=context)
        post = self.pool['forum.post'].browse(cr, uid, comment.res_id, context=context)
        user = self.pool['res.users'].browse(cr, uid, uid, context=context)
        if not comment.author_id or not comment.author_id.user_ids:  # only comment posted by users can be converted
            return False

        # karma-based action check: must check the message's author to know if own / all
        karma_convert = comment.author_id.id == user.partner_id.id and post.forum_id.karma_comment_convert_own or post.forum_id.karma_comment_convert_all
        can_convert = uid == SUPERUSER_ID or user.karma >= karma_convert
        if not can_convert:
            raise KarmaError('Not enough karma to convert a comment to an answer')

        # check the message's author has not already an answer
        question = post.parent_id if post.parent_id else post
        post_create_uid = comment.author_id.user_ids[0]
        if any(answer.create_uid.id == post_create_uid.id for answer in question.child_ids):
            return False

        # create the new post
        post_values = {
            'forum_id': question.forum_id.id,
            'content': comment.body,
            'parent_id': question.id,
        }
        # done with the author user to have create_uid correctly set
        new_post_id = self.pool['forum.post'].create(cr, post_create_uid.id, post_values, context=context)

        # delete comment
        self.pool['mail.message'].unlink(cr, SUPERUSER_ID, [comment.id], context=context)

        return new_post_id

    def unlink_comment(self, cr, uid, id, message_id, context=None):
        comment = self.pool['mail.message'].browse(cr, SUPERUSER_ID, message_id, context=context)
        post = self.pool['forum.post'].browse(cr, uid, id, context=context)
        user = self.pool['res.users'].browse(cr, SUPERUSER_ID, uid, context=context)
        if not comment.model == 'forum.post' or not comment.res_id == id:
            return False

        # karma-based action check: must check the message's author to know if own or all
        karma_unlink = comment.author_id.id == user.partner_id.id and post.forum_id.karma_comment_unlink_own or post.forum_id.karma_comment_unlink_all
        can_unlink = uid == SUPERUSER_ID or user.karma >= karma_unlink
        if not can_unlink:
            raise KarmaError('Not enough karma to unlink a comment')

        return self.pool['mail.message'].unlink(cr, SUPERUSER_ID, [message_id], context=context)

    def set_viewed(self, cr, uid, ids, context=None):
        cr.execute("""UPDATE forum_post SET views = views+1 WHERE id IN %s""", (tuple(ids),))
        return True

    def _get_access_link(self, cr, uid, mail, partner, context=None):
        post = self.pool['forum.post'].browse(cr, uid, mail.res_id, context=context)
        res_id = post.parent_id and "%s#answer-%s" % (post.parent_id.id, post.id) or post.id
        return "/forum/%s/question/%s" % (post.forum_id.id, res_id)


class PostReason(osv.Model):
    _name = "forum.post.reason"
    _description = "Post Closing Reason"
    _order = 'name'
    _columns = {
        'name': fields.char('Post Reason', required=True, translate=True),
    }


class Vote(osv.Model):
    _name = 'forum.post.vote'
    _description = 'Vote'
    _columns = {
        'post_id': fields.many2one('forum.post', 'Post', ondelete='cascade', required=True),
        'user_id': fields.many2one('res.users', 'User', required=True),
        'vote': fields.selection([('1', '1'), ('-1', '-1'), ('0', '0')], 'Vote', required=True),
        'create_date': fields.datetime('Create Date', select=True, readonly=True),
    }
    _defaults = {
        'user_id': lambda self, cr, uid, ctx: uid,
        'vote': lambda *args: '1',
    }

    def _get_karma_value(self, old_vote, new_vote, up_karma, down_karma):
        _karma_upd = {
            '-1': {'-1': 0, '0': -1 * down_karma, '1': -1 * down_karma + up_karma},
            '0': {'-1': 1 * down_karma, '0': 0, '1': up_karma},
            '1': {'-1': -1 * up_karma + down_karma, '0': -1 * up_karma, '1': 0}
        }
        return _karma_upd[old_vote][new_vote]

    def create(self, cr, uid, vals, context=None):
        vote_id = super(Vote, self).create(cr, uid, vals, context=context)
        vote = self.browse(cr, uid, vote_id, context=context)
        if vote.post_id.parent_id:
            karma_value = self._get_karma_value('0', vote.vote, vote.post_id.forum_id.karma_gen_answer_upvote, vote.post_id.forum_id.karma_gen_answer_downvote)
        else:
            karma_value = self._get_karma_value('0', vote.vote, vote.post_id.forum_id.karma_gen_question_upvote, vote.post_id.forum_id.karma_gen_question_downvote)
        self.pool['res.users'].add_karma(cr, SUPERUSER_ID, [vote.post_id.create_uid.id], karma_value, context=context)
        return vote_id

    def write(self, cr, uid, ids, values, context=None):
        if 'vote' in values:
            for vote in self.browse(cr, uid, ids, context=context):
                if vote.post_id.parent_id:
                    karma_value = self._get_karma_value(vote.vote, values['vote'], vote.post_id.forum_id.karma_gen_answer_upvote, vote.post_id.forum_id.karma_gen_answer_downvote)
                else:
                    karma_value = self._get_karma_value(vote.vote, values['vote'], vote.post_id.forum_id.karma_gen_question_upvote, vote.post_id.forum_id.karma_gen_question_downvote)
                self.pool['res.users'].add_karma(cr, SUPERUSER_ID, [vote.post_id.create_uid.id], karma_value, context=context)
        res = super(Vote, self).write(cr, uid, ids, values, context=context)
        return res


class Tags(osv.Model):
    _name = "forum.tag"
    _description = "Tag"
    _inherit = ['website.seo.metadata']

    def _get_posts_count(self, cr, uid, ids, field_name, arg, context=None):
        return dict((tag_id, self.pool['forum.post'].search_count(cr, uid, [('tag_ids', 'in', tag_id)], context=context)) for tag_id in ids)

    def _get_tag_from_post(self, cr, uid, ids, context=None):
        return list(set(
            [tag.id for post in self.pool['forum.post'].browse(cr, SUPERUSER_ID, ids, context=context) for tag in post.tag_ids]
        ))

    _columns = {
        'name': fields.char('Name', required=True),
        'forum_id': fields.many2one('forum.forum', 'Forum', required=True),
        'post_ids': fields.many2many('forum.post', 'forum_tag_rel', 'tag_id', 'post_id', 'Posts'),
        'posts_count': fields.function(
            _get_posts_count, type='integer', string="Number of Posts",
            store={
                'forum.post': (_get_tag_from_post, ['tag_ids'], 10),
            }
        ),
        'create_uid': fields.many2one('res.users', 'Created by', readonly=True),
    }<|MERGE_RESOLUTION|>--- conflicted
+++ resolved
@@ -400,14 +400,9 @@
             raise KarmaError('Not enough karma to downvote.')
 
         Vote = self.pool['forum.post.vote']
-<<<<<<< HEAD
-        vote_ids = Vote.search(cr, uid, [('post_id', 'in', ids), ('user_id', '=', uid)], limit=1, context=context)
-        new_vote = 0
-=======
         vote_ids = Vote.search(cr, uid, [('post_id', 'in', ids), ('user_id', '=', uid)], context=context)
         new_vote = '1' if upvote else '-1'
         voted_forum_ids = set()
->>>>>>> a5f7891b
         if vote_ids:
             for vote in Vote.browse(cr, uid, vote_ids, context=context):
                 if upvote:
