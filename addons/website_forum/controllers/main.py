--- conflicted
+++ resolved
@@ -232,10 +232,7 @@
 
         values = self._prepare_forum_values(**post)
         values.update({
-<<<<<<< HEAD
-            'post': question,
-=======
->>>>>>> 12beacda
+            'question': question,
             'question': question,
             'forum': forum,
             'reasons': reasons,
