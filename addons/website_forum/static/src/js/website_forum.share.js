odoo.define('website_forum.share', function (require) {
'use strict';

var ajax = require('web.ajax');
var core = require('web.core');
var SocialShare = require('website.share');
var website = require('website.website');

<<<<<<< HEAD
var qweb = core.qweb;
website.add_template_file('/website_forum/static/src/xml/website_forum_share_templates.xml');
=======
        // Store social share data to display modal on next page
        $(document.body).on('click', ':not(.karma_required).oe_social_share_call', function() {
            var social_data = {};
            social_data['target_type'] = $(this).data('social-target-type');
            sessionStorage.setItem('social_share', JSON.stringify(social_data));
        });
>>>>>>> c2b47668

var ForumShare = SocialShare.extend({
    init: function (parent, target_type) {
        this.target_type = target_type;
        this._super(parent);
    },
    bind_events: function () {
        this._super.apply(this, arguments);
        $('.oe_share_bump').click($.proxy(this.post_bump, this));
    },
    renderElement: function () {
        if (! this.target_type) {
            this._super();
        }
        else if (this.target_type == 'social-alert') {
            $('.row .question').before(qweb.render('website.social_alert', {medias: this.social_list}));
        }
        else {
            this.template = 'website.social_modal';
            $('body').append(qweb.render(this.template, {medias: this.social_list, target_type: this.target_type}));
            $('#oe_social_share_modal').modal('show');
        }
    },
    post_bump: function () {
        ajax.jsonRpc('/forum/post/bump', 'call', {
            'post_id': this.element.data('id'),
        });
    }
});

website.ready().done(function() {

    // Store social share data to display modal on next page
    $(document.body).on('click', '.oe_social_share_call', function() {
        var social_data = {};
        social_data['target_type'] = $(this).data('social-target-type');
        sessionStorage.setItem('social_share', JSON.stringify(social_data));
    });

    // Retrieve stored social data
    if(sessionStorage.getItem('social_share')){
        var social_data = JSON.parse(sessionStorage.getItem('social_share'));
        new ForumShare($(this), social_data['target_type']);
        sessionStorage.removeItem('social_share');
    }

    // Display an alert if post has no reply and is older than 10 days
    if ($('.oe_js_bump').length) {
        var $question_container = $('.oe_js_bump');
        new ForumShare($question_container, 'social-alert');
    }
});

return ForumShare;

});<|MERGE_RESOLUTION|>--- conflicted
+++ resolved
@@ -6,17 +6,8 @@
 var SocialShare = require('website.share');
 var website = require('website.website');
 
-<<<<<<< HEAD
 var qweb = core.qweb;
 website.add_template_file('/website_forum/static/src/xml/website_forum_share_templates.xml');
-=======
-        // Store social share data to display modal on next page
-        $(document.body).on('click', ':not(.karma_required).oe_social_share_call', function() {
-            var social_data = {};
-            social_data['target_type'] = $(this).data('social-target-type');
-            sessionStorage.setItem('social_share', JSON.stringify(social_data));
-        });
->>>>>>> c2b47668
 
 var ForumShare = SocialShare.extend({
     init: function (parent, target_type) {
@@ -50,7 +41,7 @@
 website.ready().done(function() {
 
     // Store social share data to display modal on next page
-    $(document.body).on('click', '.oe_social_share_call', function() {
+    $(document.body).on('click', ':not(.karma_required).oe_social_share_call', function() {
         var social_data = {};
         social_data['target_type'] = $(this).data('social-target-type');
         sessionStorage.setItem('social_share', JSON.stringify(social_data));
