# Translation of Odoo Server.
# This file contains the translation of the following modules:
# * product
# 
# Translators:
# Andre Mendes <afm@thinkopen.solutions>, 2015
# MMSRS <h_manuela_rodsilva@gmail.com>, 2015
# Ricardo Martins <ricardo.nbs.martins@gmail.com>, 2015
msgid ""
msgstr ""
"Project-Id-Version: Odoo 9.0\n"
"Report-Msgid-Bugs-To: \n"
"POT-Creation-Date: 2015-09-29 10:26+0000\n"
<<<<<<< HEAD
"PO-Revision-Date: 2015-10-23 14:44+0000\n"
=======
"PO-Revision-Date: 2016-01-14 10:10+0000\n"
>>>>>>> ddd3e08f
"Last-Translator: Martin Trigaux\n"
"Language-Team: Portuguese (http://www.transifex.com/odoo/odoo-9/language/pt/)\n"
"MIME-Version: 1.0\n"
"Content-Type: text/plain; charset=UTF-8\n"
"Content-Transfer-Encoding: \n"
"Language: pt\n"
"Plural-Forms: nplurals=2; plural=(n != 1);\n"

#. module: product
#: selection:product.pricelist.item,applied_on:0
msgid " Product Category"
msgstr "Categoria de Produto"

#. module: product
#: model:ir.model.fields,field_description:product.field_product_product_product_variant_count
#: model:ir.model.fields,field_description:product.field_product_template_product_variant_count
msgid "# of Product Variants"
msgstr "# Variantes de Produtos"

#. module: product
#: code:addons/product/pricelist.py:288
#, python-format
msgid "%s %% discount"
msgstr "%s %% desconto"

#. module: product
#: code:addons/product/pricelist.py:290
#, python-format
msgid "%s %% discount and %s surcharge"
msgstr "%s %% desconto e %s sobretaxa"

#. module: product
#: code:addons/product/product.py:710 code:addons/product/product.py:1134
#, python-format
msgid "%s (copy)"
msgstr "%s (cópia)"

#. module: product
#: model:product.attribute.value,name:product.product_attribute_value_1
msgid "16 GB"
msgstr "16 GB"

#. module: product
#: model:product.product,description_sale:product.product_product_3
#: model:product.template,description_sale:product.product_product_3_product_template
msgid ""
"17\" LCD Monitor\n"
"Processor AMD 8-Core\n"
"512MB RAM\n"
"HDD SH-1"
msgstr "Monitor 17\" LCD\nProcessador AMD 8-Core\n512MB RAM\nHDD SH-1"

#. module: product
#: model:product.product,description:product.product_product_25
#: model:product.template,description:product.product_product_25_product_template
msgid ""
"17\" Monitor\n"
"4GB RAM\n"
"Standard-1294P Processor\n"
"QWERTY keyboard"
msgstr "Monitor 17\" \n4GB RAM\nProcessador Standard-1294P\nTeclado QWERTY"

#. module: product
#: model:product.product,description:product.product_product_26
#: model:product.template,description:product.product_product_26_product_template
msgid ""
"17\" Monitor\n"
"6GB RAM\n"
"Hi-Speed 234Q Processor\n"
"QWERTY keyboard"
msgstr "Monitor 17\"\n6GB RAM\nProcessador 234Q de alta velocidade\nTeclado QWERTY"

#. module: product
#: model:product.attribute.value,name:product.product_attribute_value_5
msgid "2.4 GHz"
msgstr "2.4 GHz"

#. module: product
#: model:product.product,description_sale:product.product_product_8
#: model:product.template,description_sale:product.product_product_8_product_template
msgid ""
"2.7GHz quad-core Intel Core i5\n"
"                Turbo Boost up to 3.2GHz\n"
"                8GB (two 4GB) memory\n"
"                1TB hard drive\n"
"                Intel Iris Pro graphics\n"
"            "
msgstr "2.7GHz quad-core Intel Core i5\n                Turbo Boost up to 3.2GHz\n                8GB (two 4GB) memory\n                1TB hard drive\n                Intel Iris Pro graphics\n            "

#. module: product
#: model:product.product,name:product.product_product_52
#: model:product.template,name:product.product_product_52_product_template
msgid "30m RJ45 wire"
msgstr "30m RJ45 wire"

#. module: product
#: model:product.attribute.value,name:product.product_attribute_value_2
msgid "32 GB"
msgstr "32 GB"

#. module: product
#: model:product.product,description_sale:product.product_product_4
#: model:product.product,description_sale:product.product_product_4b
#: model:product.product,description_sale:product.product_product_4c
#: model:product.product,description_sale:product.product_product_4d
#: model:product.template,description_sale:product.product_product_4_product_template
#: model:product.template,description_sale:product.product_product_4b_product_template
#: model:product.template,description_sale:product.product_product_4c_product_template
#: model:product.template,description_sale:product.product_product_4d_product_template
msgid ""
"7.9‑inch (diagonal) LED-backlit, 128Gb\n"
"Dual-core A5 with quad-core graphics\n"
"FaceTime HD Camera, 1.2 MP Photos"
msgstr "7.9‑inch (diagonal) LED-backlit, 128Gb\nDual-core A5 with quad-core graphics\nFaceTime HD Camera, 1.2 MP Photos"

#. module: product
#: model:product.product,website_description:product.product_product_8
#: model:product.template,website_description:product.product_product_8_product_template
msgid "75 percent less reflection."
msgstr "75 por cento menos reflexão."

#. module: product
#: model:product.product,name:product.product_product_51
#: model:product.template,name:product.product_product_51_product_template
msgid "8-port Switch"
msgstr "8-port Switch"

#. module: product
#: model:ir.ui.view,arch_db:product.product_pricelist_item_form_view
msgid ""
"<span attrs=\"{'invisible':[('base', 'not in', ('list_price','standard_price'))]}\">Public Price  -  </span>\n"
"                            <span attrs=\"{'invisible':[('base', '!=', 'pricelist')]}\">Other Pricelist  -  </span>"
msgstr ""

#. module: product
#: model:ir.ui.view,arch_db:product.product_variant_easy_edit_view
msgid "<span>kg</span>"
msgstr "<span>kg</span>"

#. module: product
#: model:ir.ui.view,arch_db:product.report_pricelist
msgid "<strong>Currency</strong>:<br/>"
msgstr "<strong>Moeda</strong>:<br/>"

#. module: product
#: model:ir.ui.view,arch_db:product.report_pricelist
msgid "<strong>Description</strong>"
msgstr "<strong>Descrção</strong>"

#. module: product
#: model:ir.ui.view,arch_db:product.report_pricelist
msgid "<strong>Price List Name</strong>:<br/>"
msgstr "<strong>Nome Lista de Preços</strong>:<br/>"

#. module: product
#: model:ir.ui.view,arch_db:product.report_pricelist
msgid "<strong>Print date</strong>:<br/>"
msgstr "<strong>Data impressão</strong>:<br/>"

#. module: product
#: model:ir.ui.view,arch_db:product.product_template_only_form_view
msgid ""
"<strong>Warning</strong>: adding or deleting attributes\n"
"                            will delete and recreate existing variants and lead\n"
"                            to the loss of their possible customizations."
msgstr "<strong>Aviso</strong>: adicionar ou apagar atributos\n                            irá apagar ou recriar variantes existentes e \n                            originará perda de customizações possíveis."

#. module: product
#: code:addons/product/product.py:977 sql_constraint:product.product:0
#, python-format
msgid "A barcode can only be assigned to one product !"
msgstr "Um código de barras apenas pode ser atribuido a um produto!"

#. module: product
#: model:ir.model.fields,help:product.field_product_category_type
msgid ""
"A category of the view type is a virtual category that can be used as the "
"parent of another category to create a hierarchical structure."
msgstr "A categoria do tipo de visualização é uma categoria virtual que pode ser usado como o pai de uma outra categoria para criar uma estrutura hierárquica."

#. module: product
#: model:ir.model.fields,help:product.field_product_product_type
#: model:ir.model.fields,help:product.field_product_template_type
msgid ""
"A consumable is a product for which you don't manage stock, a service is a "
"non-material product provided by a company or an individual."
msgstr "Um consumível é um produto para o qual você não gere stock, um serviço é um produto imaterial provido por uma empresa ou um indivíduo."

#. module: product
#: model:ir.model.fields,help:product.field_product_product_description_sale
#: model:ir.model.fields,help:product.field_product_template_description_sale
msgid ""
"A description of the Product that you want to communicate to your customers."
" This description will be copied to every Sale Order, Delivery Order and "
"Customer Invoice/Refund"
msgstr "A descrição do produto que você quer comunicar aos seus clientes. Esta descrição será copiado para cada pedido de venda, Ordem de entrega e Fatura/Reembolso de Cliente"

#. module: product
#: model:ir.model.fields,help:product.field_product_product_description_purchase
#: model:ir.model.fields,help:product.field_product_template_description_purchase
msgid ""
"A description of the Product that you want to communicate to your vendors. "
"This description will be copied to every Purchase Order, Receipt and Vendor "
"Bill/Refund."
msgstr "A descrição do produto que você quer comunicar aos vendedores. Esta descrição será copiada para todas as Ordens de Compra, Recibos e Faturas/Reembolsos de Compras."

#. module: product
#: model:product.product,website_description:product.product_product_9
#: model:product.template,website_description:product.product_product_9_product_template
msgid "A great Keyboard. Cordless."
msgstr "A great Keyboard. Cordless."

#. module: product
#: model:ir.model.fields,help:product.field_product_product_description
#: model:ir.model.fields,help:product.field_product_template_description
msgid ""
"A precise description of the Product, used only for internal information "
"purposes."
msgstr "Uma descrição precisa do produto, usado apenas para fins informativos internos."

#. module: product
#: model:ir.actions.act_window,help:product.product_pricelist_action2
msgid ""
"A price list contains rules to be evaluated in order to compute\n"
"                the sales price of the products."
msgstr "Lista de preços contém regras para computar o preço de venda dos artigos."

#. module: product
#: model:product.product,website_description:product.product_product_6
#: model:product.template,website_description:product.product_product_6_product_template
msgid "A screen worthy of iPad."
msgstr "A screen worthy of iPad."

#. module: product
#: model:product.product,website_description:product.product_product_11
#: model:product.product,website_description:product.product_product_11b
#: model:product.template,website_description:product.product_product_11_product_template
#: model:product.template,website_description:product.product_product_11b_product_template
msgid ""
"About the size of a credit card — and just 5.4 mm thin — iPod nano is the thinnest iPod ever made.\n"
"                                    The 2.5-inch Multi-Touch display is nearly twice as big as the display on the previous iPod nano,\n"
"                                    so you can see more of the music, photos, and videos you love."
msgstr "About the size of a credit card — and just 5.4 mm thin — iPod nano is the thinnest iPod ever made.\n                                    The 2.5-inch Multi-Touch display is nearly twice as big as the display on the previous iPod nano,\n                                    so you can see more of the music, photos, and videos you love."

#. module: product
#: model:ir.model.fields,field_description:product.field_product_product_message_needaction
#: model:ir.model.fields,field_description:product.field_product_template_message_needaction
msgid "Action Needed"
msgstr "Ação Necessária"

#. module: product
#: model:ir.model.fields,field_description:product.field_product_pricelist_active
#: model:ir.model.fields,field_description:product.field_product_product_active
#: model:ir.model.fields,field_description:product.field_product_template_active
#: model:ir.model.fields,field_description:product.field_product_uom_active
msgid "Active"
msgstr "Ativo"

#. module: product
#: model:product.category,name:product.product_category_all
msgid "All"
msgstr "Todos"

#. module: product
#: code:addons/product/pricelist.py:283
#, python-format
msgid "All Products"
msgstr "Todos os Produtos"

#. module: product
#: model:ir.ui.view,arch_db:product.product_variant_easy_edit_view
msgid "All general settings about this product are managed on"
msgstr "Todos as configurações gerais sobre este produto são geridas em"

#. module: product
#: model:product.product,description:product.product_product_37
#: model:product.template,description:product.product_product_37_product_template
msgid "All in one hi-speed printer with fax and scanner."
msgstr "Impressora multifuncional de alta-velocidade com fax e scanner."

#. module: product
#: model:product.product,website_description:product.product_product_8
#: model:product.template,website_description:product.product_product_8_product_template
msgid ""
"And at the Apple Online Store, you can configure your iMac with an even more"
" powerful Intel Core i7 processor, up to 3.5GHz."
msgstr "And at the Apple Online Store, you can configure your iMac with an even more powerful Intel Core i7 processor, up to 3.5GHz."

#. module: product
#: model:product.product,website_description:product.product_product_4
#: model:product.product,website_description:product.product_product_4b
#: model:product.product,website_description:product.product_product_4c
#: model:product.product,website_description:product.product_product_4d
#: model:product.template,website_description:product.product_product_4_product_template
#: model:product.template,website_description:product.product_product_4b_product_template
#: model:product.template,website_description:product.product_product_4c_product_template
#: model:product.template,website_description:product.product_product_4d_product_template
msgid "And because it’s so easy to use, it’s easy to love."
msgstr "E porque é tão fácil de usar, é fácil de amar."

#. module: product
#: model:product.product,name:product.product_product_7
#: model:product.template,name:product.product_product_7_product_template
msgid "Apple In-Ear Headphones"
msgstr "Apple In-Ear Headphones"

#. module: product
#: model:product.product,name:product.product_product_9
#: model:product.template,name:product.product_product_9_product_template
msgid "Apple Wireless Keyboard"
msgstr "Keyboard Apple sem fio"

#. module: product
#: model:ir.ui.view,arch_db:product.product_pricelist_view
msgid "Applicable On"
msgstr "Aplicavél Em"

#. module: product
#: model:ir.model.fields,field_description:product.field_product_pricelist_item_applied_on
msgid "Apply On"
msgstr "Aplicar em"

#. module: product
#: model:ir.ui.view,arch_db:product.product_pricelist_view_search
#: model:ir.ui.view,arch_db:product.product_template_search_view
msgid "Archived"
msgstr "Arquivado"

#. module: product
#: model:product.product,name:product.product_assembly
#: model:product.template,name:product.product_assembly_product_template
msgid "Assembly Service Cost"
msgstr "Custo de serviços da assembleia"

#. module: product
#: model:ir.model.fields,help:product.field_product_supplierinfo_sequence
msgid "Assigns the priority to the list of product vendor."
msgstr "Define a prioridade à lista de fornecedor de produto"

#. module: product
#: model:ir.model.fields,field_description:product.field_product_attribute_line_attribute_id
#: model:ir.model.fields,field_description:product.field_product_attribute_value_attribute_id
msgid "Attribute"
msgstr "Atributo"

#. module: product
#: model:ir.model.fields,field_description:product.field_product_attribute_value_price_extra
msgid "Attribute Price Extra"
msgstr "Atributo Preço Extra"

#. module: product
#: model:ir.model.fields,field_description:product.field_product_attribute_value_price_ids
msgid "Attribute Prices"
msgstr "Preços de Atributo"

#. module: product
#: model:ir.actions.act_window,name:product.variants_action
#: model:ir.model.fields,field_description:product.field_product_attribute_line_value_ids
#: model:ir.ui.menu,name:product.menu_variants_action
msgid "Attribute Values"
msgstr "Valores de Atributo"

#. module: product
#: model:ir.actions.act_window,name:product.attribute_action
#: model:ir.model.fields,field_description:product.field_product_product_attribute_value_ids
#: model:ir.ui.menu,name:product.menu_attribute_action
#: model:ir.ui.view,arch_db:product.product_attribute_value_view_tree
#: model:ir.ui.view,arch_db:product.product_template_search_view
#: model:ir.ui.view,arch_db:product.product_variant_easy_edit_view
msgid "Attributes"
msgstr "Atributos"

#. module: product
#: model:product.product,website_description:product.product_product_5b
#: model:product.template,website_description:product.product_product_5b_product_template
msgid "Auxiliary input for portable devices"
msgstr "Auxiliary input for portable devices"

#. module: product
#: model:product.product,website_description:product.product_product_5b
#: model:product.template,website_description:product.product_product_5b_product_template
msgid ""
"Auxiliary port lets you connect other audio sources, like an MP3 player"
msgstr "Auxiliary port lets you connect other audio sources, like an MP3 player"

#. module: product
#: model:ir.model.fields,field_description:product.field_product_product_barcode
#: model:ir.model.fields,field_description:product.field_product_template_barcode
msgid "Barcode"
msgstr "Código de Barras"

#. module: product
#: model:ir.model.fields,help:product.field_product_pricelist_item_base
msgid ""
"Base price for computation. \n"
" Public Price: The base price will be the Sale/public Price. \n"
" Cost Price : The base price will be the cost price. \n"
" Other Pricelist : Computation of the base price based on another Pricelist."
msgstr "Computação do Preço Base.\nPreço Público:  O preço base será o preço de venda público.\nPreço Custo: O preço base será o preço de custo.\nOutra lista de preço: Computação do preço base baseado noutra lista de preços."

#. module: product
#: model:ir.model.fields,help:product.field_product_product_list_price
#: model:ir.model.fields,help:product.field_product_template_list_price
msgid ""
"Base price to compute the customer price. Sometimes called the catalog "
"price."
msgstr "Preço Base para calcular o preço de cliente. Algumas vezes chamado de preço de catálogo."

#. module: product
#: model:ir.model.fields,field_description:product.field_product_pricelist_item_base
msgid "Based on"
msgstr "Baseado em"

#. module: product
#: model:product.product,name:product.product_product_57
#: model:product.template,name:product.product_product_57_product_template
msgid "Basic Computer"
msgstr "Basic Computer"

#. module: product
#: model:product.product,website_description:product.product_product_6
#: model:product.template,website_description:product.product_product_6_product_template
msgid "Beautiful 7.9‑inch display."
msgstr "Beautiful 7.9‑inch display."

#. module: product
#: model:product.product,website_description:product.product_product_8
#: model:product.template,website_description:product.product_product_8_product_template
msgid "Beautiful widescreen display."
msgstr "Beautiful widescreen display."

#. module: product
#: model:ir.model.fields,field_description:product.field_product_product_image
msgid "Big-sized image"
msgstr "Imagem em tamanho grande"

#. module: product
#: model:ir.model.fields,field_description:product.field_product_uom_factor_inv
msgid "Bigger Ratio"
msgstr "Proporção Maior"

#. module: product
#: selection:product.uom,uom_type:0
msgid "Bigger than the reference Unit of Measure"
msgstr "Maior do que a unidade de medida da referência"

#. module: product
#: model:product.attribute.value,name:product.product_attribute_value_4
msgid "Black"
msgstr "Preto"

#. module: product
#: model:product.product,name:product.product_product_35
#: model:product.template,name:product.product_product_35_product_template
msgid "Blank CD"
msgstr "CD virgem"

#. module: product
#: model:product.product,name:product.product_product_36
#: model:product.template,name:product.product_product_36_product_template
msgid "Blank DVD-RW"
msgstr "DVD-RW vazio"

#. module: product
#: model:product.product,website_description:product.product_product_5b
#: model:product.template,website_description:product.product_product_5b_product_template
msgid "Bluetooth connectivity"
msgstr "Bluetooth connectivity"

#. module: product
#: model:product.product,name:product.product_product_5b
#: model:product.template,name:product.product_product_5b_product_template
msgid "Bose Mini Bluetooth Speaker"
msgstr "Bose Mini Bluetooth Speaker"

#. module: product
#: model:product.product,website_description:product.product_product_5b
#: model:product.template,website_description:product.product_product_5b_product_template
msgid "Bose Mini Bluetooth Speaker."
msgstr "Bose Mini Bluetooth Speaker."

#. module: product
#: model:product.product,description_sale:product.product_product_5b
#: model:product.template,description_sale:product.product_product_5b_product_template
msgid "Bose's smallest portable Bluetooth speaker"
msgstr "Bluetooth speaker potátil menor da Bose"

#. module: product
#: model:product.product,website_description:product.product_product_8
#: model:product.template,website_description:product.product_product_8_product_template
msgid "Brilliance onscreen. And behind it."
msgstr "Brilliance onscreen. And behind it."

#. module: product
#: model:product.product,website_description:product.product_product_11
#: model:product.product,website_description:product.product_product_11b
#: model:product.template,website_description:product.product_product_11_product_template
#: model:product.template,website_description:product.product_product_11b_product_template
msgid ""
"Buttons let you quickly play, pause, change songs, or adjust the volume.\n"
"                                    The smooth anodized aluminum design makes iPod nano feel as good as it sounds.\n"
"                                    And iPod nano wouldn’t be iPod nano without gorgeous, hard-to-choose-from color."
msgstr "Buttons let you quickly play, pause, change songs, or adjust the volume.\n                                    The smooth anodized aluminum design makes iPod nano feel as good as it sounds.\n                                    And iPod nano wouldn’t be iPod nano without gorgeous, hard-to-choose-from color."

#. module: product
#: model:ir.model.fields,help:product.field_product_uom_active
msgid ""
"By unchecking the active field you can disable a unit of measure without "
"deleting it."
msgstr "Ao desmarcar o campo ativo pode desativar uma unidade de medida sem excluí-la."

#. module: product
#: model:ir.ui.view,arch_db:product.view_product_price_list
msgid "Calculate Product Price per Unit Based on Pricelist Version."
msgstr "Calcular Preço do Produto por unidade base na versão de lista de preços."

#. module: product
#: model:ir.model.fields,field_description:product.field_product_product_rental
#: model:ir.model.fields,field_description:product.field_product_template_rental
msgid "Can be Rent"
msgstr "Pode ser Alugado"

#. module: product
#: model:ir.model.fields,field_description:product.field_product_product_sale_ok
#: model:ir.model.fields,field_description:product.field_product_template_sale_ok
#: model:ir.ui.view,arch_db:product.product_template_search_view
msgid "Can be Sold"
msgstr "Pode ser vendido"

#. module: product
#: model:ir.ui.view,arch_db:product.view_product_price_list
msgid "Cancel"
msgstr "Cancelar"

#. module: product
#: model:ir.model.fields,field_description:product.field_product_category_type
#: model:ir.ui.view,arch_db:product.product_category_form_view
msgid "Category Type"
msgstr "Categoria Tipo"

#. module: product
#: model:ir.ui.view,arch_db:product.product_category_form_view
msgid "Category name"
msgstr "Nome da categoria"

#. module: product
#: code:addons/product/pricelist.py:277
#, python-format
msgid "Category: %s"
msgstr "Categoria %s"

#. module: product
#: model:product.product,website_description:product.product_product_5b
#: model:product.template,website_description:product.product_product_5b_product_template
msgid "Characteristics"
msgstr "Características"

#. module: product
#: model:product.product,website_description:product.product_product_5b
#: model:product.template,website_description:product.product_product_5b_product_template
msgid "Charges iPod/iPhone"
msgstr "Charges iPod/iPhone"

#. module: product
#: model:product.product,website_description:product.product_product_5b
#: model:product.template,website_description:product.product_product_5b_product_template
msgid ""
"Charging cradle recharges the battery and serves as a convenient\n"
"                                    home base for your speaker, and it lets you play while it charges."
msgstr "Charging cradle recharges the battery and serves as a convenient\n                                    home base for your speaker, and it lets you play while it charges."

#. module: product
#: model:ir.model.fields,field_description:product.field_product_category_child_id
msgid "Child Categories"
msgstr "Categorias Descendentes"

#. module: product
#: model:ir.actions.act_window,help:product.product_uom_categ_form_action
msgid "Click to add a new unit of measure category."
msgstr "Clique para adicionar uma nova categoria de unidade de medida"

#. module: product
#: model:ir.actions.act_window,help:product.product_uom_form_action
msgid "Click to add a new unit of measure."
msgstr "Clique para adicionar uma nova unidade de medida. "

#. module: product
#: model:ir.actions.act_window,help:product.product_pricelist_action2
msgid "Click to create a pricelist."
msgstr "Clique para criar uma lista de preços."

#. module: product
#: model:ir.actions.act_window,help:product.product_normal_action
#: model:ir.actions.act_window,help:product.product_normal_action_sell
#: model:ir.actions.act_window,help:product.product_template_action
#: model:ir.actions.act_window,help:product.product_template_action_product
#: model:ir.actions.act_window,help:product.product_variant_action
msgid "Click to define a new product."
msgstr "Clique para definir um novo produto"

#. module: product
#: model:ir.ui.view,arch_db:product.product_variant_easy_edit_view
msgid "Codes"
msgstr "Códigos"

#. module: product
#: model:product.attribute,name:product.product_attribute_2
msgid "Color"
msgstr "Cor"

#. module: product
#: model:ir.model.fields,field_description:product.field_product_product_color
#: model:ir.model.fields,field_description:product.field_product_template_color
msgid "Color Index"
msgstr "Índice de Cor"

#. module: product
#: model:product.product,description_sale:product.product_product_6
#: model:product.template,description_sale:product.product_product_6_product_template
msgid ""
"Color: White\n"
"Capacity: 16GB\n"
"Connectivity: Wifi\n"
"Beautiful 7.9-inch display\n"
"Over 375,000 apps\n"
"Ultrafast wireless\n"
"iOS7\n"
"            "
msgstr "Color: White\nCapacity: 16GB\nConnectivity: Wifi\nBeautiful 7.9-inch display\nOver 375,000 apps\nUltrafast wireless\niOS7\n            "

#. module: product
#: model:ir.model.fields,field_description:product.field_product_pricelist_company_id
#: model:ir.model.fields,field_description:product.field_product_pricelist_item_company_id
#: model:ir.model.fields,field_description:product.field_product_product_company_id
#: model:ir.model.fields,field_description:product.field_product_supplierinfo_company_id
#: model:ir.model.fields,field_description:product.field_product_template_company_id
msgid "Company"
msgstr "Empresa"

#. module: product
#: model:product.public.category,name:product.Components
msgid "Components"
msgstr "Componentes"

#. module: product
#: model:ir.ui.view,arch_db:product.product_pricelist_item_form_view
msgid "Compute Price"
msgstr "Calcular Preço"

#. module: product
#: model:product.product,name:product.product_product_16
#: model:product.template,name:product.product_product_16_product_template
msgid "Computer Case"
msgstr "Gabinete de Computador"

#. module: product
#: model:product.product,name:product.product_product_3
#: model:product.template,name:product.product_product_3_product_template
msgid "Computer SC234"
msgstr "Computer SC234"

#. module: product
#: model:product.public.category,name:product.Computer_all_in_one
msgid "Computer all-in-one"
msgstr "Computador tudo-em-um"

#. module: product
#: model:product.public.category,name:product.sub_computers
msgid "Computers"
msgstr "Computadores"

#. module: product
#: code:addons/product/product.py:460
#, python-format
msgid "Consumable"
msgstr ""

#. module: product
#: model:ir.model.fields,help:product.field_product_uom_category_id
msgid ""
"Conversion between Units of Measure can only occur if they belong to the "
"same category. The conversion will be made based on the ratios."
msgstr "Conversão entre unidades de medida só pode ocorrer se eles pertencem à mesma categoria. A conversão será feita com base nas proporções."

#. module: product
#: code:addons/product/product.py:119
#, python-format
msgid ""
"Conversion from Product UoM %s to Default UoM %s is not possible as they "
"both belong to different Category!."
msgstr "Conversão do artigo UdM %s para o UdM padrão %s não é possível porque ambos pertencem a categorias diferentes!."

#. module: product
#: model:ir.model.fields,field_description:product.field_product_price_history_cost
#: model:ir.model.fields,field_description:product.field_product_product_standard_price
#: model:ir.model.fields,field_description:product.field_product_template_standard_price
#: selection:product.pricelist.item,base:0
msgid "Cost"
msgstr "Custo"

#. module: product
#: model:ir.model.fields,help:product.field_product_product_standard_price
msgid ""
"Cost of the product template used for standard stock valuation in accounting"
" and used as a base price on purchase orders. Expressed in the default unit "
"of measure of the product."
msgstr "Custo do template de produto usado para avaliação de stock normal e usado como preço base em ordens de compra. Expresso na unidade de medida por defeito do produto."

#. module: product
#: model:ir.model.fields,help:product.field_product_template_standard_price
msgid "Cost of the product, in the default unit of measure of the product."
msgstr "Custo do produto, na unidade de medida por defeito do produto."

#. module: product
#: model:ir.model.fields,field_description:product.field_product_attribute_create_uid
#: model:ir.model.fields,field_description:product.field_product_attribute_line_create_uid
#: model:ir.model.fields,field_description:product.field_product_attribute_price_create_uid
#: model:ir.model.fields,field_description:product.field_product_attribute_value_create_uid
#: model:ir.model.fields,field_description:product.field_product_category_create_uid
#: model:ir.model.fields,field_description:product.field_product_packaging_create_uid
#: model:ir.model.fields,field_description:product.field_product_price_history_create_uid
#: model:ir.model.fields,field_description:product.field_product_price_list_create_uid
#: model:ir.model.fields,field_description:product.field_product_pricelist_create_uid
#: model:ir.model.fields,field_description:product.field_product_pricelist_item_create_uid
#: model:ir.model.fields,field_description:product.field_product_product_create_uid
#: model:ir.model.fields,field_description:product.field_product_supplierinfo_create_uid
#: model:ir.model.fields,field_description:product.field_product_template_create_uid
#: model:ir.model.fields,field_description:product.field_product_uom_categ_create_uid
#: model:ir.model.fields,field_description:product.field_product_uom_create_uid
msgid "Created by"
msgstr "Criada por"

#. module: product
#: model:ir.model.fields,field_description:product.field_product_attribute_create_date
#: model:ir.model.fields,field_description:product.field_product_attribute_line_create_date
#: model:ir.model.fields,field_description:product.field_product_attribute_price_create_date
#: model:ir.model.fields,field_description:product.field_product_attribute_value_create_date
#: model:ir.model.fields,field_description:product.field_product_category_create_date
#: model:ir.model.fields,field_description:product.field_product_packaging_create_date
#: model:ir.model.fields,field_description:product.field_product_price_history_create_date
#: model:ir.model.fields,field_description:product.field_product_price_list_create_date
#: model:ir.model.fields,field_description:product.field_product_pricelist_create_date
#: model:ir.model.fields,field_description:product.field_product_pricelist_item_create_date
#: model:ir.model.fields,field_description:product.field_product_product_create_date
#: model:ir.model.fields,field_description:product.field_product_supplierinfo_create_date
#: model:ir.model.fields,field_description:product.field_product_template_create_date
#: model:ir.model.fields,field_description:product.field_product_uom_categ_create_date
#: model:ir.model.fields,field_description:product.field_product_uom_create_date
msgid "Created on"
msgstr "Criado em"

#. module: product
#: model:product.product,website_description:product.product_product_8
#: model:product.template,website_description:product.product_product_8_product_template
msgid ""
"Creating such a stunningly thin design took some equally stunning feats of "
"technological innovation. We refined,re-imagined,or re-engineered everything"
" about iMac from the inside out. The result is an advanced, elegant all-in-"
"one computer that’s as much a work of art as it is state of the art."
msgstr "Creating such a stunningly thin design took some equally stunning feats of technological innovation. We refined,re-imagined,or re-engineered everything about iMac from the inside out. The result is an advanced, elegant all-in-one computer that’s as much a work of art as it is state of the art."

#. module: product
#: model:ir.model,name:product.model_res_currency
#: model:ir.model.fields,field_description:product.field_product_pricelist_currency_id
#: model:ir.model.fields,field_description:product.field_product_pricelist_item_currency_id
#: model:ir.model.fields,field_description:product.field_product_product_currency_id
#: model:ir.model.fields,field_description:product.field_product_supplierinfo_currency_id
#: model:ir.model.fields,field_description:product.field_product_template_currency_id
msgid "Currency"
msgstr "Moeda"

#. module: product
#: model:product.product,name:product.product_product_5
#: model:product.template,name:product.product_product_5_product_template
msgid "Custom Computer (kit)"
msgstr "Custom Computer (kit)"

#. module: product
#: model:product.product,description:product.product_product_27
#: model:product.template,description:product.product_product_27_product_template
msgid "Custom Laptop based on customer's requirement."
msgstr "Laptop personalizado com base em exigência do cliente."

#. module: product
#: model:product.product,description:product.product_product_5
#: model:product.template,description:product.product_product_5_product_template
msgid "Custom computer shipped in kit."
msgstr "Custom computer shipped in kit."

#. module: product
#: model:ir.model.fields,field_description:product.field_product_product_partner_ref
msgid "Customer ref"
msgstr "Ref do Cliente"

#. module: product
#: model:product.product,name:product.product_product_46
#: model:product.template,name:product.product_product_46_product_template
msgid "Datacard"
msgstr "Cartão de Dados"

#. module: product
#: model:ir.model.fields,field_description:product.field_product_price_history_datetime
msgid "Date"
msgstr "Data"

#. module: product
#: model:ir.model.fields,help:product.field_product_product_message_last_post
#: model:ir.model.fields,help:product.field_product_template_message_last_post
msgid "Date of the last message posted on the record."
msgstr "Data da Ultmia Mensagem Inserida no Registo"

#. module: product
#: model:product.uom,name:product.product_uom_day
msgid "Day(s)"
msgstr "Dia(s)"

#. module: product
#: model:ir.model.fields,help:product.field_product_product_uom_id
#: model:ir.model.fields,help:product.field_product_template_uom_id
msgid "Default Unit of Measure used for all stock operation."
msgstr "Unidade de Medida Padrão utilizada para todas as operações de stock."

#. module: product
#: model:ir.model.fields,help:product.field_product_product_uom_po_id
#: model:ir.model.fields,help:product.field_product_template_uom_po_id
msgid ""
"Default Unit of Measure used for purchase orders. It must be in the same "
"category than the default unit of measure."
msgstr "Unidade de medida padrão usada para ordens de compra. Deve ser na mesma categoria que a unidade de medida padrão."

#. module: product
#: model:ir.model.fields,field_description:product.field_product_supplierinfo_delay
msgid "Delivery Lead Time"
msgstr "Prazo de entrega da lead"

#. module: product
#: model:product.product,name:product.product_product_49
#: model:product.template,name:product.product_product_49_product_template
msgid "Dell Inspiron Laptop without OS"
msgstr "Dell Inspiron Laptop without OS"

#. module: product
#: model:ir.model.fields,field_description:product.field_product_product_description
#: model:ir.model.fields,field_description:product.field_product_template_description
msgid "Description"
msgstr "Descrição"

#. module: product
#: model:ir.ui.view,arch_db:product.product_template_form_view
msgid "Description for Quotations"
msgstr "Descrição para Cotações"

#. module: product
#: model:ir.ui.view,arch_db:product.product_template_form_view
msgid "Description for Vendors"
msgstr "Descrição para Fornecedores"

#. module: product
#: model:product.product,website_description:product.product_product_11
#: model:product.product,website_description:product.product_product_11b
#: model:product.template,website_description:product.product_product_11_product_template
#: model:product.template,website_description:product.product_product_11b_product_template
msgid "Design. The thinnest iPod ever."
msgstr "Design. The thinnest iPod ever."

#. module: product
#: model:product.product,name:product.product_product_55
#: model:product.template,name:product.product_product_55_product_template
msgid "Desktop Computer Table"
msgstr "Desktop Computer Table"

#. module: product
#: model:product.product,name:product.product_product_56
#: model:product.template,name:product.product_product_56_product_template
msgid "Desktop Lamp"
msgstr "Desktop Lamp"

#. module: product
#: model:ir.model.fields,help:product.field_product_attribute_sequence
#: model:ir.model.fields,help:product.field_product_attribute_value_sequence
msgid "Determine the display order"
msgstr "Determina a Ordem de Amostragem"

#. module: product
#: model:product.public.category,name:product.devices
msgid "Devices"
msgstr "Dispositivos"

#. module: product
#: model:ir.model.fields,field_description:product.field_product_attribute_display_name
#: model:ir.model.fields,field_description:product.field_product_attribute_line_display_name
#: model:ir.model.fields,field_description:product.field_product_attribute_price_display_name
#: model:ir.model.fields,field_description:product.field_product_attribute_value_display_name
#: model:ir.model.fields,field_description:product.field_product_category_display_name
#: model:ir.model.fields,field_description:product.field_product_packaging_display_name
#: model:ir.model.fields,field_description:product.field_product_price_history_display_name
#: model:ir.model.fields,field_description:product.field_product_price_list_display_name
#: model:ir.model.fields,field_description:product.field_product_pricelist_display_name
#: model:ir.model.fields,field_description:product.field_product_pricelist_item_display_name
#: model:ir.model.fields,field_description:product.field_product_product_display_name
#: model:ir.model.fields,field_description:product.field_product_supplierinfo_display_name
#: model:ir.model.fields,field_description:product.field_product_template_display_name
#: model:ir.model.fields,field_description:product.field_product_uom_categ_display_name
#: model:ir.model.fields,field_description:product.field_product_uom_display_name
#: model:ir.model.fields,field_description:product.field_report_product_report_pricelist_display_name
msgid "Display Name"
msgstr "Nome a Mostrar"

#. module: product
#: model:product.uom,name:product.product_uom_dozen
msgid "Dozen(s)"
msgstr "Dúzia(s)"

#. module: product
#: model:product.product,description_sale:product.product_product_57
#: model:product.template,description_sale:product.product_product_57_product_template
msgid ""
"Dvorak keyboard \n"
"            left-handed mouse"
msgstr "Dvorak keyboard \n            left-handed mouse"

#. module: product
#: model:ir.actions.act_window,help:product.product_pricelist_action2
msgid ""
"Each rule include a set of applicability criteria (date range,\n"
"                product category...) and a computation that easily helps to achieve\n"
"                any kind of pricing."
msgstr "Cada regra incluí um conjunto de critérios a aplicar (data, categoria de produto...) e um cálculo que ajuda a alcançar todo o tipo de preço."

#. module: product
#: model:product.product,website_description:product.product_product_5b
#: model:product.template,website_description:product.product_product_5b_product_template
msgid "Efficient, high-quality audio"
msgstr "Efficient, high-quality audio"

#. module: product
#: model:ir.model.fields,field_description:product.field_product_pricelist_item_date_end
#: model:ir.model.fields,field_description:product.field_product_supplierinfo_date_end
msgid "End Date"
msgstr "Data Final"

#. module: product
#: model:ir.model.fields,help:product.field_product_supplierinfo_date_end
msgid "End date for this vendor price"
msgstr "Data de fim para o preço deste fornecedor"

#. module: product
#: selection:product.template,state:0
msgid "End of Lifecycle"
msgstr "Fim do Ciclo-de-vida"

#. module: product
#: model:ir.model.fields,help:product.field_product_pricelist_item_date_end
msgid "Ending valid for the pricelist item validation"
msgstr "Fim válido para a validação do item da lista de preços."

#. module: product
#: model:product.product,name:product.product_product_54
#: model:product.template,name:product.product_product_54_product_template
msgid "Ergonomic Mouse"
msgstr "Ergonomic Mouse"

#. module: product
#: constraint:product.category:0
msgid "Error ! You cannot create recursive categories."
msgstr "Erro! Não pode criar categorias recursivas."

#. module: product
#: constraint:product.pricelist.item:0
msgid "Error! The minimum margin should be lower than the maximum margin."
msgstr "Erro! A margem mínima deve ser menor do que a margem máxima."

#. module: product
#: constraint:product.pricelist.item:0
msgid ""
"Error! You cannot assign the Main Pricelist as Other Pricelist in PriceList "
"Item!"
msgstr "Erro! Você não pode atribuir a Lista de Preços principal como Outra Lista de Preços num item da lista de preços!"

#. module: product
#: constraint:res.currency:0
msgid ""
"Error! You cannot define a rounding factor for the company's main currency "
"that is smaller than the decimal precision of 'Account'."
msgstr "Erro! Não pode definir um fator de arredondamento para a moeda principal da empresa menor do que a precisão decimal da 'Conta'."

#. module: product
#: constraint:decimal.precision:0
msgid ""
"Error! You cannot define the decimal precision of 'Account' as greater than "
"the rounding factor of the company's main currency"
msgstr "Erro!  Não pode definir a precisão decimal da 'Conta' maior que o fator de arredondamento da moeda principal da empresa"

#. module: product
#: constraint:product.template:0
msgid ""
"Error: The default Unit of Measure and the purchase Unit of Measure must be "
"in the same category."
msgstr "Erro: A unidade de medida padrão e da Unidade de medida de compra devem ser na mesma categoria."

#. module: product
#: model:product.product,website_description:product.product_product_6
#: model:product.template,website_description:product.product_product_6_product_template
msgid ""
"Everything you love about iPad — the beautiful\n"
"                                    screen, fast Colors are vivid and text is sharp on the iPad mini display.\n"
"                                    But what really makes it stand out is its size. At 7.9 inches,\n"
"                                    it’s perfectly sized to deliver an experience every bit as big as iPad."
msgstr "Everything you love about iPad — the beautiful\n                                    screen, fast Colors are vivid and text is sharp on the iPad mini display.\n                                    But what really makes it stand out is its size. At 7.9 inches,\n                                    it’s perfectly sized to deliver an experience every bit as big as iPad."

#. module: product
#: model:product.product,website_description:product.product_product_4
#: model:product.product,website_description:product.product_product_4b
#: model:product.product,website_description:product.product_product_4c
#: model:product.product,website_description:product.product_product_4d
#: model:product.template,website_description:product.product_product_4_product_template
#: model:product.template,website_description:product.product_product_4b_product_template
#: model:product.template,website_description:product.product_product_4c_product_template
#: model:product.template,website_description:product.product_product_4d_product_template
msgid ""
"Everything you love about iPad — the beautiful\n"
"                                    screen, fast and fluid performance, FaceTime and\n"
"                                    iSight cameras, thousands of amazing apps, 10-hour\n"
"                                    battery life* — is everything you’ll love about\n"
"                                    iPad mini, too. And you can hold it in one hand."
msgstr "Everything you love about iPad — the beautiful\n                                    screen, fast and fluid performance, FaceTime and\n                                    iSight cameras, thousands of amazing apps, 10-hour\n                                    battery life* — is everything you’ll love about\n                                    iPad mini, too. And you can hold it in one hand."

#. module: product
#: model:product.product,website_description:product.product_product_6
#: model:product.template,website_description:product.product_product_6_product_template
msgid ""
"Everything you love about iPad — the beautiful screen,\n"
"                                        fast and fluid performance, FaceTime and iSight cameras, \n"
"                                        thousands of amazing apps, 10-hour battery life* — is everything\n"
"                                        you’ll love about iPad mini, too. And you can hold it in one hand."
msgstr "Everything you love about iPad — the beautiful screen,\n                                        fast and fluid performance, FaceTime and iSight cameras, \n                                        thousands of amazing apps, 10-hour battery life* — is everything\n                                        you’ll love about iPad mini, too. And you can hold it in one hand."

#. module: product
#: model:product.product,description:product.product_product_2
#: model:product.template,description:product.product_product_2_product_template
msgid "Example of product to invoice based on delivery."
msgstr "Exemplo de produto a faturar baseado na entrega."

#. module: product
#: model:product.product,description:product.product_product_0
#: model:product.template,description:product.product_product_0_product_template
msgid "Example of product to invoice on order."
msgstr "Exemplo do produto a faturar na ordem."

#. module: product
#: model:product.product,description:product.product_product_1b
#: model:product.template,description:product.product_product_1b_product_template
msgid "Example of products to invoice based on cost."
msgstr "Exemplo de produtos a faturar baseado no custo."

#. module: product
#: model:product.product,description:product.product_product_1
#: model:product.template,description:product.product_product_1_product_template
msgid "Example of products to invoice based on delivery."
msgstr "Exemplo de produtos a faturar baseado na entrega."

#. module: product
#: model:ir.model.fields,help:product.field_product_pricelist_item_name
#: model:ir.model.fields,help:product.field_product_pricelist_item_price
msgid "Explicit rule name for this pricelist line."
msgstr "Nome da regra explícita para esta linha de lista de preço."

#. module: product
#: model:product.product,name:product.product_product_1b
#: model:product.template,name:product.product_product_1b_product_template
msgid "External Audit"
msgstr "Auditoria Externa"

#. module: product
#: model:product.public.category,name:product.External_Hard_Drive
msgid "External Hard Drive"
msgstr "Disco Rígido Externo"

#. module: product
#: model:product.product,name:product.product_product_28
#: model:product.template,name:product.product_product_28_product_template
msgid "External Hard disk"
msgstr "Disco rígido externo"

#. module: product
#: model:product.product,website_description:product.product_product_6
#: model:product.template,website_description:product.product_product_6_product_template
msgid "Fast connections.The world over."
msgstr "Fast connections.The world over."

#. module: product
#: selection:product.pricelist.item,compute_price:0
msgid "Fix Price"
msgstr "Preço Fixo"

#. module: product
#: model:ir.model.fields,field_description:product.field_product_pricelist_item_fixed_price
msgid "Fixed Price"
msgstr "Preço fixo"

#. module: product
#: model:ir.model.fields,field_description:product.field_product_product_message_follower_ids
#: model:ir.model.fields,field_description:product.field_product_template_message_follower_ids
msgid "Followers"
msgstr "Seguidores"

#. module: product
#: model:ir.model.fields,field_description:product.field_product_product_message_channel_ids
#: model:ir.model.fields,field_description:product.field_product_template_message_channel_ids
msgid "Followers (Channels)"
msgstr "Seguidores (Canais)"

#. module: product
#: model:ir.model.fields,field_description:product.field_product_product_message_partner_ids
#: model:ir.model.fields,field_description:product.field_product_template_message_partner_ids
msgid "Followers (Partners)"
msgstr "Seguidores (Parceiros)"

#. module: product
#: model:ir.model.fields,help:product.field_product_pricelist_item_min_quantity
msgid ""
"For the rule to apply, bought/sold quantity must be greater than or equal to the minimum quantity specified in this field.\n"
"Expressed in the default unit of measure of the product."
msgstr "Para a regra ser aplicada, a quantidade comprada/vendida tem de ser maior ou igual à quantidade mínima especificada neste campo. \nExpressa na unidade de medida definida por defeito no produto."

#. module: product
#: selection:product.pricelist.item,compute_price:0
msgid "Formula"
msgstr "Fórmula"

#. module: product
#: model:product.product,description_sale:product.product_product_7
#: model:product.template,description_sale:product.product_product_7_product_template
msgid ""
"Frequency: 5Hz to 21kHz\n"
"Impedance: 23 ohms\n"
"Sensitivity: 109 dB SPL/mW\n"
"Drivers: two-way balanced armature\n"
"Cable length: 1065 mm\n"
"Weight: 10.2 grams\n"
"            "
msgstr "Frequency: 5Hz to 21kHz\nImpedance: 23 ohms\nSensitivity: 109 dB SPL/mW\nDrivers: two-way balanced armature\nCable length: 1065 mm\nWeight: 10.2 grams\n            "

#. module: product
#: model:product.product,website_description:product.product_product_8
#: model:product.template,website_description:product.product_product_8_product_template
msgid "Friendly to the environment."
msgstr "Friendly to the environment."

#. module: product
#: model:product.product,description_sale:product.product_product_44
#: model:product.template,description_sale:product.product_product_44_product_template
msgid "Full featured image editing software."
msgstr "Software de edição de imagem completo"

#. module: product
#: model:product.product,name:product.product_product_1
#: model:product.template,name:product.product_product_1_product_template
msgid "GAP Analysis Service"
msgstr "Serviço Análise GAP "

#. module: product
#: model:ir.ui.view,arch_db:product.product_template_form_view
msgid "General Information"
msgstr "Informação Geral"

#. module: product
#: model:product.product,website_description:product.product_product_11
#: model:product.product,website_description:product.product_product_11b
#: model:product.template,website_description:product.product_product_11_product_template
#: model:product.template,website_description:product.product_product_11b_product_template
msgid "Genius. Your own personal DJ."
msgstr "Genius. Your own personal DJ."

#. module: product
#: model:ir.model.fields,help:product.field_product_product_packaging_ids
#: model:ir.model.fields,help:product.field_product_template_packaging_ids
msgid ""
"Gives the different ways to package the same product. This has no impact on "
"the picking order and is mainly used if you use the EDI module."
msgstr "Dá as diferentes formas de pacote do mesmo artigo. Isto não tem nenhum impacto sobre a separação de pedidos e é usado principalmente se usarem o módulo de EDI."

#. module: product
#: model:ir.model.fields,help:product.field_product_pricelist_item_sequence
msgid ""
"Gives the order in which the pricelist items will be checked. The evaluation"
" gives highest priority to lowest sequence and stops as soon as a matching "
"item is found."
msgstr "Dá a ordem na qual os items da lista de preços serão verificados. A avaliação dá maior prioridade para a menor sequência e pára assim que um item correspondente for encontrado."

#. module: product
#: model:ir.model.fields,help:product.field_product_category_sequence
msgid "Gives the sequence order when displaying a list of product categories."
msgstr "Dá a ordem da sequência ao exibir uma lista de categorias de artigos."

#. module: product
#: model:ir.model.fields,help:product.field_product_product_sequence
#: model:ir.model.fields,help:product.field_product_template_sequence
msgid "Gives the sequence order when displaying a product list"
msgstr "Dá a ordem da sequência quando mostra a lista do produto"

#. module: product
#: selection:product.pricelist.item,applied_on:0
msgid "Global"
msgstr "Global"

#. module: product
#: model:product.product,name:product.product_product_44
#: model:product.template,name:product.product_product_44_product_template
msgid "GrapWorks Software"
msgstr "Software GrapWorks"

#. module: product
#: model:product.product,name:product.product_product_24
#: model:product.template,name:product.product_product_24_product_template
msgid "Graphics Card"
msgstr "Placa gráfica"

#. module: product
#: model:ir.model.fields,field_description:product.field_product_product_weight
#: model:ir.model.fields,field_description:product.field_product_template_weight
msgid "Gross Weight"
msgstr "Peso bruto"

#. module: product
#: model:product.product,name:product.product_product_17
#: model:product.template,name:product.product_product_17_product_template
msgid "HDD SH-1"
msgstr "HDD SH-1"

#. module: product
#: model:product.product,name:product.product_product_18
#: model:product.template,name:product.product_product_18_product_template
msgid "HDD SH-2 (mto)"
msgstr "HDD SH-2 (mto)"

#. module: product
#: model:product.product,name:product.product_product_19
#: model:product.template,name:product.product_product_19_product_template
msgid "HDD on Demand"
msgstr "HDD on Demand"

#. module: product
#: model:product.product,description:product.product_product_32
#: model:product.template,description:product.product_product_32_product_template
msgid ""
"Hands free headset for laptop PC with in-line microphone and headphone plug."
msgstr "Headset com viva voz para PC portátil com microfone in-line e plug de fone de ouvido."

#. module: product
#: model:product.product,website_description:product.product_product_11
#: model:product.product,website_description:product.product_product_11b
#: model:product.template,website_description:product.product_product_11_product_template
#: model:product.template,website_description:product.product_product_11b_product_template
msgid "Have Genius call the tunes."
msgstr "Have Genius call the tunes."

#. module: product
#: model:product.public.category,name:product.Headset
msgid "Headset"
msgstr "Auricular"

#. module: product
#: model:product.product,name:product.product_product_33
#: model:product.template,name:product.product_product_33_product_template
msgid "Headset USB"
msgstr "Headset USB"

#. module: product
#: model:product.product,description:product.product_product_33
#: model:product.template,description:product.product_product_33_product_template
msgid "Headset for laptop PC with USB connector."
msgstr "Headset para PC com conector USB."

#. module: product
#: model:product.product,name:product.product_product_32
#: model:product.template,name:product.product_product_32_product_template
msgid "Headset standard"
msgstr "Headset Padrão"

#. module: product
#: model:product.product,website_description:product.product_product_7
#: model:product.template,website_description:product.product_product_7_product_template
msgid "Hear, hear."
msgstr "Hear, hear."

#. module: product
#: model:product.product,description_sale:product.product_product_11
#: model:product.product,description_sale:product.product_product_11b
#: model:product.template,description_sale:product.product_product_11_product_template
#: model:product.template,description_sale:product.product_product_11b_product_template
msgid ""
"Height: 76.5 mm\n"
"Width:  39.6 mm\n"
"Depth:  5.4 mm\n"
"Weight: 31 grams"
msgstr "Height: 76.5 mm\nWidth:  39.6 mm\nDepth:  5.4 mm\nWeight: 31 grams"

#. module: product
#: model:product.product,website_description:product.product_product_8
#: model:product.template,website_description:product.product_product_8_product_template
msgid "Highly rated designs."
msgstr "Highly rated designs."

#. module: product
#: model:product.uom,name:product.product_uom_hour
msgid "Hour(s)"
msgstr "Hora(s)"

#. module: product
#: model:product.product,website_description:product.product_product_8
#: model:product.template,website_description:product.product_product_8_product_template
msgid ""
"How did we make an already gorgeous widescreen display even better? By "
"making it 75 percent less reflective. And by re-architecting the LCD and "
"moving it right up against the cover glass. So you see your photos, games, "
"movies, and everything else in vivid, lifelike detail."
msgstr "How did we make an already gorgeous widescreen display even better? By making it 75 percent less reflective. And by re-architecting the LCD and moving it right up against the cover glass. So you see your photos, games, movies, and everything else in vivid, lifelike detail."

#. module: product
#: model:ir.model.fields,help:product.field_product_uom_factor_inv
msgid ""
"How many times this Unit of Measure is bigger than the reference Unit of Measure in this category:\n"
"1 * (this unit) = ratio * (reference unit)"
msgstr "Quantas vezes esta unidade de medida é maior do que a unidade de referência da Medida nesta categoria:\n1 * (esta unidade) = relação * (unidade de referência)"

#. module: product
#: model:ir.model.fields,help:product.field_product_uom_factor
msgid ""
"How much bigger or smaller this unit is compared to the reference Unit of Measure for this category:\n"
"1 * (reference unit) = ratio * (this unit)"
msgstr "Quanto maior ou menor esta unidade é comparada com a unidade de medida de referência para esta categoria:\n1 * (unidade de referência) = relação * (esta unidade)"

#. module: product
#: model:product.product,website_description:product.product_product_11
#: model:product.product,website_description:product.product_product_11b
#: model:product.template,website_description:product.product_product_11_product_template
#: model:product.template,website_description:product.product_product_11b_product_template
msgid "How to get your groove on."
msgstr "How to get your groove on."

#. module: product
#: model:ir.model.fields,field_description:product.field_product_attribute_id
#: model:ir.model.fields,field_description:product.field_product_attribute_line_id
#: model:ir.model.fields,field_description:product.field_product_attribute_price_id
#: model:ir.model.fields,field_description:product.field_product_attribute_value_id
#: model:ir.model.fields,field_description:product.field_product_category_id
#: model:ir.model.fields,field_description:product.field_product_packaging_id
#: model:ir.model.fields,field_description:product.field_product_price_history_id
#: model:ir.model.fields,field_description:product.field_product_price_list_id
#: model:ir.model.fields,field_description:product.field_product_pricelist_id
#: model:ir.model.fields,field_description:product.field_product_pricelist_item_id
#: model:ir.model.fields,field_description:product.field_product_product_id
#: model:ir.model.fields,field_description:product.field_product_supplierinfo_id
#: model:ir.model.fields,field_description:product.field_product_template_id
#: model:ir.model.fields,field_description:product.field_product_uom_categ_id
#: model:ir.model.fields,field_description:product.field_product_uom_id
#: model:ir.model.fields,field_description:product.field_report_product_report_pricelist_id
msgid "ID"
msgstr "ID"

#. module: product
#: model:ir.model.fields,help:product.field_product_product_message_unread
#: model:ir.model.fields,help:product.field_product_template_message_unread
msgid "If checked new messages require your attention."
msgstr "Se marcado, há novas mensagens que pedem a sua atenção."

#. module: product
#: model:ir.model.fields,help:product.field_product_product_message_needaction
#: model:ir.model.fields,help:product.field_product_template_message_needaction
msgid "If checked, new messages require your attention."
msgstr "Se marcado, há novas mensagens que pedem a sua atenção."

#. module: product
#: model:product.product,website_description:product.product_product_6
#: model:product.template,website_description:product.product_product_6_product_template
msgid "If it's made for iPad, it's made for iPad mini."
msgstr "If it's made for iPad, it's made for iPad mini."

#. module: product
#: model:ir.model.fields,help:product.field_product_pricelist_active
msgid ""
"If unchecked, it will allow you to hide the pricelist without removing it."
msgstr "Se desmarcada, vai permitir que você esconda a lista de preços sem removê-la."

#. module: product
#: model:ir.model.fields,help:product.field_product_product_active
#: model:ir.model.fields,help:product.field_product_template_active
msgid ""
"If unchecked, it will allow you to hide the product without removing it."
msgstr "Se desmarcado, permitirá que você esconda o produto sem removê-lo."

#. module: product
#: model:ir.model.fields,field_description:product.field_product_template_image
msgid "Image"
msgstr "Imagem"

#. module: product
#: model:ir.model.fields,help:product.field_product_product_image
msgid ""
"Image of the product variant (Big-sized image of product template if false)."
" It is automatically resized as a 1024x1024px image, with aspect ratio "
"preserved."
msgstr "Imagem da variante do produto (imagem grande porte de modelo do produto, se false). É automaticamente redimensionada como uma imagem de 1024x1024px, com relação de aspecto preservado."

#. module: product
#: model:ir.model.fields,help:product.field_product_product_image_medium
msgid ""
"Image of the product variant (Medium-sized image of product template if "
"false)."
msgstr "Imagem da variante do produto (imagem de tamanho médio do modelo do produto, se false)."

#. module: product
#: model:ir.model.fields,help:product.field_product_product_image_small
msgid ""
"Image of the product variant (Small-sized image of product template if "
"false)."
msgstr "Imagem da variante do produto (a imagem no pequeno porte de modelo do produto, se false)."

#. module: product
#: selection:product.template,state:0
msgid "In Development"
msgstr "Em Desenvolvimento"

#. module: product
#: model:product.product,website_description:product.product_product_8
#: model:product.template,website_description:product.product_product_8_product_template
msgid "Individually calibrated for true-to-life color."
msgstr "Individually calibrated for true-to-life color."

#. module: product
#: model:ir.model,name:product.model_product_supplierinfo
msgid "Information about a product vendor"
msgstr "Informação sobre o fornecedor do produto"

#. module: product
#: model:product.product,name:product.product_product_38
#: model:product.template,name:product.product_product_38_product_template
msgid "Ink Cartridge"
msgstr "Tinteiro"

#. module: product
#: model:product.product,website_description:product.product_product_7
#: model:product.template,website_description:product.product_product_7_product_template
msgid ""
"Inside each earpiece is a stainless steel mesh cap that protects the precision acoustic\n"
"                                    components from dust and debris. You can remove the caps for cleaning or replace\n"
"                                    them with an extra set that’s included in the box."
msgstr "Inside each earpiece is a stainless steel mesh cap that protects the precision acoustic\n                                    components from dust and debris. You can remove the caps for cleaning or replace\n                                    them with an extra set that’s included in the box."

#. module: product
#: model:product.category,name:product.product_category_2
msgid "Internal"
msgstr "Interno"

#. module: product
#: model:ir.model.fields,field_description:product.field_product_product_categ_id
#: model:ir.model.fields,field_description:product.field_product_template_categ_id
#: model:ir.ui.view,arch_db:product.product_template_form_view
msgid "Internal Category"
msgstr "Categoria Interna"

#. module: product
#: model:ir.model.fields,field_description:product.field_product_product_code
#: model:ir.model.fields,field_description:product.field_product_product_default_code
#: model:ir.model.fields,field_description:product.field_product_template_default_code
msgid "Internal Reference"
msgstr "Referência Interna"

#. module: product
#: model:ir.model.fields,help:product.field_product_product_barcode
msgid "International Article Number used for product identification."
msgstr "Número Internacional de Artigo, usado para identificação do produto."

#. module: product
#: model:ir.ui.view,arch_db:product.product_template_form_view
msgid "Inventory"
msgstr "Inventário"

#. module: product
#: model:ir.model.fields,field_description:product.field_product_product_message_is_follower
#: model:ir.model.fields,field_description:product.field_product_template_message_is_follower
msgid "Is Follower"
msgstr "É um seguidor"

#. module: product
#: model:ir.model.fields,field_description:product.field_product_product_is_product_variant
#: model:ir.model.fields,field_description:product.field_product_template_is_product_variant
msgid "Is a product variant"
msgstr "É uma variante de produto"

#. module: product
#: model:product.product,website_description:product.product_product_7
#: model:product.template,website_description:product.product_product_7_product_template
msgid "Keep it clean."
msgstr "Keep it clean."

#. module: product
#: model:product.product,website_description:product.product_product_8
#: model:product.template,website_description:product.product_product_8_product_template
msgid "Key Features"
msgstr "Key Features"

#. module: product
#: model:product.public.category,name:product.Keyboard_Mouse
msgid "Keyboard / Mouse"
msgstr "Rato / Teclado"

#. module: product
#: model:product.product,name:product.product_product_27
#: model:product.template,name:product.product_product_27_product_template
msgid "Laptop Customized"
msgstr "Laptop Personalizado"

#. module: product
#: model:product.product,name:product.product_product_25
#: model:product.template,name:product.product_product_25_product_template
msgid "Laptop E5023"
msgstr "Laptop E5023"

#. module: product
#: model:product.product,name:product.product_product_26
#: model:product.template,name:product.product_product_26_product_template
msgid "Laptop S3450"
msgstr "Portátil S3450"

#. module: product
#: model:product.public.category,name:product.laptops
msgid "Laptops"
msgstr "Portáteis"

#. module: product
#: model:ir.model.fields,field_description:product.field_product_product_message_last_post
#: model:ir.model.fields,field_description:product.field_product_template_message_last_post
msgid "Last Message Date"
msgstr "Data da Última Mensagem"

#. module: product
#: model:ir.model.fields,field_description:product.field_product_attribute___last_update
#: model:ir.model.fields,field_description:product.field_product_attribute_line___last_update
#: model:ir.model.fields,field_description:product.field_product_attribute_price___last_update
#: model:ir.model.fields,field_description:product.field_product_attribute_value___last_update
#: model:ir.model.fields,field_description:product.field_product_category___last_update
#: model:ir.model.fields,field_description:product.field_product_packaging___last_update
#: model:ir.model.fields,field_description:product.field_product_price_history___last_update
#: model:ir.model.fields,field_description:product.field_product_price_list___last_update
#: model:ir.model.fields,field_description:product.field_product_pricelist___last_update
#: model:ir.model.fields,field_description:product.field_product_pricelist_item___last_update
#: model:ir.model.fields,field_description:product.field_product_product___last_update
#: model:ir.model.fields,field_description:product.field_product_supplierinfo___last_update
#: model:ir.model.fields,field_description:product.field_product_template___last_update
#: model:ir.model.fields,field_description:product.field_product_uom___last_update
#: model:ir.model.fields,field_description:product.field_product_uom_categ___last_update
#: model:ir.model.fields,field_description:product.field_report_product_report_pricelist___last_update
msgid "Last Modified on"
msgstr "Última Modificação em"

#. module: product
#: model:ir.model.fields,field_description:product.field_product_attribute_line_write_uid
#: model:ir.model.fields,field_description:product.field_product_attribute_price_write_uid
#: model:ir.model.fields,field_description:product.field_product_attribute_value_write_uid
#: model:ir.model.fields,field_description:product.field_product_attribute_write_uid
#: model:ir.model.fields,field_description:product.field_product_category_write_uid
#: model:ir.model.fields,field_description:product.field_product_packaging_write_uid
#: model:ir.model.fields,field_description:product.field_product_price_history_write_uid
#: model:ir.model.fields,field_description:product.field_product_price_list_write_uid
#: model:ir.model.fields,field_description:product.field_product_pricelist_item_write_uid
#: model:ir.model.fields,field_description:product.field_product_pricelist_write_uid
#: model:ir.model.fields,field_description:product.field_product_product_write_uid
#: model:ir.model.fields,field_description:product.field_product_supplierinfo_write_uid
#: model:ir.model.fields,field_description:product.field_product_template_write_uid
#: model:ir.model.fields,field_description:product.field_product_uom_categ_write_uid
#: model:ir.model.fields,field_description:product.field_product_uom_write_uid
msgid "Last Updated by"
msgstr "Última Actualização por"

#. module: product
#: model:ir.model.fields,field_description:product.field_product_attribute_line_write_date
#: model:ir.model.fields,field_description:product.field_product_attribute_price_write_date
#: model:ir.model.fields,field_description:product.field_product_attribute_value_write_date
#: model:ir.model.fields,field_description:product.field_product_attribute_write_date
#: model:ir.model.fields,field_description:product.field_product_category_write_date
#: model:ir.model.fields,field_description:product.field_product_packaging_write_date
#: model:ir.model.fields,field_description:product.field_product_price_history_write_date
#: model:ir.model.fields,field_description:product.field_product_price_list_write_date
#: model:ir.model.fields,field_description:product.field_product_pricelist_item_write_date
#: model:ir.model.fields,field_description:product.field_product_pricelist_write_date
#: model:ir.model.fields,field_description:product.field_product_product_write_date
#: model:ir.model.fields,field_description:product.field_product_supplierinfo_write_date
#: model:ir.model.fields,field_description:product.field_product_template_write_date
#: model:ir.model.fields,field_description:product.field_product_uom_categ_write_date
#: model:ir.model.fields,field_description:product.field_product_uom_write_date
msgid "Last Updated on"
msgstr "Última Actualização em"

#. module: product
#: model:ir.model.fields,help:product.field_product_supplierinfo_delay
msgid ""
"Lead time in days between the confirmation of the purchase order and the "
"receipt of the products in your warehouse. Used by the scheduler for "
"automatic computation of the purchase order planning."
msgstr "Prazo de execução em dias entre a confirmação do pedido de compra e o recebimento dos produtos no seu armazém. Utilizado pelo planeador para cálculo automático do planeamento da ordem de compra."

#. module: product
#: model:ir.model.fields,field_description:product.field_product_category_parent_left
msgid "Left Parent"
msgstr "Ascendente a Esquerda"

#. module: product
#: model:product.uom.categ,name:product.uom_categ_length
msgid "Length / Distance"
msgstr "Comprimento / Distância"

#. module: product
#: model:ir.model.fields,field_description:product.field_product_attribute_attribute_line_ids
msgid "Lines"
msgstr "Linhas"

#. module: product
#: model:product.product,name:product.product_product_50
#: model:product.template,name:product.product_product_50_product_template
msgid "Linutop"
msgstr "Linutop"

#. module: product
#: model:product.uom,name:product.product_uom_litre
msgid "Liter(s)"
msgstr "Litro(s)"

#. module: product
#: model:product.product,name:product.product_product_58
#: model:product.template,name:product.product_product_58_product_template
msgid "Little server"
msgstr "Little server"

#. module: product
#: model:ir.model.fields,field_description:product.field_product_product_packaging_ids
#: model:ir.model.fields,field_description:product.field_product_template_packaging_ids
msgid "Logistical Units"
msgstr "Unidades Logísticas"

#. module: product
#: model:res.groups,name:product.group_uom
msgid "Manage Multiple Units of Measure"
msgstr "Gerer Múltiplas Unidades de Medida"

#. module: product
#: model:res.groups,name:product.group_pricelist_item
msgid "Manage Pricelist Items"
msgstr "Gerir Items da Lista de Preços"

#. module: product
#: model:res.groups,name:product.group_stock_packaging
msgid "Manage Product Packaging"
msgstr "Gerer Empacotamento do Produto"

#. module: product
#: model:ir.model.fields,field_description:product.field_base_config_settings_group_product_variant
#: model:res.groups,name:product.group_product_variant
msgid "Manage Product Variants"
msgstr "Gerir Variantes de Produt"

#. module: product
#: model:res.groups,name:product.group_mrp_properties
msgid "Manage Properties of Product"
msgstr "Gere as Propriedades do Produto"

#. module: product
#: model:res.groups,name:product.group_uos
msgid "Manage Secondary Unit of Measure"
msgstr "Gerir unidade de medida secundária"

#. module: product
#: model:ir.ui.view,arch_db:product.product_pricelist_item_form_view
msgid "Max. Margin"
msgstr "Margem Máxima"

#. module: product
#: model:ir.model.fields,field_description:product.field_product_pricelist_item_price_max_margin
msgid "Max. Price Margin"
msgstr "Margem de Preço Máxima"

#. module: product
#: model:ir.model.fields,field_description:product.field_product_product_image_medium
#: model:ir.model.fields,field_description:product.field_product_template_image_medium
msgid "Medium-sized image"
msgstr "Imagem de média dimensão"

#. module: product
#: model:ir.model.fields,help:product.field_product_template_image_medium
msgid ""
"Medium-sized image of the product. It is automatically resized as a "
"128x128px image, with aspect ratio preserved, only when the image exceeds "
"one of those sizes. Use this field in form views or some kanban views."
msgstr "Imagem média do produto. Ele é automaticamente redimensionada como uma imagem 128x128px, com relação de aspecto preservado, apenas quando a imagem for superior a um desses tamanhos. Utilize este campo em visões de formulário ou algumas visões kanban."

#. module: product
#: model:product.attribute,name:product.product_attribute_1
msgid "Memory"
msgstr "Memória"

#. module: product
#: model:ir.model.fields,field_description:product.field_product_product_message_ids
#: model:ir.model.fields,field_description:product.field_product_template_message_ids
msgid "Messages"
msgstr "Mensagens"

#. module: product
#: model:ir.model.fields,help:product.field_product_product_message_ids
#: model:ir.model.fields,help:product.field_product_template_message_ids
msgid "Messages and communication history"
msgstr "Histórico de mensagens e comunicação"

#. module: product
#: model:ir.ui.view,arch_db:product.product_pricelist_item_form_view
msgid "Min. Margin"
msgstr "Margem mínima"

#. module: product
#: model:ir.model.fields,field_description:product.field_product_pricelist_item_price_min_margin
msgid "Min. Price Margin"
msgstr "Margem de Preço Mínimo"

#. module: product
#: model:ir.model.fields,field_description:product.field_product_pricelist_item_min_quantity
msgid "Min. Quantity"
msgstr "Quantidade Mínima"

#. module: product
#: model:ir.model.fields,field_description:product.field_product_supplierinfo_min_qty
msgid "Minimal Quantity"
msgstr "Quantidade Mínima"

#. module: product
#: model:product.product,website_description:product.product_product_8
#: model:product.template,website_description:product.product_product_8_product_template
msgid "More energy efficient."
msgstr "More energy efficient."

#. module: product
#: model:product.product,website_description:product.product_product_5b
#: model:product.template,website_description:product.product_product_5b_product_template
msgid "More features."
msgstr "More features."

#. module: product
#: model:product.product,name:product.product_product_21
#: model:product.template,name:product.product_product_21_product_template
msgid "Motherboard A20Z7"
msgstr "Placa-mãe A20Z7"

#. module: product
#: model:product.product,name:product.product_product_20
#: model:product.template,name:product.product_product_20_product_template
msgid "Motherboard I9P57"
msgstr "Placa-mãe I9P57"

#. module: product
#: model:product.product,name:product.product_product_10
#: model:product.template,name:product.product_product_10_product_template
msgid "Mouse, Optical"
msgstr "Rato, Ótico"

#. module: product
#: model:product.product,name:product.product_product_12
#: model:product.template,name:product.product_product_12_product_template
msgid "Mouse, Wireless"
msgstr "Rato, Sem fios"

#. module: product
#: model:product.product,name:product.product_product_31
#: model:product.template,name:product.product_product_31_product_template
msgid "Multimedia Speakers"
msgstr "Auto Falantes Multimídia"

#. module: product
#: model:product.product,website_description:product.product_product_11
#: model:product.product,website_description:product.product_product_11b
#: model:product.template,website_description:product.product_product_11_product_template
#: model:product.template,website_description:product.product_product_11b_product_template
msgid "Music. It's what beats inside."
msgstr "Music. It's what beats inside."

#. module: product
#: model:ir.model.fields,field_description:product.field_product_attribute_name
#: model:ir.model.fields,field_description:product.field_product_category_complete_name
#: model:ir.model.fields,field_description:product.field_product_category_name
#: model:ir.model.fields,field_description:product.field_product_pricelist_item_name
#: model:ir.model.fields,field_description:product.field_product_product_name
#: model:ir.model.fields,field_description:product.field_product_template_name
#: model:ir.model.fields,field_description:product.field_product_uom_categ_name
msgid "Name"
msgstr "Nome"

#. module: product
#: model:product.public.category,name:product.network
msgid "Network"
msgstr "Rede"

#. module: product
#: model:ir.ui.view,arch_db:product.product_pricelist_item_form_view
msgid "New Price ="
msgstr "Novo Preço ="

#. module: product
#: selection:product.category,type:0 selection:product.template,state:0
msgid "Normal"
msgstr "Normal"

#. module: product
#: model:ir.ui.view,arch_db:product.product_template_form_view
msgid "Notes"
msgstr "Notas"

#. module: product
#: model:ir.model.fields,field_description:product.field_product_product_message_needaction_counter
#: model:ir.model.fields,field_description:product.field_product_template_message_needaction_counter
msgid "Number of Actions"
msgstr "Número de Ações"

#. module: product
#: model:ir.model.fields,help:product.field_product_product_message_needaction_counter
#: model:ir.model.fields,help:product.field_product_template_message_needaction_counter
msgid "Number of messages which requires an action"
msgstr "Número de mensagens que requerem uma ação"

#. module: product
#: model:ir.model.fields,help:product.field_product_product_message_unread_counter
#: model:ir.model.fields,help:product.field_product_template_message_unread_counter
msgid "Number of unread messages"
msgstr "Número de mensagens por ler"

#. module: product
#: selection:product.template,state:0
msgid "Obsolete"
msgstr "Obsoleto"

#. module: product
#: model:product.product,description_sale:product.product_product_42
#: model:product.template,description_sale:product.product_product_42_product_template
msgid ""
"Office Editing Software with word processing, spreadsheets, presentations, "
"graphics, and databases..."
msgstr "Programa de Edição de Escritório, com o processamento de texto, folhas de cálculo, apresentações, gráficos e bases de dados..."

#. module: product
#: model:product.product,name:product.product_product_42
#: model:product.template,name:product.product_product_42_product_template
msgid "Office Suite"
msgstr "Pacote Office"

#. module: product
#: model:product.product,description:product.product_product_19
#: model:product.template,description:product.product_product_19_product_template
msgid "On demand hard-disk having capacity based on requirement."
msgstr "Disco rígido On demand com capacidade com base na exigência."

#. module: product
#: model:ir.ui.view,arch_db:product.product_supplierinfo_form_view
msgid "Other Information"
msgstr "Outra informação"

#. module: product
#: model:ir.model.fields,field_description:product.field_product_pricelist_item_base_pricelist_id
#: selection:product.pricelist.item,base:0
msgid "Other Pricelist"
msgstr "Outra Lista de Preços"

#. module: product
#: model:product.product,website_description:product.product_product_6
#: model:product.template,website_description:product.product_product_6_product_template
msgid "Over 375,000 apps."
msgstr "Over 375,000 apps."

#. module: product
#: model:ir.model,name:product.model_product_packaging
#: model:ir.ui.view,arch_db:product.product_packaging_form_view
#: model:ir.ui.view,arch_db:product.product_packaging_tree_view
#: model:ir.ui.view,arch_db:product.product_template_form_view
msgid "Packaging"
msgstr "Embalagem"

#. module: product
#: model:ir.model.fields,field_description:product.field_product_packaging_name
msgid "Packaging Type"
msgstr "Tipo de Embalagem"

#. module: product
#: model:ir.actions.act_window,name:product.action_packaging_view
msgid "Packagings"
msgstr "Embalagens"

#. module: product
#: model:ir.model.fields,field_description:product.field_product_category_parent_id
msgid "Parent Category"
msgstr "Categoria Ascendente"

#. module: product
#: model:ir.model,name:product.model_res_partner
msgid "Partner"
msgstr "Parceiro"

#. module: product
#: model:product.public.category,name:product.Pen_Drive
msgid "Pen Drive"
msgstr "Dispositivo Pen"

#. module: product
#: model:product.product,name:product.product_product_29
#: model:product.template,name:product.product_product_29_product_template
msgid "Pen drive, SP-2"
msgstr "Pendrive, SP-2"

#. module: product
#: model:product.product,name:product.product_product_30
#: model:product.template,name:product.product_product_30_product_template
msgid "Pen drive, SP-4"
msgstr "Pendrive, SP-4"

#. module: product
#: selection:product.pricelist.item,compute_price:0
msgid "Percentage (discount)"
msgstr "Percentagem (desconto)"

#. module: product
#: model:ir.model.fields,field_description:product.field_product_pricelist_item_percent_price
msgid "Percentage Price"
msgstr "Percentagem do Preço"

#. module: product
#: model:product.category,name:product.product_category_5
msgid "Physical"
msgstr "Físico"

#. module: product
#: model:product.product,website_description:product.product_product_11
#: model:product.product,website_description:product.product_product_11b
#: model:product.template,website_description:product.product_product_11_product_template
#: model:product.template,website_description:product.product_product_11b_product_template
msgid "Playlists. The perfect mix for every mood."
msgstr "Playlists. The perfect mix for every mood."

#. module: product
#: model:product.product,website_description:product.product_product_5b
#: model:product.template,website_description:product.product_product_5b_product_template
msgid "Plays where you play"
msgstr "Plays where you play"

#. module: product
#: model:product.product,website_description:product.product_product_8
#: model:product.template,website_description:product.product_product_8_product_template
msgid ""
"Powered by fourth-generation Intel Core processors, this iMac is the fastest"
" yet. Every model in the lineup comes standard with a quad-core Intel Core "
"i5 processor, starting at 2.7GHz and topping out at 3.4GHz."
msgstr "Powered by fourth-generation Intel Core processors, this iMac is the fastest yet. Every model in the lineup comes standard with a quad-core Intel Core i5 processor, starting at 2.7GHz and topping out at 3.4GHz."

#. module: product
#: model:product.product,name:product.product_product_0
#: model:product.template,name:product.product_product_0_product_template
msgid "Prepaid Consulting"
msgstr "Consultoria Pré-paga"

#. module: product
#: model:ir.model.fields,field_description:product.field_product_pricelist_item_price
#: model:ir.model.fields,field_description:product.field_product_product_price
#: model:ir.model.fields,field_description:product.field_product_supplierinfo_price
#: model:ir.model.fields,field_description:product.field_product_template_price
#: model:ir.ui.view,arch_db:product.product_pricelist_view
#: model:ir.ui.view,arch_db:product.product_supplierinfo_tree_view
#: model:ir.ui.view,arch_db:product.product_template_form_view
msgid "Price"
msgstr "Preço"

#. module: product
#: model:ir.ui.view,arch_db:product.product_pricelist_item_form_view
msgid "Price Computation"
msgstr "Processamento do Preço"

#. module: product
#: model:ir.model.fields,field_description:product.field_product_pricelist_item_price_discount
msgid "Price Discount"
msgstr "Desconto"

#. module: product
#: model:ir.model.fields,field_description:product.field_product_attribute_price_price_extra
msgid "Price Extra"
msgstr "Preço Extra"

#. module: product
#: model:ir.model.fields,help:product.field_product_attribute_value_price_extra
msgid ""
"Price Extra: Extra price for the variant with this attribute value on sale "
"price. eg. 200 price extra, 1000 + 200 = 1200."
msgstr "Preço Extra: preço extra para a variante com o valor deste atributo no preço de venda. por exemplo. 200 preço extra, 1000 + 200 = 1200."

#. module: product
#: model:ir.actions.act_window,name:product.action_product_price_list
#: model:ir.model,name:product.model_product_price_list
#: model:ir.ui.view,arch_db:product.product_supplierinfo_form_view
#: model:ir.ui.view,arch_db:product.report_pricelist
#: model:ir.ui.view,arch_db:product.view_product_price_list
msgid "Price List"
msgstr "Lista de Preços"

#. module: product
#: model:ir.model.fields,field_description:product.field_product_pricelist_item_price_round
msgid "Price Rounding"
msgstr "Arredondamento do Preço"

#. module: product
#: model:ir.model.fields,field_description:product.field_product_pricelist_item_price_surcharge
msgid "Price Surcharge"
msgstr "Acréscimo de Preço"

#. module: product
#: model:ir.ui.view,arch_db:product.product_kanban_view
#: model:ir.ui.view,arch_db:product.product_template_kanban_view
msgid "Price:"
msgstr "Preço:"

#. module: product
#: model:ir.model.fields,field_description:product.field_product_price_list_price_list
msgid "PriceList"
msgstr "Lista de Preços"

#. module: product
#: model:ir.actions.report.xml,name:product.action_report_pricelist
#: model:ir.model,name:product.model_product_pricelist
#: model:ir.model.fields,field_description:product.field_product_pricelist_item_pricelist_id
#: model:ir.model.fields,field_description:product.field_product_product_pricelist_id
#: model:ir.model.fields,field_description:product.field_product_template_pricelist_id
#: model:ir.ui.view,arch_db:product.product_template_form_view
msgid "Pricelist"
msgstr "Lista de preços"

#. module: product
#: model:ir.model.fields,help:product.field_product_pricelist_item_applied_on
msgid "Pricelist Item applicable on selected option"
msgstr "Item de lista de preço aplicável na opcção selecionada"

#. module: product
#: model:ir.model.fields,field_description:product.field_product_pricelist_item_ids
#: model:ir.model.fields,field_description:product.field_product_product_item_ids
#: model:ir.model.fields,field_description:product.field_product_template_item_ids
#: model:ir.ui.view,arch_db:product.product_pricelist_item_form_view
#: model:ir.ui.view,arch_db:product.product_pricelist_item_tree_view
#: model:ir.ui.view,arch_db:product.product_pricelist_view
#: model:ir.ui.view,arch_db:product.product_template_form_view
msgid "Pricelist Items"
msgstr "Items da Lista de Preços"

#. module: product
#: model:ir.model.fields,field_description:product.field_product_pricelist_name
msgid "Pricelist Name"
msgstr "Nome da Lista de Preços"

#. module: product
#: model:ir.model,name:product.model_product_pricelist_item
msgid "Pricelist item"
msgstr "Item da Lista de Preços"

#. module: product
#: model:ir.actions.act_window,name:product.product_pricelist_action2
#: model:ir.ui.menu,name:product.menu_product_pricelist_action2
#: model:ir.ui.menu,name:product.menu_product_pricelist_main
msgid "Pricelists"
msgstr "Listas de Preços"

#. module: product
#: model:res.groups,name:product.group_product_pricelist
msgid "Pricelists On Product"
msgstr "Lista de Preço no Produt"

#. module: product
#: model:ir.ui.view,arch_db:product.view_partner_property_form
msgid "Pricelists are managed on"
msgstr "Listas de Preços são geridas em"

#. module: product
#: model:ir.ui.view,arch_db:product.product_template_form_view
#: model:ir.ui.view,arch_db:product.product_variant_easy_edit_view
msgid "Pricing"
msgstr "Preços"

#. module: product
#: model:ir.ui.view,arch_db:product.view_product_price_list
msgid "Print"
msgstr "Imprimir"

#. module: product
#: model:product.public.category,name:product.printer
msgid "Printer"
msgstr "Impressora"

#. module: product
#: model:product.product,name:product.product_product_37
#: model:product.template,name:product.product_product_37_product_template
msgid "Printer, All-in-one"
msgstr "Impressora Multifuncional"

#. module: product
#: model:product.product,name:product.product_product_23
#: model:product.template,name:product.product_product_23_product_template
msgid "Processor AMD 8-Core"
msgstr "Processador AMD 8-Core"

#. module: product
#: model:product.product,name:product.product_product_22
#: model:product.template,name:product.product_product_22_product_template
msgid "Processor Core i5 2.70 Ghz"
msgstr "Processador Core i5 2.70 Ghz"

#. module: product
#: model:ir.actions.act_window,name:product.product_normal_action
#: model:ir.model,name:product.model_product_product
#: model:ir.model.fields,field_description:product.field_product_packaging_product_tmpl_id
#: model:ir.model.fields,field_description:product.field_product_price_history_product_id
#: model:ir.model.fields,field_description:product.field_product_pricelist_item_product_id
#: model:ir.ui.view,arch_db:product.product_pricelist_item_form_view
#: model:ir.ui.view,arch_db:product.product_supplierinfo_form_view
#: model:ir.ui.view,arch_db:product.product_supplierinfo_tree_view
#: model:ir.ui.view,arch_db:product.product_template_form_view
#: model:ir.ui.view,arch_db:product.product_template_search_view
#: model:ir.ui.view,arch_db:product.product_template_tree_view
#: selection:product.pricelist.item,applied_on:0
#: model:res.request.link,name:product.req_link_product
msgid "Product"
msgstr "Artigo"

#. module: product
#: model:ir.model,name:product.model_product_attribute
msgid "Product Attribute"
msgstr "Atribuido do Produto"

#. module: product
#: model:ir.model.fields,field_description:product.field_product_attribute_price_value_id
msgid "Product Attribute Value"
msgstr "Valor do Atributo de Produto"

#. module: product
#: model:ir.model.fields,field_description:product.field_product_product_attribute_line_ids
#: model:ir.model.fields,field_description:product.field_product_template_attribute_line_ids
msgid "Product Attributes"
msgstr "Atributos do artigo"

#. module: product
#: model:ir.actions.act_window,name:product.product_category_action_form
#: model:ir.ui.menu,name:product.menu_product_category_action_form
#: model:ir.ui.view,arch_db:product.product_category_list_view
#: model:ir.ui.view,arch_db:product.product_category_search_view
msgid "Product Categories"
msgstr "Categorias do Artigo"

#. module: product
#: model:ir.model,name:product.model_product_category
#: model:ir.model.fields,field_description:product.field_product_pricelist_item_categ_id
msgid "Product Category"
msgstr "Categoria do Artigo"

#. module: product
#: model:ir.model.fields,field_description:product.field_product_product_product_manager
#: model:ir.model.fields,field_description:product.field_product_template_product_manager
msgid "Product Manager"
msgstr "Gestor do Artigo"

#. module: product
#: model:ir.ui.view,arch_db:product.product_template_form_view
#: model:ir.ui.view,arch_db:product.product_variant_easy_edit_view
msgid "Product Name"
msgstr "Nome do artigo"

#. module: product
#: model:ir.model,name:product.model_product_template
#: model:ir.model.fields,field_description:product.field_product_attribute_line_product_tmpl_id
#: model:ir.model.fields,field_description:product.field_product_attribute_price_product_tmpl_id
#: model:ir.model.fields,field_description:product.field_product_pricelist_item_product_tmpl_id
#: model:ir.model.fields,field_description:product.field_product_product_product_tmpl_id
#: model:ir.model.fields,field_description:product.field_product_supplierinfo_product_tmpl_id
#: model:ir.ui.view,arch_db:product.product_search_form_view
msgid "Product Template"
msgstr "Template Artigo"

#. module: product
#: model:ir.model.fields,field_description:product.field_product_product_type
#: model:ir.model.fields,field_description:product.field_product_template_type
msgid "Product Type"
msgstr "Tipo de Artigo"

#. module: product
#: model:ir.model,name:product.model_product_uom
msgid "Product Unit of Measure"
msgstr "Unidade de medida do produto"

#. module: product
#: model:ir.model.fields,field_description:product.field_product_supplierinfo_product_id
#: model:ir.ui.view,arch_db:product.product_normal_form_view
#: model:ir.ui.view,arch_db:product.product_pricelist_item_form_view
#: selection:product.pricelist.item,applied_on:0
msgid "Product Variant"
msgstr "Variante do artigo"

#. module: product
#: model:ir.actions.act_window,name:product.product_normal_action_sell
#: model:ir.actions.act_window,name:product.product_variant_action
#: model:ir.ui.menu,name:product.menu_products
#: model:ir.ui.view,arch_db:product.product_product_tree_view
msgid "Product Variants"
msgstr "Variantes de Produto"

#. module: product
#: model:ir.model,name:product.model_product_uom_categ
msgid "Product uom categ"
msgstr "Categoria UdM de Artigos"

#. module: product
#: model:ir.actions.act_window,name:product.product_template_action
#: model:ir.actions.act_window,name:product.product_template_action_product
#: model:ir.model.fields,field_description:product.field_product_product_product_variant_ids
#: model:ir.model.fields,field_description:product.field_product_template_product_variant_ids
#: model:ir.ui.menu,name:product.menu_product_template_action
#: model:ir.ui.menu,name:product.prod_config_main
#: model:ir.ui.view,arch_db:product.product_template_search_view
msgid "Products"
msgstr "Artigos"

#. module: product
#: model:ir.actions.report.xml,name:product.report_product_label
msgid "Products Labels"
msgstr "Rótulos de Artigos"

#. module: product
#: model:ir.ui.view,arch_db:product.product_pricelist_view_search
msgid "Products Price"
msgstr "Preço dos Produtos"

#. module: product
#: model:ir.ui.view,arch_db:product.product_pricelist_view
#: model:ir.ui.view,arch_db:product.product_pricelist_view_tree
msgid "Products Price List"
msgstr "Lista de Preços dos Artigos"

#. module: product
#: model:ir.ui.view,arch_db:product.product_pricelist_view_search
msgid "Products Price Search"
msgstr "Pesquisa Preço do Artigo"

#. module: product
#: model:ir.ui.view,arch_db:product.product_template_search_view
msgid "Products your store in the inventory"
msgstr "Produtos da loja no inventário"

#. module: product
#: code:addons/product/product.py:817
#, python-format
msgid "Products: "
msgstr "Artigos: "

#. module: product
#: model:ir.model.fields,field_description:product.field_product_template_lst_price
#: selection:product.pricelist.item,base:0
msgid "Public Price"
msgstr "Preço Público"

#. module: product
#: model:product.pricelist,name:product.list0
msgid "Public Pricelist"
msgstr "Lista de Preços Públicos"

#. module: product
#: model:ir.model.fields,field_description:product.field_product_product_description_purchase
#: model:ir.model.fields,field_description:product.field_product_template_description_purchase
msgid "Purchase Description"
msgstr "Descrição de Compra"

#. module: product
#: model:ir.model.fields,field_description:product.field_product_product_uom_po_id
#: model:ir.model.fields,field_description:product.field_product_template_uom_po_id
msgid "Purchase Unit of Measure"
msgstr "Unidade de compra da Medida"

#. module: product
#: model:ir.model.fields,field_description:product.field_product_supplierinfo_qty
msgid "Quantity"
msgstr "Quantidade"

#. module: product
#: model:ir.model.fields,field_description:product.field_product_packaging_qty
msgid "Quantity by Package"
msgstr "Quantidade por embalagem"

#. module: product
#: model:ir.model.fields,field_description:product.field_product_price_list_qty1
msgid "Quantity-1"
msgstr "Quantidade-1"

#. module: product
#: model:ir.model.fields,field_description:product.field_product_price_list_qty2
msgid "Quantity-2"
msgstr "Quantidade-2"

#. module: product
#: model:ir.model.fields,field_description:product.field_product_price_list_qty3
msgid "Quantity-3"
msgstr "Quantidade-3"

#. module: product
#: model:ir.model.fields,field_description:product.field_product_price_list_qty4
msgid "Quantity-4"
msgstr "Quantidade-4"

#. module: product
#: model:ir.model.fields,field_description:product.field_product_price_list_qty5
msgid "Quantity-5"
msgstr "Quantidade-5"

#. module: product
#: model:product.product,name:product.product_product_14
#: model:product.template,name:product.product_product_14_product_template
msgid "RAM SR2 (kit)"
msgstr "RAM SR2 (kit)"

#. module: product
#: model:product.product,name:product.product_product_15
#: model:product.template,name:product.product_product_15_product_template
msgid "RAM SR3"
msgstr "RAM SR3"

#. module: product
#: model:product.product,name:product.product_product_13
#: model:product.template,name:product.product_product_13_product_template
msgid "RAM SR5"
msgstr "RAM SR5"

#. module: product
#: model:ir.model.fields,field_description:product.field_product_uom_factor
msgid "Ratio"
msgstr "Rácio"

#. module: product
#: selection:product.uom,uom_type:0
msgid "Reference Unit of Measure for this category"
msgstr "Unidade de Medida Referência para esta categoria"

#. module: product
#: model:product.product,website_description:product.product_product_5b
#: model:product.template,website_description:product.product_product_5b_product_template
msgid "Remote control for power, volume, track seek"
msgstr "Remote control for power, volume, track seek"

#. module: product
#: model:ir.model.fields,field_description:product.field_product_category_parent_right
msgid "Right Parent"
msgstr "Ascendente á Direita"

#. module: product
#: model:product.product,website_description:product.product_product_6
#: model:product.template,website_description:product.product_product_6_product_template
msgid ""
"Right from the start, apps made for iPad also work with iPad mini.\n"
"                                    They’re immersive, full-screen apps that let you do almost anything\n"
"                                    you can imagine. And with automatic updates,\n"
"                                    you're always getting the best experience possible."
msgstr "Right from the start, apps made for iPad also work with iPad mini.\n                                    They’re immersive, full-screen apps that let you do almost anything\n                                    you can imagine. And with automatic updates,\n                                    you're always getting the best experience possible."

#. module: product
#: model:product.product,website_description:product.product_product_4
#: model:product.product,website_description:product.product_product_4b
#: model:product.product,website_description:product.product_product_4c
#: model:product.product,website_description:product.product_product_4d
#: model:product.template,website_description:product.product_product_4_product_template
#: model:product.template,website_description:product.product_product_4b_product_template
#: model:product.template,website_description:product.product_product_4c_product_template
#: model:product.template,website_description:product.product_product_4d_product_template
msgid ""
"Right from the start, there’s a lot to love about\n"
"                                    iPad. It’s simple yet powerful. Thin and light yet\n"
"                                    full-featured. It can do just about everything and\n"
"                                    be just about anything."
msgstr "Right from the start, there’s a lot to love about\n                                    iPad. It’s simple yet powerful. Thin and light yet\n                                    full-featured. It can do just about everything and\n                                    be just about anything."

#. module: product
#: model:product.product,website_description:product.product_product_6
#: model:product.template,website_description:product.product_product_6_product_template
msgid ""
"Right from the start, there’s a lot to love about iPad.\n"
"                                   It’s simple yet powerful. Thin and light yet full-\n"
"                                   featured. It can do just about everything and be just\n"
"                                   about anything.And because it’s so easy to use, it’s\n"
"                                   easy to love."
msgstr "Right from the start, there’s a lot to love about iPad.\n                                   It’s simple yet powerful. Thin and light yet full-\n                                   featured. It can do just about everything and be just\n                                   about anything.And because it’s so easy to use, it’s\n                                   easy to love."

#. module: product
#: model:ir.ui.view,arch_db:product.product_pricelist_item_form_view
msgid "Rounding Method"
msgstr "Método de Arredondamento"

#. module: product
#: model:ir.model.fields,field_description:product.field_product_uom_rounding
msgid "Rounding Precision"
msgstr "Precisão de Arredondamento"

#. module: product
#: model:product.product,name:product.product_product_45
#: model:product.template,name:product.product_product_45_product_template
msgid "Router R430"
msgstr "Roteador R430"

#. module: product
#: model:ir.ui.view,arch_db:product.product_template_form_view
msgid "Sale Conditions"
msgstr "Condições de venda"

#. module: product
#: model:ir.model.fields,field_description:product.field_product_product_description_sale
#: model:ir.model.fields,field_description:product.field_product_template_description_sale
msgid "Sale Description"
msgstr "Descrição de Venda"

#. module: product
#: model:ir.model.fields,field_description:product.field_product_product_list_price
#: model:ir.model.fields,field_description:product.field_product_product_lst_price
#: model:ir.model.fields,field_description:product.field_product_template_list_price
msgid "Sale Price"
msgstr "Preço de Venda"

#. module: product
#: model:ir.model.fields,field_description:product.field_res_partner_property_product_pricelist
msgid "Sale Pricelist"
msgstr "Lista de Preços de Vendas"

#. module: product
#: model:product.category,name:product.product_category_1
msgid "Saleable"
msgstr "Vendável"

#. module: product
#: model:ir.ui.view,arch_db:product.product_template_form_view
msgid "Sales"
msgstr "Vendas"

#. module: product
#: model:res.groups,name:product.group_sale_pricelist
msgid "Sales Pricelists"
msgstr "Listas de Preço de Venda"

#. module: product
#: model:product.product,website_description:product.product_product_11
#: model:product.product,website_description:product.product_product_11b
#: model:product.template,website_description:product.product_product_11_product_template
#: model:product.template,website_description:product.product_product_11b_product_template
msgid ""
"Say you’re listening to a song you love and you want to stay in the mood.\n"
"                                        Just tap Genius. It finds other songs on iPod nano that go great together\n"
"                                        and makes a Genius playlist for you. For more song combinations\n"
"                                        you wouldn’t have thought of yourself, create Genius Mixes in iTunes\n"
"                                        and sync the ones you like to iPod nano. Then tap Genius Mixes and\n"
"                                        rediscover songs you haven’t heard in a while — or find music you forgot you even had."
msgstr "Say you’re listening to a song you love and you want to stay in the mood.\n                                        Just tap Genius. It finds other songs on iPod nano that go great together\n                                        and makes a Genius playlist for you. For more song combinations\n                                        you wouldn’t have thought of yourself, create Genius Mixes in iTunes\n                                        and sync the ones you like to iPod nano. Then tap Genius Mixes and\n                                        rediscover songs you haven’t heard in a while — or find music you forgot you even had."

#. module: product
#: model:product.public.category,name:product.Screen
msgid "Screen"
msgstr "Ecrã"

#. module: product
#: model:ir.model.fields,help:product.field_product_product_categ_id
#: model:ir.model.fields,help:product.field_product_template_categ_id
msgid "Select category for the current product"
msgstr "Selecione a categoria para o artigo atual"

#. module: product
#: model:ir.model.fields,field_description:product.field_product_attribute_sequence
#: model:ir.model.fields,field_description:product.field_product_attribute_value_sequence
#: model:ir.model.fields,field_description:product.field_product_category_sequence
#: model:ir.model.fields,field_description:product.field_product_packaging_sequence
#: model:ir.model.fields,field_description:product.field_product_pricelist_item_sequence
#: model:ir.model.fields,field_description:product.field_product_product_sequence
#: model:ir.model.fields,field_description:product.field_product_supplierinfo_sequence
#: model:ir.model.fields,field_description:product.field_product_template_sequence
msgid "Sequence"
msgstr "Sequência"

#. module: product
#: model:product.product,name:product.product_product_59
#: model:product.public.category,name:product.server
#: model:product.template,name:product.product_product_59_product_template
msgid "Server"
msgstr "Servidor"

#. module: product
#: code:addons/product/product.py:460
#, python-format
msgid "Service"
msgstr ""

#. module: product
#: model:ir.ui.view,arch_db:product.product_template_search_view
#: model:product.category,name:product.product_category_3
#: model:product.public.category,name:product.services
msgid "Services"
msgstr "Serviços"

#. module: product
#: model:ir.model.fields,help:product.field_product_pricelist_item_price_round
msgid ""
"Sets the price so that it is a multiple of this value.\n"
"Rounding is applied after the discount and before the surcharge.\n"
"To have prices that end in 9.99, set rounding 10, surcharge -0.01"
msgstr "Define o preço de modo que ele seja um múltiplo desse valor. \nArredondamento é aplicado após o desconto, e antes da sobretaxa. \nPara obter preços que terminam em 9,99, definir o arredondamento para 10, sobretaxa -0,01"

#. module: product
#: model:ir.model.fields,field_description:product.field_base_config_settings_company_share_product
msgid "Share product to all companies"
msgstr "Partilhar produtos para todas as empresas"

#. module: product
#: model:ir.model.fields,help:product.field_base_config_settings_company_share_product
msgid ""
"Share your product to all companies defined in your instance.\n"
" * Checked : Product are visible for every company, even if a company is defined on the partner.\n"
" * Unchecked : Each company can see only its product (product where company is defined). Product not related to a company are visible for all companies."
msgstr "Partilhe os produtos por todas as empresas definidas na sua instância.\n* Com visto: produtos estão visíveis para todas as empresas, mesmo que a empresa estiver definda no produto.\n* Sem visto: Cada empresa pode ver apenas os seus produtos. Produtossem empresa são vistos por todas."

#. module: product
#: model:product.product,website_description:product.product_product_5b
#: model:product.template,website_description:product.product_product_5b_product_template
msgid "Sleek, compact design"
msgstr "Sleek, compact design"

#. module: product
#: model:ir.model.fields,field_description:product.field_product_product_image_small
#: model:ir.model.fields,field_description:product.field_product_template_image_small
msgid "Small-sized image"
msgstr "Imagem pequena"

#. module: product
#: model:ir.model.fields,help:product.field_product_template_image_small
msgid ""
"Small-sized image of the product. It is automatically resized as a 64x64px "
"image, with aspect ratio preserved. Use this field anywhere a small image is"
" required."
msgstr "Imagem pequena do produto. Ela é automaticamente redimensionada como uma imagem de 64x64px, com mantendo a relação de aspecto. Utilize este campo em qualquer lugar aonde uma pequena imagem for necessária."

#. module: product
#: selection:product.uom,uom_type:0
msgid "Smaller than the reference Unit of Measure"
msgstr "Menor do que a unidade de medida da referencia."

#. module: product
#: model:product.product,website_description:product.product_product_5b
#: model:product.template,website_description:product.product_product_5b_product_template
msgid ""
"Soft covers are available separately in blue, green or orange. Pick a color "
"to match your style."
msgstr "Soft covers are available separately in blue, green or orange. Pick a color to match your style."

#. module: product
#: model:product.category,name:product.product_category_4
#: model:product.public.category,name:product.Software
msgid "Software"
msgstr "Software"

#. module: product
#: model:product.public.category,name:product.Speakers
msgid "Speakers"
msgstr "Oradores"

#. module: product
#: model:ir.model.fields,help:product.field_product_pricelist_item_categ_id
msgid ""
"Specify a product category if this rule only applies to products belonging "
"to this category or its children categories. Keep empty otherwise."
msgstr "Especifique uma categoria de produto, se esta regra só se aplica a produtos pertencentes a esta categoria ou sub categorias. Mantenha vazio contrário."

#. module: product
#: model:ir.model.fields,help:product.field_product_pricelist_item_product_id
msgid ""
"Specify a product if this rule only applies to one product. Keep empty "
"otherwise."
msgstr "Especifique um produto se esta regra só se aplica a um produto. Mantenha vazio caso contrário."

#. module: product
#: model:ir.model.fields,help:product.field_product_pricelist_item_product_tmpl_id
msgid ""
"Specify a template if this rule only applies to one product template. Keep "
"empty otherwise."
msgstr "Especificar um modelo se esta regra só se aplica a um modelo de produto. Deixe em branco caso contrário."

#. module: product
#: model:ir.model.fields,help:product.field_product_product_sale_ok
#: model:ir.model.fields,help:product.field_product_template_sale_ok
msgid "Specify if the product can be selected in a sales order line."
msgstr "Especifique se o produto pode ser selecionado numa linha de pedido de vendas."

#. module: product
#: model:ir.model.fields,help:product.field_product_pricelist_item_price_surcharge
msgid ""
"Specify the fixed amount to add or substract(if negative) to the amount "
"calculated with the discount."
msgstr "Especifique o valor fixo para adicionar ou subtrair (se negativo) para o valor calculado com o desconto."

#. module: product
#: model:ir.model.fields,help:product.field_product_pricelist_item_price_max_margin
msgid "Specify the maximum amount of margin over the base price."
msgstr "Especificar a quantidade máxima de margem sobre o preço base."

#. module: product
#: model:ir.model.fields,help:product.field_product_pricelist_item_price_min_margin
msgid "Specify the minimum amount of margin over the base price."
msgstr "Especificar a quantidade mínima de margem sobre o preço base."

#. module: product
#: model:ir.model.fields,field_description:product.field_product_pricelist_item_date_start
#: model:ir.model.fields,field_description:product.field_product_supplierinfo_date_start
msgid "Start Date"
msgstr "Data Inicial"

#. module: product
#: model:ir.model.fields,help:product.field_product_supplierinfo_date_start
msgid "Start date for this vendor price"
msgstr "Data de Início para o preço deste fornecedor"

#. module: product
#: model:ir.model.fields,help:product.field_product_pricelist_item_date_start
msgid "Starting date for the pricelist item validation"
msgstr "Início válido para a validação do item da lista de preços."

#. module: product
#: model:ir.model.fields,field_description:product.field_product_product_state
#: model:ir.model.fields,field_description:product.field_product_template_state
msgid "Status"
msgstr "Estado"

#. module: product
#: model:ir.actions.act_window,name:product.product_supplierinfo_type_action
msgid "Supplier Pricelist"
msgstr "Lista de Preços de Fornecedores"

#. module: product
#: model:product.product,name:product.product_product_2
#: model:product.template,name:product.product_product_2_product_template
msgid "Support Contract (on timesheet)"
msgstr "Suporta Contracto (na folha de horas)"

#. module: product
#: model:product.product,name:product.product_product_47
#: model:product.template,name:product.product_product_47_product_template
msgid "Switch, 24 ports"
msgstr "Switch, 24 portas"

#. module: product
#: model:product.product,website_description:product.product_product_11
#: model:product.product,website_description:product.product_product_11b
#: model:product.template,website_description:product.product_product_11_product_template
#: model:product.template,website_description:product.product_product_11b_product_template
msgid "Sync to your heart’s content."
msgstr "Sync to your heart’s content."

#. module: product
#: model:product.product,website_description:product.product_product_11
#: model:product.product,website_description:product.product_product_11b
#: model:product.template,website_description:product.product_product_11_product_template
#: model:product.template,website_description:product.product_product_11b_product_template
msgid ""
"Tap to play your favorite songs. Or entire albums.\n"
"                                    Or everything by one artist. You can even browse by genres or composers.\n"
"                                    Flip through your music: Album art looks great on the bigger screen.\n"
"                                    Or to keep things fresh, give iPod nano a shake and it shuffles to a different song in your music library."
msgstr "Tap to play your favorite songs. Or entire albums.\n                                    Or everything by one artist. You can even browse by genres or composers.\n                                    Flip through your music: Album art looks great on the bigger screen.\n                                    Or to keep things fresh, give iPod nano a shake and it shuffles to a different song in your music library."

#. module: product
#: model:ir.model.fields,field_description:product.field_product_product_name_template
msgid "Template Name"
msgstr "Nome do Modelo"

#. module: product
#: model:product.product,website_description:product.product_product_7
#: model:product.template,website_description:product.product_product_7_product_template
msgid ""
"The Apple In-Ear Headphones deliver a truly immersive sound experience by drastically\n"
"                                    reducing unwanted outside noises. The soft, silicone ear tips fit snugly and comfortably\n"
"                                    in your ear, creating a seal that isolates your music from your surroundings.\n"
"                                    Three different sizes of ear tips are included so you can find a perfect fit for each ear.\n"
"                                    Also included are a convenient carrying case for the ear tips and a cable-control case\n"
"                                    for the headphones themselves."
msgstr "The Apple In-Ear Headphones deliver a truly immersive sound experience by drastically\n                                    reducing unwanted outside noises. The soft, silicone ear tips fit snugly and comfortably\n                                    in your ear, creating a seal that isolates your music from your surroundings.\n                                    Three different sizes of ear tips are included so you can find a perfect fit for each ear.\n                                    Also included are a convenient carrying case for the ear tips and a cable-control case\n                                    for the headphones themselves."

#. module: product
#: model:product.product,website_description:product.product_product_5b
#: model:product.template,website_description:product.product_product_5b_product_template
msgid ""
"The Bose® SoundLink® mini is Bose's smallest portable Bluetooth speaker. Its ultra-compact size fits in the \n"
"                                    palm of your hand, yet gives you full, natural sound wirelessly from your iPhone, iPad, or iPod. Grab it and go \n"
"                                    full-featured. It can do just about everything and\n"
"                                    experience music just about anywhere."
msgstr "The Bose® SoundLink® mini is Bose's smallest portable Bluetooth speaker. Its ultra-compact size fits in the \n                                    palm of your hand, yet gives you full, natural sound wirelessly from your iPhone, iPad, or iPod. Grab it and go \n                                    full-featured. It can do just about everything and\n                                    experience music just about anywhere."

#. module: product
#: model:product.product,website_description:product.product_product_5b
#: model:product.template,website_description:product.product_product_5b_product_template
msgid ""
"The SoundLink® Mini speaker is small and light enough\n"
"                                        to tuck into your bag. It weighs in at just 1.5 pounds.\n"
"                                        Its low profile lets you place it almost anywhere and\n"
"                                        provides a low center of gravity that makes it nearly\n"
"                                        impossible to tip over."
msgstr "The SoundLink® Mini speaker is small and light enough\n                                        to tuck into your bag. It weighs in at just 1.5 pounds.\n                                        Its low profile lets you place it almost anywhere and\n                                        provides a low center of gravity that makes it nearly\n                                        impossible to tip over."

#. module: product
#: model:ir.ui.view,arch_db:product.product_pricelist_item_form_view
msgid ""
"The computed price is expressed in the default Unit of Measure of the "
"product."
msgstr "O preço calculado é expresso na Unidade de Medida definida por defeito no produto."

#. module: product
#: model:ir.model.fields,help:product.field_product_uom_rounding
msgid ""
"The computed quantity will be a multiple of this value. Use 1.0 for a Unit "
"of Measure that cannot be further split, such as a piece."
msgstr "A quantidade calculada será um múltiplo desse valor. Utilizar 1,0 para uma unidade de medida que não pode ser dividida ainda mais, como uma peça."

#. module: product
#: sql_constraint:product.uom:0
msgid "The conversion ratio for a unit of measure cannot be 0!"
msgstr "A taxa de rácio para uma unidade de medida não pode ser 0!"

#. module: product
#: model:product.product,website_description:product.product_product_8
#: model:product.template,website_description:product.product_product_8_product_template
msgid "The desktop. In its most advanced form ever"
msgstr "The desktop. In its most advanced form ever"

#. module: product
#: model:ir.model.fields,help:product.field_product_packaging_sequence
msgid "The first in the sequence is the default one."
msgstr "O primeiro na sequência é o por defeito."

#. module: product
#: model:product.product,website_description:product.product_product_4
#: model:product.product,website_description:product.product_product_4b
#: model:product.product,website_description:product.product_product_4c
#: model:product.product,website_description:product.product_product_4d
#: model:product.product,website_description:product.product_product_6
#: model:product.template,website_description:product.product_product_4_product_template
#: model:product.template,website_description:product.product_product_4b_product_template
#: model:product.template,website_description:product.product_product_4c_product_template
#: model:product.template,website_description:product.product_product_4d_product_template
#: model:product.template,website_description:product.product_product_6_product_template
msgid "The full iPad experience."
msgstr "The full iPad experience."

#. module: product
#: model:product.product,website_description:product.product_product_9
#: model:product.template,website_description:product.product_product_9_product_template
msgid ""
"The incredibly thin Apple Wireless Keyboard uses Bluetooth technology,\n"
"                                    which makes it compatible with iPad. And you’re free to type wherever\n"
"                                    you like — with the keyboard in front of your iPad or on your lap."
msgstr "The incredibly thin Apple Wireless Keyboard uses Bluetooth technology,\n                                    which makes it compatible with iPad. And you’re free to type wherever\n                                    you like — with the keyboard in front of your iPad or on your lap."

#. module: product
#: model:ir.model.fields,help:product.field_product_supplierinfo_min_qty
msgid ""
"The minimal quantity to purchase from this vendor, expressed in the vendor "
"Product Unit of Measure if not any, in the default unit of measure of the "
"product otherwise."
msgstr "A quantidade mínima a comprar a este fornecedor, expressa na Unidade de Medida do fornecedor, se não tiver, na do produto."

#. module: product
#: code:addons/product/product.py:329
#, python-format
msgid ""
"The operation cannot be completed:\n"
"You are trying to delete an attribute value with a reference on a product variant."
msgstr "A sua operação não pode ser completada:\nEstá a tentar eliminar um valor do atributo com referência numa variante de produto."

#. module: product
#: model:ir.model.fields,help:product.field_product_supplierinfo_price
msgid "The price to purchase a product"
msgstr "O preço de compra do produto"

#. module: product
#: model:ir.actions.act_window,help:product.product_normal_action
#: model:ir.actions.act_window,help:product.product_normal_action_sell
#: model:ir.actions.act_window,help:product.product_variant_action
msgid ""
"The product form contains information to simplify the sale\n"
"                process: price, notes in the quotation, accounting data,\n"
"                procurement methods, etc."
msgstr "A ficha do produto contém informação para simplificar o processo de venda: \npreço, notas do orçamento, dados da contabilidade, métodos de aquisição, etc."

#. module: product
#: model:ir.actions.act_window,help:product.product_template_action
msgid ""
"The product form contains information to simplify the sale process: price, "
"notes in the quotation, accounting data, procurement methods, etc."
msgstr "A ficha do produto contém informação para simplificar o processo de venda: \npreço, notas do orçamento, dados da contabilidade, métodos de aquisição, etc."

#. module: product
#: model:product.product,website_description:product.product_product_5b
#: model:product.template,website_description:product.product_product_5b_product_template
msgid ""
"The rechargeable lithium-ion battery delivers up to seven hours of playtime.\n"
"                                    And at home, you can listen even longer—the charging cradle lets\n"
"                                    you listen while it charges."
msgstr "The rechargeable lithium-ion battery delivers up to seven hours of playtime.\n                                    And at home, you can listen even longer—the charging cradle lets\n                                    you listen while it charges."

#. module: product
#: model:product.product,description_sale:product.product_product_9
#: model:product.template,description_sale:product.product_product_9_product_template
msgid ""
"The sleek aluminium Apple Wireless Keyboard.\n"
"            "
msgstr "O alumínio polido Apple Wireless Keyboard.\n            "

#. module: product
#: model:product.product,website_description:product.product_product_5b
#: model:product.template,website_description:product.product_product_5b_product_template
msgid ""
"The speaker has a range of about 30 feet, so you can enjoy\n"
"                                    the sound you want without wires. It pairs easily with your\n"
"                                    smartphone, iPad® or other Bluetooth device.\n"
"                                    And it remembers the most recent six devices you've used,\n"
"                                    so reconnecting is even simpler."
msgstr "The speaker has a range of about 30 feet, so you can enjoy\n                                    the sound you want without wires. It pairs easily with your\n                                    smartphone, iPad® or other Bluetooth device.\n                                    And it remembers the most recent six devices you've used,\n                                    so reconnecting is even simpler."

#. module: product
#: model:ir.model.fields,help:product.field_product_packaging_qty
msgid "The total number of products you can put by pallet or box."
msgstr "O número total de artigos que pode colocar por palete ou caixa."

#. module: product
#: model:ir.model.fields,help:product.field_product_product_volume
#: model:ir.model.fields,help:product.field_product_template_volume
msgid "The volume in m3."
msgstr "Volume em m3."

#. module: product
#: model:ir.model.fields,help:product.field_product_product_weight
#: model:ir.model.fields,help:product.field_product_template_weight
msgid "The weight of the contents in Kg, not including any packaging, etc."
msgstr "O peso do conteúdo em Kg, não incluindo nenhum pacote, etc."

#. module: product
#: model:product.product,website_description:product.product_product_4
#: model:product.product,website_description:product.product_product_4b
#: model:product.product,website_description:product.product_product_4c
#: model:product.product,website_description:product.product_product_4d
#: model:product.template,website_description:product.product_product_4_product_template
#: model:product.template,website_description:product.product_product_4b_product_template
#: model:product.template,website_description:product.product_product_4c_product_template
#: model:product.template,website_description:product.product_product_4d_product_template
msgid "There is less of it, but no less to it."
msgstr "There is less of it, but no less to it."

#. module: product
#: model:product.product,website_description:product.product_product_6
#: model:product.template,website_description:product.product_product_6_product_template
msgid "There's less of it, but no less to it."
msgstr "There's less of it, but no less to it."

#. module: product
#: model:product.product,website_description:product.product_product_11
#: model:product.product,website_description:product.product_product_11b
#: model:product.template,website_description:product.product_product_11_product_template
#: model:product.template,website_description:product.product_product_11b_product_template
msgid ""
"There’s another way to get a good mix of music on iPod: Let Genius do the work.\n"
"                                        Activate Genius in iTunes on your computer, and it automatically finds songs that sound\n"
"                                        great together. Then it creates Genius Mixes, which you can easily sync to your iPod.\n"
"                                        It’s the perfect way to rediscover songs you haven’t listened to in forever."
msgstr "There’s another way to get a good mix of music on iPod: Let Genius do the work.\n                                        Activate Genius in iTunes on your computer, and it automatically finds songs that sound\n                                        great together. Then it creates Genius Mixes, which you can easily sync to your iPod.\n                                        It’s the perfect way to rediscover songs you haven’t listened to in forever."

#. module: product
#: sql_constraint:product.attribute.value:0
msgid "This attribute value already exists !"
msgstr "Este valor de atributo já existe !"

#. module: product
#: model:ir.model.fields,help:product.field_product_supplierinfo_product_uom
msgid "This comes from the product form."
msgstr "Isto vem a partir da forma do artigo."

#. module: product
#: model:ir.model.fields,help:product.field_product_product_image_variant
msgid ""
"This field holds the image used as image for the product variant, limited to"
" 1024x1024px."
msgstr "Este campo contém a imagem usada como imagem para a variante do produto, limitada a 1024x1024px."

#. module: product
#: model:ir.model.fields,help:product.field_product_template_image
msgid ""
"This field holds the image used as image for the product, limited to "
"1024x1024px."
msgstr "Este campo contém a imagem utilizada como imagem do produto, limitada a 1024x1024px."

#. module: product
#: model:ir.model.fields,help:product.field_product_supplierinfo_qty
msgid "This is a quantity which is converted into Default Unit of Measure."
msgstr "Esta é uma quantidade que é convertido em unidade de medida padrão."

#. module: product
#: model:ir.model.fields,help:product.field_product_product_price_extra
msgid "This is the sum of the extra price of all attributes"
msgstr "Esta é a soma do preço extra de todos os atributos"

#. module: product
#: model:ir.ui.view,arch_db:product.product_template_form_view
msgid "This note will be displayed on requests for quotation."
msgstr "Esta nota vai ser mostrada nos pedidos de cotação."

#. module: product
#: model:ir.ui.view,arch_db:product.product_template_form_view
msgid "This note will be displayed on the quotations."
msgstr "Esta nota vai ser mostrada nos orçamentos"

#. module: product
#: model:ir.model.fields,help:product.field_res_partner_property_product_pricelist
msgid ""
"This pricelist will be used, instead of the default one, for sales to the "
"current partner"
msgstr "Esta lista de preços será utilizada, em vez do padrão, para as vendas para o parceiro atual"

#. module: product
#: model:ir.model.fields,help:product.field_product_supplierinfo_product_code
msgid ""
"This vendor's product code will be used when printing a request for "
"quotation. Keep empty to use the internal one."
msgstr "Este código de produto do fornecedor será usado ao imprimir um pedido de cotação. Deixa em branco para usar a ref. interna."

#. module: product
#: model:ir.model.fields,help:product.field_product_supplierinfo_product_name
msgid ""
"This vendor's product name will be used when printing a request for "
"quotation. Keep empty to use the internal one."
msgstr "Este nome do produto do fornecedor será usado ao imprimir pedidos de cotação. Deixe vazio para usar a descrição interna."

#. module: product
#: model:product.product,name:product.product_product_39
#: model:product.template,name:product.product_product_39_product_template
msgid "Toner Cartridge"
msgstr "Cartucho de Toner"

#. module: product
#: model:product.product,website_description:product.product_product_7
#: model:product.template,website_description:product.product_product_7_product_template
msgid "Two is better than one."
msgstr "Two is better than one."

#. module: product
#: model:ir.model.fields,field_description:product.field_product_uom_uom_type
msgid "Type"
msgstr "Tipo"

#. module: product
#: model:product.product,name:product.product_product_53
#: model:product.template,name:product.product_product_53_product_template
msgid "TypeMatrix Dvorak Keyboard"
msgstr "TypeMatrix Dvorak Keyboard"

#. module: product
#: model:product.product,name:product.product_product_48
#: model:product.template,name:product.product_product_48_product_template
msgid "USB Adapter"
msgstr "Adaptador USB"

#. module: product
#: model:product.product,website_description:product.product_product_5b
#: model:product.template,website_description:product.product_product_5b_product_template
msgid ""
"USB port allows for software update to ensure ongoing Bluetooth device "
"compatibility"
msgstr "USB port allows for software update to ensure ongoing Bluetooth device compatibility"

#. module: product
#: model:product.product,website_description:product.product_product_6
#: model:product.template,website_description:product.product_product_6_product_template
msgid "Ultrafast wireless."
msgstr "Ultrafast wireless."

#. module: product
#: model:product.product,website_description:product.product_product_8
#: model:product.template,website_description:product.product_product_8_product_template
msgid "Ultrathin design"
msgstr "Ultrathin design"

#. module: product
#: model:product.uom.categ,name:product.product_uom_categ_unit
msgid "Unit"
msgstr "Unidade"

#. module: product
#: model:ir.model.fields,field_description:product.field_product_product_uom_id
#: model:ir.model.fields,field_description:product.field_product_template_uom_id
#: model:ir.model.fields,field_description:product.field_product_uom_name
msgid "Unit of Measure"
msgstr "Unidade de Medida"

#. module: product
#: model:ir.actions.act_window,name:product.product_uom_categ_form_action
#: model:ir.ui.menu,name:product.menu_product_uom_categ_form_action
msgid "Unit of Measure Categories"
msgstr "Categorias de Unidade de Medida"

#. module: product
#: model:ir.model.fields,field_description:product.field_product_uom_category_id
msgid "Unit of Measure Category"
msgstr "Categoria da Unidade de Medida"

#. module: product
#: model:product.uom,name:product.product_uom_unit
msgid "Unit(s)"
msgstr "Unidade(s)"

#. module: product
#: model:ir.actions.act_window,name:product.product_uom_form_action
#: model:ir.ui.menu,name:product.menu_product_uom_form_action
#: model:ir.ui.menu,name:product.next_id_16
#: model:ir.ui.view,arch_db:product.product_uom_form_view
#: model:ir.ui.view,arch_db:product.product_uom_tree_view
msgid "Units of Measure"
msgstr "Unidades de Medida"

#. module: product
#: model:ir.ui.view,arch_db:product.product_uom_categ_form_view
msgid "Units of Measure categories"
msgstr "Categorias de Unidades de Medidas"

#. module: product
#: model:ir.actions.act_window,help:product.product_uom_categ_form_action
msgid ""
"Units of measure belonging to the same category can be\n"
"                converted between each others. For example, in the category\n"
"                <i>'Time'</i>, you will have the following units of measure:\n"
"                Hours, Days."
msgstr "Unidades de Medida que pertencem à mesma categoria podem\nser convertidas entre elas. Por exemplo, na categoria <i>'Time'</i>, \nterá as seguintes unidades de medida: horas, dias."

#. module: product
#: model:product.product,website_description:product.product_product_5b
#: model:product.template,website_description:product.product_product_5b_product_template
msgid "Universal iPod docking station fits most iPod/iPhone models"
msgstr "Universal iPod docking station fits most iPod/iPhone models"

#. module: product
#: model:product.product,website_description:product.product_product_7
#: model:product.template,website_description:product.product_product_7_product_template
msgid ""
"Unlike many small headphones, each earpiece of the Apple In-Ear Headphones\n"
"                                    contains two separate high-performance drivers — a woofer to handle bass and\n"
"                                    mid-range sounds and a tweeter for high-frequency audio. These dedicated\n"
"                                    drivers help ensure accurate, detailed sound across the entire sonic spectrum.\n"
"                                    The result: you’re immersed in the music and hear details you never knew existed.\n"
"                                    Even when listening to an old favorite, you may feel like you’re hearing it for the first time."
msgstr "Unlike many small headphones, each earpiece of the Apple In-Ear Headphones\n                                    contains two separate high-performance drivers — a woofer to handle bass and\n                                    mid-range sounds and a tweeter for high-frequency audio. These dedicated\n                                    drivers help ensure accurate, detailed sound across the entire sonic spectrum.\n                                    The result: you’re immersed in the music and hear details you never knew existed.\n                                    Even when listening to an old favorite, you may feel like you’re hearing it for the first time."

#. module: product
#: model:ir.model.fields,field_description:product.field_product_product_message_unread
#: model:ir.model.fields,field_description:product.field_product_template_message_unread
msgid "Unread Messages"
msgstr "Mensagens por ler"

#. module: product
#: model:ir.model.fields,field_description:product.field_product_product_message_unread_counter
#: model:ir.model.fields,field_description:product.field_product_template_message_unread_counter
msgid "Unread Messages Counter"
msgstr "Contador de Mensagens por Ler"

#. module: product
#: model:ir.ui.view,arch_db:product.product_supplierinfo_form_view
msgid "Validity"
msgstr "Validade"

#. module: product
#: model:ir.model.fields,field_description:product.field_product_attribute_value_name
msgid "Value"
msgstr "Valor"

#. module: product
#: model:ir.model.fields,field_description:product.field_product_attribute_value_ids
msgid "Values"
msgstr "Valores"

#. module: product
#: model:ir.model.fields,field_description:product.field_product_product_price_extra
msgid "Variant Extra Price"
msgstr "Preço Extra da Variante"

#. module: product
#: model:ir.model.fields,field_description:product.field_product_product_image_variant
msgid "Variant Image"
msgstr "Imagem da Variante"

#. module: product
#: model:ir.ui.view,arch_db:product.product_variant_easy_edit_view
msgid "Variant Information"
msgstr "Informação da Variante"

#. module: product
#: model:ir.ui.view,arch_db:product.product_template_form_view
msgid "Variant Prices"
msgstr "Preços das Variantes"

#. module: product
#: model:ir.actions.act_window,name:product.product_attribute_value_action
#: model:ir.ui.view,arch_db:product.attribute_tree_view
#: model:ir.ui.view,arch_db:product.variants_tree_view
msgid "Variant Values"
msgstr "Valores das Variantes"

#. module: product
#: model:ir.model.fields,field_description:product.field_product_attribute_value_product_ids
#: model:ir.ui.view,arch_db:product.product_template_kanban_view
#: model:ir.ui.view,arch_db:product.product_template_only_form_view
msgid "Variants"
msgstr "Variantes"

#. module: product
#: model:ir.model.fields,field_description:product.field_product_product_seller_ids
#: model:ir.model.fields,field_description:product.field_product_supplierinfo_name
#: model:ir.model.fields,field_description:product.field_product_template_seller_ids
#: model:ir.ui.view,arch_db:product.product_supplierinfo_form_view
msgid "Vendor"
msgstr "Fornecedor"

#. module: product
#: model:ir.ui.view,arch_db:product.product_supplierinfo_form_view
#: model:ir.ui.view,arch_db:product.product_supplierinfo_tree_view
msgid "Vendor Information"
msgstr "Informação do Vendedor"

#. module: product
#: model:ir.model.fields,field_description:product.field_product_supplierinfo_product_code
msgid "Vendor Product Code"
msgstr "Código do produto do Vendedor"

#. module: product
#: model:ir.model.fields,field_description:product.field_product_supplierinfo_product_name
msgid "Vendor Product Name"
msgstr "Nome do Produto do Vendedor"

#. module: product
#: model:ir.model.fields,field_description:product.field_product_supplierinfo_product_uom
msgid "Vendor Unit of Measure"
msgstr "Unidade de Medida do Fornecedor"

#. module: product
#: model:ir.model.fields,help:product.field_product_supplierinfo_name
msgid "Vendor of this product"
msgstr "Fornecedor deste produto"

#. module: product
#: model:ir.ui.view,arch_db:product.product_template_form_view
msgid "Vendors"
msgstr "Vendedores"

#. module: product
#: selection:product.category,type:0
msgid "View"
msgstr "Vista"

#. module: product
#: model:ir.model.fields,field_description:product.field_product_product_volume
#: model:ir.model.fields,field_description:product.field_product_template_volume
#: model:product.uom.categ,name:product.product_uom_categ_vol
msgid "Volume"
msgstr "Volume"

#. module: product
#: model:product.product,website_description:product.product_product_5b
#: model:product.template,website_description:product.product_product_5b_product_template
msgid "Volume control on main system"
msgstr "Volume control on main system"

#. module: product
#: model:product.product,website_description:product.product_product_5b
#: model:product.template,website_description:product.product_product_5b_product_template
msgid ""
"Wall charger can be plugged into the cradle or directly into the speaker"
msgstr "Wall charger can be plugged into the cradle or directly into the speaker"

#. module: product
#: model:ir.model.fields,field_description:product.field_product_product_warranty
#: model:ir.model.fields,field_description:product.field_product_template_warranty
msgid "Warranty"
msgstr "Garantia"

#. module: product
#: model:product.product,name:product.product_product_34
#: model:product.template,name:product.product_product_34_product_template
msgid "Webcam"
msgstr "Webcam"

#. module: product
#: model:ir.ui.view,arch_db:product.product_template_form_view
#: model:product.uom.categ,name:product.product_uom_categ_kgm
msgid "Weight"
msgstr "Peso"

#. module: product
#: model:ir.ui.view,arch_db:product.product_variant_easy_edit_view
msgid "Weights"
msgstr "Pesos"

#. module: product
#: model:product.product,website_description:product.product_product_11
#: model:product.product,website_description:product.product_product_11b
#: model:product.template,website_description:product.product_product_11_product_template
#: model:product.template,website_description:product.product_product_11b_product_template
msgid "When one playlist isn’t enough."
msgstr "When one playlist isn’t enough."

#. module: product
#: model:ir.model.fields,help:product.field_product_supplierinfo_product_id
msgid ""
"When this field is filled in, the vendor data will only apply to the "
"variant."
msgstr ""

#. module: product
#: model:product.attribute.value,name:product.product_attribute_value_3
msgid "White"
msgstr "Branco"

#. module: product
#: model:product.product,website_description:product.product_product_4
#: model:product.product,website_description:product.product_product_4b
#: model:product.product,website_description:product.product_product_4c
#: model:product.product,website_description:product.product_product_4d
#: model:product.product,website_description:product.product_product_6
#: model:product.template,website_description:product.product_product_4_product_template
#: model:product.template,website_description:product.product_product_4b_product_template
#: model:product.template,website_description:product.product_product_4c_product_template
#: model:product.template,website_description:product.product_product_4d_product_template
#: model:product.template,website_description:product.product_product_6_product_template
msgid "Why you'll love an iPad."
msgstr "Why you'll love an iPad."

#. module: product
#: model:product.attribute,name:product.product_attribute_3
msgid "Wi-Fi"
msgstr "Wi-Fi"

#. module: product
#: model:product.product,name:product.product_product_40
#: model:product.template,name:product.product_product_40_product_template
msgid "Windows 7 Professional"
msgstr "Windows 7 Professional"

#. module: product
#: model:product.product,name:product.product_product_41
#: model:product.template,name:product.product_product_41_product_template
msgid "Windows Home Server 2011"
msgstr "Windows Home Server 2011"

#. module: product
#: model:product.product,website_description:product.product_product_6
#: model:product.template,website_description:product.product_product_6_product_template
msgid ""
"With advanced Wi‑Fi that’s up to twice as fast as\n"
"                                   any previous-generation iPad and access to fast\n"
"                                   cellular data networks around the world, iPad mini\n"
"                                   lets you download content, stream video,\n"
"                                   and browse the web at amazing speeds."
msgstr "With advanced Wi‑Fi that’s up to twice as fast as\n                                   any previous-generation iPad and access to fast\n                                   cellular data networks around the world, iPad mini\n                                   lets you download content, stream video,\n                                   and browse the web at amazing speeds."

#. module: product
#: model:ir.model.fields,help:product.field_base_config_settings_group_product_variant
msgid ""
"Work with product variant allows you to define some variant of the same "
"products, an ease the product management in the ecommerce for example"
msgstr "Trabalhar com variantes de produtos permite-lhe definir algumas variantes de produtos, e gerir a loja online de forma mais fácil."

#. module: product
#: model:product.uom.categ,name:product.uom_categ_wtime
msgid "Working Time"
msgstr "Tempo de Trabalho"

#. module: product
#: model:ir.actions.act_window,help:product.product_uom_form_action
msgid ""
"You must define a conversion rate between several Units of\n"
"                Measure within the same category."
msgstr "Deve definir uma taxa de conversão entre unidades de medida dentro da mesma categoria."

#. module: product
#: model:ir.actions.act_window,help:product.product_normal_action
#: model:ir.actions.act_window,help:product.product_normal_action_sell
#: model:ir.actions.act_window,help:product.product_variant_action
msgid ""
"You must define a product for everything you sell, whether it's\n"
"                a physical product, a consumable or a service you offer to\n"
"                customers."
msgstr "Deve definir um produto para tudo o que vende, se for um \nproduto físico, um consumível ou um serviço que oferece\naos clientes."

#. module: product
#: model:ir.actions.act_window,help:product.product_template_action
msgid ""
"You must define a product for everything you sell, whether it's a physical "
"product, a consumable or a service you offer to  customers."
msgstr "Deve definir um produto para tudo o que vende, se for um \nproduto físico, um consumível ou um serviço que oferece\naos clientes."

#. module: product
#: model:product.product,website_description:product.product_product_11
#: model:product.product,website_description:product.product_product_11b
#: model:product.template,website_description:product.product_product_11_product_template
#: model:product.template,website_description:product.product_product_11b_product_template
msgid ""
"You probably have multiple playlists in iTunes on your computer.\n"
"                                        One for your commute. One for the gym. Sync those playlists\n"
"                                        to iPod, and you can play the perfect mix for whatever\n"
"                                        mood strikes you. VoiceOver tells you the name of each playlist,\n"
"                                        so it’s easy to switch between them and find the one you want without looking."
msgstr "You probably have multiple playlists in iTunes on your computer.\n                                        One for your commute. One for the gym. Sync those playlists\n                                        to iPod, and you can play the perfect mix for whatever\n                                        mood strikes you. VoiceOver tells you the name of each playlist,\n                                        so it’s easy to switch between them and find the one you want without looking."

#. module: product
#: model:product.product,name:product.product_product_43
#: model:product.template,name:product.product_product_43_product_template
msgid "Zed+ Antivirus"
msgstr "Antivirus Zed+"

#. module: product
#: model:ir.model,name:product.model_base_config_settings
msgid "base.config.settings"
msgstr "base.config.settings"

#. module: product
#: model:product.uom,name:product.product_uom_cm
msgid "cm"
msgstr "cm"

#. module: product
#: model:ir.ui.view,arch_db:product.product_supplierinfo_form_view
msgid "days"
msgstr "dias"

#. module: product
#: model:ir.model,name:product.model_decimal_precision
msgid "decimal.precision"
msgstr "decimal.precision"

#. module: product
#: model:ir.ui.view,arch_db:product.product_category_form_view
msgid "e.g. Lamps"
msgstr "e.g. Lamps"

#. module: product
#: model:ir.ui.view,arch_db:product.product_variant_easy_edit_view
msgid "e.g. Odoo Enterprise Susbcription"
msgstr "e.g. Odoo Enterprise Susbcription"

#. module: product
#: model:ir.ui.view,arch_db:product.product_pricelist_view
msgid "e.g. USD Retailers"
msgstr "e.g. USD Retailers"

#. module: product
#: model:ir.ui.view,arch_db:product.product_uom_form_view
msgid "e.g: 1 * (reference unit) = ratio * (this unit)"
msgstr "p.ex.: 1 * (unidade de referência) = relação * (esta unidade)"

#. module: product
#: model:ir.ui.view,arch_db:product.product_uom_form_view
msgid "e.g: 1 * (this unit) = ratio * (reference unit)"
msgstr "p.ex.: 1 * (esta unidade) = relação * (unidade de referência)"

#. module: product
#: model:product.uom,name:product.product_uom_floz
msgid "fl oz"
msgstr "fl oz"

#. module: product
#: model:product.uom,name:product.product_uom_foot
msgid "foot(ft)"
msgstr "pé(ft)"

#. module: product
#: model:product.uom,name:product.product_uom_gal
msgid "gal(s)"
msgstr "gal(s)"

#. module: product
#: model:product.product,name:product.product_product_8
#: model:product.template,name:product.product_product_8_product_template
msgid "iMac"
msgstr "iMac"

#. module: product
#: model:product.product,name:product.product_product_6
#: model:product.template,name:product.product_product_6_product_template
msgid "iPad Mini"
msgstr "iPad Mini"

#. module: product
#: model:product.product,name:product.product_product_4
#: model:product.product,name:product.product_product_4b
#: model:product.product,name:product.product_product_4c
#: model:product.product,name:product.product_product_4d
#: model:product.template,name:product.product_product_4_product_template
#: model:product.template,name:product.product_product_4b_product_template
#: model:product.template,name:product.product_product_4c_product_template
#: model:product.template,name:product.product_product_4d_product_template
msgid "iPad Retina Display"
msgstr "iPad Retina Display"

#. module: product
#: model:product.product,name:product.product_product_11
#: model:product.product,name:product.product_product_11b
#: model:product.template,name:product.product_product_11_product_template
#: model:product.template,name:product.product_product_11b_product_template
msgid "iPod"
msgstr "iPod"

#. module: product
#: model:product.product,website_description:product.product_product_11
#: model:product.product,website_description:product.product_product_11b
#: model:product.template,website_description:product.product_product_11_product_template
#: model:product.template,website_description:product.product_product_11b_product_template
msgid ""
"iTunes on your Mac or PC makes it easy to load up\n"
"                                        your iPod. Just choose the playlists, audiobooks,\n"
"                                        podcasts, and other audio files you want, then sync."
msgstr "iTunes on your Mac or PC makes it easy to load up\n                                        your iPod. Just choose the playlists, audiobooks,\n                                        podcasts, and other audio files you want, then sync."

#. module: product
#: model:product.uom,name:product.product_uom_inch
msgid "inch(es)"
msgstr "inch(es)"

#. module: product
#: model:product.uom,name:product.product_uom_kgm
msgid "kg"
msgstr "kg"

#. module: product
#: model:product.uom,name:product.product_uom_km
msgid "km"
msgstr "km"

#. module: product
#: model:product.uom,name:product.product_uom_lb
msgid "lb(s)"
msgstr "lb(s)"

#. module: product
#: model:product.uom,name:product.product_uom_mile
msgid "mile(s)"
msgstr "milha(s)"

#. module: product
#: model:ir.ui.view,arch_db:product.product_template_form_view
msgid "months"
msgstr "meses"

#. module: product
#: model:product.uom,name:product.product_uom_oz
msgid "oz(s)"
msgstr "oz(s)"

#. module: product
#: model:ir.model,name:product.model_product_attribute_line
msgid "product.attribute.line"
msgstr "product.attribute.line"

#. module: product
#: model:ir.model,name:product.model_product_attribute_price
msgid "product.attribute.price"
msgstr "product.attribute.price"

#. module: product
#: model:ir.model,name:product.model_product_attribute_value
msgid "product.attribute.value"
msgstr "product.attribute.value"

#. module: product
#: model:ir.model,name:product.model_product_price_history
msgid "product.price.history"
msgstr "product.price.history"

#. module: product
#: model:product.uom,name:product.product_uom_qt
msgid "qt"
msgstr "qt"

#. module: product
#: model:product.product,description_sale:product.product_product_58
#: model:product.template,description_sale:product.product_product_58_product_template
msgid ""
"raid 1 \n"
"            512ECC ram"
msgstr "raid 1 \n            512ECC ram"

#. module: product
#: model:product.product,description_sale:product.product_product_59
#: model:product.template,description_sale:product.product_product_59_product_template
msgid ""
"raid 10 \n"
"            2048ECC ram"
msgstr "raid 10 \n            2048ECC ram"

#. module: product
#: model:ir.model,name:product.model_report_product_report_pricelist
msgid "report.product.report_pricelist"
msgstr "report.product.report_pricelist"

#. module: product
#: model:ir.ui.view,arch_db:product.view_partner_property_form
msgid "the parent company"
msgstr "a empresa mãe"

#. module: product
#: model:ir.ui.view,arch_db:product.product_variant_easy_edit_view
msgid "the product template"
msgstr "o template de produto"

#. module: product
#: model:ir.ui.view,arch_db:product.product_supplierinfo_form_view
msgid "to"
msgstr "para"

#. module: product
#: model:ir.model.fields,field_description:product.field_product_price_history_company_id
#: model:ir.model.fields,field_description:product.field_product_pricelist_item_compute_price
msgid "unknown"
msgstr "Desconhecido"<|MERGE_RESOLUTION|>--- conflicted
+++ resolved
@@ -4,18 +4,15 @@
 # 
 # Translators:
 # Andre Mendes <afm@thinkopen.solutions>, 2015
-# MMSRS <h_manuela_rodsilva@gmail.com>, 2015
+# Daniel C Santos <dcs@thinkopensolutions.pt>, 2015
+# Manuela Silva <h_manuela_rodsilva@gmail.com>, 2015
 # Ricardo Martins <ricardo.nbs.martins@gmail.com>, 2015
 msgid ""
 msgstr ""
 "Project-Id-Version: Odoo 9.0\n"
 "Report-Msgid-Bugs-To: \n"
 "POT-Creation-Date: 2015-09-29 10:26+0000\n"
-<<<<<<< HEAD
-"PO-Revision-Date: 2015-10-23 14:44+0000\n"
-=======
 "PO-Revision-Date: 2016-01-14 10:10+0000\n"
->>>>>>> ddd3e08f
 "Last-Translator: Martin Trigaux\n"
 "Language-Team: Portuguese (http://www.transifex.com/odoo/odoo-9/language/pt/)\n"
 "MIME-Version: 1.0\n"
@@ -148,7 +145,7 @@
 msgid ""
 "<span attrs=\"{'invisible':[('base', 'not in', ('list_price','standard_price'))]}\">Public Price  -  </span>\n"
 "                            <span attrs=\"{'invisible':[('base', '!=', 'pricelist')]}\">Other Pricelist  -  </span>"
-msgstr ""
+msgstr "<span attrs=\"{'invisible':[('base', 'not in', ('list_price','standard_price'))]}\">Preço Público - </span>\n<span attrs=\"{'invisible':[('base', '!=', 'pricelist')]}\">Outra Lista de Preços - </span>"
 
 #. module: product
 #: model:ir.ui.view,arch_db:product.product_variant_easy_edit_view
@@ -3235,7 +3232,7 @@
 msgid ""
 "When this field is filled in, the vendor data will only apply to the "
 "variant."
-msgstr ""
+msgstr "Quando este campo é preenchido, os dados do vendedor só se vão aplicar na variante ."
 
 #. module: product
 #: model:product.attribute.value,name:product.product_attribute_value_3
