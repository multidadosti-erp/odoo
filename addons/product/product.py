--- conflicted
+++ resolved
@@ -423,19 +423,8 @@
     def _is_product_variant(self, cr, uid, ids, name, arg, context=None):
         return self._is_product_variant_impl(cr, uid, ids, name, arg, context=context)
 
-<<<<<<< HEAD
     def _is_product_variant_impl(self, cr, uid, ids, name, arg, context=None):
-        prod = self.pool.get('product.product')
-        res = dict.fromkeys(ids, False)
-        ctx = dict(context, active_test=True)
-        for product in self.browse(cr, uid, ids, context=context):
-            res[product.id] = prod.search(cr, uid, [('product_tmpl_id','=',product.id)], context=ctx, count=True) == 1
-        return res
-
-=======
-    def is_product_variant(self, cr, uid, ids, name, arg, context=None):
         return dict.fromkeys(ids, False)
->>>>>>> 655a5b94
 
     def _product_template_price(self, cr, uid, ids, name, arg, context=None):
         plobj = self.pool.get('product.pricelist')
