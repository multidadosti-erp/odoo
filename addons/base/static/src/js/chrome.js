--- conflicted
+++ resolved
@@ -943,14 +943,9 @@
 
 openerp.base.Login =  openerp.base.Controller.extend({
     remember_creditentials: true,
-<<<<<<< HEAD
     
-    init: function(session, element_id) {
-        this._super(session, element_id);
-=======
     init: function(parent, element_id) {
         this._super(parent, element_id);
->>>>>>> 906a94c3
         this.has_local_storage = typeof(localStorage) != 'undefined';
         this.selected_db = null;
         this.selected_login = null;
@@ -1160,13 +1155,8 @@
         this.crashmanager =  new openerp.base.CrashManager(this);
         this.crashmanager.start(false);
 
-<<<<<<< HEAD
-        // Do you authorize this ?
-        openerp.base.Controller.prototype.notification = new openerp.base.Notification("oe_notification");
-=======
         // Do you autorize this ?
         openerp.base.Controller.prototype.notification = new openerp.base.Notification(this, "oe_notification");
->>>>>>> 906a94c3
 
         this.header = new openerp.base.Header(this, "oe_header");
         this.login = new openerp.base.Login(this, "oe_login");
