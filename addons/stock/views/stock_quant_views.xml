--- conflicted
+++ resolved
@@ -191,23 +191,9 @@
                             <field name="location_id"/>
                         </group>
                     </group>
-<<<<<<< HEAD
-                    <separator string="Content" />
+                    <separator string="Ongoing Package Creation: Content" attrs="{'invisible': [('current_picking_id', '=', False)]}"/>
                     <field name="quant_ids">
-=======
-                    <separator string="Ongoing Package Creation: Content" attrs="{'invisible': [('current_picking_id', '=', False)]}"/>
-                    <field name="current_picking_id" invisible="1"/>
-                    <field name="current_picking_move_line_ids" readonly="1" attrs="{'invisible': [('current_picking_id', '=', False)]}">
-                        <tree>
-                            <field name="product_id"/>
-                            <field name="lot_id" groups="stock.group_production_lot"/>
-                            <field name="qty_done" string="Quantity"/>
-                            <field name="product_uom_id" groups="uom.group_uom"/>
-                        </tree>
-                    </field>
                     <separator string="Content" attrs="{'invisible': [('current_picking_id', '=', True)]}"/>
-                    <field name="quant_ids" attrs="{'invisible': [('current_picking_id', '=', True)]}">
->>>>>>> e980af9d
                         <tree>
                             <field name="product_id"/>
                             <field name="lot_id" groups="stock.group_production_lot"/>
