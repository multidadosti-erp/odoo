# -*- coding: utf-8 -*-
# Part of Odoo. See LICENSE file for full copyright and licensing details.

from datetime import datetime
from dateutil import relativedelta
from itertools import groupby
from operator import itemgetter

from odoo import api, fields, models, _
from odoo.addons import decimal_precision as dp
from odoo.addons.procurement.models import procurement
from odoo.exceptions import UserError
from odoo.tools import DEFAULT_SERVER_DATETIME_FORMAT
from odoo.tools.float_utils import float_compare, float_round, float_is_zero


class StockMove(models.Model):
    _name = "stock.move"
    _description = "Stock Move"
    _order = 'picking_id, sequence, id'

    def _default_group_id(self):
        if self.env.context.get('default_picking_id'):
            return self.env['stock.picking'].browse(self.env.context['default_picking_id']).group_id.id
        return False

    name = fields.Char('Description', index=True, required=True)
    sequence = fields.Integer('Sequence', default=10)
    priority = fields.Selection(procurement.PROCUREMENT_PRIORITIES, 'Priority', default='1')
    create_date = fields.Datetime('Creation Date', index=True, readonly=True)
    date = fields.Datetime(
        'Date', default=fields.Datetime.now, index=True, required=True,
        states={'done': [('readonly', True)]},
        help="Move date: scheduled date until move is done, then date of actual move processing")
    company_id = fields.Many2one(
        'res.company', 'Company',
        default=lambda self: self.env['res.company']._company_default_get('stock.move'),
        index=True, required=True)
    date_expected = fields.Datetime(
        'Expected Date', default=fields.Datetime.now, index=True, required=True,
        states={'done': [('readonly', True)]},
        help="Scheduled date for the processing of this move")
    product_id = fields.Many2one(
        'product.product', 'Product',
        domain=[('type', 'in', ['product', 'consu'])], index=True, required=True,
        states={'done': [('readonly', True)]})
    ordered_qty = fields.Float('Ordered Quantity', digits=dp.get_precision('Product Unit of Measure'))
    product_qty = fields.Float(
        'Real Quantity', compute='_compute_product_qty', inverse='_set_product_qty',
        digits=0, store=True,
        help='Quantity in the default UoM of the product')
    product_uom_qty = fields.Float(
        'Initial Demand',
        digits=dp.get_precision('Product Unit of Measure'),
        default=0.0, required=True, states={'done': [('readonly', True)]},
        help="This is the quantity of products from an inventory "
             "point of view. For moves in the state 'done', this is the "
             "quantity of products that were actually moved. For other "
             "moves, this is the quantity of product that is planned to "
             "be moved. Lowering this quantity does not generate a "
             "backorder. Changing this quantity on assigned moves affects "
             "the product reservation, and should be done with care.")
    product_uom = fields.Many2one(
        'product.uom', 'Unit of Measure', required=True, states={'done': [('readonly', True)]})
    # TDE FIXME: make it stored, otherwise group will not work
    product_tmpl_id = fields.Many2one(
        'product.template', 'Product Template',
        related='product_id.product_tmpl_id',
        help="Technical: used in views")
    product_packaging = fields.Many2one(
        'product.packaging', 'Preferred Packaging',
        help="It specifies attributes of packaging like type, quantity of packaging,etc.")
    location_id = fields.Many2one(
        'stock.location', 'Source Location',
        auto_join=True, index=True, required=True, states={'done': [('readonly', True)]},
        help="Sets a location if you produce at a fixed location. This can be a partner location if you subcontract the manufacturing operations.")
    location_dest_id = fields.Many2one(
        'stock.location', 'Destination Location',
        auto_join=True, index=True, required=True, states={'done': [('readonly', True)]},
        help="Location where the system will stock the finished products.")
    partner_id = fields.Many2one(
        'res.partner', 'Destination Address ',
        states={'done': [('readonly', True)]},
        help="Optional address where goods are to be delivered, specifically used for allotment")
    move_dest_ids = fields.Many2many(
        'stock.move', 'stock_move_move_rel', 'move_orig_id', 'move_dest_id', 'Destination Moves',
        copy=False,
        help="Optional: next stock move when chaining them")
    move_orig_ids = fields.Many2many(
        'stock.move', 'stock_move_move_rel', 'move_dest_id', 'move_orig_id', 'Original Move',
        copy=False,
        help="Optional: previous stock move when chaining them")
    picking_id = fields.Many2one('stock.picking', 'Transfer Reference', index=True, states={'done': [('readonly', True)]})
    picking_partner_id = fields.Many2one('res.partner', 'Transfer Destination Address', related='picking_id.partner_id')
    note = fields.Text('Notes')
    # TODO: state should be computed according to the move lines
    state = fields.Selection([
        ('draft', 'New'), ('cancel', 'Cancelled'),
        ('waiting', 'Waiting Another Move'),
        ('confirmed', 'Waiting Availability'),
        ('partially_available', 'Partially Available'),
        ('assigned', 'Available'),
        ('done', 'Done')], string='Status',
        copy=False, default='draft', index=True, readonly=True,
        help="* New: When the stock move is created and not yet confirmed.\n"
             "* Waiting Another Move: This state can be seen when a move is waiting for another one, for example in a chained flow.\n"
             "* Waiting Availability: This state is reached when the procurement resolution is not straight forward. It may need the scheduler to run, a component to be manufactured...\n"
             "* Available: When products are reserved, it is set to \'Available\'.\n"
             "* Done: When the shipment is processed, the state is \'Done\'.")
    price_unit = fields.Float(
        'Unit Price', help="Technical field used to record the product cost set by the user during a picking confirmation (when costing "
                           "method used is 'average price' or 'real'). Value given in company currency and in product uom.")  # as it's a technical field, we intentionally don't provide the digits attribute
    backorder_id = fields.Many2one('stock.picking', 'Back Order of', related='picking_id.backorder_id', index=True)
    origin = fields.Char("Source Document")
    procure_method = fields.Selection([
        ('make_to_stock', 'Default: Take From Stock'),
        ('make_to_order', 'Advanced: Apply Procurement Rules')], string='Supply Method',
        default='make_to_stock', required=True,
        help="By default, the system will take from the stock in the source location and passively wait for availability."
             "The other possibility allows you to directly create a procurement on the source location (and thus ignore "
             "its current stock) to gather products. If we want to chain moves and have this one to wait for the previous,"
             "this second option should be chosen.")
    scrapped = fields.Boolean('Scrapped', related='location_dest_id.scrap_location', readonly=True, store=True)
    scrap_ids = fields.One2many('stock.scrap', 'move_id')
    procurement_id = fields.Many2one('procurement.order', 'Procurement')
    group_id = fields.Many2one('procurement.group', 'Procurement Group', default=_default_group_id)
    rule_id = fields.Many2one('procurement.rule', 'Procurement Rule', ondelete='restrict', help='The procurement rule that created this stock move')
    push_rule_id = fields.Many2one('stock.location.path', 'Push Rule', ondelete='restrict', help='The push rule that created this stock move')
    propagate = fields.Boolean(
        'Propagate cancel and split', default=True,
        help='If checked, when this move is cancelled, cancel the linked move too')
    picking_type_id = fields.Many2one('stock.picking.type', 'Operation Type')
    inventory_id = fields.Many2one('stock.inventory', 'Inventory')
    move_line_ids = fields.One2many('stock.move.line', 'move_id')
    move_line_nosuggest_ids = fields.One2many('stock.move.line', 'move_id', domain=[('product_qty', '=', 0.0)])
    origin_returned_move_id = fields.Many2one('stock.move', 'Origin return move', copy=False, help='Move that created the return move')
    returned_move_ids = fields.One2many('stock.move', 'origin_returned_move_id', 'All returned moves', help='Optional: all returned moves created from this move')
    reserved_availability = fields.Float(
        'Quantity Reserved', compute='_compute_reserved_availability',
        digits=dp.get_precision('Product Unit of Measure'),
        readonly=True, help='Quantity that has already been reserved for this move')
    availability = fields.Float(
        'Forecasted Quantity', compute='_compute_product_availability',
        readonly=True, help='Quantity in stock that can still be reserved for this move')
    string_availability_info = fields.Text(
        'Availability', compute='_compute_string_qty_information',
        readonly=True, help='Show various information on stock availability for this move')
    restrict_partner_id = fields.Many2one('res.partner', 'Owner ', help="Technical field used to depict a restriction on the ownership of quants to consider when marking this move as 'done'")
    route_ids = fields.Many2many('stock.location.route', 'stock_location_route_move', 'move_id', 'route_id', 'Destination route', help="Preferred route to be followed by the procurement order")
    warehouse_id = fields.Many2one('stock.warehouse', 'Warehouse', help="Technical field depicting the warehouse to consider for the route selection on the next procurement (if any).")
    has_tracking = fields.Selection(related='product_id.tracking', string='Product with Tracking')
    quantity_done = fields.Float('Quantity Done', compute='_quantity_done_compute', digits=dp.get_precision('Product Unit of Measure'), inverse='_quantity_done_set',
                                 states={'done': [('readonly', True)]})
    show_operations = fields.Boolean(related='picking_id.picking_type_id.show_operations')
    show_details_visible = fields.Boolean('Details Visible', compute='_compute_show_details_visible')
    show_reserved_availability = fields.Boolean('From Supplier', compute='_compute_show_reserved_availability')
    picking_code = fields.Selection(related='picking_id.picking_type_id.code', readonly=True)
    product_type = fields.Selection(related='product_id.type', readonly=True)
    additional = fields.Boolean("Whether the move was added after the picking's confirmation", default=False)
    is_editable = fields.Boolean('Is editable when done', compute='_compute_is_editable')
    is_initial_demand_editable = fields.Boolean('Is initial demand editable', compute='_compute_is_initial_demand_editable')

    @api.multi
    @api.depends('has_tracking', 'move_line_ids', 'location_id', 'location_dest_id', 'is_editable')
    def _compute_show_details_visible(self):
        """ According to this field, the button that calls `action_show_details` will be displayed
        to work on a move from its picking form view, or not.
        """
        for move in self:
            if not move.product_id:
                move.show_details_visible = False
                continue

            if move.is_editable:
                move.show_details_visible = True
                continue

            multi_locations_enabled = False
            if self.user_has_groups('stock.group_stock_multi_locations'):
                multi_locations_enabled = move.location_id.child_ids or move.location_dest_id.child_ids
            has_package = move.move_line_ids.mapped('package_id') | move.move_line_ids.mapped('result_package_id')
            consignment_enabled = self.user_has_groups('stock.group_tracking_owner')
            if move.picking_id.picking_type_id.show_operations is False\
                    and move.state not in ['cancel', 'draft', 'confirmed']\
                    and (multi_locations_enabled or move.has_tracking != 'none' or len(move.move_line_ids) > 1 or has_package or consignment_enabled):
                move.show_details_visible = True
            else:
                move.show_details_visible = False

    @api.multi
    def _compute_show_reserved_availability(self):
        """ This field is only of use in an attrs in the picking view, in order to hide the
        "available" column if the move is coming from a supplier.
        """
        for move in self:
            move.show_reserved_availability = not move.location_id.usage == 'supplier'

    @api.multi
    def _compute_is_editable(self):
        """ This field is only of use in an attrs in the picking view, in order to show
        the button to edit move when they're done.
        """
        for move in self:
            move.is_editable = move.state == 'done' and self.user_has_groups('stock.group_stock_manager')

    @api.multi
    def _compute_is_initial_demand_editable(self):
        for move in self:
            move.is_initial_demand_editable = move.state not in ['done', 'cancel'] and self.user_has_groups('stock.group_stock_manager')

    @api.one
    @api.depends('product_id', 'product_uom', 'product_uom_qty')
    def _compute_product_qty(self):
        rounding_method = self._context.get('rounding_method', 'UP')
        self.product_qty = self.product_uom._compute_quantity(self.product_uom_qty, self.product_id.uom_id, rounding_method=rounding_method)

    def _get_move_lines(self):
        """ This will return the move lines to consider when applying _quantity_done_compute on a stock.move. 
        In some context, such as MRP, it is necessary to compute quantity_done on filtered sock.move.line."""
        self.ensure_one()
        return self.move_line_ids

    @api.multi
    @api.depends('move_line_ids.qty_done', 'move_line_ids.product_uom_id')
    def _quantity_done_compute(self):
        for move in self:
            for move_line in move._get_move_lines():
                # Transform the move_line quantity_done into the move uom.
                move.quantity_done += move_line.product_uom_id._compute_quantity(move_line.qty_done, move.product_uom)

    @api.multi
    def _quantity_done_set(self):
        quantity_done = self[0].quantity_done  # any call to create will invalidate `move.quantity_done`
        for move in self:
            move_lines = move._get_move_lines()
            if not move_lines:
                if quantity_done:
                    # do not impact reservation here
                    move_line = self.env['stock.move.line'].create(dict(move._prepare_move_line_vals(), qty_done=quantity_done))
                    move.write({'move_line_ids': [(4, move_line.id)]})
            elif len(move_lines) == 1:
                move_lines[0].qty_done = quantity_done
            else:
                raise UserError("Cannot set the done quantity from this stock move, work directly with the move lines.")

    def _set_product_qty(self):
        """ The meaning of product_qty field changed lately and is now a functional field computing the quantity
        in the default product UoM. This code has been added to raise an error if a write is made given a value
        for `product_qty`, where the same write should set the `product_uom_qty` field instead, in order to
        detect errors. """
        raise UserError(_('The requested operation cannot be processed because of a programming error setting the `product_qty` field instead of the `product_uom_qty`.'))


    @api.one
    @api.depends('move_line_ids.product_qty')
    def _compute_reserved_availability(self):
        """ Fill the `availability` field on a stock move, which is the actual reserved quantity
        and is represented by the aggregated `product_qty` on the linked move lines. If the move
        is force assigned, the value will be 0.
        """
        self.reserved_availability = self.product_id.uom_id._compute_quantity(sum(self.move_line_ids.mapped('product_qty')), self.product_uom, rounding_method='HALF-UP')

    @api.one
    @api.depends('state', 'product_id', 'product_qty', 'location_id')
    def _compute_product_availability(self):
        """ Fill the `availability` field on a stock move, which is the quantity to potentially
        reserve. When the move is done, `availability` is set to the quantity the move did actually
        move.
        """
        if self.state == 'done':
            self.availability = self.product_qty
        else:
            total_availability = self.env['stock.quant']._get_available_quantity(self.product_id, self.location_id)
            self.availability = min(self.product_qty, total_availability)

    @api.multi
    def _compute_string_qty_information(self):
        precision = self.env['decimal.precision'].precision_get('Product Unit of Measure')
        void_moves = self.filtered(lambda move: move.state in ('draft', 'done', 'cancel') or move.location_id.usage != 'internal')
        other_moves = self - void_moves
        for move in void_moves:
            move.string_availability_info = ''  # 'not applicable' or 'n/a' could work too
        for move in other_moves:
            total_available = min(move.product_qty, move.reserved_availability + move.availability)
            total_available = move.product_id.uom_id._compute_quantity(total_available, move.product_uom, round=False)
            total_available = float_round(total_available, precision_digits=precision)
            info = str(total_available)
            if self.user_has_groups('product.group_uom'):
                info += ' ' + move.product_uom.name
            if move.reserved_availability:
                if move.reserved_availability != total_available:
                    # some of the available quantity is assigned and some are available but not reserved
                    reserved_available = move.product_id.uom_id._compute_quantity(move.reserved_availability, move.product_uom, round=False)
                    reserved_available = float_round(reserved_available, precision_digits=precision)
                    info += _(' (%s reserved)') % str(reserved_available)
                else:
                    # all available quantity is assigned
                    info += _(' (reserved)')
            move.string_availability_info = info

    @api.constrains('product_uom')
    def _check_uom(self):
        moves_error = self.filtered(lambda move: move.product_id.uom_id.category_id.id != move.product_uom.category_id.id)
        if moves_error:
            user_warning = _('You try to move a product using a UoM that is not compatible with the UoM of the product moved. Please use an UoM in the same UoM category.')
            user_warning += '\n\nBlocking: %s' % ' ,'.join(moves_error.mapped('name'))
            raise UserError(user_warning)

    @api.model_cr
    def init(self):
        self._cr.execute('SELECT indexname FROM pg_indexes WHERE indexname = %s', ('stock_move_product_location_index',))
        if not self._cr.fetchone():
            self._cr.execute('CREATE INDEX stock_move_product_location_index ON stock_move (product_id, location_id, location_dest_id, company_id, state)')

    @api.model
    def default_get(self, fields_list):
        # We override the default_get to make stock moves created after the picking was confirmed
        # directly as available (like a force_assign). This allows to create extra move lines in
        # the fp view.
        defaults = super(StockMove, self).default_get(fields_list)
        if self.env.context.get('default_picking_id'):
            picking_id = self.env['stock.picking'].browse(self.env.context['default_picking_id'])
            if picking_id.state not in ['draft', 'confirmed']:
                defaults['state'] = 'assigned'
                defaults['product_uom_qty'] = 0.0
                defaults['additional'] = True
        return defaults

    @api.multi
    def name_get(self):
        res = []
        for move in self:
            res.append((move.id, '%s%s%s>%s' % (
                move.picking_id.origin and '%s/' % move.picking_id.origin or '',
                move.product_id.code and '%s: ' % move.product_id.code or '',
                move.location_id.name, move.location_dest_id.name)))
        return res

    @api.model
    def create(self, vals):
        # TDE CLEANME: why doing this tracking on picking here ? seems weird
        perform_tracking = not self.env.context.get('mail_notrack') and vals.get('picking_id')
        if perform_tracking:
            picking = self.env['stock.picking'].browse(vals['picking_id'])
            initial_values = {picking.id: {'state': picking.state}}
        vals['ordered_qty'] = vals.get('product_uom_qty')
        res = super(StockMove, self).create(vals)
        if perform_tracking:
            picking.message_track(picking.fields_get(['state']), initial_values)
        return res

    @api.multi
    def write(self, vals):
        # FIXME: pim fix your crap
        if vals.get('product_uom_qty') and self.env.context.get('do_not_unreserve') is None:
            self.filtered(lambda m: m.state not in ['draft', 'done', 'cancel']).do_unreserve()

        # TDE CLEANME: it is a gros bordel + tracking
        Picking = self.env['stock.picking']
        # Check that we do not modify a stock.move which is done
        frozen_fields = ['product_qty', 'product_uom', 'location_id', 'location_dest_id', 'product_id']
        if any(fname in frozen_fields for fname in vals) and any(move.state == 'done' for move in self):
            raise UserError(_('Quantities, Units of Measure, Products and Locations cannot be modified on stock moves that have already been processed (except by the Administrator).'))

        propagated_changes_dict = {}
        #propagation of expected date:
        propagated_date_field = False
        if vals.get('date_expected'):
            #propagate any manual change of the expected date
            propagated_date_field = 'date_expected'
        elif (vals.get('state', '') == 'done' and vals.get('date')):
            #propagate also any delta observed when setting the move as done
            propagated_date_field = 'date'

        if not self._context.get('do_not_propagate', False) and (propagated_date_field or propagated_changes_dict):
            #any propagation is (maybe) needed
            for move in self:
                if move.move_dest_ids and move.propagate:
                    if 'date_expected' in propagated_changes_dict:
                        propagated_changes_dict.pop('date_expected')
                    if propagated_date_field:
                        current_date = datetime.strptime(move.date_expected, DEFAULT_SERVER_DATETIME_FORMAT)
                        new_date = datetime.strptime(vals.get(propagated_date_field), DEFAULT_SERVER_DATETIME_FORMAT)
                        delta = new_date - current_date
                        if abs(delta.days) >= move.company_id.propagation_minimum_delta:
                            old_move_date = datetime.strptime(move.move_dest_ids[0].date_expected, DEFAULT_SERVER_DATETIME_FORMAT)
                            new_move_date = (old_move_date + relativedelta.relativedelta(days=delta.days or 0)).strftime(DEFAULT_SERVER_DATETIME_FORMAT)
                            propagated_changes_dict['date_expected'] = new_move_date
                    #For pushed moves as well as for pulled moves, propagate by recursive call of write().
                    #Note that, for pulled moves we intentionally don't propagate on the procurement.
                    if propagated_changes_dict:
                        move.move_dest_ids.filtered(lambda m: m.state not in ('done', 'cancel')).write(propagated_changes_dict)
        track_pickings = not self._context.get('mail_notrack') and any(field in vals for field in ['state', 'picking_id', 'partially_available'])
        if track_pickings:
            to_track_picking_ids = set([move.picking_id.id for move in self if move.picking_id])
            if vals.get('picking_id'):
                to_track_picking_ids.add(vals['picking_id'])
            to_track_picking_ids = list(to_track_picking_ids)
            pickings = Picking.browse(to_track_picking_ids)
            initial_values = dict((picking.id, {'state': picking.state}) for picking in pickings)
        res = super(StockMove, self).write(vals)
        if track_pickings:
            pickings.message_track(pickings.fields_get(['state']), initial_values)
        return res

    @api.multi
    def action_show_details(self):
        """ Returns an action that will open a form view (in a popup) allowing to work on all the
        move lines of a particular move. This form view is used when "show operations" is not
        checked on the picking type.
        """
        self.ensure_one()

        # If "show suggestions" is not checked on the picking type, we have to filter out the
        # reserved move lines. We do this by displaying `move_line_nosuggest_ids`. We use
        # different views to display one field or another so that the webclient doesn't have to
        # fetch both.
        if self.picking_id.picking_type_id.show_reserved:
            view = self.env.ref('stock.view_stock_move_operations')
        else:
            view = self.env.ref('stock.view_stock_move_nosuggest_operations')

        return {
            'name': _('Detailed Operations'),
            'type': 'ir.actions.act_window',
            'view_type': 'form',
            'view_mode': 'form',
            'res_model': 'stock.move',
            'views': [(view.id, 'form')],
            'view_id': view.id,
            'target': 'new',
            'res_id': self.id,
            'context': dict(
                self.env.context,
                show_lots_m2o=self.has_tracking != 'none' and (self.picking_type_id.use_existing_lots or self.state == 'done' or self.origin_returned_move_id.id),  # able to create lots, whatever the value of ` use_create_lots`.
                show_lots_text=self.has_tracking != 'none' and self.picking_type_id.use_create_lots and not self.picking_type_id.use_existing_lots and self.state != 'done' and not self.origin_returned_move_id.id,
                show_source_location=self.location_id.child_ids,
                show_destination_location=self.location_dest_id.child_ids,
                show_package=not self.location_id.usage == 'supplier',
                show_reserved_quantity=self.state != 'done'
            ),
        }

    # Misc tools
    # ------------------------------------------------------------

    @api.multi
    def do_unreserve(self):
        if any(move.state in ('done', 'cancel') for move in self):
            raise UserError(_('Cannot unreserve a done move'))
        for move in self:
            move.move_line_ids.unlink()
            if(move.procure_method == 'make_to_order' and not move.move_orig_ids):
                move.state = 'waiting'
            elif(move.move_orig_ids and not all(orig.state in ('done', 'cancel') for orig in move.move_orig_ids)):
                move.state = 'waiting'
            else:
                move.state = 'confirmed'
        return True

    def _push_apply(self):
        # TDE CLEANME: I am quite sure I already saw this code somewhere ... in routing ??
        Push = self.env['stock.location.path']
        for move in self:
            # if the move is already chained, there is no need to check push rules
            if move.move_dest_ids:
                continue
            # if the move is a returned move, we don't want to check push rules, as returning a returned move is the only decent way
            # to receive goods without triggering the push rules again (which would duplicate chained operations)
            domain = [('location_from_id', '=', move.location_dest_id.id)]
            # priority goes to the route defined on the product and product category
            routes = move.product_id.route_ids | move.product_id.categ_id.total_route_ids
            rules = Push.search(domain + [('route_id', 'in', routes.ids)], order='route_sequence, sequence', limit=1)
            if not rules:
                # TDE FIXME/ should those really be in a if / elif ??
                # then we search on the warehouse if a rule can apply
                if move.warehouse_id:
                    rules = Push.search(domain + [('route_id', 'in', move.warehouse_id.route_ids.ids)], order='route_sequence, sequence', limit=1)
                elif move.picking_id.picking_type_id.warehouse_id:
                    rules = Push.search(domain + [('route_id', 'in', move.picking_id.picking_type_id.warehouse_id.route_ids.ids)], order='route_sequence, sequence', limit=1)
            # Make sure it is not returning the return
            if rules and (not move.origin_returned_move_id or move.origin_returned_move_id.location_dest_id.id != rules.location_dest_id.id):
                rules._apply(move)

    @api.onchange('product_id', 'product_qty')
    def onchange_quantity(self):
        if not self.product_id or self.product_qty < 0.0:
            self.product_qty = 0.0
        if self.product_qty < self._origin.product_qty:
            return {'warning': _("By changing this quantity here, you accept the "
                                 "new quantity as complete: Odoo will not "
                                 "automatically generate a back order.")}

    @api.onchange('product_id')
    def onchange_product_id(self):
        product = self.product_id.with_context(lang=self.partner_id.lang or self.env.user.lang)
        self.name = product.partner_ref
        self.product_uom = product.uom_id.id
        return {'domain': {'product_uom': [('category_id', '=', product.uom_id.category_id.id)]}}

    @api.onchange('date')
    def onchange_date(self):
        if self.date_expected:
            self.date = self.date_expected

    @api.onchange('product_uom')
    def onchange_product_uom(self):
        if self.product_uom.factor > self.product_id.uom_id.factor:
            return {
                'warning': {
                    'title': "Unsafe unit of measure",
                    'message': _("You are using a unit of measure smaller than the one you are using in "
                                 "order to stock your product. This can lead to rounding problem on reserved quantity! "
                                 "You should use the smaller unit of measure possible in order to valuate your stock or "
                                 "change its rounding precision to a smaller value (example: 0.00001)."),
                }
            }

    # TDE DECORATOR: remove that api.multi when action_confirm is migrated
    @api.multi
    def assign_picking(self):
        """ Try to assign the moves to an existing picking that has not been
        reserved yet and has the same procurement group, locations and picking
        type (moves should already have them identical). Otherwise, create a new
        picking to assign them to. """
        Picking = self.env['stock.picking']
        for move in self:
            recompute = False
            picking = Picking.search([
                ('group_id', '=', move.group_id.id),
                ('location_id', '=', move.location_id.id),
                ('location_dest_id', '=', move.location_dest_id.id),
                ('picking_type_id', '=', move.picking_type_id.id),
                ('printed', '=', False),
                ('state', 'in', ['draft', 'confirmed', 'waiting', 'partially_available', 'assigned'])], limit=1)
            if not picking:
                recompute = True
                picking = Picking.create(move._get_new_picking_values())
            move.write({'picking_id': picking.id})

            # If this method is called in batch by a write on a one2many and
            # at some point had to create a picking, some next iterations could
            # try to find back the created picking. As we look for it by searching
            # on some computed fields, we have to force a recompute, else the
            # record won't be found.
            if recompute:
                move.recompute()
        return True
    _picking_assign = assign_picking

    def _get_new_picking_values(self):
        """ Prepares a new picking for this move as it could not be assigned to
        another picking. This method is designed to be inherited. """
        return {
            'origin': self.origin,
            'company_id': self.company_id.id,
            'move_type': self.group_id and self.group_id.move_type or 'direct',
            'partner_id': self.partner_id.id,
            'picking_type_id': self.picking_type_id.id,
            'location_id': self.location_id.id,
            'location_dest_id': self.location_dest_id.id,
        }
    _prepare_picking_assign = _get_new_picking_values

    @api.multi
    def action_confirm(self):
        """ Confirms stock move or put it in waiting if it's linked to another move. """
        move_create_proc = self.env['stock.move']
        move_to_confirm = self.env['stock.move']
        move_waiting = self.env['stock.move']

        to_assign = {}
        for move in self:
            # if the move is preceeded, then it's waiting (if preceeding move is done, then action_assign has been called already and its state is already available)
            if move.move_orig_ids:
                move_waiting |= move
            else:
                if move.procure_method == 'make_to_order':
                    move_create_proc |= move
                else:
                    move_to_confirm |= move
            if not move.picking_id and move.picking_type_id:
                key = (move.group_id.id, move.location_id.id, move.location_dest_id.id)
                if key not in to_assign:
                    to_assign[key] = self.env['stock.move']
                to_assign[key] |= move

        # create procurements for make to order moves
        procurements = self.env['procurement.order']
        for move in move_create_proc:
            procurements |= procurements.create(move._prepare_procurement_from_move())
        if procurements:
            procurements.run()

        move_to_confirm.write({'state': 'confirmed'})
        (move_waiting | move_create_proc).write({'state': 'waiting'})

        # assign picking in batch for all confirmed move that share the same details
        for moves in to_assign.values():
            moves.assign_picking()
        self._push_apply()
        return self

    def _prepare_procurement_from_move(self):
        self.ensure_one()
        origin = (self.group_id and (self.group_id.name + ":") or "") + (self.rule_id and self.rule_id.name or self.origin or self.picking_id.name or "/")
        group_id = self.group_id and self.group_id.id or False
        if self.rule_id:
            if self.rule_id.group_propagation_option == 'fixed' and self.rule_id.group_id:
                group_id = self.rule_id.group_id.id
            elif self.rule_id.group_propagation_option == 'none':
                group_id = False
        return {
            'name': self.rule_id and self.rule_id.name or "/",
            'origin': origin,
            'company_id': self.company_id.id,
            'date_planned': self.date,
            'product_id': self.product_id.id,
            'product_qty': self.product_uom_qty,
            'product_uom': self.product_uom.id,
            'location_id': self.location_id.id,
            'move_dest_id': self.id,
            'group_id': group_id,
            'route_ids': [(4, x.id) for x in self.route_ids],
            'warehouse_id': self.warehouse_id.id or (self.picking_type_id and self.picking_type_id.warehouse_id.id or False),
            'priority': self.priority,
        }

    @api.multi
    def force_assign(self):
        """ Allow to work on stock move lines even if the reservationis not possible. We just mark
        the move as assigned, so the view does not block the user.
        """
        for move in self.filtered(lambda m: m.state in ['confirmed', 'waiting', 'partially_available', 'assigned']):
            move.write({'state': 'assigned'})

    @api.multi
    def check_tracking(self, move_line):
        """ Checks if serial number is assigned to stock move or not and raise an error if it had to. """
        # TDE FIXME: I cannot able to understand
        for move in self:
            if move.picking_id and \
                    (move.picking_id.picking_type_id.use_existing_lots or move.picking_id.picking_type_id.use_create_lots) and \
                    move.product_id.tracking != 'none' and \
                    not (move_line and (move_line.product_id and move_line.pack_lot_ids)) or (move_line and not move_line.product_id):
                raise UserError(_('You need to provide a Lot/Serial Number for product %s') % ("%s (%s)" % (move.product_id.name, move.picking_id.name)))

    def _prepare_move_line_vals(self, quantity=None, reserved_quant=None):
        self.ensure_one()
        # apply putaway
        location_dest_id = self.location_dest_id.get_putaway_strategy(self.product_id).id or self.location_dest_id.id
        vals = {
            'move_id': self.id,
            'product_id': self.product_id.id,
            'product_uom_id': self.product_uom.id,
            'location_id': self.location_id.id,
            'location_dest_id': location_dest_id,
            'picking_id': self.picking_id.id,
        }
        if quantity:
            uom_quantity = self.product_id.uom_id._compute_quantity(quantity, self.product_uom, rounding_method='HALF-UP')
            vals = dict(vals, product_uom_qty=uom_quantity)
        if reserved_quant:
            vals = dict(
                vals,
                location_id=reserved_quant.location_id.id,
                lot_id=reserved_quant.lot_id.id or False,
                package_id=reserved_quant.package_id.id or False,
                owner_id =reserved_quant.owner_id.id or False,
            )
        return vals

    def _update_reserved_quantity(self, need, available_quantity, location_id, lot_id=None, package_id=None, owner_id=None, strict=True):
        """ Create or update move lines.
        """
        self.ensure_one()

        if not lot_id:
            lot_id = self.env['stock.production.lot']
        if not package_id:
            package_id = self.env['stock.quant.package']
        if not owner_id:
            owner_id = self.env['res.partner']

        taken_quantity = min(available_quantity, need)

        # Find a candidate move line to update or create a new one.
        quants = self.env['stock.quant']._update_reserved_quantity(
            self.product_id, location_id, taken_quantity, lot_id=lot_id,
            package_id=package_id, owner_id=owner_id, strict=strict
        )
        for reserved_quant, quantity in quants:
            to_update = self.move_line_ids.filtered(lambda m: m.location_id.id == reserved_quant.location_id.id and m.lot_id.id == reserved_quant.lot_id.id and m.package_id.id == reserved_quant.package_id.id and m.owner_id.id == reserved_quant.owner_id.id)
            if to_update:
                to_update[0].with_context(bypass_reservation_update=True).product_uom_qty += self.product_id.uom_id._compute_quantity(quantity, self.product_uom, rounding_method='HALF-UP')
            else:
                if self.product_id.tracking == 'serial':
                    for i in range(0, int(quantity)):
                        self.env['stock.move.line'].create(self._prepare_move_line_vals(quantity=1, reserved_quant=reserved_quant))
                else:
                    self.env['stock.move.line'].create(self._prepare_move_line_vals(quantity=quantity, reserved_quant=reserved_quant))
        return taken_quantity

    @api.multi
    def action_assign(self):
        """ Reserve stock moves by creating their stock move lines. A stock move is 
        considered reserved once the sum of `product_qty` for all its move lines is
        equal to its `product_qty`. If it is less, the stock move is considered
        partially available.
        """
        assigned_moves = self.env['stock.move']
        partially_available_moves = self.env['stock.move']
        for move in self.filtered(lambda m: m.state in ['confirmed', 'waiting', 'partially_available']):
            if move.location_id.usage in ('supplier', 'inventory', 'production', 'customer')\
                    or move.product_id.type == 'consu':
                # create the move line(s) but do not impact quants
                if move.product_id.tracking == 'serial':
                    for i in range(0, int(move.product_qty)):
                        self.env['stock.move.line'].create(move._prepare_move_line_vals(quantity=1))
                else:
                    self.env['stock.move.line'].create(move._prepare_move_line_vals(quantity=move.product_qty))
                assigned_moves |= move
            else:
                if not move.move_orig_ids:
                    if move.procure_method == 'make_to_order':
                        continue
                    # Reserve new quants and create move lines accordingly.
                    available_quantity = self.env['stock.quant']._get_available_quantity(move.product_id, move.location_id)
                    if available_quantity <= 0:
                        continue
                    need = move.product_qty - move.reserved_availability
                    taken_quantity = move._update_reserved_quantity(need, available_quantity, move.location_id, strict=False)
                    if need == taken_quantity:
                        assigned_moves |= move
                    else:
                        partially_available_moves |= move
                else:
                    # Check what our parents brought and what our siblings took in order to
                    # determine what we can distribute.
                    # `qty_done` is in `ml.product_uom_id` and, as we will later increase
                    # the reserved quantity on the quants, convert it here in
                    # `product_id.uom_id` (the UOM of the quants is the UOM of the product).
                    move_lines_in = move.move_orig_ids.filtered(lambda m: m.state == 'done').mapped('move_line_ids')
                    keys_in = ['location_dest_id', 'lot_id', 'result_package_id', 'owner_id']
                    grouped_move_lines_in = {}
                    for k, g in groupby(sorted(move_lines_in, key=itemgetter(*keys_in)), key=itemgetter(*keys_in)):
                        qty_done = 0
                        for ml in g:
                            qty_done += ml.product_uom_id._compute_quantity(ml.qty_done, ml.product_id.uom_id)
                        grouped_move_lines_in[k] = qty_done
                    move_lines_out_done = (move.move_orig_ids.mapped('move_dest_ids') - move)\
                        .filtered(lambda m: m.state in ['done'])\
                        .mapped('move_line_ids')
                    # As we defer the write on the stock.move's state at the end of the loop, there
                    # could be moves to consider in what our siblings already took.
                    moves_out_siblings = move.move_orig_ids.mapped('move_dest_ids') - move
                    moves_out_siblings_to_consider = moves_out_siblings & (assigned_moves + partially_available_moves)
                    reserved_moves_out_siblings = moves_out_siblings.filtered(lambda m: m.state in ['partially_available', 'assigned'])
                    move_lines_out_reserved = (reserved_moves_out_siblings | moves_out_siblings_to_consider).mapped('move_line_ids')
                    keys_out = ['location_id', 'lot_id', 'package_id', 'owner_id']
                    grouped_move_lines_out = {}
                    for k, g in groupby(sorted(move_lines_out_done, key=itemgetter(*keys_out)), key=itemgetter(*keys_out)):
                        qty_done = 0
                        for ml in g:
                            qty_done += ml.product_uom_id._compute_quantity(ml.qty_done, ml.product_id.uom_id)
                        grouped_move_lines_out[k] = qty_done
                    for k, g in groupby(sorted(move_lines_out_reserved, key=itemgetter(*keys_out)), key=itemgetter(*keys_out)):
                        grouped_move_lines_out[k] = sum(self.env['stock.move.line'].concat(*list(g)).mapped('product_qty'))
                    available_move_lines = {key: grouped_move_lines_in[key] - grouped_move_lines_out.get(key, 0) for key in grouped_move_lines_in.keys()}
                    # pop key if the quantity available amount to 0
<<<<<<< HEAD
                    available_move_lines = {k: v for k, v in pycompat.items(available_move_lines) if v}
=======
                    available_move_lines = dict((k, v) for k, v in available_move_lines.items() if v)
>>>>>>> 877e7098

                    if not available_move_lines:
                        continue
                    for move_line in move.move_line_ids.filtered(lambda m: m.product_qty):
                        if available_move_lines.get((move_line.location_id, move_line.lot_id, move_line.result_package_id, move_line.owner_id)):
                            available_move_lines[(move_line.location_id, move_line.lot_id, move_line.result_package_id, move_line.owner_id)] -= move_line.product_qty
                    for (location_id, lot_id, package_id, owner_id), quantity in available_move_lines.items():
                        need = move.product_qty - sum(move.move_line_ids.mapped('product_qty'))
                        taken_quantity = move._update_reserved_quantity(need, quantity, location_id, lot_id, package_id, owner_id)
                        if need - taken_quantity == 0.0:
                            assigned_moves |= move
                            break
                        partially_available_moves |= move
        partially_available_moves.write({'state': 'partially_available'})
        assigned_moves.write({'state': 'assigned'})
        self.mapped('picking_id')._check_entire_pack()

    @api.multi
    def action_cancel(self):
        if any(move.state == 'done' for move in self):
            raise UserError(_('You cannot cancel a stock move that has been set to \'Done\'.'))
        for move in self:
            move.do_unreserve()
            siblings_states = (move.move_dest_ids.mapped('move_orig_ids') - move).mapped('state')
            if move.propagate:
                # only cancel the next move if all my siblings are also cancelled
                if all(state == 'cancel' for state in siblings_states):
                    move.move_dest_ids.action_cancel()
            else:
                if all(state in ('done', 'cancel') for state in siblings_states):
                    move.move_dest_ids.write({'procure_method': 'make_to_stock'})
                    move.move_dest_ids.write({'move_orig_ids': [(3, move.id, 0)]})
        self.write({'state': 'cancel', 'move_orig_ids': [(5, 0, 0)]})
        self.mapped('procurement_id').check()
        return True

    def _prepare_extra_move_vals(self, qty):
        vals = {
            'product_uom_qty': qty,
            'picking_id': self.picking_id.id
        }
        return vals

    @api.multi
    def _create_extra_move(self):
        """ If the quantity done on a move exceeds its quantity todo, this method will create an
        extra move attached to a (potentially split) move line. If the previous condition is not
        met, it'll return an empty recordset.
        
        The rationale for the creation of an extra move is the application of a potential push
        rule that will handle the extra quantities.
        """
        self.ensure_one()
        extra_move = self.env['stock.move']
        rounding = self.product_uom.rounding
        # moves created after the picking is assigned do not have `product_uom_qty`, but we shouldn't create extra moves for them
        if self.product_uom_qty and float_compare(self.quantity_done, self.product_uom_qty, precision_rounding=rounding) > 0:
            # create the extra moves
            extra_move_quantity = float_round(
                self.quantity_done - self.product_uom_qty,
                precision_rounding=self.product_uom.rounding,
                rounding_method ='UP')
            extra_move_vals = self._prepare_extra_move_vals(extra_move_quantity)
            extra_move = self.copy(default=extra_move_vals).action_confirm()

            # link it to some move lines
            for move_line in self.move_line_ids.filtered(lambda ml: ml.qty_done):
                if float_compare(move_line.qty_done, extra_move_quantity, precision_rounding=rounding) <= 0:
                    # move this move line to our extra move
                    move_line.move_id = extra_move.id
                    extra_move_quantity -= move_line.qty_done
                else:
                    # split this move line and assign the new part to our extra move
                    quantity_split = float_round(
                        move_line.qty_done - extra_move_quantity,
                        precision_rounding=self.product_uom.rounding,
                        rounding_method='UP')
                    move_line.qty_done = quantity_split
                    move_line.copy(default={'move_id': extra_move.id, 'qty_done': extra_move_quantity, 'product_uom_qty': 0})
                    extra_move_quantity -= extra_move_quantity
                if extra_move_quantity == 0.0:
                    break
        return extra_move

    @api.multi
    def action_done(self):
        self.filtered(lambda move: move.state == 'draft').action_confirm()  # MRP allows scrapping draft moves

        moves = self.filtered(lambda x: x.state not in ('done', 'cancel'))
        moves_todo = self.env['stock.move']
        # Create extra moves where necessary
        for move in moves:
            # Here, the `quantity_done` was already rounded to the product UOM by the `do_produce` wizard. However,
            # it is possible that the user changed the value before posting the inventory by a value that should be
            # rounded according to the move's UOM. In this specific case, we chose to round up the value, because it
            # is what is expected by the user (if i consumed/produced a little more, the whole UOM unit should be
            # consumed/produced and the moves are split correctly).
            # FIXME: move rounding to move line
            # rounding = move.product_uom.rounding
            # move.quantity_done = float_round(move.quantity_done, precision_rounding=rounding, rounding_method ='UP')
            if move.quantity_done <= 0:
                continue
            moves_todo |= move
            moves_todo |= move._create_extra_move()
        # Split moves where necessary and move quants
        for move in moves_todo:
            rounding = move.product_uom.rounding
            if float_compare(move.quantity_done, move.product_uom_qty, precision_rounding=rounding) < 0:
                # Need to do some kind of conversion here
                qty_split = move.product_uom._compute_quantity(move.product_uom_qty - move.quantity_done, move.product_id.uom_id)
                new_move = move.split(qty_split)
                for move_line in move.move_line_ids:
                    if move_line.product_qty:
                        # FIXME: there will be an issue if the move was partially available
                        # By decreasing `product_qty`, we free the reservation.
                        # FIXME: if qty_done > product_qty, this could raise if nothing is in stock
                        try:
                            move_line.write({'product_uom_qty': move_line.qty_done})
                        except UserError:
                            pass

                # If you were already putting stock.move.lots on the next one in the work order, transfer those to the new move
                move.move_line_ids.filtered(lambda x: x.qty_done == 0.0).write({'move_id': new_move})
                self.browse(new_move).quantity_done = 0.0
            move.move_line_ids.action_done()
        picking = self and self[0].picking_id or False
        moves_todo.write({'state': 'done', 'date': fields.Datetime.now()})
        moves_todo.mapped('move_dest_ids').action_assign()
        if picking:
            moves_to_backorder = picking.move_lines.filtered(lambda x: x.state not in ('done', 'cancel'))
            if moves_to_backorder:
                backorder_picking = picking.copy({
                        'name': '/',
                        'move_lines': [],
                        'move_line_ids': [],
                        'backorder_id': picking.id
                    })
                picking.message_post('Backorder Created') #message needs to be improved
                moves_to_backorder.write({'picking_id': backorder_picking.id})
                moves_to_backorder.mapped('move_line_ids').write({'picking_id': backorder_picking.id})
            moves_to_backorder.action_assign()
        return moves_todo

    @api.multi
    def unlink(self):
        if any(move.state not in ('draft', 'cancel') for move in self):
            raise UserError(_('You can only delete draft moves.'))
        return super(StockMove, self).unlink()

    def _prepare_move_split_vals(self, uom_qty):
        vals = {
            'product_uom_qty': uom_qty,
            'procure_method': 'make_to_stock',
            'procurement_id': self.procurement_id.id,
            'move_dest_ids': [(4, x.id) for x in self.move_dest_ids if x.state not in ('done', 'cancel')],
            'move_orig_ids': [(4, x.id) for x in self.move_orig_ids],
            'origin_returned_move_id': self.origin_returned_move_id.id,
        }
        return vals

    @api.multi
    def split(self, qty, restrict_partner_id=False):
        """ Splits qty from move move into a new move

        :param qty: float. quantity to split (given in product UoM)
        :param restrict_partner_id: optional partner that can be given in order to force the new move to restrict its choice of quants to the ones belonging to this partner.
        :param context: dictionay. can contains the special key 'source_location_id' in order to force the source location when copying the move
        :returns: id of the backorder move created """
        self = self.with_prefetch() # This makes the ORM only look for one record and not 300 at a time, which improves performance
        if self.state in ('done', 'cancel'):
            raise UserError(_('You cannot split a move done'))
        elif self.state == 'draft':
            # we restrict the split of a draft move because if not confirmed yet, it may be replaced by several other moves in
            # case of phantom bom (with mrp module). And we don't want to deal with this complexity by copying the product that will explode.
            raise UserError(_('You cannot split a draft move. It needs to be confirmed first.'))
        if float_is_zero(qty, precision_rounding=self.product_id.uom_id.rounding) or self.product_qty <= qty:
            return self.id
        # HALF-UP rounding as only rounding errors will be because of propagation of error from default UoM
        uom_qty = self.product_id.uom_id._compute_quantity(qty, self.product_uom, rounding_method='HALF-UP')
        defaults = self._prepare_move_split_vals(uom_qty)
        if restrict_partner_id:
            defaults['restrict_partner_id'] = restrict_partner_id

        # TDE CLEANME: remove context key + add as parameter
        if self.env.context.get('source_location_id'):
            defaults['location_id'] = self.env.context['source_location_id']
        new_move = self.with_context(rounding_method='HALF-UP').copy(defaults)
        # ctx = context.copy()
        # TDE CLEANME: used only in write in this file, to clean
        # ctx['do_not_propagate'] = True

        # FIXME: pim fix your crap
        self.with_context(do_not_propagate=True, do_not_unreserve=True, rounding_method='HALF-UP').write({'product_uom_qty': self.product_uom_qty - uom_qty})

        # if self.move_dest_id and self.propagate and self.move_dest_id.state not in ('done', 'cancel'):
        #     new_move_prop = self.move_dest_id.split(qty)
        #     new_move.write({'move_dest_id': new_move_prop})
        # returning the first element of list returned by action_confirm is ok because we checked it wouldn't be exploded (and
        # thus the result of action_confirm should always be a list of 1 element length)
        new_move.action_confirm()
        # TDE FIXME: due to action confirm change
        return new_move.id

    def _recompute_state(self):
        for move in self:
            if move.reserved_availability == move.product_uom_qty:
                move.state = 'assigned'
            elif move.reserved_availability and move.reserved_availability <= move.product_uom_qty:
                move.state = 'partially_available'
            else:
                if move.move_orig_ids:
                    move.state = 'waiting'
                else:
                    move.state = 'confirmed'

    @api.multi
    def action_show_picking(self):
        view = self.env.ref('stock.view_picking_form')
        return {
            'name': _('Transfer'),
            'type': 'ir.actions.act_window',
            'view_type': 'form',
            'view_mode': 'form',
            'res_model': 'stock.picking',
            'views': [(view.id, 'form')],
            'view_id': view.id,
            'target': 'new',
            'res_id': self.id}
    show_picking = action_show_picking<|MERGE_RESOLUTION|>--- conflicted
+++ resolved
@@ -768,11 +768,7 @@
                         grouped_move_lines_out[k] = sum(self.env['stock.move.line'].concat(*list(g)).mapped('product_qty'))
                     available_move_lines = {key: grouped_move_lines_in[key] - grouped_move_lines_out.get(key, 0) for key in grouped_move_lines_in.keys()}
                     # pop key if the quantity available amount to 0
-<<<<<<< HEAD
-                    available_move_lines = {k: v for k, v in pycompat.items(available_move_lines) if v}
-=======
                     available_move_lines = dict((k, v) for k, v in available_move_lines.items() if v)
->>>>>>> 877e7098
 
                     if not available_move_lines:
                         continue
