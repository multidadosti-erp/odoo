--- conflicted
+++ resolved
@@ -145,11 +145,7 @@
     restrict_partner_id = fields.Many2one('res.partner', 'Owner ', help="Technical field used to depict a restriction on the ownership of quants to consider when marking this move as 'done'")
     route_ids = fields.Many2many('stock.location.route', 'stock_location_route_move', 'move_id', 'route_id', 'Destination route', help="Preferred route")
     warehouse_id = fields.Many2one('stock.warehouse', 'Warehouse', help="Technical field depicting the warehouse to consider for the route selection on the next procurement (if any).")
-<<<<<<< HEAD
-    has_tracking = fields.Selection(related='product_id.tracking', string='Product with Tracking', readonly=False)
-=======
     has_tracking = fields.Selection(related='product_id.tracking', string='Product with Tracking', readonly=True)
->>>>>>> e9068c29
     quantity_done = fields.Float('Quantity Done', compute='_quantity_done_compute', digits=dp.get_precision('Product Unit of Measure'), inverse='_quantity_done_set')
     show_operations = fields.Boolean(related='picking_id.picking_type_id.show_operations', readonly=False)
     show_details_visible = fields.Boolean('Details Visible', compute='_compute_show_details_visible')
