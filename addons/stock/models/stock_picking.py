# -*- coding: utf-8 -*-
# Part of Odoo. See LICENSE file for full copyright and licensing details.

from collections import namedtuple
import json
import time

from itertools import groupby
from odoo import api, fields, models, _
from odoo.tools import DEFAULT_SERVER_DATETIME_FORMAT
from odoo.tools.float_utils import float_compare, float_round
from odoo.exceptions import UserError
from odoo.addons.stock.models.stock_move import PROCUREMENT_PRIORITIES
from operator import itemgetter


class PickingType(models.Model):
    _name = "stock.picking.type"
    _description = "The operation type determines the picking view"
    _order = 'sequence, id'

    name = fields.Char('Operation Types Name', required=True, translate=True)
    color = fields.Integer('Color')
    sequence = fields.Integer('Sequence', help="Used to order the 'All Operations' kanban view")
    sequence_id = fields.Many2one('ir.sequence', 'Reference Sequence', required=True)
    default_location_src_id = fields.Many2one(
        'stock.location', 'Default Source Location',
        help="This is the default source location when you create a picking manually with this operation type. It is possible however to change it or that the routes put another location. If it is empty, it will check for the supplier location on the partner. ")
    default_location_dest_id = fields.Many2one(
        'stock.location', 'Default Destination Location',
        help="This is the default destination location when you create a picking manually with this operation type. It is possible however to change it or that the routes put another location. If it is empty, it will check for the customer location on the partner. ")
    code = fields.Selection([('incoming', 'Vendors'), ('outgoing', 'Customers'), ('internal', 'Internal')], 'Type of Operation', required=True)
    return_picking_type_id = fields.Many2one('stock.picking.type', 'Operation Type for Returns')
    show_entire_packs = fields.Boolean('Allow moving packs', help="If checked, this shows the packs to be moved as a whole in the Operations tab all the time, even if there was no entire pack reserved.")
    warehouse_id = fields.Many2one(
        'stock.warehouse', 'Warehouse', ondelete='cascade',
        default=lambda self: self.env['stock.warehouse'].search([('company_id', '=', self.env.user.company_id.id)], limit=1))
    active = fields.Boolean('Active', default=True)
    use_create_lots = fields.Boolean(
        'Create New Lots/Serial Numbers', default=True,
        help="If this is checked only, it will suppose you want to create new Lots/Serial Numbers, so you can provide them in a text field. ")
    use_existing_lots = fields.Boolean(
        'Use Existing Lots/Serial Numbers', default=True,
        help="If this is checked, you will be able to choose the Lots/Serial Numbers. You can also decide to not put lots in this operation type.  This means it will create stock with no lot or not put a restriction on the lot taken. ")
    show_operations = fields.Boolean(
        'Show Detailed Operations', default=False,
        help="If this checkbox is ticked, the pickings lines will represent detailed stock operations. If not, the picking lines will represent an aggregate of detailed stock operations.")
    show_reserved = fields.Boolean(
        'Show Reserved', default=True, help="If this checkbox is ticked, Odoo will show which products are reserved (lot/serial number, source location, source package).")

    # Statistics for the kanban view
    last_done_picking = fields.Char('Last 10 Done Pickings', compute='_compute_last_done_picking')
    count_picking_draft = fields.Integer(compute='_compute_picking_count')
    count_picking_ready = fields.Integer(compute='_compute_picking_count')
    count_picking = fields.Integer(compute='_compute_picking_count')
    count_picking_waiting = fields.Integer(compute='_compute_picking_count')
    count_picking_late = fields.Integer(compute='_compute_picking_count')
    count_picking_backorders = fields.Integer(compute='_compute_picking_count')
    rate_picking_late = fields.Integer(compute='_compute_picking_count')
    rate_picking_backorders = fields.Integer(compute='_compute_picking_count')

    barcode_nomenclature_id = fields.Many2one(
        'barcode.nomenclature', 'Barcode Nomenclature')

    @api.one
    def _compute_last_done_picking(self):
        # TDE TODO: true multi
        tristates = []
        for picking in self.env['stock.picking'].search([('picking_type_id', '=', self.id), ('state', '=', 'done')], order='date_done desc', limit=10):
            if picking.date_done > picking.date:
                tristates.insert(0, {'tooltip': picking.name or '' + ": " + _('Late'), 'value': -1})
            elif picking.backorder_id:
                tristates.insert(0, {'tooltip': picking.name or '' + ": " + _('Backorder exists'), 'value': 0})
            else:
                tristates.insert(0, {'tooltip': picking.name or '' + ": " + _('OK'), 'value': 1})
        self.last_done_picking = json.dumps(tristates)

    def _compute_picking_count(self):
        # TDE TODO count picking can be done using previous two
        domains = {
            'count_picking_draft': [('state', '=', 'draft')],
            'count_picking_waiting': [('state', 'in', ('confirmed', 'waiting'))],
            'count_picking_ready': [('state', 'in', ('assigned', 'partially_available'))],
            'count_picking': [('state', 'in', ('assigned', 'waiting', 'confirmed', 'partially_available'))],
            'count_picking_late': [('scheduled_date', '<', time.strftime(DEFAULT_SERVER_DATETIME_FORMAT)), ('state', 'in', ('assigned', 'waiting', 'confirmed', 'partially_available'))],
            'count_picking_backorders': [('backorder_id', '!=', False), ('state', 'in', ('confirmed', 'assigned', 'waiting', 'partially_available'))],
        }
        for field in domains:
            data = self.env['stock.picking'].read_group(domains[field] +
                [('state', 'not in', ('done', 'cancel')), ('picking_type_id', 'in', self.ids)],
                ['picking_type_id'], ['picking_type_id'])
            count = {
                x['picking_type_id'][0]: x['picking_type_id_count']
                for x in data if x['picking_type_id']
            }
            for record in self:
                record[field] = count.get(record.id, 0)
        for record in self:
            record.rate_picking_late = record.count_picking and record.count_picking_late * 100 / record.count_picking or 0
            record.rate_picking_backorders = record.count_picking and record.count_picking_backorders * 100 / record.count_picking or 0

    def name_get(self):
        """ Display 'Warehouse_name: PickingType_name' """
        # TDE TODO remove context key support + update purchase
        res = []
        for picking_type in self:
            if self.env.context.get('special_shortened_wh_name'):
                if picking_type.warehouse_id:
                    name = picking_type.warehouse_id.name
                else:
                    name = _('Customer') + ' (' + picking_type.name + ')'
            elif picking_type.warehouse_id:
                name = picking_type.warehouse_id.name + ': ' + picking_type.name
            else:
                name = picking_type.name
            res.append((picking_type.id, name))
        return res

    @api.model
    def name_search(self, name, args=None, operator='ilike', limit=100):
        args = args or []
        domain = []
        if name:
            domain = ['|', ('name', operator, name), ('warehouse_id.name', operator, name)]
        picks = self.search(domain + args, limit=limit)
        return picks.name_get()

    @api.onchange('code')
    def onchange_picking_code(self):
        if self.code == 'incoming':
            self.default_location_src_id = self.env.ref('stock.stock_location_suppliers').id
            self.default_location_dest_id = self.env.ref('stock.stock_location_stock').id
        elif self.code == 'outgoing':
            self.default_location_src_id = self.env.ref('stock.stock_location_stock').id
            self.default_location_dest_id = self.env.ref('stock.stock_location_customers').id

    def _get_action(self, action_xmlid):
        # TDE TODO check to have one view + custo in methods
        action = self.env.ref(action_xmlid).read()[0]
        if self:
            action['display_name'] = self.display_name
        return action

    def get_action_picking_tree_late(self):
        return self._get_action('stock.action_picking_tree_late')

    def get_action_picking_tree_backorder(self):
        return self._get_action('stock.action_picking_tree_backorder')

    def get_action_picking_tree_waiting(self):
        return self._get_action('stock.action_picking_tree_waiting')

    def get_action_picking_tree_ready(self):
        return self._get_action('stock.action_picking_tree_ready')

    def get_stock_picking_action_picking_type(self):
        return self._get_action('stock.stock_picking_action_picking_type')


class Picking(models.Model):
    _name = "stock.picking"
    _inherit = ['mail.thread', 'mail.activity.mixin']
    _description = "Transfer"
    _order = "priority desc, date asc, id desc"

    name = fields.Char(
        'Reference', default='/',
        copy=False,  index=True,
        states={'done': [('readonly', True)], 'cancel': [('readonly', True)]})
    origin = fields.Char(
        'Source Document', index=True,
        states={'done': [('readonly', True)], 'cancel': [('readonly', True)]},
        help="Reference of the document")
    note = fields.Text('Notes')

    backorder_id = fields.Many2one(
        'stock.picking', 'Back Order of',
        copy=False, index=True,
        states={'done': [('readonly', True)], 'cancel': [('readonly', True)]},
        help="If this shipment was split, then this field links to the shipment which contains the already processed part.")

    move_type = fields.Selection([
        ('direct', 'As soon as possible'), ('one', 'When all products are ready')], 'Shipping Policy',
        default='direct', required=True,
        states={'done': [('readonly', True)], 'cancel': [('readonly', True)]},
        help="It specifies goods to be deliver partially or all at once")

    state = fields.Selection([
        ('draft', 'Draft'), ('cancel', 'Cancelled'),
        ('waiting', 'Waiting Another Operation'),
        ('confirmed', 'Waiting Availability'),
        ('partially_available', 'Partially Available'),
        ('assigned', 'Available'), ('done', 'Done')], string='Status', compute='_compute_state',
        copy=False, index=True, readonly=True, store=True, track_visibility='onchange',
        help=" * Draft: not confirmed yet and will not be scheduled until confirmed\n"
             " * Waiting Another Operation: waiting for another move to proceed before it becomes automatically available (e.g. in Make-To-Order flows)\n"
             " * Waiting Availability: still waiting for the availability of products\n"
             " * Partially Available: some products are available and reserved\n"
             " * Ready to Transfer: products reserved, simply waiting for confirmation.\n"
             " * Transferred: has been processed, can't be modified or cancelled anymore\n"
             " * Cancelled: has been cancelled, can't be confirmed anymore")

    group_id = fields.Many2one(
        'procurement.group', 'Procurement Group',
        readonly=True, related='move_lines.group_id', store=True)

    priority = fields.Selection(
        PROCUREMENT_PRIORITIES, string='Priority',
        compute='_compute_priority', inverse='_set_priority', store=True,
        # default='1', required=True,  # TDE: required, depending on moves ? strange
        index=True, track_visibility='onchange',
        states={'done': [('readonly', True)], 'cancel': [('readonly', True)]},
        help="Priority for this picking. Setting manually a value here would set it as priority for all the moves")
    scheduled_date = fields.Datetime(
        'Scheduled Date', compute='_compute_scheduled_date', inverse='_set_scheduled_date', store=True,
        index=True, track_visibility='onchange',
        states={'done': [('readonly', True)], 'cancel': [('readonly', True)]},
        help="Scheduled time for the first part of the shipment to be processed. Setting manually a value here would set it as expected date for all the stock moves.")
    date = fields.Datetime(
        'Creation Date',
        default=fields.Datetime.now, index=True, track_visibility='onchange',
        states={'done': [('readonly', True)], 'cancel': [('readonly', True)]},
        help="Creation Date, usually the time of the order")
    date_done = fields.Datetime('Date of Transfer', copy=False, readonly=True, help="Completion Date of Transfer")

    location_id = fields.Many2one(
        'stock.location', "Source Location Zone",
        default=lambda self: self.env['stock.picking.type'].browse(self._context.get('default_picking_type_id')).default_location_src_id,
        readonly=True, required=True,
        states={'draft': [('readonly', False)]})
    location_dest_id = fields.Many2one(
        'stock.location', "Destination Location",
        default=lambda self: self.env['stock.picking.type'].browse(self._context.get('default_picking_type_id')).default_location_dest_id,
        readonly=True, required=True,
        states={'draft': [('readonly', False)]})
    move_lines = fields.One2many('stock.move', 'picking_id', string="Stock Moves", copy=True)
    has_scrap_move = fields.Boolean(
        'Has Scrap Moves', compute='_has_scrap_move')
    picking_type_id = fields.Many2one(
        'stock.picking.type', 'Operation Type',
        required=True,
        states={'done': [('readonly', True)], 'cancel': [('readonly', True)]})
    picking_type_code = fields.Selection([
        ('incoming', 'Vendors'),
        ('outgoing', 'Customers'),
        ('internal', 'Internal')], related='picking_type_id.code',
        readonly=True)
    picking_type_entire_packs = fields.Boolean(related='picking_type_id.show_entire_packs',
        readonly=True)

    partner_id = fields.Many2one(
        'res.partner', 'Partner',
        states={'done': [('readonly', True)], 'cancel': [('readonly', True)]})
    company_id = fields.Many2one(
        'res.company', 'Company',
        default=lambda self: self.env['res.company']._company_default_get('stock.picking'),
        index=True, required=True,
        states={'done': [('readonly', True)], 'cancel': [('readonly', True)]})

    move_line_ids = fields.One2many('stock.move.line', 'picking_id', 'Operations')

    move_line_exist = fields.Boolean(
        'Has Pack Operations', compute='_compute_move_line_exist',
        help='Check the existence of pack operation on the picking')

    has_packages = fields.Boolean(
        'Has Packages', compute='_compute_has_packages',
        help='Check the existence of destination packages on move lines')

    owner_id = fields.Many2one(
        'res.partner', 'Owner',
        states={'done': [('readonly', True)], 'cancel': [('readonly', True)]},
        help="Default Owner")
    printed = fields.Boolean('Printed')
    is_locked = fields.Boolean(default=True, help='When the picking is not done this allows changing the '
                               'initial demand. When the picking is done this allows '
                               'changing the done quantities.')
    # Used to search on pickings
    product_id = fields.Many2one('product.product', 'Product', related='move_lines.product_id')
    show_operations = fields.Boolean(related='picking_type_id.show_operations')

    _sql_constraints = [
        ('name_uniq', 'unique(name, company_id)', 'Reference must be unique per company!'),
    ]

    @api.depends('move_type', 'move_lines.state', 'move_lines.picking_id')
    @api.one
    def _compute_state(self):
        ''' State of a picking depends on the state of its related stock.move
         - no moves: draft or assigned (launch_pack_operations)
         - all moves canceled: cancel
         - all moves done (including possible canceled): done
         - All at once picking: least of confirmed / waiting / assigned
         - Partial picking
          - all moves assigned: assigned
          - one of the move is assigned or partially available: partially available
          - otherwise in waiting or confirmed state
        '''
        if not self.move_lines:
            self.state = 'draft'
        elif any(move.state == 'draft' for move in self.move_lines):  # TDE FIXME: should be all ?
            self.state = 'draft'
        elif all(move.state == 'cancel' for move in self.move_lines):
            self.state = 'cancel'
        elif all(move.state in ['cancel', 'done'] for move in self.move_lines):
            self.state = 'done'
        else:
            # We sort our moves by importance of state:
            #     ------------- 0
            #     | Confirmed |
            #     -------------
            #     |  Partial  |
            #     -------------
            #     |  Waiting  |
            #     -------------
            #     |  Assigned |
            #     ------------- len - 1
            sort_map = {
                'assigned': 4,
                'waiting': 3,
                'partially_available': 2,
                'confirmed': 1,
            }
            moves_todo = self.move_lines\
                .filtered(lambda move: move.state not in ['cancel', 'done'])\
                .sorted(key=lambda move: sort_map.get(move.state, 0))
            if self.move_type == 'one':
                if moves_todo[0].state in ('partially_available', 'confirmed'):
                    self.state = 'confirmed'
                else:
                    self.state = moves_todo[0].state or 'draft'
            elif moves_todo[0].state != 'assigned' and any(x.state in ['assigned', 'partially_available'] for x in moves_todo):
                self.state = 'partially_available'
            else:
                # take the less important state among all move_lines.
                self.state = moves_todo[-1].state or 'draft'

    @api.one
    @api.depends('move_lines.priority')
    def _compute_priority(self):
        self.priority = self.mapped('move_lines') and max(self.mapped('move_lines').mapped('priority')) or '1'

    @api.one
    def _set_priority(self):
        self.move_lines.write({'priority': self.priority})

    @api.one
    @api.depends('move_lines.date_expected')
    def _compute_scheduled_date(self):
        if self.move_type == 'direct':
            self.scheduled_date = min(self.move_lines.mapped('date_expected') or [False])
        else:
            self.scheduled_date = max(self.move_lines.mapped('date_expected') or [False])

    @api.one
    def _set_scheduled_date(self):
        self.move_lines.write({'date_expected': self.scheduled_date})

    @api.one
    def _has_scrap_move(self):
        # TDE FIXME: better implementation
        self.has_scrap_move = bool(self.env['stock.move'].search_count([('picking_id', '=', self.id), ('scrapped', '=', True)]))

    @api.one
    def _compute_move_line_exist(self):
        self.move_line_exist = bool(self.move_line_ids)

    @api.one
    def _compute_has_packages(self):
        has_packages = False
        for pack_op in self.move_line_ids:
            if pack_op.result_package_id:
                has_packages = True
                break
        self.has_packages = has_packages

    @api.onchange('picking_type_id', 'partner_id')
    def onchange_picking_type(self):
        if self.picking_type_id:
            if self.picking_type_id.default_location_src_id:
                location_id = self.picking_type_id.default_location_src_id.id
            elif self.partner_id:
                location_id = self.partner_id.property_stock_supplier.id
            else:
                customerloc, location_id = self.env['stock.warehouse']._get_partner_locations()

            if self.picking_type_id.default_location_dest_id:
                location_dest_id = self.picking_type_id.default_location_dest_id.id
            elif self.partner_id:
                location_dest_id = self.partner_id.property_stock_customer.id
            else:
                location_dest_id, supplierloc = self.env['stock.warehouse']._get_partner_locations()

            self.location_id = location_id
            self.location_dest_id = location_dest_id
        # TDE CLEANME move into onchange_partner_id
        if self.partner_id:
            if self.partner_id.picking_warn == 'no-message' and self.partner_id.parent_id:
                partner = self.partner_id.parent_id
            elif self.partner_id.picking_warn not in ('no-message', 'block') and self.partner_id.parent_id.picking_warn == 'block':
                partner = self.partner_id.parent_id
            else:
                partner = self.partner_id
            if partner.picking_warn != 'no-message':
                if partner.picking_warn == 'block':
                    self.partner_id = False
                return {'warning': {
                    'title': ("Warning for %s") % partner.name,
                    'message': partner.picking_warn_msg
                }}

    @api.model
    def create(self, vals):
        # TDE FIXME: clean that brol
        defaults = self.default_get(['name', 'picking_type_id'])
        if vals.get('name', '/') == '/' and defaults.get('name', '/') == '/' and vals.get('picking_type_id', defaults.get('picking_type_id')):
            vals['name'] = self.env['stock.picking.type'].browse(vals.get('picking_type_id', defaults.get('picking_type_id'))).sequence_id.next_by_id()

        # TDE FIXME: what ?
        # As the on_change in one2many list is WIP, we will overwrite the locations on the stock moves here
        # As it is a create the format will be a list of (0, 0, dict)
        if vals.get('move_lines') and vals.get('location_id') and vals.get('location_dest_id'):
            for move in vals['move_lines']:
                if len(move) == 3:
                    move[2]['location_id'] = vals['location_id']
                    move[2]['location_dest_id'] = vals['location_dest_id']
        return super(Picking, self).create(vals)

    @api.multi
    def write(self, vals):
        res = super(Picking, self).write(vals)
        # Change locations of moves if those of the picking change
        after_vals = {}
        if vals.get('location_id'):
            after_vals['location_id'] = vals['location_id']
        if vals.get('location_dest_id'):
            after_vals['location_dest_id'] = vals['location_dest_id']
        if after_vals:
            self.mapped('move_lines').filtered(lambda move: not move.scrapped).write(after_vals)
        return res

    @api.multi
    def unlink(self):
        self.mapped('move_lines')._action_cancel()
        self.mapped('move_lines').unlink() # Checks if moves are not done
        return super(Picking, self).unlink()

    # Actions
    # ----------------------------------------

    @api.one
    def action_assign_owner(self):
        self.move_line_ids.write({'owner_id': self.owner_id.id})

    @api.multi
    def do_print_picking(self):
        self.write({'printed': True})
        return self.env.ref('stock.action_report_picking').report_action(self)

    @api.multi
    def action_confirm(self):
        # call `_action_confirm` on every draft move
        self.mapped('move_lines')\
            .filtered(lambda move: move.state == 'draft')\
            ._action_confirm()
        # call `_action_assign` on every confirmed move which location_id bypasses the reservation
        self.filtered(lambda picking: picking.location_id.usage in ('supplier', 'inventory', 'production'))\
            .filtered(lambda move: move.state == 'confirmed')\
            .mapped('move_lines')._action_assign()
        return True

    @api.multi
    def action_assign(self):
        """ Check availability of picking moves.
        This has the effect of changing the state and reserve quants on available moves, and may
        also impact the state of the picking as it is computed based on move's states.
        @return: True
        """
        self.filtered(lambda picking: picking.state == 'draft').action_confirm()
        moves = self.mapped('move_lines').filtered(lambda move: move.state not in ('draft', 'cancel', 'done'))
        if not moves:
            raise UserError(_('Nothing to check the availability for.'))
        moves._action_assign()
        return True

    @api.multi
    def force_assign(self):
        """ Changes state of picking to available if moves are confirmed or waiting.
        @return: True
        """
        self.mapped('move_lines').filtered(lambda move: move.state in ['confirmed', 'waiting', 'partially_available'])._force_assign()
        return True

    @api.multi
    def action_cancel(self):
        self.mapped('move_lines')._action_cancel()
        return True

    @api.multi
    def action_done(self):
        """Changes picking state to done by processing the Stock Moves of the Picking

        Normally that happens when the button "Done" is pressed on a Picking view.
        @return: True
        """
        # TDE FIXME: remove decorator when migration the remaining
        # TDE FIXME: draft -> automatically done, if waiting ?? CLEAR ME
        todo_moves = self.mapped('move_lines').filtered(lambda self: self.state in ['draft', 'partially_available', 'assigned', 'confirmed'])
        # Check if there are ops not linked to moves yet
        for pick in self:
            # # Explode manually added packages
            # for ops in pick.move_line_ids.filtered(lambda x: not x.move_id and not x.product_id):
            #     for quant in ops.package_id.quant_ids: #Or use get_content for multiple levels
            #         self.move_line_ids.create({'product_id': quant.product_id.id,
            #                                    'package_id': quant.package_id.id,
            #                                    'result_package_id': ops.result_package_id,
            #                                    'lot_id': quant.lot_id.id,
            #                                    'owner_id': quant.owner_id.id,
            #                                    'product_uom_id': quant.product_id.uom_id.id,
            #                                    'product_qty': quant.qty,
            #                                    'qty_done': quant.qty,
            #                                    'location_id': quant.location_id.id, # Could be ops too
            #                                    'location_dest_id': ops.location_dest_id.id,
            #                                    'picking_id': pick.id
            #                                    }) # Might change first element
            # # Link existing moves or add moves when no one is related
            for ops in pick.move_line_ids.filtered(lambda x: not x.move_id):
                # Search move with this product
                moves = pick.move_lines.filtered(lambda x: x.product_id == ops.product_id) 
                if moves: #could search move that needs it the most (that has some quantities left)
                    ops.move_id = moves[0].id
                else:
                    new_move = self.env['stock.move'].create({
                                                    'name': _('New Move:') + ops.product_id.display_name,
                                                    'product_id': ops.product_id.id,
                                                    'product_uom_qty': ops.qty_done,
                                                    'product_uom': ops.product_uom_id.id,
                                                    'location_id': pick.location_id.id,
                                                    'location_dest_id': pick.location_dest_id.id,
                                                    'picking_id': pick.id,
                                                   })
                    ops.move_id = new_move.id
                    new_move._action_confirm()
                    todo_moves |= new_move
                    #'qty_done': ops.qty_done})
        todo_moves._action_done()
        self.write({'date_done': fields.Datetime.now()})
        return True

    do_transfer = action_done #TODO:replace later

    @api.multi
    def _check_entire_pack(self):
        """ This function check if entire packs are moved in the picking"""
        for picking in self:
            origin_packages = picking.move_line_ids.mapped("package_id")
            for pack in origin_packages:
                all_in = True
                packops = picking.move_line_ids.filtered(lambda x: x.package_id == pack)
                keys = ['product_id', 'lot_id']

                grouped_quants = {}
                for k, g in groupby(sorted(pack.quant_ids, key=itemgetter(*keys)), key=itemgetter(*keys)):
                    grouped_quants[k] = sum(self.env['stock.quant'].concat(*list(g)).mapped('quantity'))

                grouped_ops = {}
                for k, g in groupby(sorted(packops, key=itemgetter(*keys)), key=itemgetter(*keys)):
                    grouped_ops[k] = sum(self.env['stock.move.line'].concat(*list(g)).mapped('product_qty'))
                if any(grouped_quants[key] - grouped_ops.get(key, 0) != 0 for key in grouped_quants)\
                        or any(grouped_ops[key] - grouped_quants[key] != 0 for key in grouped_ops):
                    all_in = False
                if all_in and packops:
                    packops.write({'result_package_id': pack.id})

    @api.multi
    def do_unreserve(self):
        for move in self:
            for move_line in move.move_lines:
                move_line._do_unreserve()
        self.write({'state': 'confirmed'})

    @api.multi
    def button_validate(self):
        self.ensure_one()
        if not self.move_lines and not self.move_line_ids:
            raise UserError(_('Please add some lines to move'))

        # If no lots when needed, raise error
        picking_type = self.picking_type_id
        no_quantities_done = all(line.qty_done == 0.0 for line in self.move_line_ids)
        if picking_type.use_create_lots or picking_type.use_existing_lots:
            lines_to_check = self.move_line_ids
            if not no_quantities_done:
                lines_to_check = lines_to_check.filtered(
                    lambda line: float_compare(line.qty_done, 0,
                                               precision_rounding=line.product_uom_id.rounding)
                )

            for line in lines_to_check:
                product = line.product_id
                if product and product.tracking != 'none' and (line.qty_done == 0 or (not line.lot_name and not line.lot_id)):
                    raise UserError(_('You need to supply a lot/serial number for %s.') % product.name)

        # In draft or with no pack operations edited yet, ask if we can just do everything
        if self.state == 'draft' or no_quantities_done:
            view = self.env.ref('stock.view_immediate_transfer')
            wiz = self.env['stock.immediate.transfer'].create({'pick_id': self.id})
            return {
                'name': _('Immediate Transfer?'),
                'type': 'ir.actions.act_window',
                'view_type': 'form',
                'view_mode': 'form',
                'res_model': 'stock.immediate.transfer',
                'views': [(view.id, 'form')],
                'view_id': view.id,
                'target': 'new',
                'res_id': wiz.id,
                'context': self.env.context,
            }

        # Check backorder should check for other barcodes
        if self._check_backorder():
            return self.action_generate_backorder_wizard()
        self.action_done()
        return

    def action_generate_backorder_wizard(self):
        view = self.env.ref('stock.view_backorder_confirmation')
        wiz = self.env['stock.backorder.confirmation'].create({'pick_id': self.id})
        return {
            'name': _('Create Backorder?'),
            'type': 'ir.actions.act_window',
            'view_type': 'form',
            'view_mode': 'form',
            'res_model': 'stock.backorder.confirmation',
            'views': [(view.id, 'form')],
            'view_id': view.id,
            'target': 'new',
            'res_id': wiz.id,
            'context': self.env.context,
        }

    def action_toggle_is_locked(self):
        self.is_locked = not self.is_locked
        return True

    def _check_backorder(self):
        self.ensure_one()
        quantity_todo = {}
        quantity_done = {}
        for move in self.move_lines:
            quantity_todo.setdefault(move.product_id.id, 0)
            quantity_done.setdefault(move.product_id.id, 0)
            quantity_todo[move.product_id.id] += move.product_uom_qty
            quantity_done[move.product_id.id] += move.quantity_done
        for ops in self.move_line_ids.filtered(lambda x: x.package_id and not x.product_id and not x.move_id):
            for quant in ops.package_id.quant_ids:
                quantity_done.setdefault(quant.product_id.id, 0)
                quantity_done[quant.product_id.id] += quant.qty
        for pack in self.move_line_ids.filtered(lambda x: x.product_id and not x.move_id):
            quantity_done.setdefault(pack.product_id.id, 0)
            quantity_done[pack.product_id.id] += pack.qty_done
        return any(quantity_done[x] < quantity_todo.get(x, 0) for x in quantity_done)

<<<<<<< HEAD
    def _create_extra_moves(self):
        '''This function creates move lines on a picking, at the time of do_transfer, based on
        unexpected product transfers (or exceeding quantities) found in the pack operations.
        '''
        # TDE FIXME: move to batch
        self.ensure_one()
        moves = self.env['stock.move']
        for move_line in self.move_line_ids:
            for product, remaining_qty in move_line._get_remaining_prod_quantities().items():
                if float_compare(remaining_qty, 0, precision_rounding=product.uom_id.rounding) > 0:
                    vals = self._prepare_values_extra_move(move_line, product, remaining_qty)
                    moves |= moves.create(vals)
        if moves:
            moves.with_context(skip_check=True)._action_confirm()
        return moves

    @api.model
    def _prepare_values_extra_move(self, op, product, remaining_qty):
        """
        Creates an extra move when there is no corresponding original move to be copied
        """
        Uom = self.env["product.uom"]
        uom_id = product.uom_id.id
        qty = remaining_qty
        if op.product_id and op.product_uom_id and op.product_uom_id.id != product.uom_id.id:
            if op.product_uom_id.factor > product.uom_id.factor:  # If the pack operation's is a smaller unit
                uom_id = op.product_uom_id.id
                # HALF-UP rounding as only rounding errors will be because of propagation of error from default UoM
                qty = product.uom_id._compute_quantity(remaining_qty, op.product_uom_id, rounding_method='HALF-UP')
        picking = op.picking_id
        ref = product.default_code
        name = '[' + ref + ']' + ' ' + product.name if ref else product.name
        proc_id = False
        for m in op.linked_move_operation_ids:
            if m.move_id.procurement_id:
                proc_id = m.move_id.procurement_id.id
                break
        return {
            'picking_id': picking.id,
            'location_id': picking.location_id.id,
            'location_dest_id': picking.location_dest_id.id,
            'product_id': product.id,
            'product_uom': uom_id,
            'product_uom_qty': qty,
            'name': _('Extra Move: ') + name,
            'state': 'draft',
            'restrict_partner_id': op.owner_id.id,
            'group_id': picking.group_id.id,
        }

=======
    @api.multi
>>>>>>> ed901bed
    def _create_backorder(self, backorder_moves=[]):
        """ Move all non-done lines into a new backorder picking. If the key 'do_only_split' is given in the context, then move all lines not in context.get('split', []) instead of all non-done lines.
        """
        # TDE note: o2o conversion, todo multi
        backorders = self.env['stock.picking']
        for picking in self:
            backorder_moves = backorder_moves or picking.move_lines
            if self._context.get('do_only_split'):
                not_done_bo_moves = backorder_moves.filtered(lambda move: move.id not in self._context.get('split', []))
            else:
                not_done_bo_moves = backorder_moves.filtered(lambda move: move.state not in ('done', 'cancel'))
            if not not_done_bo_moves:
                continue
            backorder_picking = picking.copy({
                'name': '/',
                'move_lines': [],
                'move_line_ids': [],
                'backorder_id': picking.id
            })
            picking.message_post(body=_("Back order <em>%s</em> <b>created</b>.") % (backorder_picking.name))
            not_done_bo_moves.write({'picking_id': backorder_picking.id})
            if not picking.date_done:
                picking.write({'date_done': time.strftime(DEFAULT_SERVER_DATETIME_FORMAT)})
            backorder_picking.action_confirm()
            backorder_picking.action_assign()
            backorders |= backorder_picking
        return backorders

    def _put_in_pack(self):
        package = False
        for pick in self:
            operations = pick.move_line_ids.filtered(lambda o: o.qty_done > 0 and not o.result_package_id)
            operation_ids = self.env['stock.move.line']
            if operations:
                package = self.env['stock.quant.package'].create({})
                for operation in operations:
                    if float_compare(operation.qty_done, operation.product_qty, precision_rounding=operation.product_uom_id.rounding) >= 0:
                        operation_ids |= operation
                    else:
                        quantity_left_todo = float_round(
                            operation.product_qty - operation.qty_done,
                            precision_rounding=operation.product_uom_id.rounding,
                            rounding_method='UP')
                        new_operation = operation.copy(
                            default={'product_uom_qty': operation.qty_done, 'qty_done': operation.qty_done})
                        operation.write({'product_uom_qty': quantity_left_todo, 'qty_done': 0.0})
                        operation_ids |= new_operation

                operation_ids.write({'result_package_id': package.id})
            else:
                raise UserError(_('Please process some quantities to put in the pack first!'))
        return package

    def put_in_pack(self):
        return self._put_in_pack()

    def button_scrap(self):
        self.ensure_one()
        return {
            'name': _('Scrap'),
            'view_type': 'form',
            'view_mode': 'form',
            'res_model': 'stock.scrap',
            'view_id': self.env.ref('stock.stock_scrap_form_view2').id,
            'type': 'ir.actions.act_window',
            'context': {'default_picking_id': self.id, 'product_ids': self.move_line_ids.mapped('product_id').ids},
            'target': 'new',
        }

    def action_see_move_scrap(self):
        self.ensure_one()
        action = self.env.ref('stock.action_stock_scrap').read()[0]
        scraps = self.env['stock.scrap'].search([('picking_id', '=', self.id)])
        action['domain'] = [('id', 'in', scraps.ids)]
        return action

    def action_see_packages(self):
        self.ensure_one()
        action = self.env.ref('stock.action_package_view').read()[0]
        packages = self.move_line_ids.mapped('result_package_id')
        action['domain'] = [('id', 'in', packages.ids)]
        action['context'] = {'picking_id': self.id}
        return action<|MERGE_RESOLUTION|>--- conflicted
+++ resolved
@@ -662,60 +662,6 @@
             quantity_done[pack.product_id.id] += pack.qty_done
         return any(quantity_done[x] < quantity_todo.get(x, 0) for x in quantity_done)
 
-<<<<<<< HEAD
-    def _create_extra_moves(self):
-        '''This function creates move lines on a picking, at the time of do_transfer, based on
-        unexpected product transfers (or exceeding quantities) found in the pack operations.
-        '''
-        # TDE FIXME: move to batch
-        self.ensure_one()
-        moves = self.env['stock.move']
-        for move_line in self.move_line_ids:
-            for product, remaining_qty in move_line._get_remaining_prod_quantities().items():
-                if float_compare(remaining_qty, 0, precision_rounding=product.uom_id.rounding) > 0:
-                    vals = self._prepare_values_extra_move(move_line, product, remaining_qty)
-                    moves |= moves.create(vals)
-        if moves:
-            moves.with_context(skip_check=True)._action_confirm()
-        return moves
-
-    @api.model
-    def _prepare_values_extra_move(self, op, product, remaining_qty):
-        """
-        Creates an extra move when there is no corresponding original move to be copied
-        """
-        Uom = self.env["product.uom"]
-        uom_id = product.uom_id.id
-        qty = remaining_qty
-        if op.product_id and op.product_uom_id and op.product_uom_id.id != product.uom_id.id:
-            if op.product_uom_id.factor > product.uom_id.factor:  # If the pack operation's is a smaller unit
-                uom_id = op.product_uom_id.id
-                # HALF-UP rounding as only rounding errors will be because of propagation of error from default UoM
-                qty = product.uom_id._compute_quantity(remaining_qty, op.product_uom_id, rounding_method='HALF-UP')
-        picking = op.picking_id
-        ref = product.default_code
-        name = '[' + ref + ']' + ' ' + product.name if ref else product.name
-        proc_id = False
-        for m in op.linked_move_operation_ids:
-            if m.move_id.procurement_id:
-                proc_id = m.move_id.procurement_id.id
-                break
-        return {
-            'picking_id': picking.id,
-            'location_id': picking.location_id.id,
-            'location_dest_id': picking.location_dest_id.id,
-            'product_id': product.id,
-            'product_uom': uom_id,
-            'product_uom_qty': qty,
-            'name': _('Extra Move: ') + name,
-            'state': 'draft',
-            'restrict_partner_id': op.owner_id.id,
-            'group_id': picking.group_id.id,
-        }
-
-=======
-    @api.multi
->>>>>>> ed901bed
     def _create_backorder(self, backorder_moves=[]):
         """ Move all non-done lines into a new backorder picking. If the key 'do_only_split' is given in the context, then move all lines not in context.get('split', []) instead of all non-done lines.
         """
