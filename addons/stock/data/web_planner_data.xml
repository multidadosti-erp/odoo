<?xml version="1.0" encoding="utf-8"?>

<odoo>

    <template id="inventory_planner">
        <t t-call="web_planner.pages">
            <t t-call="web_planner.page">
                <t t-set="page_title">Welcome</t>
                <t t-set="hide_mark_as_done" t-value="True"/>
                <div class="o_planner_intro">
                    <p>
                        This guide helps getting started with Odoo Inventory.
                        Once you are done, you will benefit from:
                    </p>
                    <ul>
                        <li><strong>Automated flows</strong>: from sale to delivery, and purchase to reception</li>
                        <li><strong>Automated replenishment rules</strong></li>
                        <li>Accurate visibility on all your operations</li>
                    </ul>
                    <p>
                        In short, you will get a more efficient warehouse management that leads
                        to inventory reduction and better efficiencies in your daily operations.
                    </p><p>
                        If you need help, do not hesitate to contact our experts
                        using the <span class="fa fa-question-circle"/> button on
                        the top bar.
                    </p>
                    <div class="mt32">
                        <img class="signature mb8" src="/web_planner/static/src/img/fabien_signature.png"/>
                        <address>
                            For the Odoo Team,<br/>
                            Fabien Pinckaers, Founder
                        </address>
                    </div>
                </div>
            </t>
            <t t-call="web_planner.category">
                <t t-set="menu_categorytitle">Your Situation</t>
                <t t-set="menu_categoryclasses" t-value="'fa-building-o'"/>
                <t t-call="web_planner.page">
                    <t t-set="page_title">Your Warehouse</t>
                    <p>Odoo has preconfigured <strong>one Warehouse</strong> for you. <a t-att-href="prepare_backend_url('stock.action_warehouse_form')">Edit its details or add new ones</a>.</p>
                    <div class="alert alert-info">
                        <p><strong>Warehouse Locations</strong></p>
                        <p>
                            To better organize your stock, you can create
                            subdivisions of your Warehouse called <strong>Locations</strong> (ex:
                            Shipping area, Merchandise return, Shelf 34 etc).
                            Do not use Locations if you do not manage inventory per zone.
                        </p>
                    </div>
                </t>

                <t t-call="web_planner.page">
                    <t t-set="page_title">Your Vendors</t>
                    <p class="text-muted">
                        Unless you are starting a new business, you probably have a list of vendors you would like to import.
                    </p>
                    <t t-if="not is_module_installed('account') and not is_module_installed('purchase')">
                        <div class="alert alert-warning">
                            <span>You need to install the Accounting or Purchases app to manage vendors.</span>
                        </div>
                    </t>
                    <div class="row">
                        <div class="col-md-6">
                            <div class="panel panel-success">
                                <div class="panel-heading">
                                    <span class="panel-title">
                                        <span class="fa" data-icon="&#xe060;"/>
                                        <strong> Create manually</strong><br/>
                                        <span class="small">&lt; 50 vendors</span>
                                    </span>
                                </div>
                                <div class="panel-body">
                                    <p>
                                        If you have less than 50 vendors, we recommend you
                                        to create them manually.
                                    </p>
                                    <ul><li>
                                            <a t-att-href="prepare_backend_url('base.action_partner_supplier_form','kanban')">Create Vendors</a>, if accounting or purchase is installed
                                        </li>
                                    </ul>
                                </div>
                            </div>
                        </div>
                        <div class="col-md-6">
                            <div class="panel panel-success">
                                <div class="panel-heading">
                                    <span class="panel-title">
                                        <span class="fa" data-icon="&#xe040;"/>
                                        <strong>Import</strong><br/>
                                        <span class="small">&gt; 50 vendors</span>
                                    </span>
                                </div>
                                <div class="panel-body">
                                    <p>
                                        We handle the whole import process
                                        for you: simply send your Odoo project
                                        manager a CSV file containing all your
                                        data.
                                    </p><p>
                                        If you want to do it yourself:
                                    </p>
                                    <ul>
                                        <li>Download the <a href="/base_import/static/csv/customers.xls">Excel template</a></li>
                                        <li>Import using the top left button in <a t-att-href="prepare_backend_url('base.action_partner_form','list', 'purchase')">the list of vendors</a></li>
                                    </ul>
                                </div>
                            </div>
                        </div>
                    </div>
                    <div class="alert alert-info">
                        <span>If you are a developer <strong>you can use our
                        API</strong> to load data automatically through
                        scripts: take a look at our <a href="https://www.odoo.com/documentation/9.0/api_integration.html" target="_blank">API Documentation</a> for more
                        information.</span>
                    </div>
                </t>

                <t t-call="web_planner.page">
                    <t t-set="page_title">Your Products</t>
                    <p>Before creating your products, here are a few concepts your should understand:</p>


                    <div class="panel-group" id="o_product_concepts" role="tablist" aria-multiselectable="true">
                      <div class="panel panel-default">
                        <div class="panel-heading" role="tab" id="o_concept1">
                          <h4 class="panel-title">
                            <a role="button" data-toggle="collapse" data-parent="#o_product_concepts" href="#o_concept_desc1" aria-expanded="false" aria-controls="o_concept_desc1">
                              Product Types
                            </a>
                          </h4>
                        </div>
                        <div id="o_concept_desc1" class="panel-collapse collapse" role="tabpanel" aria-labelledby="o_concept1">
                          <div class="panel-body">
                            <li><strong>Stockable products</strong> are subject to the full inventory management system: minimum stock rules, automatic procurement, etc.</li>
                            <li><strong>Consumable products</strong> are always assumed to be in sufficient quantity in your stock, therefore their available quantities are not tracked</li>
                            <li><strong>Service products</strong> are non-material products provided by a company or an individual</li>
                          </div>
                        </div>
                      </div>
                      <div class="panel panel-default">
                        <div class="panel-heading" role="tab" id="o_concept2">
                          <h4 class="panel-title">
                            <a class="collapsed" role="button" data-toggle="collapse" data-parent="#o_product_concepts" href="#o_concept_desc2" aria-expanded="false" aria-controls="o_concept_desc2">
                              Supply Chain
                            </a>
                          </h4>
                        </div>
                        <div id="o_concept_desc2" class="panel-collapse collapse" role="tabpanel" aria-labelledby="o_concept2">
                          <div class="panel-body">
                            <ul>
                                <li><strong>Manufacture:</strong> the product is manufactured internally or the service is supplied from internal resources</li>
                                <li><strong>Buy:</strong> the product is bought from a vendor through a Purchase Order</li>
                            </ul>
                            <ul>
                                <li><strong>Make to Stock:</strong> your customers are supplied from available stock. If the quantities in stock are too low to fulfill the order, a Purchase Order is generated according the minimum stock rules in order to get the products required</li>
                                <li><strong>Make to Order:</strong> the product is acquired only as demand requires, each time a Sales Order is confirmed. This does not modify stock in the medium term because you restock with the exact amount that was ordered</li>
                            </ul>
                          </div>
                        </div>
                      </div>
                      <div class="panel panel-default">
                        <div class="panel-heading" role="tab" id="o_concept3">
                          <h4 class="panel-title">
                            <a class="collapsed" role="button" data-toggle="collapse" data-parent="#o_product_concepts" href="#o_concept_desc3" aria-expanded="false" aria-controls="o_concept_desc3">
                              On Hand / Available Quantities
                            </a>
                          </h4>
                        </div>
                        <div id="o_concept_desc3" class="panel-collapse collapse" role="tabpanel" aria-labelledby="o_concept3">
                          <div class="panel-body">
                            <li><strong>On Hand products</strong> are physically located in the warehouse location at the current time. This includes items that are already allocated to fulfilling production needs or sales orders</li>
                            <li><strong>Available products</strong> are currently available for use in filling a new order for purposes such as production or distribution. This quantity does not include items already allocated to other orders or items that are in transit from a supplier</li>
                          </div>
                        </div>
                      </div>
                      <div class="panel panel-default">
                        <div class="panel-heading" role="tab" id="o_concept4">
                          <h4 class="panel-title">
                            <a class="collapsed" role="button" data-toggle="collapse" data-parent="#o_product_concepts" href="#o_concept_desc4" aria-expanded="false" aria-controls="o_concept_desc4">
                              Units of Measure
                            </a>
                          </h4>
                        </div>
                        <div id="o_concept_desc4" class="panel-collapse collapse" role="tabpanel" aria-labelledby="o_concept4">
                          <div class="panel-body">
                            <li>By default, Odoo measures products by 'units', which are generic and represent just about anything</li>
                            <li>To use more precise units like pounds or kilograms, activate<i> Some products may be sold/purchased in different unit of measures (advanced)</i> in the <a t-att-href="prepare_backend_url('stock.action_stock_config_settings')">Inventory Settings</a></li>
                            <li>You can review and edit the predefined units via the <a t-att-href="prepare_backend_url('product.product_uom_form_action')">Units of Measures</a> configuration menu</li>
                            <li>Of course, feel free to add your own. Please note that Odoo is able to convert units within the same category, for example, liters to gallons in the volume category</li>
                          </div>
                        </div>
                      </div>
                    </div>
                    <div class="row">
                        <div class="col-md-6">
                            <div class="panel panel-success">
                                <div class="panel-heading">
                                    <span class="panel-title">
                                        <span class="fa" data-icon="&#xe060;"/>
                                        <strong> Create manually</strong><br/>
                                        <span class="small">Recommended if &lt;100 products</span>
                                    </span>
                                </div>
                                <div class="panel-body">
                                    <ul>
                                        <li><a t-att-href="prepare_backend_url('product.product_template_action', 'form')">Create your products</a></li>
                                    </ul>
                                </div>
                            </div>
                        </div>
                        <div class="col-md-6">
                            <div class="panel panel-success">
                                <div class="panel-heading">
                                    <span class="panel-title">
                                        <span class="fa" data-icon="&#xe040;"/>
                                        <strong>Import a file</strong><br/>
                                        <span class="small">Recommended if &gt;100 products</span>
                                    </span>
                                </div>
                                <div class="panel-body">
                                    <p>
                                        We handle the whole import process
                                        for you: simply send your Odoo project
                                        manager a CSV file containing all your
                                        products.
                                    </p><p>
                                        If you want to do it yourself:
                                    </p>
                                    <ul>
                                        <li>Download the <a href="/base_import/static/csv/products.xls">Excel template</a></li>
                                        <li>Import using the top left button in <a t-att-href="prepare_backend_url('product.product_template_action_product','list')">the list of products</a></li>
                                    </ul>
                                </div>
                            </div>
                        </div>
                    </div>
                </t>
            </t>
            <t t-call="web_planner.category">
                <t t-set="menu_categorytitle">Deployment</t>
                <t t-set="menu_categoryclasses" t-value="'fa-rocket'"/>
                <t t-call="web_planner.page">
                    <t t-set="page_title">Initial Inventory</t>
                    <p>
                        It is time to make your initial Inventory. In order to do so:
                    </p>

                    <div>
                        <ol>
                            <li><a t-att-href="prepare_backend_url('stock.action_inventory_form')" >Create an Inventory Adjustment</a></li>
                            <li>When everything is set, click on <i>Start Inventory</i></li>
                            <li>Set the <i>Real Quantity</i> for each Product and <i>Validate the Inventory</i></li>
                        </ol>
                    </div>
                    <p>
                        Now, all your product quantities are correctly set.
                    </p>
                    <div class="alert alert-info">
                        <strong>Import data</strong>
                        <p>It is also possible to import your initial inventory from an Excel or CSV file.
                        If you want to do that, contact your Odoo project manager.</p>
                    </div>
                </t>
            </t>
            <t t-call="web_planner.category">
                <t t-set="menu_categorytitle">Daily Operations</t>
                <t t-set="menu_categoryclasses" t-value="'fa-calendar-o'"/>
                <t t-call="web_planner.page">
                    <t t-set="page_title">Sales Flow</t>
                    <p class="text-muted">
                        Odoo inventory management is fully integrated with sales and
                        invoicing process. Everything is automated from the initial
                        quotation to the delivery and the final invoice.
                    </p>
                    <div t-if="not is_module_installed('sale')" class="alert alert-warning">
                        <span>You need to install the Sales Management app for this flow.</span>
                    </div>
                    <p>A classic sales flow looks like the following:</p>

                    <div class="row">
                        <div class="col-md-6 text-center">
                            <div class="panel panel-success">
                                <div class="panel-heading">
                                    <span class="panel-title">
                                        <strong>From the Sales application</strong>
                                    </span>
                                </div>
                                <div class="panel-body">
                                    <div><span class="label label-default text-center odoo_purple"><a t-att-href="prepare_backend_url('sale.action_quotations')"> Create a Quotation</a></span><div> for a customer and add products</div></div>
                                    <span class="fa fa-angle-down fa-2x"></span>
                                    <div><span class="label label-default text-center odoo_purple">Confirm Sale</span><div>The quotation becomes a Sale Order and a Transfer Order is created</div></div>
                                    <span class="fa fa-angle-down fa-2x"></span>
                                    <div><span class="label label-default text-center odoo_purple">Click on <span class="fa fa-truck"/> Delivery</span><div> on the sale order form to see Transfer Order</div></div>
                                </div>
                            </div>
                        </div>
                        <div class="col-md-6 text-center">
                            <div class="panel panel-success">
                                <div class="panel-heading">
                                    <span class="panel-title">
                                        <strong>From the Inventory application</strong>
                                    </span>
                                </div>
                                <div class="panel-body">
                                    <div><span class="label label-default text-center odoo_purple">'Available'</span><div>is displayed on the transfer if your products supply chain is properly configured. Otherwise, <strong>Check the availability</strong> manually</div></div>
                                    <span class="fa fa-angle-down fa-2x"></span>
                                    <div><span class="label label-default text-center odoo_purple">Process the products</span><div>either by manually updating the Done quantity on the product lines, or let Odoo do it automatically while validating</div></div>
                                    <span class="fa fa-angle-down fa-2x"></span>
                                    <div><span class="label label-default text-center odoo_purple">Validate the Delivery</span><div>with the <i>Validate</i> button</div></div>
                                </div>
                            </div>
                        </div>
                    </div>
                </t>

                <t t-call="web_planner.page">
                    <t t-set="page_title">Purchase Flow</t>
                    <p class="text-muted">
                        Like with the sales flow, Odoo inventory management is
                        fully integrated with the purchase app.
                    </p>
                    <div t-if="not is_module_installed('purchase')" class="alert alert-warning">
                        <span>You need to install the Purchases Management app for this flow.</span>
                    </div>
                    <p>A classic purchase flow looks like the following:</p>

                    <div class="row">
                        <div class="col-md-6 text-center">
                            <div class="panel panel-success">
                                <div class="panel-heading">
                                    <span class="panel-title">
                                        <strong>From the Purchase application</strong>
                                    </span>
                                </div>
                                <div class="panel-body">
                                    <div><span class="label label-default text-center odoo_purple"><a t-att-href="prepare_backend_url('purchase.purchase_rfq')">Create a RFQ</a></span><div> from your vendor with the products and the requested quantities</div></div>
                                    <span class="fa fa-angle-down fa-2x"></span>
                                    <div><span class="label label-default text-center odoo_purple">Confirm Order</span><div>The RFQ becomes a Purchase Order and a Transfer Order is created</div></div>
                                    <span class="fa fa-angle-down fa-2x"></span>
                                    <div><span class="label label-default text-center odoo_purple">Click on <span class="fa fa-truck"/> Shipment</span><div> on the purchase order form or click on <i>Receive Products</i> to see the Transfer Order</div></div>
                                </div>
                            </div>
                        </div>
                        <div class="col-md-6 text-center">
                            <div class="panel panel-success">
                                <div class="panel-heading">
                                    <span class="panel-title">
                                        <strong>From the Inventory application</strong>
                                    </span>
                                </div>
                                <div class="panel-body">
                                    <div><span class="label label-default text-center odoo_purple">Find Incoming Shipments</span><div>via the <a t-att-href="prepare_backend_url('stock.stock_picking_type_action')">Dashboard</a> when you receive the ordered products</div></div>
                                    <span class="fa fa-angle-down fa-2x"></span>
                                    <div><span class="label label-default text-center odoo_purple">Process the products</span><div>either by manually updating the Done quantity on the product lines, or scan them with the Odoo Barcode app, or let Odoo do it automatically while validating</div></div>
                                    <span class="fa fa-angle-down fa-2x"></span>
                                    <div><span class="label label-default text-center odoo_purple">Validate the Receipt Order</span><div>to mark the products as transferred to your stock location</div></div>
                                </div>
                            </div>
                        </div>
                    </div>
                </t>
            </t>
            <t t-call="web_planner.category">
                <t t-set="menu_categorytitle">Periodical Tasks</t>
                <t t-set="menu_categoryclasses" t-value="'fa-recycle'"/>
                <t t-call="web_planner.page">
                    <t t-set="page_title">Reordering Rules</t>
                    <t t-set="page_menutitle" t-value="'Reordering Rules'"/>
                    <p class="text-muted">
                        A good inventory management aims to optimize stock levels: not too low (or
                        you may find yourself out of stock) and not too high (your products occupy
                        space and may loose value).
                    </p>
                    <p>
                        In Odoo, <strong>Reordering Rules</strong> are used to replenish your products.
                        Odoo will automatically propose a procurement to buy new products if you are
                        running out of stock.
                    </p>
                    <p>
                        To create them, click on <strong><span class="fa fa-refresh"/> Reordering</strong> on <a t-att-href="prepare_backend_url('product.product_template_action_product')">a stockable Product</a> and simply enter a minimum and maximum quantity.
                    </p>
                </t>

                <t t-call="web_planner.page">
                    <t t-set="page_title">Resolve Procurement Exceptions</t>
                    <t t-set="page_menutitle">Procurement Exceptions</t>
                    <p class="text-muted">
                        If you configured automatic procurement, Odoo automatically generates
                        Procurements Orders. You usually don't need to worry about them, but
                        sometimes the system can remain blocked without generating a
                        corresponding document, usually due to a configuration problem.
                    </p>
                    <p class="text-muted">
                        It is therefore a good idea to check and try to resolve those procurement
                        exceptions. These are accessible from the Schedulers menu (you need the Stock
                        Manager role to see it).
                    </p>
                    <h4>Here are some usual problems and their solutions:</h4>
                    <ul>
                        <li><strong>No bill of materials defined for production:</strong> you need to create a BoM or indicate that the product can be purchased instead.</li>
                        <li><strong>No supplier available for a purchase:</strong> you have to define a supplier in the Procurements tab of the product form.</li>
                        <li><strong>No address defined on the supplier partner:</strong> you have to complete an address for the default supplier for the product concerned.</li>
                        <li><strong>No quantity available in stock:</strong> you have to create a reordering rule and put it in the order, or manually procure it.</li>
                    </ul>
                </t>
            </t>
            <t t-call="web_planner.category">
                <t t-set="menu_categorytitle">Advanced</t>
                <t t-set="menu_categoryclasses" t-value="'fa-bolt'"/>

                <t t-call="web_planner.page">
                    <t t-set="page_title">Traceability</t>
                    <p>
                        Odoo is able to run advanced traceability by using Product Lots and Serial
                        Numbers, usually identified by bar codes stuck on the products.
                    </p>
                    <p>
                        Lots can be encoded on incoming shipments, internal transfers and
                        outgoing deliveries according to the settings in the picking type.
                        The tracking can be configured on every product: not any tracing at
                        all, tracking by lot, or tracking by unique serial number.
                    </p>
                    <p>
                        In case of unique serial numbers, each serial number corresponds
                        to exactly one piece.  In case of lots, you need to supply the quantity
                        for each lot when you move that product.
                    </p>
                    <h4>How to use Lot Tracking:</h4>
                    <ul>
                        <li><strong>Activate <i>Track lots or serial numbers</i></strong> in your <a t-att-href="prepare_backend_url('stock.action_stock_config_settings')">Inventory Settings</a>.</li>
                        <li>Set the products you want to track with lots or serial numbers by setting the Tracking field on the product form</li>
                        <li><strong>When you process an incoming shipment, internal transfer or delivery</strong>, assign a lot number or different lot numbers or serial numbers to a product by clicking on the <span class="fa fa-list"/> icon</li>
                    </ul>
                    <p>To check the trajectory of a lot, find it back in <strong><i>Inventory Control > Serial Numbers / lots</i></strong>.
                       Choose a Lo t in the list and click on <i>Traceability</i>i>. You may also
                       filter the Quantitative Valuation of a product with a certain lot.</p>
                </t>

                <t t-call="web_planner.page">
                    <t t-set="page_title">Routes Management</t>
                    <p>
                        Odoo handles <strong>advanced push/pull routes configuration</strong>, for example:
                    </p>
                    <ul>
                        <li>Manage product manufacturing chains</li>
                        <li>Manage default locations per product</li>
                        <li>Define routes within your warehouse according to business needs, such as Quality Control, After Sales Services or Supplier Returns</li>
                        <li>Help rental management, by generating automated return moves for rented products</li>
                    </ul>
<<<<<<< HEAD
                    <p>This is quite complex to set up, so <strong>contact your Project Manager</strong> to address this</p>
=======
                    <p>This is quite complex to set up, so <strong>contact your Project Manager</strong> to address this.</p>
>>>>>>> 14799a90
                </t>
            </t>
            <t t-call="web_planner.page">
                <t t-set="page_title">End</t>
                <t t-set="hide_title" t-value="True"/>
                <t t-set="hide_from_menu" t-value="True"/>
                <t t-set="hide_mark_as_done" t-value="True"/>
                <h1 class="text-center o_planner_trophy" data-icon="&#xe006;" />
                <div class="text-center">
                    <h1>Congratulations!</h1>
                    <h4>We hope this guide helped you implement Odoo Inventory.</h4>
                    <p>Do not hesitate to send us an email to describe your experience or to suggest improvements!</p>
                    <p>Once it's fully working, give us some feedback: we love to hear from our customer. It would be great if you could send us a photo of your warehouse to <a href="mailto:feedback@mail.odoo.com?subject=Inventory%20Planner" target="_blank">feedback@mail.odoo.com</a></p>
                    <p><strong>Enjoy your Inventory management with Odoo!</strong></p>
                    <p>- The Odoo Team</p>
                    <img src="/web_planner/static/src/img/odoo_logo.png"/>
                </div>
            </t>
        </t>
    </template>

    <record id="planner_inventory" model="web.planner">
        <field name="name">Inventory planner</field>
        <field name="view_id" ref="inventory_planner"/>
        <field name="menu_id" ref="menu_stock_root"/>
        <field name="planner_application">planner_inventory</field>
        <field name="tooltip_planner"><![CDATA[
            Inventory Configuration: a step-by-step guide.]]>
        </field>
    </record>

</odoo><|MERGE_RESOLUTION|>--- conflicted
+++ resolved
@@ -449,11 +449,7 @@
                         <li>Define routes within your warehouse according to business needs, such as Quality Control, After Sales Services or Supplier Returns</li>
                         <li>Help rental management, by generating automated return moves for rented products</li>
                     </ul>
-<<<<<<< HEAD
-                    <p>This is quite complex to set up, so <strong>contact your Project Manager</strong> to address this</p>
-=======
                     <p>This is quite complex to set up, so <strong>contact your Project Manager</strong> to address this.</p>
->>>>>>> 14799a90
                 </t>
             </t>
             <t t-call="web_planner.page">
