# -*- coding: utf-8 -*-

from openerp.addons.stock.tests.common import TestStockCommon
from openerp.tools import mute_logger, float_round


class TestStockFlow(TestStockCommon):

    @mute_logger('openerp.addons.base.ir.ir_model', 'openerp.models')
    def test_00_picking_create_and_transfer_quantity(self):
        """ Basic stock operation on incoming and outgoing shipment. """
        LotObj = self.env['stock.production.lot']
        # ----------------------------------------------------------------------
        # Create incoming shipment of product A, B, C, D
        # ----------------------------------------------------------------------
        #   Product A ( 1 Unit ) , Product C ( 10 Unit )
        #   Product B ( 1 Unit ) , Product D ( 10 Unit )
        #   Product D ( 5 Unit )
        # ----------------------------------------------------------------------

        picking_in = self.PickingObj.create({
            'partner_id': self.partner_delta_id,
            'picking_type_id': self.picking_type_in,
            'location_id': self.supplier_location,
            'location_dest_id': self.stock_location})
        self.MoveObj.create({
            'name': self.productA.name,
            'product_id': self.productA.id,
            'product_uom_qty': 1,
            'product_uom': self.productA.uom_id.id,
            'picking_id': picking_in.id,
            'location_id': self.supplier_location,
            'location_dest_id': self.stock_location})
        self.MoveObj.create({
            'name': self.productB.name,
            'product_id': self.productB.id,
            'product_uom_qty': 1,
            'product_uom': self.productB.uom_id.id,
            'picking_id': picking_in.id,
            'location_id': self.supplier_location,
            'location_dest_id': self.stock_location})
        self.MoveObj.create({
            'name': self.productC.name,
            'product_id': self.productC.id,
            'product_uom_qty': 10,
            'product_uom': self.productC.uom_id.id,
            'picking_id': picking_in.id,
            'location_id': self.supplier_location,
            'location_dest_id': self.stock_location})
        self.MoveObj.create({
            'name': self.productD.name,
            'product_id': self.productD.id,
            'product_uom_qty': 10,
            'product_uom': self.productD.uom_id.id,
            'picking_id': picking_in.id,
            'location_id': self.supplier_location,
            'location_dest_id': self.stock_location})
        self.MoveObj.create({
            'name': self.productD.name,
            'product_id': self.productD.id,
            'product_uom_qty': 5,
            'product_uom': self.productD.uom_id.id,
            'picking_id': picking_in.id,
            'location_id': self.supplier_location,
            'location_dest_id': self.stock_location})

        # Check incoming shipment move lines state.
        for move in picking_in.move_lines:
            self.assertEqual(move.state, 'draft', 'Wrong state of move line.')
        # Confirm incoming shipment.
        picking_in.action_confirm()
        # Check incoming shipment move lines state.
        for move in picking_in.move_lines:
            self.assertEqual(move.state, 'assigned', 'Wrong state of move line.')

        # ----------------------------------------------------------------------
        # Replace pack operation of incoming shipments.
        # ----------------------------------------------------------------------

        picking_in.do_prepare_partial()
        self.StockPackObj.search([('product_id', '=', self.productA.id), ('picking_id', '=', picking_in.id)]).write({
            'product_qty': 4.0})
        self.StockPackObj.search([('product_id', '=', self.productB.id), ('picking_id', '=', picking_in.id)]).write({
            'product_qty': 5.0})
        self.StockPackObj.search([('product_id', '=', self.productC.id), ('picking_id', '=', picking_in.id)]).write({
            'product_qty': 5.0})
        self.StockPackObj.search([('product_id', '=', self.productD.id), ('picking_id', '=', picking_in.id)]).write({
            'product_qty': 5.0})
        lot2_productC = LotObj.create({'name': 'C Lot 2', 'product_id': self.productC.id})
        self.StockPackObj.create({
            'product_id': self.productC.id,
            'product_qty': 2,
            'product_uom_id': self.productC.uom_id.id,
            'location_id': self.supplier_location,
            'location_dest_id': self.stock_location,
            'picking_id': picking_in.id,
            'pack_lot_ids': [(0, 0, {'lot_id': lot2_productC.id, 'qty': 2.0})],
            })
        self.StockPackObj.create({
            'product_id': self.productD.id,
            'product_qty': 2,
            'product_uom_id': self.productD.uom_id.id,
            'location_id': self.supplier_location,
            'location_dest_id': self.stock_location,
            'picking_id': picking_in.id})

        # Check incoming shipment total quantity of pack operation
        packs = self.StockPackObj.search([('picking_id', '=', picking_in.id)])
        total_qty = [pack.product_qty for pack in packs]
        self.assertEqual(sum(total_qty), 23,  'Wrong quantity in pack operation (%s found instead of 23)' % (sum(total_qty)))

        # Transfer Incoming Shipment.
        picking_in.do_transfer()

        # ----------------------------------------------------------------------
        # Check state, quantity and total moves of incoming shipment.
        # ----------------------------------------------------------------------

        # Check total no of move lines of incoming shipment.
        self.assertEqual(len(picking_in.move_lines), 6, 'Wrong number of move lines.')
        # Check incoming shipment state.
        self.assertEqual(picking_in.state, 'done', 'Incoming shipment state should be done.')
        # Check incoming shipment move lines state.
        for move in picking_in.move_lines:
            self.assertEqual(move.state, 'done', 'Wrong state of move line.')
        # Check product A done quantity must be 3 and 1
        moves = self.MoveObj.search([('product_id', '=', self.productA.id), ('picking_id', '=', picking_in.id)])
        a_done_qty = [move.product_uom_qty for move in moves]
        self.assertEqual(set(a_done_qty), set([1.0, 3.0]), 'Wrong move quantity for product A.')
        # Check product B done quantity must be 4 and 1
        moves = self.MoveObj.search([('product_id', '=', self.productB.id), ('picking_id', '=', picking_in.id)])
        b_done_qty = [move.product_uom_qty for move in moves]
        self.assertEqual(set(b_done_qty), set([4.0, 1.0]), 'Wrong move quantity for product B.')
        # Check product C done quantity must be 7
        c_done_qty = self.MoveObj.search([('product_id', '=', self.productC.id), ('picking_id', '=', picking_in.id)], limit=1).product_uom_qty
        self.assertEqual(c_done_qty, 7.0, 'Wrong move quantity of product C (%s found instead of 7)' % (c_done_qty))
        # Check product D done quantity must be 7
        d_done_qty = self.MoveObj.search([('product_id', '=', self.productD.id), ('picking_id', '=', picking_in.id)], limit=1).product_uom_qty
        self.assertEqual(d_done_qty, 7.0, 'Wrong move quantity of product D (%s found instead of 7)' % (d_done_qty))

        # ----------------------------------------------------------------------
        # Check Back order of Incoming shipment.
        # ----------------------------------------------------------------------

        # Check back order created or not.
        back_order_in = self.PickingObj.search([('backorder_id', '=', picking_in.id)])
        self.assertEqual(len(back_order_in), 1, 'Back order should be created.')
        # Check total move lines of back order.
        self.assertEqual(len(back_order_in.move_lines), 3, 'Wrong number of move lines.')
        # Check back order should be created with 3 quantity of product C.
        moves = self.MoveObj.search([('product_id', '=', self.productC.id), ('picking_id', '=', back_order_in.id)])
        product_c_qty = [move.product_uom_qty for move in moves]
        self.assertEqual(sum(product_c_qty), 3.0, 'Wrong move quantity of product C (%s found instead of 3)' % (product_c_qty))
        # Check back order should be created with 8 quantity of product D.
        moves = self.MoveObj.search([('product_id', '=', self.productD.id), ('picking_id', '=', back_order_in.id)])
        product_d_qty = [move.product_uom_qty for move in moves]
        self.assertEqual(sum(product_d_qty), 8.0, 'Wrong move quantity of product D (%s found instead of 8)' % (product_d_qty))

        # ======================================================================
        # Create Outgoing shipment with ...
        #   product A ( 10 Unit ) , product B ( 5 Unit )
        #   product C (  3 unit ) , product D ( 10 Unit )
        # ======================================================================

        picking_out = self.PickingObj.create({
            'partner_id': self.partner_agrolite_id,
            'picking_type_id': self.picking_type_out,
            'location_id': self.stock_location,
            'location_dest_id': self.customer_location})
        self.MoveObj.create({
            'name': self.productA.name,
            'product_id': self.productA.id,
            'product_uom_qty': 10,
            'product_uom': self.productA.uom_id.id,
            'picking_id': picking_out.id,
            'location_id': self.stock_location,
            'location_dest_id': self.customer_location})
        self.MoveObj.create({
            'name': self.productB.name,
            'product_id': self.productB.id,
            'product_uom_qty': 5,
            'product_uom': self.productB.uom_id.id,
            'picking_id': picking_out.id,
            'location_id': self.stock_location,
            'location_dest_id': self.customer_location})
        self.MoveObj.create({
            'name': self.productC.name,
            'product_id': self.productC.id,
            'product_uom_qty': 3,
            'product_uom': self.productC.uom_id.id,
            'picking_id': picking_out.id,
            'location_id': self.stock_location,
            'location_dest_id': self.customer_location})
        self.MoveObj.create({
            'name': self.productD.name,
            'product_id': self.productD.id,
            'product_uom_qty': 10,
            'product_uom': self.productD.uom_id.id,
            'picking_id': picking_out.id,
            'location_id': self.stock_location,
            'location_dest_id': self.customer_location})
        # Confirm outgoing shipment.
        picking_out.action_confirm()
        for move in picking_out.move_lines:
            self.assertEqual(move.state, 'confirmed', 'Wrong state of move line.')
        # Product assign to outgoing shipments
        picking_out.action_assign()
        self.assertEqual(picking_out.move_lines[0].state, 'confirmed', 'Wrong state of move line.')
        self.assertEqual(picking_out.move_lines[1].state, 'assigned', 'Wrong state of move line.')
        self.assertEqual(picking_out.move_lines[2].state, 'assigned', 'Wrong state of move line.')
        self.assertEqual(picking_out.move_lines[3].state, 'confirmed', 'Wrong state of move line.')
        # Check availability for product A
        aval_a_qty = self.MoveObj.search([('product_id', '=', self.productA.id), ('picking_id', '=', picking_out.id)], limit=1).reserved_availability
        self.assertEqual(aval_a_qty, 4.0, 'Wrong move quantity availability of product A (%s found instead of 4)' % (aval_a_qty))
        # Check availability for product B
        aval_b_qty = self.MoveObj.search([('product_id', '=', self.productB.id), ('picking_id', '=', picking_out.id)], limit=1).reserved_availability
        self.assertEqual(aval_b_qty, 5.0, 'Wrong move quantity availability of product B (%s found instead of 5)' % (aval_b_qty))
        # Check availability for product C
        aval_c_qty = self.MoveObj.search([('product_id', '=', self.productC.id), ('picking_id', '=', picking_out.id)], limit=1).reserved_availability
        self.assertEqual(aval_c_qty, 3.0, 'Wrong move quantity availability of product C (%s found instead of 3)' % (aval_c_qty))
        # Check availability for product D
        aval_d_qty = self.MoveObj.search([('product_id', '=', self.productD.id), ('picking_id', '=', picking_out.id)], limit=1).reserved_availability
        self.assertEqual(aval_d_qty, 7.0, 'Wrong move quantity availability of product D (%s found instead of 7)' % (aval_d_qty))

        # ----------------------------------------------------------------------
        # Replace pack operation of outgoing shipment.
        # ----------------------------------------------------------------------

        picking_out.do_prepare_partial()
        self.StockPackObj.search([('product_id', '=', self.productA.id), ('picking_id', '=', picking_out.id)]).write({'product_qty': 2.0})
        self.StockPackObj.search([('product_id', '=', self.productB.id), ('picking_id', '=', picking_out.id)]).write({'product_qty': 3.0})
        self.StockPackObj.create({
            'product_id': self.productB.id,
            'product_qty': 2,
            'product_uom_id': self.productB.uom_id.id,
            'location_id': self.stock_location,
            'location_dest_id': self.customer_location,
            'picking_id': picking_out.id})
        self.StockPackObj.search([('product_id', '=', self.productC.id), ('picking_id', '=', picking_out.id)]).write({
            'product_qty': 2.0, 'pack_lot_ids': [(0, 0, {'lot_id': lot2_productC.id, 'qty': 2.0})],})
        self.StockPackObj.create({
            'product_id': self.productC.id,
            'product_qty': 3,
            'product_uom_id': self.productC.uom_id.id,
            'location_id': self.stock_location,
            'location_dest_id': self.customer_location,
            'picking_id': picking_out.id})
        self.StockPackObj.search([('product_id', '=', self.productD.id), ('picking_id', '=', picking_out.id)]).write({'product_qty': 6.0})

        # Transfer picking.
        picking_out.do_transfer()

        # ----------------------------------------------------------------------
        # Check state, quantity and total moves of outgoing shipment.
        # ----------------------------------------------------------------------

        # check outgoing shipment status.
        self.assertEqual(picking_out.state, 'done', 'Wrong state of outgoing shipment.')
        # check outgoing shipment total moves and and its state.
        self.assertEqual(len(picking_out.move_lines), 5, 'Wrong number of move lines')
        for move in picking_out.move_lines:
            self.assertEqual(move.state, 'done', 'Wrong state of move line.')
        back_order_out = self.PickingObj.search([('backorder_id', '=', picking_out.id)])
        #------------------
        # Check back order.
        # -----------------
        self.assertEqual(len(back_order_out), 1, 'Back order should be created.')
        # Check total move lines of back order.
        self.assertEqual(len(back_order_out.move_lines), 2, 'Wrong number of move lines')
        # Check back order should be created with 8 quantity of product A.
        product_a_qty = self.MoveObj.search([('product_id', '=', self.productA.id), ('picking_id', '=', back_order_out.id)], limit=1).product_uom_qty
        self.assertEqual(product_a_qty, 8.0, 'Wrong move quantity of product A (%s found instead of 8)' % (product_a_qty))
        # Check back order should be created with 4 quantity of product D.
        product_d_qty = self.MoveObj.search([('product_id', '=', self.productD.id), ('picking_id', '=', back_order_out.id)], limit=1).product_uom_qty
        self.assertEqual(product_d_qty, 4.0, 'Wrong move quantity of product D (%s found instead of 4)' % (product_d_qty))

        #-----------------------------------------------------------------------
        # Check stock location quant quantity and quantity available
        # of product A, B, C, D
        #-----------------------------------------------------------------------

        # Check quants and available quantity for product A
        quants = self.StockQuantObj.search([('product_id', '=', self.productA.id), ('location_id', '=', self.stock_location)])
        total_qty = [quant.qty for quant in quants]

        self.assertEqual(sum(total_qty), 2.0, 'Expecting 2.0 Unit , got %.4f Unit on location stock!' % (sum(total_qty)))
        self.assertEqual(self.productA.qty_available, 2.0, 'Wrong quantity available (%s found instead of 2.0)' % (self.productA.qty_available))
        # Check quants and available quantity for product B
        quants = self.StockQuantObj.search([('product_id', '=', self.productB.id), ('location_id', '=', self.stock_location)])
        self.assertFalse(quants, 'No quant should found as outgoing shipment took everything out of stock.')
        self.assertEqual(self.productB.qty_available, 0.0, 'Product B should have zero quantity available.')
        # Check quants and available quantity for product C
        quants = self.StockQuantObj.search([('product_id', '=', self.productC.id), ('location_id', '=', self.stock_location)])
        total_qty = [quant.qty for quant in quants]
        self.assertEqual(sum(total_qty), 2.0, 'Expecting 2.0 Unit, got %.4f Unit on location stock!' % (sum(total_qty)))
        self.assertEqual(self.productC.qty_available, 2.0, 'Wrong quantity available (%s found instead of 2.0)' % (self.productC.qty_available))
        # Check quants and available quantity for product D
        quant = self.StockQuantObj.search([('product_id', '=', self.productD.id), ('location_id', '=', self.stock_location)], limit=1)
        self.assertEqual(quant.qty, 1.0, 'Expecting 1.0 Unit , got %.4f Unit on location stock!' % (quant.qty))
        self.assertEqual(self.productD.qty_available, 1.0, 'Wrong quantity available (%s found instead of 1.0)' % (self.productD.qty_available))
        #-----------------------------------------------------------------------
        # Back Order of Incoming shipment
        #-----------------------------------------------------------------------

        lot3_productC = LotObj.create({'name': 'Lot 3', 'product_id': self.productC.id})
        lot4_productC = LotObj.create({'name': 'Lot 4', 'product_id': self.productC.id})
        lot5_productC = LotObj.create({'name': 'Lot 5', 'product_id': self.productC.id})
        lot6_productC = LotObj.create({'name': 'Lot 6', 'product_id': self.productC.id})
        lot1_productD = LotObj.create({'name': 'Lot 1', 'product_id': self.productD.id})
        lot2_productD = LotObj.create({'name': 'Lot 2', 'product_id': self.productD.id})

        # Confirm back order of incoming shipment.
        back_order_in.action_confirm()
        self.assertEqual(back_order_in.state, 'assigned', 'Wrong state of incoming shipment back order.')
        for move in back_order_in.move_lines:
            self.assertEqual(move.state, 'assigned', 'Wrong state of move line.')

        # ----------------------------------------------------------------------
        # Replace pack operation (Back order of Incoming shipment)
        # ----------------------------------------------------------------------

        back_order_in.do_prepare_partial()
        packD = self.StockPackObj.search([('product_id', '=', self.productD.id), ('picking_id', '=', back_order_in.id)])
        self.assertEqual(len(packD), 1, 'Wrong number of pack operation.')
        packD.write({'product_qty': 4, 'pack_lot_ids': [(0, 0, {'lot_id': lot1_productD.id, 'qty': 4.0})],})
        self.StockPackObj.create({
            'product_id': self.productD.id,
            'product_qty': 4,
            'product_uom_id': self.productD.uom_id.id,
            'location_id': self.supplier_location,
            'location_dest_id': self.stock_location,
            'picking_id': back_order_in.id,
            'pack_lot_ids': [(0, 0, {'lot_id': lot1_productD.id, 'qty': 4.0})],})
        packCs = self.StockPackObj.search([('product_id', '=', self.productC.id), ('picking_id', '=', back_order_in.id)], limit=1)
        packCs.write({'product_qty': 1,
                      'pack_lot_ids': [(0, 0, {'lot_id': lot3_productC.id, 'qty': 1.0})]
                      })
        self.StockPackObj.create({
            'product_id': self.productC.id,
            'product_qty': 1,
            'product_uom_id': self.productC.uom_id.id,
            'location_id': self.supplier_location,
            'location_dest_id': self.stock_location,
            'picking_id': back_order_in.id,
            'pack_lot_ids': [(0, 0, {'lot_id': lot4_productC.id, 'qty': 1.0})]})
        self.StockPackObj.create({
            'product_id': self.productC.id,
            'product_qty': 2,
            'product_uom_id': self.productC.uom_id.id,
            'location_id': self.supplier_location,
            'location_dest_id': self.stock_location,
            'picking_id': back_order_in.id,
            'pack_lot_ids': [(0, 0, {'lot_id': lot5_productC.id, 'qty': 2.0})]})
        self.StockPackObj.create({
            'product_id': self.productC.id,
            'product_qty': 2,
            'product_uom_id': self.productC.uom_id.id,
            'location_id': self.supplier_location,
            'location_dest_id': self.stock_location,
            'picking_id': back_order_in.id,
            'pack_lot_ids': [(0, 0, {'lot_id': lot6_productC.id, 'qty': 2.0})]})
        self.StockPackObj.create({
            'product_id': self.productA.id,
            'product_qty': 10,
            'product_uom_id': self.productA.uom_id.id,
            'location_id': self.supplier_location,
            'location_dest_id': self.stock_location,
            'picking_id': back_order_in.id})
        back_order_in.do_transfer()

        # ----------------------------------------------------------------------
        # Check state, quantity and total moves (Back order of Incoming shipment).
        # ----------------------------------------------------------------------

        # Check total no of move lines.
        self.assertEqual(len(back_order_in.move_lines), 6, 'Wrong number of move lines')
        # Check incoming shipment state must be 'Done'.
        self.assertEqual(back_order_in.state, 'done', 'Wrong state of picking.')
        # Check incoming shipment move lines state must be 'Done'.
        for move in back_order_in.move_lines:
            self.assertEqual(move.state, 'done', 'Wrong state of move lines.')
        # Check product A done quantity must be 10
        movesA = self.MoveObj.search([('product_id', '=', self.productA.id), ('picking_id', '=', back_order_in.id)])
        self.assertEqual(movesA.product_uom_qty, 10, "Wrong move quantity of product A (%s found instead of 10)" % (movesA.product_uom_qty))
        # Check product C done quantity must be 3.0, 1.0, 2.0
        movesC = self.MoveObj.search([('product_id', '=', self.productC.id), ('picking_id', '=', back_order_in.id)])
        c_done_qty = [move.product_uom_qty for move in movesC]
        self.assertEqual(set(c_done_qty), set([3.0, 1.0, 2.0]), 'Wrong quantity of moves product C.')
        # Check product D done quantity must be 5.0 and 3.0
        movesD = self.MoveObj.search([('product_id', '=', self.productD.id), ('picking_id', '=', back_order_in.id)])
        d_done_qty = [move.product_uom_qty for move in movesD]
        self.assertEqual(set(d_done_qty), set([3.0, 5.0]), 'Wrong quantity of moves product D.')
        # Check no back order is created.
        self.assertFalse(self.PickingObj.search([('backorder_id', '=', back_order_in.id)]), "Should not create any back order.")

        #-----------------------------------------------------------------------
        # Check stock location quant quantity and quantity available
        # of product A, B, C, D
        #-----------------------------------------------------------------------

        # Check quants and available quantity for product A.
        quants = self.StockQuantObj.search([('product_id', '=', self.productA.id), ('location_id', '=', self.stock_location)])
        total_qty = [quant.qty for quant in quants]
        self.assertEqual(sum(total_qty), 12.0, 'Wrong total stock location quantity (%s found instead of 12)' % (sum(total_qty)))
        self.assertEqual(self.productA.qty_available, 12.0, 'Wrong quantity available (%s found instead of 12)' % (self.productA.qty_available))
        # Check quants and available quantity for product B.
        quants = self.StockQuantObj.search([('product_id', '=', self.productB.id), ('location_id', '=', self.stock_location)])
        self.assertFalse(quants, 'No quant should found as outgoing shipment took everything out of stock')
        self.assertEqual(self.productB.qty_available, 0.0, 'Total quantity in stock should be 0 as the backorder took everything out of stock')
        # Check quants and available quantity for product C.
        quants = self.StockQuantObj.search([('product_id', '=', self.productC.id), ('location_id', '=', self.stock_location)])
        total_qty = [quant.qty for quant in quants]
        self.assertEqual(sum(total_qty), 8.0, 'Wrong total stock location quantity (%s found instead of 8)' % (sum(total_qty)))
        self.assertEqual(self.productC.qty_available, 8.0, 'Wrong quantity available (%s found instead of 8)' % (self.productC.qty_available))
        # Check quants and available quantity for product D.
        quants = self.StockQuantObj.search([('product_id', '=', self.productD.id), ('location_id', '=', self.stock_location)])
        total_qty = [quant.qty for quant in quants]
        self.assertEqual(sum(total_qty), 9.0, 'Wrong total stock location quantity (%s found instead of 9)' % (sum(total_qty)))
        self.assertEqual(self.productD.qty_available, 9.0, 'Wrong quantity available (%s found instead of 9)' % (self.productD.qty_available))
        #-----------------------------------------------------------------------
        # Back order of Outgoing shipment
        # ----------------------------------------------------------------------

        back_order_out.do_prepare_partial()
        back_order_out.do_transfer()

        # Check stock location quants and available quantity for product A.
        quants = self.StockQuantObj.search([('product_id', '=', self.productA.id), ('location_id', '=', self.stock_location)])
        total_qty = [quant.qty for quant in quants]
        self.assertGreaterEqual(float_round(sum(total_qty), precision_rounding=0.0001), 1, 'Total stock location quantity for product A should not be nagative.')

    def test_10_pickings_transfer_with_different_uom(self):
        """ Picking transfer with diffrent unit of meassure. """

        # ----------------------------------------------------------------------
        # Create incoming shipment of products DozA, SDozA, SDozARound, kgB, gB
        # ----------------------------------------------------------------------
        #   DozA ( 10 Dozen ) , SDozA ( 10.5 SuperDozen )
        #   SDozARound ( 10.5 10.5 SuperDozenRound ) , kgB ( 0.020 kg )
        #   gB ( 525.3 g )
        # ----------------------------------------------------------------------

        picking_in_A = self.PickingObj.create({
            'partner_id': self.partner_delta_id,
            'picking_type_id': self.picking_type_in,
            'location_id': self.supplier_location,
            'location_dest_id': self.stock_location})
        self.MoveObj.create({
            'name': self.DozA.name,
            'product_id': self.DozA.id,
            'product_uom_qty': 10,
            'product_uom': self.DozA.uom_id.id,
            'picking_id': picking_in_A.id,
            'location_id': self.supplier_location,
            'location_dest_id': self.stock_location})
        self.MoveObj.create({
            'name': self.SDozA.name,
            'product_id': self.SDozA.id,
            'product_uom_qty': 10.5,
            'product_uom': self.SDozA.uom_id.id,
            'picking_id': picking_in_A.id,
            'location_id': self.supplier_location,
            'location_dest_id': self.stock_location})
        self.MoveObj.create({
            'name': self.SDozARound.name,
            'product_id': self.SDozARound.id,
            'product_uom_qty': 10.5,
            'product_uom': self.SDozARound.uom_id.id,
            'picking_id': picking_in_A.id,
            'location_id': self.supplier_location,
            'location_dest_id': self.stock_location})
        self.MoveObj.create({
            'name': self.kgB.name,
            'product_id': self.kgB.id,
            'product_uom_qty': 0.020,
            'product_uom': self.kgB.uom_id.id,
            'picking_id': picking_in_A.id,
            'location_id': self.supplier_location,
            'location_dest_id': self.stock_location})
        self.MoveObj.create({
            'name': self.gB.name,
            'product_id': self.gB.id,
            'product_uom_qty': 525.3,
            'product_uom': self.gB.uom_id.id,
            'picking_id': picking_in_A.id,
            'location_id': self.supplier_location,
            'location_dest_id': self.stock_location})

        # Check incoming shipment move lines state.
        for move in picking_in_A.move_lines:
            self.assertEqual(move.state, 'draft', 'Move state must be draft.')
        # Confirm incoming shipment.
        picking_in_A.action_confirm()
        # Check incoming shipment move lines state.
        for move in picking_in_A.move_lines:
            self.assertEqual(move.state, 'assigned', 'Move state must be draft.')
        picking_in_A.do_prepare_partial()

        # ----------------------------------------------------
        # Check pack operation quantity of incoming shipments.
        # ----------------------------------------------------
        PackSdozAround = self.StockPackObj.search([('product_id', '=', self.SDozARound.id), ('picking_id', '=', picking_in_A.id)], limit=1)
        self.assertEqual(PackSdozAround.product_qty, 11, 'Wrong quantity in pack operation (%s found instead of 11)' % (PackSdozAround.product_qty))
        picking_in_A.do_transfer()
        #-----------------------------------------------------------------------
        # Check stock location quant quantity and quantity available
        #-----------------------------------------------------------------------

        # Check quants and available quantity for product DozA
        quants = self.StockQuantObj.search([('product_id', '=', self.DozA.id), ('location_id', '=', self.stock_location)])
        total_qty = [quant.qty for quant in quants]
        self.assertEqual(sum(total_qty), 10, 'Expecting 10 Dozen , got %.4f Dozen on location stock!' % (sum(total_qty)))
        self.assertEqual(self.DozA.qty_available, 10, 'Wrong quantity available (%s found instead of 10)' % (self.DozA.qty_available))
        # Check quants and available quantity for product SDozA
        quants = self.StockQuantObj.search([('product_id', '=', self.SDozA.id), ('location_id', '=', self.stock_location)])
        total_qty = [quant.qty for quant in quants]
        self.assertEqual(sum(total_qty), 10.5, 'Expecting 10.5 SDozen , got %.4f SDozen on location stock!' % (sum(total_qty)))
        self.assertEqual(self.SDozA.qty_available, 10.5, 'Wrong quantity available (%s found instead of 10.5)' % (self.SDozA.qty_available))
        # Check quants and available quantity for product SDozARound
        quants = self.StockQuantObj.search([('product_id', '=', self.SDozARound.id), ('location_id', '=', self.stock_location)])
        total_qty = [quant.qty for quant in quants]
        self.assertEqual(sum(total_qty), 11, 'Expecting 11 SDozenRound , got %.4f SDozenRound on location stock!' % (sum(total_qty)))
        self.assertEqual(self.SDozARound.qty_available, 11, 'Wrong quantity available (%s found instead of 11)' % (self.SDozARound.qty_available))
        # Check quants and available quantity for product gB
        quants = self.StockQuantObj.search([('product_id', '=', self.gB.id), ('location_id', '=', self.stock_location)])
        total_qty = [quant.qty for quant in quants]
        self.assertEqual(sum(total_qty), 525.3, 'Expecting 525.3 gram , got %.4f gram on location stock!' % (sum(total_qty)))
        self.assertEqual(self.gB.qty_available, 525.3, 'Wrong quantity available (%s found instead of 525.3' % (self.gB.qty_available))
        # Check quants and available quantity for product kgB
        quants = self.StockQuantObj.search([('product_id', '=', self.kgB.id), ('location_id', '=', self.stock_location)])
        total_qty = [quant.qty for quant in quants]
        self.assertEqual(sum(total_qty), 0.020, 'Expecting 0.020 kg , got %.4f kg on location stock!' % (sum(total_qty)))
        self.assertEqual(self.kgB.qty_available, 0.020, 'Wrong quantity available (%s found instead of 0.020)' % (self.kgB.qty_available))

        # ----------------------------------------------------------------------
        # Create Incoming Shipment B
        # ----------------------------------------------------------------------

        picking_in_B = self.PickingObj.create({
            'partner_id': self.partner_delta_id,
            'picking_type_id': self.picking_type_in,
            'location_id': self.supplier_location,
            'location_dest_id': self.stock_location})
        self.MoveObj.create({
            'name': self.DozA.name,
            'product_id': self.DozA.id,
            'product_uom_qty': 120,
            'product_uom': self.uom_unit.id,
            'picking_id': picking_in_B.id,
            'location_id': self.supplier_location,
            'location_dest_id': self.stock_location})
        self.MoveObj.create({
            'name': self.SDozA.name,
            'product_id': self.SDozA.id,
            'product_uom_qty': 1512,
            'product_uom': self.uom_unit.id,
            'picking_id': picking_in_B.id,
            'location_id': self.supplier_location,
            'location_dest_id': self.stock_location})
        self.MoveObj.create({
            'name': self.SDozARound.name,
            'product_id': self.SDozARound.id,
            'product_uom_qty': 1584,
            'product_uom': self.uom_unit.id,
            'picking_id': picking_in_B.id,
            'location_id': self.supplier_location,
            'location_dest_id': self.stock_location})
        self.MoveObj.create({
            'name': self.kgB.name,
            'product_id': self.kgB.id,
            'product_uom_qty': 20.0,
            'product_uom': self.uom_gm.id,
            'picking_id': picking_in_B.id,
            'location_id': self.supplier_location,
            'location_dest_id': self.stock_location})
        self.MoveObj.create({
            'name': self.gB.name,
            'product_id': self.gB.id,
            'product_uom_qty': 0.525,
            'product_uom': self.uom_kg.id,
            'picking_id': picking_in_B.id,
            'location_id': self.supplier_location,
            'location_dest_id': self.stock_location})

        # Check incoming shipment move lines state.
        for move in picking_in_B.move_lines:
            self.assertEqual(move.state, 'draft', 'Wrong state of move line.')
        # Confirm incoming shipment.
        picking_in_B.action_confirm()
        # Check incoming shipment move lines state.
        for move in picking_in_B.move_lines:
            self.assertEqual(move.state, 'assigned', 'Wrong state of move line.')
        picking_in_B.do_prepare_partial()

        # ----------------------------------------------------------------------
        # Check product quantity and unit of measure of pack operaation.
        # ----------------------------------------------------------------------

        # Check pack operation quantity and unit of measure for product DozA.
        PackdozA = self.StockPackObj.search([('product_id', '=', self.DozA.id), ('picking_id', '=', picking_in_B.id)], limit=1)
        self.assertEqual(PackdozA.product_qty, 120, 'Wrong quantity in pack operation (%s found instead of 120)' % (PackdozA.product_qty))
        self.assertEqual(PackdozA.product_uom_id.id, self.uom_unit.id, 'Wrong uom in pack operation for product DozA.')
        # Check pack operation quantity and unit of measure for product SDozA.
        PackSdozA = self.StockPackObj.search([('product_id', '=', self.SDozA.id), ('picking_id', '=', picking_in_B.id)], limit=1)
        self.assertEqual(PackSdozA.product_qty, 1512, 'Wrong quantity in pack operation (%s found instead of 1512)' % (PackSdozA.product_qty))
        self.assertEqual(PackSdozA.product_uom_id.id, self.uom_unit.id, 'Wrong uom in pack operation for product SDozA.')
        # Check pack operation quantity and unit of measure for product SDozARound.
        PackSdozAround = self.StockPackObj.search([('product_id', '=', self.SDozARound.id), ('picking_id', '=', picking_in_B.id)], limit=1)
        self.assertEqual(PackSdozAround.product_qty, 1584, 'Wrong quantity in pack operation (%s found instead of 1584)' % (PackSdozAround.product_qty))
        self.assertEqual(PackSdozAround.product_uom_id.id, self.uom_unit.id, 'Wrong uom in pack operation for product SDozARound.')
        # Check pack operation quantity and unit of measure for product gB.
        packgB = self.StockPackObj.search([('product_id', '=', self.gB.id), ('picking_id', '=', picking_in_B.id)], limit=1)
        self.assertEqual(packgB.product_qty, 525, 'Wrong quantity in pack operation (%s found instead of 525)' % (packgB.product_qty))
        self.assertEqual(packgB.product_uom_id.id, self.uom_gm.id, 'Wrong uom in pack operation for product gB.')
        # Check pack operation quantity and unit of measure for product kgB.
        packkgB = self.StockPackObj.search([('product_id', '=', self.kgB.id), ('picking_id', '=', picking_in_B.id)], limit=1)
        self.assertEqual(packkgB.product_qty, 20.0, 'Wrong quantity in pack operation (%s found instead of 20)' % (packkgB.product_qty))
        self.assertEqual(packkgB.product_uom_id.id, self.uom_gm.id, 'Wrong uom in pack operation for product kgB')

        # ----------------------------------------------------------------------
        # Replace pack operation of incoming shipment.
        # ----------------------------------------------------------------------

        self.StockPackObj.search([('product_id', '=', self.kgB.id), ('picking_id', '=', picking_in_B.id)]).write({
            'product_qty': 0.020, 'product_uom_id': self.uom_kg.id})
        self.StockPackObj.search([('product_id', '=', self.gB.id), ('picking_id', '=', picking_in_B.id)]).write({
            'product_qty': 525.3, 'product_uom_id': self.uom_gm.id})
        self.StockPackObj.search([('product_id', '=', self.DozA.id), ('picking_id', '=', picking_in_B.id)]).write({
            'product_qty': 4, 'product_uom_id': self.uom_dozen.id})
        self.StockPackObj.create({
            'product_id': self.DozA.id,
            'product_qty': 48,
            'product_uom_id': self.uom_unit.id,
            'location_id': self.supplier_location,
            'location_dest_id': self.stock_location,
            'picking_id': picking_in_B.id})

        # Transfer product.
        # -----------------
        picking_in_B.do_transfer()

        #-----------------------------------------------------------------------
        # Check incoming shipment
        #-----------------------------------------------------------------------

        # Check incoming shipment state.
        self.assertEqual(picking_in_B.state, 'done', 'Incoming shipment state should be done.')
        # Check incoming shipment move lines state.
        for move in picking_in_B.move_lines:
            self.assertEqual(move.state, 'done', 'Wrong state of move line.')
        # Check total done move lines for incoming shipment.
        self.assertEqual(len(picking_in_B.move_lines), 6, 'Wrong number of move lines')
        # Check product DozA done quantity.
        moves_DozA = self.MoveObj.search([('product_id', '=', self.DozA.id), ('picking_id', '=', picking_in_B.id)], limit=1)
        self.assertEqual(moves_DozA.product_uom_qty, 96, 'Wrong move quantity (%s found instead of 96)' % (moves_DozA.product_uom_qty))
        self.assertEqual(moves_DozA.product_uom.id, self.uom_unit.id, 'Wrong uom in move for product DozA.')
        # Check product SDozA done quantity.
        moves_SDozA = self.MoveObj.search([('product_id', '=', self.SDozA.id), ('picking_id', '=', picking_in_B.id)], limit=1)
        self.assertEqual(moves_SDozA.product_uom_qty, 1512, 'Wrong move quantity (%s found instead of 1512)' % (moves_SDozA.product_uom_qty))
        self.assertEqual(moves_SDozA.product_uom.id, self.uom_unit.id, 'Wrong uom in move for product SDozA.')
        # Check product SDozARound done quantity.
        moves_SDozARound = self.MoveObj.search([('product_id', '=', self.SDozARound.id), ('picking_id', '=', picking_in_B.id)], limit=1)
        self.assertEqual(moves_SDozARound.product_uom_qty, 1584, 'Wrong move quantity (%s found instead of 1584)' % (moves_SDozARound.product_uom_qty))
        self.assertEqual(moves_SDozARound.product_uom.id, self.uom_unit.id, 'Wrong uom in move for product SDozARound.')
        # Check product kgB done quantity.
        moves_kgB = self.MoveObj.search([('product_id', '=', self.kgB.id), ('picking_id', '=', picking_in_B.id)], limit=1)
        self.assertEqual(moves_kgB.product_uom_qty, 20, 'Wrong quantity in move (%s found instead of 20)' % (moves_kgB.product_uom_qty))
        self.assertEqual(moves_kgB.product_uom.id, self.uom_gm.id, 'Wrong uom in move for product kgB.')
        # Check two moves created for product gB with quantity (0.525 kg and 0.3 g)
        moves_gB_kg = self.MoveObj.search([('product_id', '=', self.gB.id), ('picking_id', '=', picking_in_B.id), ('product_uom', '=', self.uom_kg.id)], limit=1)
        self.assertEqual(moves_gB_kg.product_uom_qty, 0.525, 'Wrong move quantity (%s found instead of 0.525)' % (moves_gB_kg.product_uom_qty))
        self.assertEqual(moves_gB_kg.product_uom.id, self.uom_kg.id, 'Wrong uom in move for product gB.')
        moves_gB_g = self.MoveObj.search([('product_id', '=', self.gB.id), ('picking_id', '=', picking_in_B.id), ('product_uom', '=', self.uom_gm.id)], limit=1)
        self.assertEqual(moves_gB_g.product_uom_qty, 0.3, 'Wrong move quantity (%s found instead of 0.3)' % (moves_gB_g.product_uom_qty))
        self.assertEqual(moves_gB_g.product_uom.id, self.uom_gm.id, 'Wrong uom in move for product gB.')

        # ----------------------------------------------------------------------
        # Check Back order of Incoming shipment.
        # ----------------------------------------------------------------------

        # Check back order created or not.
        bo_in_B = self.PickingObj.search([('backorder_id', '=', picking_in_B.id)])
        self.assertEqual(len(bo_in_B), 1, 'Back order should be created.')
        # Check total move lines of back order.
        self.assertEqual(len(bo_in_B.move_lines), 1, 'Wrong number of move lines')
        # Check back order created with correct quantity and uom or not.
        moves_DozA = self.MoveObj.search([('product_id', '=', self.DozA.id), ('picking_id', '=', bo_in_B.id)], limit=1)
        self.assertEqual(moves_DozA.product_uom_qty, 24.0, 'Wrong move quantity (%s found instead of 0.525)' % (moves_DozA.product_uom_qty))
        self.assertEqual(moves_DozA.product_uom.id, self.uom_unit.id, 'Wrong uom in move for product DozA.')

        # ----------------------------------------------------------------------
        # Check product stock location quantity and quantity available.
        # ----------------------------------------------------------------------

        # Check quants and available quantity for product DozA
        quants = self.StockQuantObj.search([('product_id', '=', self.DozA.id), ('location_id', '=', self.stock_location)])
        total_qty = [quant.qty for quant in quants]
        self.assertEqual(sum(total_qty), 18, 'Expecting 18 Dozen , got %.4f Dozen on location stock!' % (sum(total_qty)))
        self.assertEqual(self.DozA.qty_available, 18, 'Wrong quantity available (%s found instead of 18)' % (self.DozA.qty_available))
        # Check quants and available quantity for product SDozA
        quants = self.StockQuantObj.search([('product_id', '=', self.SDozA.id), ('location_id', '=', self.stock_location)])
        total_qty = [quant.qty for quant in quants]
        self.assertEqual(sum(total_qty), 21, 'Expecting 18 SDozen , got %.4f SDozen on location stock!' % (sum(total_qty)))
        self.assertEqual(self.SDozA.qty_available, 21, 'Wrong quantity available (%s found instead of 21)' % (self.SDozA.qty_available))
        # Check quants and available quantity for product SDozARound
        quants = self.StockQuantObj.search([('product_id', '=', self.SDozARound.id), ('location_id', '=', self.stock_location)])
        total_qty = [quant.qty for quant in quants]
        self.assertEqual(sum(total_qty), 22, 'Expecting 22 SDozenRound , got %.4f SDozenRound on location stock!' % (sum(total_qty)))
        self.assertEqual(self.SDozARound.qty_available, 22, 'Wrong quantity available (%s found instead of 22)' % (self.SDozARound.qty_available))
        # Check quants and available quantity for product gB.
        quants = self.StockQuantObj.search([('product_id', '=', self.gB.id), ('location_id', '=', self.stock_location)])
        total_qty = [quant.qty for quant in quants]
        self.assertEqual(sum(total_qty), 1050.6, 'Expecting 1050.6 Gram , got %.4f Gram on location stock!' % (sum(total_qty)))
        self.assertEqual(self.gB.qty_available, 1050.6, 'Wrong quantity available (%s found instead of 1050.6)' % (self.gB.qty_available))
        # Check quants and available quantity for product kgB.
        quants = self.StockQuantObj.search([('product_id', '=', self.kgB.id), ('location_id', '=', self.stock_location)])
        total_qty = [quant.qty for quant in quants]
        self.assertEqual(sum(total_qty), 0.040, 'Expecting 0.040 kg , got %.4f kg on location stock!' % (sum(total_qty)))
        self.assertEqual(self.kgB.qty_available, 0.040, 'Wrong quantity available (%s found instead of 0.040)' % (self.kgB.qty_available))

        # ----------------------------------------------------------------------
        # Create outgoing shipment.
        # ----------------------------------------------------------------------

        before_out_quantity = self.kgB.qty_available
        picking_out = self.PickingObj.create({
            'partner_id': self.partner_agrolite_id,
            'picking_type_id': self.picking_type_out,
            'location_id': self.stock_location,
            'location_dest_id': self.customer_location})
        self.MoveObj.create({
            'name': self.kgB.name,
            'product_id': self.kgB.id,
            'product_uom_qty': 0.966,
            'product_uom': self.uom_gm.id,
            'picking_id': picking_out.id,
            'location_id': self.stock_location,
            'location_dest_id': self.customer_location})
        self.MoveObj.create({
            'name': self.kgB.name,
            'product_id': self.kgB.id,
            'product_uom_qty': 0.034,
            'product_uom': self.uom_gm.id,
            'picking_id': picking_out.id,
            'location_id': self.stock_location,
            'location_dest_id': self.customer_location})
        picking_out.action_confirm()
        picking_out.action_assign()
        picking_out.do_prepare_partial()
        picking_out.do_transfer()

        # Check quantity difference after stock transfer.
        quantity_diff = before_out_quantity - self.kgB.qty_available
        self.assertEqual(float_round(quantity_diff, precision_rounding=0.0001), 0.001, 'Wrong quantity diffrence.')
        self.assertEqual(self.kgB.qty_available, 0.039, 'Wrong quantity available (%s found instead of 0.039)' % (self.kgB.qty_available))

        # ======================================================================
        # Outgoing shipments.
        # ======================================================================
        # Create Outgoing shipment with ...
        #   product DozA ( 54 Unit ) , SDozA ( 288 Unit )
        #   product SDozRound (  360 unit ) , product gB ( 0.503 kg )
        #   product kgB (  19 g )
        # ======================================================================

        picking_out = self.PickingObj.create({
            'partner_id': self.partner_agrolite_id,
            'picking_type_id': self.picking_type_out,
            'location_id': self.stock_location,
            'location_dest_id': self.customer_location})
        self.MoveObj.create({
            'name': self.DozA.name,
            'product_id': self.DozA.id,
            'product_uom_qty': 54,
            'product_uom': self.uom_unit.id,
            'picking_id': picking_out.id,
            'location_id': self.stock_location,
            'location_dest_id': self.customer_location})
        self.MoveObj.create({
            'name': self.SDozA.name,
            'product_id': self.SDozA.id,
            'product_uom_qty': 288,
            'product_uom': self.uom_unit.id,
            'picking_id': picking_out.id,
            'location_id': self.stock_location,
            'location_dest_id': self.customer_location})
        self.MoveObj.create({
            'name': self.SDozARound.name,
            'product_id': self.SDozARound.id,
            'product_uom_qty': 360,
            'product_uom': self.uom_unit.id,
            'picking_id': picking_out.id,
            'location_id': self.stock_location,
            'location_dest_id': self.customer_location})
        self.MoveObj.create({
            'name': self.gB.name,
            'product_id': self.gB.id,
            'product_uom_qty': 0.503,
            'product_uom': self.uom_kg.id,
            'picking_id': picking_out.id,
            'location_id': self.stock_location,
            'location_dest_id': self.customer_location})
        self.MoveObj.create({
            'name': self.kgB.name,
            'product_id': self.kgB.id,
            'product_uom_qty': 20,
            'product_uom': self.uom_gm.id,
            'picking_id': picking_out.id,
            'location_id': self.stock_location,
            'location_dest_id': self.customer_location})
        # Confirm outgoing shipment.
        picking_out.action_confirm()
        for move in picking_out.move_lines:
            self.assertEqual(move.state, 'confirmed', 'Wrong state of move line.')
        # Assing product to outgoing shipments
        picking_out.action_assign()
        for move in picking_out.move_lines:
            self.assertEqual(move.state, 'assigned', 'Wrong state of move line.')
        # Check product A available quantity
        DozA_qty = self.MoveObj.search([('product_id', '=', self.DozA.id), ('picking_id', '=', picking_out.id)], limit=1).reserved_availability
        self.assertEqual(DozA_qty, 4.5, 'Wrong move quantity availability (%s found instead of 4.5)' % (DozA_qty))
        # Check product B available quantity
        SDozA_qty = self.MoveObj.search([('product_id', '=', self.SDozA.id), ('picking_id', '=', picking_out.id)], limit=1).reserved_availability
        self.assertEqual(SDozA_qty, 2, 'Wrong move quantity availability (%s found instead of 2)' % (SDozA_qty))
        # Check product C available quantity
        SDozARound_qty = self.MoveObj.search([('product_id', '=', self.SDozARound.id), ('picking_id', '=', picking_out.id)], limit=1).reserved_availability
        self.assertEqual(SDozARound_qty, 3, 'Wrong move quantity availability (%s found instead of 3)' % (SDozARound_qty))
        # Check product D available quantity
        gB_qty = self.MoveObj.search([('product_id', '=', self.gB.id), ('picking_id', '=', picking_out.id)], limit=1).reserved_availability
        self.assertEqual(gB_qty, 503, 'Wrong move quantity availability (%s found instead of 503)' % (gB_qty))
        # Check product D available quantity
        kgB_qty = self.MoveObj.search([('product_id', '=', self.kgB.id), ('picking_id', '=', picking_out.id)], limit=1).reserved_availability
        self.assertEqual(kgB_qty, 0.020, 'Wrong move quantity availability (%s found instead of 0.020)' % (kgB_qty))

        picking_out.do_prepare_partial()
        picking_out.do_transfer()

        # ----------------------------------------------------------------------
        # Check product stock location quantity and quantity available.
        # ----------------------------------------------------------------------

        # Check quants and available quantity for product DozA
        quants = self.StockQuantObj.search([('product_id', '=', self.DozA.id), ('location_id', '=', self.stock_location)])
        total_qty = [quant.qty for quant in quants]
        self.assertEqual(sum(total_qty), 13.5, 'Expecting 13.5 Dozen , got %.4f Dozen on location stock!' % (sum(total_qty)))
        self.assertEqual(self.DozA.qty_available, 13.5, 'Wrong quantity available (%s found instead of 13.5)' % (self.DozA.qty_available))
        # Check quants and available quantity for product SDozA
        quants = self.StockQuantObj.search([('product_id', '=', self.SDozA.id), ('location_id', '=', self.stock_location)])
        total_qty = [quant.qty for quant in quants]
        self.assertEqual(sum(total_qty), 19, 'Expecting 19 SDozen , got %.4f SDozen on location stock!' % (sum(total_qty)))
        self.assertEqual(self.SDozA.qty_available, 19, 'Wrong quantity available (%s found instead of 19)' % (self.SDozA.qty_available))
        # Check quants and available quantity for product SDozARound
        quants = self.StockQuantObj.search([('product_id', '=', self.SDozARound.id), ('location_id', '=', self.stock_location)])
        total_qty = [quant.qty for quant in quants]
        self.assertEqual(sum(total_qty), 19, 'Expecting 19 SDozRound , got %.4f SDozRound on location stock!' % (sum(total_qty)))
        self.assertEqual(self.SDozARound.qty_available, 19, 'Wrong quantity available (%s found instead of 19)' % (self.SDozARound.qty_available))
        # Check quants and available quantity for product gB.
        quants = self.StockQuantObj.search([('product_id', '=', self.gB.id), ('location_id', '=', self.stock_location)])
        total_qty = [quant.qty for quant in quants]
        self.assertEqual(float_round(sum(total_qty), precision_rounding=0.0001), 547.6, 'Expecting 547.6 g , got %.4f g on location stock!' % (sum(total_qty)))
        self.assertEqual(self.gB.qty_available, 547.6, 'Wrong quantity available (%s found instead of 547.6)' % (self.gB.qty_available))
        # Check quants and available quantity for product kgB.
        quants = self.StockQuantObj.search([('product_id', '=', self.kgB.id), ('location_id', '=', self.stock_location)])
        total_qty = [quant.qty for quant in quants]
        self.assertEqual(sum(total_qty), 0.019, 'Expecting 0.019 kg , got %.4f kg on location stock!' % (sum(total_qty)))
        self.assertEqual(self.kgB.qty_available, 0.019, 'Wrong quantity available (%s found instead of 0.019)' % (self.kgB.qty_available))
        # ----------------------------------------------------------------------
        # Receipt back order of incoming shipment.
        # ----------------------------------------------------------------------

        bo_in_B.do_prepare_partial()
        bo_in_B.do_transfer()
        # Check quants and available quantity for product kgB.
        quants = self.StockQuantObj.search([('product_id', '=', self.DozA.id), ('location_id', '=', self.stock_location)])
        total_qty = [quant.qty for quant in quants]
        self.assertEqual(sum(total_qty), 15.5, 'Expecting 15.5 Dozen , got %.4f Dozen on location stock!' % (sum(total_qty)))
        self.assertEqual(self.DozA.qty_available, 15.5, 'Wrong quantity available (%s found instead of 15.5)' % (self.DozA.qty_available))

        # -----------------------------------------
        # Create product in kg and receive in ton.
        # -----------------------------------------

        productKG = self.ProductObj.create({'name': 'Product KG', 'uom_id': self.uom_kg.id, 'uom_po_id': self.uom_kg.id})
        picking_in = self.PickingObj.create({
            'partner_id': self.partner_delta_id,
            'picking_type_id': self.picking_type_in,
            'location_id': self.supplier_location,
            'location_dest_id': self.stock_location})
        self.MoveObj.create({
            'name': productKG.name,
            'product_id': productKG.id,
            'product_uom_qty': 1.0,
            'product_uom': self.uom_tone.id,
            'picking_id': picking_in.id,
            'location_id': self.supplier_location,
            'location_dest_id': self.stock_location})
        # Check incoming shipment state.
        self.assertEqual(picking_in.state, 'draft', 'Incoming shipment state should be draft.')
        # Check incoming shipment move lines state.
        for move in picking_in.move_lines:
            self.assertEqual(move.state, 'draft', 'Wrong state of move line.')
        # Confirm incoming shipment.
        picking_in.action_confirm()
        # Check incoming shipment move lines state.
        for move in picking_in.move_lines:
            self.assertEqual(move.state, 'assigned', 'Wrong state of move line.')
        picking_in.do_prepare_partial()
        # Check pack operation quantity.
        packKG = self.StockPackObj.search([('product_id', '=', productKG.id), ('picking_id', '=', picking_in.id)], limit=1)
        self.assertEqual(packKG.product_qty, 1000, 'Wrong product quantity in pack operation (%s found instead of 1000)' % (packKG.product_qty))
        self.assertEqual(packKG.product_uom_id.id, self.uom_kg.id, 'Wrong product uom in pack operation.')
        # Transfer Incoming shipment.
        picking_in.do_transfer()

        #-----------------------------------------------------------------------
        # Check incoming shipment after transfer.
        #-----------------------------------------------------------------------

        # Check incoming shipment state.
        self.assertEqual(picking_in.state, 'done', 'Incoming shipment state should be done.')
        # Check incoming shipment move lines state.
        for move in picking_in.move_lines:
            self.assertEqual(move.state, 'done', 'Wrong state of move lines.')
        # Check total done move lines for incoming shipment.
        self.assertEqual(len(picking_in.move_lines), 1, 'Wrong number of move lines')
        # Check product DozA done quantity.
        move = self.MoveObj.search([('product_id', '=', productKG.id), ('picking_id', '=', picking_in.id)], limit=1)
        self.assertEqual(move.product_uom_qty, 1, 'Wrong product quantity in done move.')
        self.assertEqual(move.product_uom.id, self.uom_tone.id, 'Wrong unit of measure in done move.')
        self.assertEqual(productKG.qty_available, 1000, 'Wrong quantity available of product (%s found instead of 1000)' % (productKG.qty_available))
        picking_out = self.PickingObj.create({
            'partner_id': self.partner_agrolite_id,
            'picking_type_id': self.picking_type_out,
            'location_id': self.stock_location,
            'location_dest_id': self.customer_location})
        self.MoveObj.create({
            'name': productKG.name,
            'product_id': productKG.id,
            'product_uom_qty': 2.5,
            'product_uom': self.uom_gm.id,
            'picking_id': picking_out.id,
            'location_id': self.stock_location,
            'location_dest_id': self.customer_location})
        picking_out.action_confirm()
        picking_out.action_assign()
        picking_out.do_prepare_partial()
        pack_opt = self.StockPackObj.search([('product_id', '=', productKG.id), ('picking_id', '=', picking_out.id)], limit=1)
        pack_opt.write({'product_qty': 0.5})
        picking_out.do_transfer()
        quants = self.StockQuantObj.search([('product_id', '=', productKG.id), ('location_id', '=', self.stock_location)])
        total_qty = [quant.qty for quant in quants]
        # Check total quantity stock location.
        self.assertEqual(sum(total_qty), 999.9995, 'Expecting 999.9995 kg , got %.4f kg on location stock!' % (sum(total_qty)))

        # Check Back order created or not.
        #---------------------------------
        bo_out_1 = self.PickingObj.search([('backorder_id', '=', picking_out.id)])
        self.assertEqual(len(bo_out_1), 1, 'Back order should be created.')
        # Check total move lines of back order.
        self.assertEqual(len(bo_out_1.move_lines), 1, 'Wrong number of move lines')
        moves_KG = self.MoveObj.search([('product_id', '=', productKG.id), ('picking_id', '=', bo_out_1.id)], limit=1)
        # Check back order created with correct quantity and uom or not.
        self.assertEqual(moves_KG.product_uom_qty, 2.0, 'Wrong move quantity (%s found instead of 2.0)' % (moves_KG.product_uom_qty))
        self.assertEqual(moves_KG.product_uom.id, self.uom_gm.id, 'Wrong uom in move for product KG.')
        bo_out_1.action_assign()
        bo_out_1.do_prepare_partial()
        pack_opt = self.StockPackObj.search([('product_id', '=', productKG.id), ('picking_id', '=', bo_out_1.id)], limit=1)
        pack_opt.write({'product_qty': 0.5})
        bo_out_1.do_transfer()
        quants = self.StockQuantObj.search([('product_id', '=', productKG.id), ('location_id', '=', self.stock_location)])
        total_qty = [quant.qty for quant in quants]

        # Check total quantity stock location.
        self.assertEqual(sum(total_qty), 999.9990, 'Expecting 999.9990 kg , got %.4f kg on location stock!' % (sum(total_qty)))

        # Check Back order created or not.
        #---------------------------------
        bo_out_2 = self.PickingObj.search([('backorder_id', '=', bo_out_1.id)])
        self.assertEqual(len(bo_out_2), 1, 'Back order should be created.')
        # Check total move lines of back order.
        self.assertEqual(len(bo_out_2.move_lines), 1, 'Wrong number of move lines')
        # Check back order created with correct move quantity and uom or not.
        moves_KG = self.MoveObj.search([('product_id', '=', productKG.id), ('picking_id', '=', bo_out_2.id)], limit=1)
        self.assertEqual(moves_KG.product_uom_qty, 1.5, 'Wrong move quantity (%s found instead of 1.5)' % (moves_KG.product_uom_qty))
        self.assertEqual(moves_KG.product_uom.id, self.uom_gm.id, 'Wrong uom in move for product KG.')
        bo_out_2.action_assign()
        bo_out_2.do_prepare_partial()
        pack_opt = self.StockPackObj.search([('product_id', '=', productKG.id), ('picking_id', '=', bo_out_2.id)], limit=1)
        pack_opt.write({'product_qty': 0.5})
        bo_out_2.do_transfer()
        # Check total quantity stock location of product KG.
        quants = self.StockQuantObj.search([('product_id', '=', productKG.id), ('location_id', '=', self.stock_location)])
        total_qty = [quant.qty for quant in quants]
        self.assertEqual(sum(total_qty), 999.9985, 'Expecting 999.9985 kg , got %.4f kg on location stock!' % (sum(total_qty)))

        # Check Back order created or not.
        #---------------------------------
        bo_out_3 = self.PickingObj.search([('backorder_id', '=', bo_out_2.id)])
        self.assertEqual(len(bo_out_3), 1, 'Back order should be created.')
        # Check total move lines of back order.
        self.assertEqual(len(bo_out_3.move_lines), 1, 'Wrong number of move lines')
        # Check back order created with correct quantity and uom or not.
        moves_KG = self.MoveObj.search([('product_id', '=', productKG.id), ('picking_id', '=', bo_out_3.id)], limit=1)
        self.assertEqual(moves_KG.product_uom_qty, 1, 'Wrong move quantity (%s found instead of 1.0)' % (moves_KG.product_uom_qty))
        self.assertEqual(moves_KG.product_uom.id, self.uom_gm.id, 'Wrong uom in move for product KG.')
        bo_out_3.action_assign()
        bo_out_3.do_prepare_partial()
        pack_opt = self.StockPackObj.search([('product_id', '=', productKG.id), ('picking_id', '=', bo_out_3.id)], limit=1)
        pack_opt.write({'product_qty': 0.5})
        bo_out_3.do_transfer()
        quants = self.StockQuantObj.search([('product_id', '=', productKG.id), ('location_id', '=', self.stock_location)])
        total_qty = [quant.qty for quant in quants]
        self.assertEqual(sum(total_qty), 999.9980, 'Expecting 999.9980 kg , got %.4f kg on location stock!' % (sum(total_qty)))

        # Check Back order created or not.
        #---------------------------------
        bo_out_4 = self.PickingObj.search([('backorder_id', '=', bo_out_3.id)])

        self.assertEqual(len(bo_out_4), 1, 'Back order should be created.')
        # Check total move lines of back order.
        self.assertEqual(len(bo_out_4.move_lines), 1, 'Wrong number of move lines')
        # Check back order created with correct quantity and uom or not.
        moves_KG = self.MoveObj.search([('product_id', '=', productKG.id), ('picking_id', '=', bo_out_4.id)], limit=1)
        self.assertEqual(moves_KG.product_uom_qty, 0.5, 'Wrong move quantity (%s found instead of 0.5)' % (moves_KG.product_uom_qty))
        self.assertEqual(moves_KG.product_uom.id, self.uom_gm.id, 'Wrong uom in move for product KG.')
        bo_out_4.action_assign()
        bo_out_4.do_prepare_partial()
        pack_opt = self.StockPackObj.search([('product_id', '=', productKG.id), ('picking_id', '=', bo_out_4.id)], limit=1)
        pack_opt.write({'product_qty': 0.5})
        bo_out_4.do_transfer()
        quants = self.StockQuantObj.search([('product_id', '=', productKG.id), ('location_id', '=', self.stock_location)])
        total_qty = [quant.qty for quant in quants]
        self.assertEqual(sum(total_qty), 999.9975, 'Expecting 999.9975 kg , got %.4f kg on location stock!' % (sum(total_qty)))

    def test_20_create_inventory_with_different_uom(self):
        """Create inventory with different unit of measure."""

        # ------------------------------------------------
        # Test inventory with product A(Unit).
        # ------------------------------------------------

        inventory = self.InvObj.create({'name': 'Test',
                                        'product_id': self.UnitA.id,
                                        'filter': 'product'})
        inventory.prepare_inventory()
        self.assertFalse(inventory.line_ids, "Inventory line should not created.")
        inventory_line = self.InvLineObj.create({
            'inventory_id': inventory.id,
            'product_id': self.UnitA.id,
            'product_uom_id': self.uom_dozen.id,
            'product_qty': 10,
            'location_id': self.stock_location})
        inventory.action_done()
        # Check quantity available of product UnitA.
        quants = self.StockQuantObj.search([('product_id', '=', self.UnitA.id), ('location_id', '=', self.stock_location)])
        total_qty = [quant.qty for quant in quants]
        self.assertEqual(sum(total_qty), 120, 'Expecting 120 Units , got %.4f Units on location stock!' % (sum(total_qty)))
        self.assertEqual(self.UnitA.qty_available, 120, 'Expecting 120 Units , got %.4f Units of quantity available!' % (self.UnitA.qty_available))
        # Create Inventory again for product UnitA.
        inventory = self.InvObj.create({'name': 'Test',
                                        'product_id': self.UnitA.id,
                                        'filter': 'product'})
        inventory.prepare_inventory()
        self.assertEqual(len(inventory.line_ids), 1, "One inventory line should be created.")
        inventory_line = self.InvLineObj.search([('product_id', '=', self.UnitA.id), ('inventory_id', '=', inventory.id)], limit=1)
        self.assertEqual(inventory_line.product_qty, 120, "Wrong product quantity in inventory line.")
        # Modify the inventory line and set the quantity to 144 product on this new inventory.
        inventory_line.write({'product_qty': 144})
        inventory.action_done()
        move = self.MoveObj.search([('product_id', '=', self.UnitA.id), ('inventory_id', '=', inventory.id)], limit=1)
        self.assertEqual(move.product_uom_qty, 24, "Wrong move quantity of product UnitA.")
        # Check quantity available of product UnitA.
        quants = self.StockQuantObj.search([('product_id', '=', self.UnitA.id), ('location_id', '=', self.stock_location)])
        total_qty = [quant.qty for quant in quants]
        self.assertEqual(sum(total_qty), 144, 'Expecting 144 Units , got %.4f Units on location stock!' % (sum(total_qty)))
        self.assertEqual(self.UnitA.qty_available, 144, 'Expecting 144 Units , got %.4f Units of quantity available!' % (self.UnitA.qty_available))

        # ------------------------------------------------
        # Test inventory with product KG.
        # ------------------------------------------------

        productKG = self.ProductObj.create({'name': 'Product KG', 'uom_id': self.uom_kg.id, 'uom_po_id': self.uom_kg.id})
        inventory = self.InvObj.create({'name': 'Inventory Product KG',
                                        'product_id': productKG.id,
                                        'filter': 'product'})
        inventory.prepare_inventory()
        self.assertFalse(inventory.line_ids, "Inventory line should not created.")
        inventory_line = self.InvLineObj.create({
            'inventory_id': inventory.id,
            'product_id': productKG.id,
            'product_uom_id': self.uom_tone.id,
            'product_qty': 5,
            'location_id': self.stock_location})
        inventory.action_done()
        quants = self.StockQuantObj.search([('product_id', '=', productKG.id), ('location_id', '=', self.stock_location)])
        total_qty = [quant.qty for quant in quants]
        self.assertEqual(sum(total_qty), 5000, 'Expecting 5000 kg , got %.4f kg on location stock!' % (sum(total_qty)))
        self.assertEqual(productKG.qty_available, 5000, 'Expecting 5000 kg , got %.4f kg of quantity available!' % (productKG.qty_available))
        # Create Inventory again.
        inventory = self.InvObj.create({'name': 'Test',
                                        'product_id': productKG.id,
                                        'filter': 'product'})
        inventory.prepare_inventory()
        self.assertEqual(len(inventory.line_ids), 1, "One inventory line should be created.")
        inventory_line = self.InvLineObj.search([('product_id', '=', productKG.id), ('inventory_id', '=', inventory.id)], limit=1)
        self.assertEqual(inventory_line.product_qty, 5000, "Wrong product quantity in inventory line.")
        # Modify the inventory line and set the quantity to 4000 product on this new inventory.
        inventory_line.write({'product_qty': 4000})
        inventory.action_done()
        # Check inventory move quantity of product KG.
        move = self.MoveObj.search([('product_id', '=', productKG.id), ('inventory_id', '=', inventory.id)], limit=1)
        self.assertEqual(move.product_uom_qty, 1000, "Wrong move quantity of product KG.")
        # Check quantity available of product KG.
        quants = self.StockQuantObj.search([('product_id', '=', productKG.id), ('location_id', '=', self.stock_location)])
        total_qty = [quant.qty for quant in quants]
        self.assertEqual(sum(total_qty), 4000, 'Expecting 4000 kg , got %.4f on location stock!' % (sum(total_qty)))
        self.assertEqual(productKG.qty_available, 4000, 'Expecting 4000 kg , got %.4f of quantity available!' % (productKG.qty_available))


        #--------------------------------------------------------
        # TEST PARTIAL INVENTORY WITH PACKS and LOTS
        #---------------------------------------------------------

        packproduct = self.ProductObj.create({'name': 'Pack Product', 'uom_id': self.uom_unit.id, 'uom_po_id': self.uom_unit.id})
        lotproduct = self.ProductObj.create({'name': 'Lot Product', 'uom_id': self.uom_unit.id, 'uom_po_id': self.uom_unit.id})
        inventory = self.InvObj.create({'name': 'Test Partial and Pack',
                                        'filter': 'partial',
                                        'location_id': self.stock_location})
        inventory.prepare_inventory()
        pack_obj = self.env['stock.quant.package']
        lot_obj = self.env['stock.production.lot']
        pack1 = pack_obj.create({'name': 'PACK00TEST1'})
        pack2 = pack_obj.create({'name': 'PACK00TEST2'})
        lot1 = lot_obj.create({'name': 'Lot001', 'product_id': lotproduct.id})
        move = self.MoveObj.search([('product_id', '=', productKG.id), ('inventory_id', '=', inventory.id)], limit=1)
        self.assertEqual(len(move), 0, "Partial filter should not create a lines upon prepare")
        
    
    

        line_vals = []
        line_vals += [{'location_id': self.stock_location, 'product_id': packproduct.id, 'product_qty': 10, 'product_uom_id': packproduct.uom_id.id}]
        line_vals += [{'location_id': self.stock_location, 'product_id': packproduct.id, 'product_qty': 20, 'product_uom_id': packproduct.uom_id.id, 'package_id': pack1.id}]
        line_vals += [{'location_id': self.stock_location, 'product_id': lotproduct.id, 'product_qty': 30, 'product_uom_id': lotproduct.uom_id.id, 'prod_lot_id': lot1.id}]
        line_vals += [{'location_id': self.stock_location, 'product_id': lotproduct.id, 'product_qty': 25, 'product_uom_id': lotproduct.uom_id.id, 'prod_lot_id': False}]
        inventory.write({'line_ids': [(0, 0, x) for x in line_vals]})
        inventory.action_done()
        self.assertEqual(packproduct.qty_available, 30, "Wrong qty available for packproduct")
        self.assertEqual(lotproduct.qty_available, 55, "Wrong qty available for lotproduct")
        quants = self.StockQuantObj.search([('product_id', '=', packproduct.id), ('location_id', '=', self.stock_location), ('package_id', '=', pack1.id)])
        total_qty = sum([quant.qty for quant in quants])
        self.assertEqual(total_qty, 20, 'Expecting 20 units on package 1 of packproduct, but we got %.4f on location stock!' % (total_qty))
        
        #Create an inventory that will put the lots without lot to 0 and check that taking without pack will not take it from the pack
        inventory2 = self.InvObj.create({'name': 'Test Partial Lot and Pack2',
                                        'filter': 'partial',
                                        'location_id': self.stock_location})
        inventory2.prepare_inventory()
        line_vals = []
        line_vals += [{'location_id': self.stock_location, 'product_id': packproduct.id, 'product_qty': 20, 'product_uom_id': packproduct.uom_id.id}]
        line_vals += [{'location_id': self.stock_location, 'product_id': lotproduct.id, 'product_qty': 0, 'product_uom_id': lotproduct.uom_id.id, 'prod_lot_id': False}]
        line_vals += [{'location_id': self.stock_location, 'product_id': lotproduct.id, 'product_qty': 10, 'product_uom_id': lotproduct.uom_id.id, 'prod_lot_id': lot1.id}]
        inventory2.write({'line_ids': [(0, 0, x) for x in line_vals]})
        inventory2.action_done()
        self.assertEqual(packproduct.qty_available, 40, "Wrong qty available for packproduct")
        self.assertEqual(lotproduct.qty_available, 10, "Wrong qty available for lotproduct")
        quants = self.StockQuantObj.search([('product_id', '=', lotproduct.id), ('location_id', '=', self.stock_location), ('lot_id', '=', lot1.id)])
        total_qty = sum([quant.qty for quant in quants])
        self.assertEqual(total_qty, 10, 'Expecting 0 units lot of lotproduct, but we got %.4f on location stock!' % (total_qty))
        quants = self.StockQuantObj.search([('product_id', '=', lotproduct.id), ('location_id', '=', self.stock_location), ('lot_id', '=', False)])
        total_qty = sum([quant.qty for quant in quants])
        self.assertEqual(total_qty, 0, 'Expecting 0 units lot of lotproduct, but we got %.4f on location stock!' % (total_qty))
<<<<<<< HEAD


    def test_30_check_with_no_incoming_lot(self):
        """ Picking in without lots and picking out with"""

        # Change basic picking type not to get lots
        # Create product with lot tracking
        picking_in = self.env['stock.picking.type'].browse(self.picking_type_in)
        picking_in.use_create_lots = False
        self.productA.tracking = 'lot'
        picking_in = self.PickingObj.create({
            'partner_id': self.partner_delta_id,
            'picking_type_id': self.picking_type_in,
            'location_id': self.supplier_location,
            'location_dest_id': self.stock_location})
        self.MoveObj.create({
            'name': self.productA.name,
            'product_id': self.productA.id,
            'product_uom_qty': 4,
            'product_uom': self.productA.uom_id.id,
            'picking_id': picking_in.id,
            'location_id': self.supplier_location,
            'location_dest_id': self.stock_location})

        # Check incoming shipment move lines state.
        for move in picking_in.move_lines:
            self.assertEqual(move.state, 'draft', 'Wrong state of move line.')
        # Confirm incoming shipment.
        picking_in.action_confirm()
        # Check incoming shipment move lines state.
        for move in picking_in.move_lines:
            self.assertEqual(move.state, 'assigned', 'Wrong state of move line.')

        picking_in.do_transfer()

        picking_out = self.PickingObj.create({
            'partner_id': self.partner_agrolite_id,
            'name': 'testpicking',
            'picking_type_id': self.picking_type_out,
            'location_id': self.stock_location,
            'location_dest_id': self.customer_location})
        self.MoveObj.create({
            'name': self.productA.name,
            'product_id': self.productA.id,
            'product_uom_qty': 3,
            'product_uom': self.productA.uom_id.id,
=======
    
    
    def test_30_create_in_out_with_product_pack_lines(self):
        picking_in = self.PickingObj.create({
            'partner_id': self.partner_delta_id,
            'picking_type_id': self.picking_type_in})
        self.MoveObj.create({
            'name': self.productE.name,
            'product_id': self.productE.id,
            'product_uom_qty': 10,
            'product_uom': self.productE.uom_id.id,
            'picking_id': picking_in.id,
            'location_id': self.supplier_location,
            'location_dest_id': self.stock_location})
        
        picking_in.action_confirm()
        picking_in.do_prepare_partial()
        pack_obj = self.env['stock.quant.package']
        pack1 = pack_obj.create({'name': 'PACKINOUTTEST1'})
        pack2 = pack_obj.create({'name': 'PACKINOUTTEST2'})
        picking_in.pack_operation_ids[0].result_package_id = pack1
        picking_in.pack_operation_ids[0].product_qty = 4
        packop2 = picking_in.pack_operation_ids[0].copy()
        packop2.product_qty = 6
        packop2.result_package_id = pack2
        picking_in.do_transfer()
        self.assertEqual(sum([x.qty for x in picking_in.move_lines[0].quant_ids]), 10.0, 'Expecting 10 pieces in stock')
        #check the quants are in the package
        self.assertEqual(sum(x.qty for x in pack1.quant_ids), 4.0, 'Pack 1 should have 4 pieces')
        self.assertEqual(sum(x.qty for x in pack2.quant_ids), 6.0, 'Pack 2 should have 6 pieces')
        picking_out = self.PickingObj.create({
            'partner_id': self.partner_agrolite_id,
            'picking_type_id': self.picking_type_out})
        self.MoveObj.create({
            'name': self.productE.name,
            'product_id': self.productE.id,
            'product_uom_qty': 3,
            'product_uom': self.productE.uom_id.id,
>>>>>>> 6d8d7a59
            'picking_id': picking_out.id,
            'location_id': self.stock_location,
            'location_dest_id': self.customer_location})
        picking_out.action_confirm()
        picking_out.action_assign()
<<<<<<< HEAD
        pack_opt = self.StockPackObj.search([('picking_id', '=', picking_out.id)], limit=1)
        lot1 = self.LotObj.create({'product_id': self.productA.id, 'name': 'LOT1'})
        lot2 = self.LotObj.create({'product_id': self.productA.id, 'name': 'LOT2'})
        lot3 = self.LotObj.create({'product_id': self.productA.id, 'name': 'LOT3'})
        self.env['stock.pack.operation.lot'].create({'operation_id': pack_opt.id, 'lot_id': lot1.id, 'qty': 1.0})
        self.env['stock.pack.operation.lot'].create({'operation_id': pack_opt.id,'lot_id': lot2.id, 'qty': 1.0})
        self.env['stock.pack.operation.lot'].create({'operation_id': pack_opt.id, 'lot_id': lot3.id, 'qty': 2.0})
        pack_opt.qty_done = 4.0
        picking_out.do_new_transfer()
        quants = self.StockQuantObj.search([('product_id', '=', self.productA.id), ('location_id', '=', self.stock_location)])
        self.assertFalse(quants, 'Should not have any quants in stock anymore')
        quants = self.StockQuantObj.search([('product_id', '=', self.productA.id), ('location_id', '=', self.customer_location)])
        self.assertEqual(sum([x.qty for x in quants]), 4, 'Wrong total sum of quants')
        self.assertEqual(sum([x.qty for x in quants if not x.lot_id]), 0.0, 'Wrong sum of quants with no lot')
        self.assertEqual(sum([x.qty for x in quants if x.lot_id.id == lot1.id]), 1.0, 'Wrong sum of quants with lot 1')
        self.assertEqual(sum([x.qty for x in quants if x.lot_id.id == lot2.id]), 1.0, 'Wrong sum of quants with lot 2')
        self.assertEqual(sum([x.qty for x in quants if x.lot_id.id == lot3.id]), 2.0, 'Wrong sum of quants with lot 3')


    def test_40_pack_in_pack(self):
        """ Put a pack in pack"""
        picking_out = self.PickingObj.create({
            'partner_id': self.partner_agrolite_id,
            'picking_type_id': self.picking_type_out,
            'location_id': self.pack_location,
            'location_dest_id': self.customer_location})
        move_out = self.MoveObj.create({
            'name': self.productA.name,
            'product_id': self.productA.id,
            'product_uom_qty': 3,
            'product_uom': self.productA.uom_id.id,
            'picking_id': picking_out.id,
            'location_id': self.pack_location,
            'location_dest_id': self.customer_location})
        picking_pack = self.PickingObj.create({
            'partner_id': self.partner_agrolite_id,
            'picking_type_id': self.picking_type_out,
            'location_id': self.stock_location   ,
            'location_dest_id': self.pack_location})
        move_pack = self.MoveObj.create({
            'name': self.productA.name,
            'product_id': self.productA.id,
            'product_uom_qty': 3,
            'product_uom': self.productA.uom_id.id,
            'picking_id': picking_pack.id,
            'location_id': self.stock_location,
            'location_dest_id': self.pack_location,
            'move_dest_id': move_out.id})
        picking_in = self.PickingObj.create({
            'partner_id': self.partner_delta_id,
            'picking_type_id': self.picking_type_in,
            'location_id': self.supplier_location,
            'location_dest_id': self.stock_location})
        move_in = self.MoveObj.create({
            'name': self.productA.name,
            'product_id': self.productA.id,
            'product_uom_qty': 3,
            'product_uom': self.productA.uom_id.id,
            'picking_id': picking_in.id,
            'location_id': self.supplier_location,
            'location_dest_id': self.stock_location,
            'move_dest_id': move_pack.id})

        # Check incoming shipment move lines state.
        for move in picking_in.move_lines:
            self.assertEqual(move.state, 'draft', 'Wrong state of move line.')
        # Confirm incoming shipment.
        picking_in.action_confirm()
        # Check incoming shipment move lines state.
        for move in picking_in.move_lines:
            self.assertEqual(move.state, 'assigned', 'Wrong state of move line.')

        # Check incoming shipment move lines state.
        for move in picking_pack.move_lines:
            self.assertEqual(move.state, 'draft', 'Wrong state of move line.')
        # Confirm incoming shipment.
        picking_pack.action_confirm()
        # Check incoming shipment move lines state.
        for move in picking_pack.move_lines:
            self.assertEqual(move.state, 'waiting', 'Wrong state of move line.')

        # Check incoming shipment move lines state.
        for move in picking_out.move_lines:
            self.assertEqual(move.state, 'draft', 'Wrong state of move line.')
        # Confirm incoming shipment.
        picking_out.action_confirm()
        # Check incoming shipment move lines state.
        for move in picking_out.move_lines:
            self.assertEqual(move.state, 'waiting', 'Wrong state of move line.')

        # Set the quantity done on the pack operation
        picking_in.pack_operation_product_ids.qty_done = 3.0
        # Put in a pack
        picking_in.put_in_pack()
        # Get the new package
        picking_in_package = picking_in.pack_operation_ids.result_package_id
        # Validate picking
        picking_in.do_new_transfer()

        # Check first picking state changed to done
        for move in picking_in.move_lines:
            self.assertEqual(move.state, 'done', 'Wrong state of move line.')
        # Check next picking state changed to 'assigned'
        for move in picking_pack.move_lines:
            self.assertEqual(move.state, 'assigned', 'Wrong state of move line.')

        # set the pack in pack operation to 'done'
        for pack in picking_pack.pack_operation_pack_ids:
            pack.qty_done = 1.0

        # Put in a pack
        picking_pack.put_in_pack()
        # Get the new package
        picking_pack_package = picking_pack.pack_operation_ids.result_package_id
        # Validate picking
        picking_pack.do_new_transfer()

        # Check second picking state changed to done
        for move in picking_pack.move_lines:
            self.assertEqual(move.state, 'done', 'Wrong state of move line.')
        # Check next picking state changed to 'assigned'
        for move in picking_out.move_lines:
            self.assertEqual(move.state, 'assigned', 'Wrong state of move line.')

        # set the pack in pack operation to 'done'
        for pack in picking_out.pack_operation_pack_ids:
            pack.qty_done = 1.0

        # Validate picking
        picking_out.do_new_transfer()

        # check all pickings are done
        for move in picking_in.move_lines:
            self.assertEqual(move.state, 'done', 'Wrong state of move line.')
        for move in picking_pack.move_lines:
            self.assertEqual(move.state, 'done', 'Wrong state of move line.')
        for move in picking_out.move_lines:
            self.assertEqual(move.state, 'done', 'Wrong state of move line.')

        # Check picking_in_package is in picking_pack_package
        self.assertEqual(picking_in_package.parent_id.id, picking_pack_package.id, 'The package created in the picking in is not in the one created in picking pack')
        # Check that both packages are in the customer location
        self.assertEqual(picking_pack_package.location_id.id, self.customer_location, 'The package created in picking pack is not in the customer location')
        self.assertEqual(picking_in_package.location_id.id, self.customer_location, 'The package created in picking in is not in the customer location')
        # Check that we have a quant in customer location, for the productA with qty 3
        quant = self.StockQuantObj.search([('location_id', '=', self.customer_location), ('product_id', '=', self.productA.id)])
        self.assertTrue(quant.id, 'There is no quant in customer location for productA')
        self.assertEqual(quant.qty, 3.0, 'The quant in customer location for productA has not a quantity of 3.0')
        # Check that the  parent package of the quant is the picking_in_package
        self.assertEqual(quant.package_id.id, picking_in_package.id, 'The quant in customer location is not in its package created in picking in')
=======
        picking_out.do_prepare_partial()
        packout1 = picking_out.pack_operation_ids[0]
        packout2 = picking_out.pack_operation_ids[0].copy()
        packout1.product_qty = 2
        packout1.package_id = pack1
        packout2.package_id = pack2
        packout2.product_qty = 1
        picking_out.do_transfer()
        #Check there are no negative quants
        neg_quants = self.env['stock.quant'].search([('product_id', '=', self.productE.id), ('qty', '<', 0.0)])
        self.assertEqual(len(neg_quants), 0, 'There are negative quants!')
        self.assertEqual(len(picking_out.move_lines[0].linked_move_operation_ids), 2, 'We should have 2 links in the matching between the move and the operations')
        self.assertEqual(len(picking_out.move_lines[0].quant_ids), 2, 'We should have exactly 2 quants in the end')
        
        
    def test_40_create_in_out_with_product_pack_lines(self):
        picking_in = self.PickingObj.create({
            'partner_id': self.partner_delta_id,
            'picking_type_id': self.picking_type_in})
        self.MoveObj.create({
            'name': self.productE.name,
            'product_id': self.productE.id,
            'product_uom_qty': 200,
            'product_uom': self.productE.uom_id.id,
            'picking_id': picking_in.id,
            'location_id': self.supplier_location,
            'location_dest_id': self.stock_location})
        
        picking_in.action_confirm()
        picking_in.do_prepare_partial()
        pack_obj = self.env['stock.quant.package']
        pack1 = pack_obj.create({'name': 'PACKINOUTTEST1'})
        pack2 = pack_obj.create({'name': 'PACKINOUTTEST2'})
        picking_in.pack_operation_ids[0].result_package_id = pack1
        picking_in.pack_operation_ids[0].product_qty = 120
        packop2 = picking_in.pack_operation_ids[0].copy()
        packop2.product_qty = 80
        packop2.result_package_id = pack2
        picking_in.do_transfer()
        self.assertEqual(sum([x.qty for x in picking_in.move_lines[0].quant_ids]), 200.0, 'Expecting 200 pieces in stock')
        #check the quants are in the package
        self.assertEqual(sum(x.qty for x in pack1.quant_ids), 120, 'Pack 1 should have 120 pieces')
        self.assertEqual(sum(x.qty for x in pack2.quant_ids), 80, 'Pack 2 should have 80 pieces')
        picking_out = self.PickingObj.create({
            'partner_id': self.partner_agrolite_id,
            'picking_type_id': self.picking_type_out})
        self.MoveObj.create({
            'name': self.productE.name,
            'product_id': self.productE.id,
            'product_uom_qty': 200 ,
            'product_uom': self.productE.uom_id.id,
            'picking_id': picking_out.id,
            'location_id': self.stock_location,
            'location_dest_id': self.customer_location})
        picking_out.action_confirm()
        picking_out.action_assign()
        picking_out.do_prepare_partial()
        #Convert entire packs into taking out of packs
        packout0 = picking_out.pack_operation_ids[0]
        packout1 = picking_out.pack_operation_ids[1]
        packout0.write({'product_id': self.productE.id, 
                        'product_qty' : 120.0,
                        'product_uom_id' : self.productE.uom_id.id,
                        'package_id': pack1.id,
                        })
        packout1.write({'product_id': self.productE.id, 
                        'product_qty' : 80.0,
                        'product_uom_id' : self.productE.uom_id.id,
                        'package_id': pack2.id,
                        })
        picking_out.do_transfer()
        #Check there are no negative quants
        neg_quants = self.env['stock.quant'].search([('product_id', '=', self.productE.id), ('qty', '<', 0.0)])
        self.assertEqual(len(neg_quants), 0, 'There are negative quants!')
        # We should also make sure that when matching stock moves with pack operations, it takes the correct
        self.assertEqual(len(picking_out.move_lines[0].linked_move_operation_ids), 2, 'We should only have 2 links beween the move and the 2 operations')
        self.assertEqual(len(picking_out.move_lines[0].quant_ids), 2, 'We should have exactly 2 quants in the end')
>>>>>>> 6d8d7a59
<|MERGE_RESOLUTION|>--- conflicted
+++ resolved
@@ -1134,9 +1134,6 @@
         lot1 = lot_obj.create({'name': 'Lot001', 'product_id': lotproduct.id})
         move = self.MoveObj.search([('product_id', '=', productKG.id), ('inventory_id', '=', inventory.id)], limit=1)
         self.assertEqual(len(move), 0, "Partial filter should not create a lines upon prepare")
-        
-    
-    
 
         line_vals = []
         line_vals += [{'location_id': self.stock_location, 'product_id': packproduct.id, 'product_qty': 10, 'product_uom_id': packproduct.uom_id.id}]
@@ -1150,7 +1147,7 @@
         quants = self.StockQuantObj.search([('product_id', '=', packproduct.id), ('location_id', '=', self.stock_location), ('package_id', '=', pack1.id)])
         total_qty = sum([quant.qty for quant in quants])
         self.assertEqual(total_qty, 20, 'Expecting 20 units on package 1 of packproduct, but we got %.4f on location stock!' % (total_qty))
-        
+
         #Create an inventory that will put the lots without lot to 0 and check that taking without pack will not take it from the pack
         inventory2 = self.InvObj.create({'name': 'Test Partial Lot and Pack2',
                                         'filter': 'partial',
@@ -1170,7 +1167,6 @@
         quants = self.StockQuantObj.search([('product_id', '=', lotproduct.id), ('location_id', '=', self.stock_location), ('lot_id', '=', False)])
         total_qty = sum([quant.qty for quant in quants])
         self.assertEqual(total_qty, 0, 'Expecting 0 units lot of lotproduct, but we got %.4f on location stock!' % (total_qty))
-<<<<<<< HEAD
 
 
     def test_30_check_with_no_incoming_lot(self):
@@ -1217,52 +1213,11 @@
             'product_id': self.productA.id,
             'product_uom_qty': 3,
             'product_uom': self.productA.uom_id.id,
-=======
-    
-    
-    def test_30_create_in_out_with_product_pack_lines(self):
-        picking_in = self.PickingObj.create({
-            'partner_id': self.partner_delta_id,
-            'picking_type_id': self.picking_type_in})
-        self.MoveObj.create({
-            'name': self.productE.name,
-            'product_id': self.productE.id,
-            'product_uom_qty': 10,
-            'product_uom': self.productE.uom_id.id,
-            'picking_id': picking_in.id,
-            'location_id': self.supplier_location,
-            'location_dest_id': self.stock_location})
-        
-        picking_in.action_confirm()
-        picking_in.do_prepare_partial()
-        pack_obj = self.env['stock.quant.package']
-        pack1 = pack_obj.create({'name': 'PACKINOUTTEST1'})
-        pack2 = pack_obj.create({'name': 'PACKINOUTTEST2'})
-        picking_in.pack_operation_ids[0].result_package_id = pack1
-        picking_in.pack_operation_ids[0].product_qty = 4
-        packop2 = picking_in.pack_operation_ids[0].copy()
-        packop2.product_qty = 6
-        packop2.result_package_id = pack2
-        picking_in.do_transfer()
-        self.assertEqual(sum([x.qty for x in picking_in.move_lines[0].quant_ids]), 10.0, 'Expecting 10 pieces in stock')
-        #check the quants are in the package
-        self.assertEqual(sum(x.qty for x in pack1.quant_ids), 4.0, 'Pack 1 should have 4 pieces')
-        self.assertEqual(sum(x.qty for x in pack2.quant_ids), 6.0, 'Pack 2 should have 6 pieces')
-        picking_out = self.PickingObj.create({
-            'partner_id': self.partner_agrolite_id,
-            'picking_type_id': self.picking_type_out})
-        self.MoveObj.create({
-            'name': self.productE.name,
-            'product_id': self.productE.id,
-            'product_uom_qty': 3,
-            'product_uom': self.productE.uom_id.id,
->>>>>>> 6d8d7a59
             'picking_id': picking_out.id,
             'location_id': self.stock_location,
             'location_dest_id': self.customer_location})
         picking_out.action_confirm()
         picking_out.action_assign()
-<<<<<<< HEAD
         pack_opt = self.StockPackObj.search([('picking_id', '=', picking_out.id)], limit=1)
         lot1 = self.LotObj.create({'product_id': self.productA.id, 'name': 'LOT1'})
         lot2 = self.LotObj.create({'product_id': self.productA.id, 'name': 'LOT2'})
@@ -1413,8 +1368,52 @@
         self.assertEqual(quant.qty, 3.0, 'The quant in customer location for productA has not a quantity of 3.0')
         # Check that the  parent package of the quant is the picking_in_package
         self.assertEqual(quant.package_id.id, picking_in_package.id, 'The quant in customer location is not in its package created in picking in')
-=======
-        picking_out.do_prepare_partial()
+
+    def test_50_create_in_out_with_product_pack_lines(self):
+        picking_in = self.PickingObj.create({
+            'partner_id': self.partner_delta_id,
+            'picking_type_id': self.picking_type_in,
+            'location_id': self.supplier_location,
+            'location_dest_id': self.stock_location})
+        self.MoveObj.create({
+            'name': self.productE.name,
+            'product_id': self.productE.id,
+            'product_uom_qty': 10,
+            'product_uom': self.productE.uom_id.id,
+            'picking_id': picking_in.id,
+            'location_id': self.supplier_location,
+            'location_dest_id': self.stock_location})
+
+        picking_in.action_confirm()
+        picking_in.action_assign()
+        pack_obj = self.env['stock.quant.package']
+        pack1 = pack_obj.create({'name': 'PACKINOUTTEST1'})
+        pack2 = pack_obj.create({'name': 'PACKINOUTTEST2'})
+        picking_in.pack_operation_ids[0].result_package_id = pack1
+        picking_in.pack_operation_ids[0].product_qty = 4
+        packop2 = picking_in.pack_operation_ids[0].copy()
+        packop2.product_qty = 6
+        packop2.result_package_id = pack2
+        picking_in.do_transfer()
+        self.assertEqual(sum([x.qty for x in picking_in.move_lines[0].quant_ids]), 10.0, 'Expecting 10 pieces in stock')
+        #check the quants are in the package
+        self.assertEqual(sum(x.qty for x in pack1.quant_ids), 4.0, 'Pack 1 should have 4 pieces')
+        self.assertEqual(sum(x.qty for x in pack2.quant_ids), 6.0, 'Pack 2 should have 6 pieces')
+        picking_out = self.PickingObj.create({
+            'partner_id': self.partner_agrolite_id,
+            'picking_type_id': self.picking_type_out,
+            'location_id': self.stock_location,
+            'location_dest_id': self.customer_location})
+        self.MoveObj.create({
+            'name': self.productE.name,
+            'product_id': self.productE.id,
+            'product_uom_qty': 3,
+            'product_uom': self.productE.uom_id.id,
+            'picking_id': picking_out.id,
+            'location_id': self.stock_location,
+            'location_dest_id': self.customer_location})
+        picking_out.action_confirm()
+        picking_out.action_assign()
         packout1 = picking_out.pack_operation_ids[0]
         packout2 = picking_out.pack_operation_ids[0].copy()
         packout1.product_qty = 2
@@ -1427,12 +1426,13 @@
         self.assertEqual(len(neg_quants), 0, 'There are negative quants!')
         self.assertEqual(len(picking_out.move_lines[0].linked_move_operation_ids), 2, 'We should have 2 links in the matching between the move and the operations')
         self.assertEqual(len(picking_out.move_lines[0].quant_ids), 2, 'We should have exactly 2 quants in the end')
-        
-        
-    def test_40_create_in_out_with_product_pack_lines(self):
+
+    def test_60_create_in_out_with_product_pack_lines(self):
         picking_in = self.PickingObj.create({
             'partner_id': self.partner_delta_id,
-            'picking_type_id': self.picking_type_in})
+            'picking_type_id': self.picking_type_in,
+            'location_id': self.supplier_location,
+            'location_dest_id': self.stock_location})
         self.MoveObj.create({
             'name': self.productE.name,
             'product_id': self.productE.id,
@@ -1441,9 +1441,9 @@
             'picking_id': picking_in.id,
             'location_id': self.supplier_location,
             'location_dest_id': self.stock_location})
-        
+
         picking_in.action_confirm()
-        picking_in.do_prepare_partial()
+        picking_in.action_assign()
         pack_obj = self.env['stock.quant.package']
         pack1 = pack_obj.create({'name': 'PACKINOUTTEST1'})
         pack2 = pack_obj.create({'name': 'PACKINOUTTEST2'})
@@ -1459,36 +1459,38 @@
         self.assertEqual(sum(x.qty for x in pack2.quant_ids), 80, 'Pack 2 should have 80 pieces')
         picking_out = self.PickingObj.create({
             'partner_id': self.partner_agrolite_id,
-            'picking_type_id': self.picking_type_out})
+            'picking_type_id': self.picking_type_out,
+            'location_id': self.stock_location,
+            'location_dest_id': self.customer_location})
         self.MoveObj.create({
             'name': self.productE.name,
             'product_id': self.productE.id,
-            'product_uom_qty': 200 ,
+            'product_uom_qty': 200,
             'product_uom': self.productE.uom_id.id,
             'picking_id': picking_out.id,
             'location_id': self.stock_location,
             'location_dest_id': self.customer_location})
         picking_out.action_confirm()
         picking_out.action_assign()
-        picking_out.do_prepare_partial()
         #Convert entire packs into taking out of packs
         packout0 = picking_out.pack_operation_ids[0]
         packout1 = picking_out.pack_operation_ids[1]
-        packout0.write({'product_id': self.productE.id, 
-                        'product_qty' : 120.0,
-                        'product_uom_id' : self.productE.uom_id.id,
-                        'package_id': pack1.id,
-                        })
-        packout1.write({'product_id': self.productE.id, 
-                        'product_qty' : 80.0,
-                        'product_uom_id' : self.productE.uom_id.id,
-                        'package_id': pack2.id,
-                        })
+        packout0.write({
+            'package_id': pack1.id,
+            'product_id': self.productE.id,
+            'product_qty': 120.0,
+            'product_uom_id': self.productE.uom_id.id,
+        })
+        packout1.write({
+            'package_id': pack2.id,
+            'product_id': self.productE.id,
+            'product_qty': 80.0,
+            'product_uom_id': self.productE.uom_id.id,
+        })
         picking_out.do_transfer()
         #Check there are no negative quants
         neg_quants = self.env['stock.quant'].search([('product_id', '=', self.productE.id), ('qty', '<', 0.0)])
         self.assertEqual(len(neg_quants), 0, 'There are negative quants!')
         # We should also make sure that when matching stock moves with pack operations, it takes the correct
         self.assertEqual(len(picking_out.move_lines[0].linked_move_operation_ids), 2, 'We should only have 2 links beween the move and the 2 operations')
-        self.assertEqual(len(picking_out.move_lines[0].quant_ids), 2, 'We should have exactly 2 quants in the end')
->>>>>>> 6d8d7a59
+        self.assertEqual(len(picking_out.move_lines[0].quant_ids), 2, 'We should have exactly 2 quants in the end')