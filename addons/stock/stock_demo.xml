--- conflicted
+++ resolved
@@ -185,7 +185,6 @@
             <field eval="1" name="supplier"/>
             <field name="is_company">1</field>
             <field eval="1" name="active"/>
-<<<<<<< HEAD
             <field name="street">90 Streets Avenue</field>
             <field model="res.country" name="country_id" search="[('code','ilike','us')]"/>
             <field model="res.country.state" name="state_id" search="[('code','ilike','il')]"/>
@@ -199,13 +198,6 @@
         <record id="res_partner_address_41" model="res.partner">
             <field name="name">Steven Hamilton</field>
             <field name="parent_id" ref="res_partner_company_1"/>
-=======
-            <field name="name">Shop 1</field>
-        </record>
-        <record id="res_partner_address_fabien0" model="res.partner">
-            <field name="name">Felix</field>
-            <field name="parent_id" ref="res_partner_tinyshop0"/>
->>>>>>> e845e235
             <field name="use_parent_address" eval="1"/>
         </record>
 
@@ -213,11 +205,7 @@
             <field name="currency_id" ref="base.USD"/>
             <field name="partner_id" ref="res_partner_company_1"/>
             <field name="parent_id" ref="base.main_company"/>
-<<<<<<< HEAD
             <field name="name">Your Company, Chicago shop</field>
-=======
-            <field name="name">Shop 1</field>
->>>>>>> e845e235
         </record>
 
         <!--        Child Company 2-->
@@ -227,7 +215,6 @@
             <field eval="1" name="supplier"/>
             <field eval="1" name="active"/>
             <field name="is_company">1</field>
-<<<<<<< HEAD
             <field name="street">82-85 Academy Avenue</field>
             <field name="city">Birmingham</field>
             <field name="zip">B46 3AG</field>
@@ -240,13 +227,6 @@
         <record id="res_partner_address_40" model="res.partner">
             <field name="name">Donald Thompson</field>
             <field name="parent_id" ref="res_partner_company_2"/>
-=======
-            <field name="name">Shop 2</field>
-        </record>
-        <record id="res_partner_address_eric0" model="res.partner">
-            <field name="name">Edwin</field>
-            <field name="parent_id" ref="res_partner_tinyshop1"/>
->>>>>>> e845e235
             <field name="use_parent_address" eval="1"/>
         </record>
 
@@ -254,31 +234,19 @@
             <field name="currency_id" ref="base.GBP"/>
             <field name="partner_id" ref="res_partner_company_2"/>
             <field name="parent_id" ref="base.main_company"/>
-<<<<<<< HEAD
             <field name="name">Your Company, Birmingham shop</field>
-=======
-            <field name="name">Shop 2</field>
->>>>>>> e845e235
-        </record>
-
+        </record>
+
+        <!--TOCHECK-->
         <record id="stock_location_shop0" model="stock.location">
             <field model="res.partner" name="partner_id" search="[('name','=','Fabien')]"/>
             <field name="location_id" ref="stock.stock_location_locations"/>
-<<<<<<< HEAD
-            <field name="company_id" ref="res_company_1"/>
-            <field eval="&quot;&quot;&quot;internal&quot;&quot;&quot;" name="usage"/>
-            <field eval="&quot;&quot;&quot;none&quot;&quot;&quot;" name="chained_location_type"/>
-            <field eval="1" name="active"/>
-            <field name="name">Your Company, Chicago shop</field>
-            <field eval="&quot;&quot;&quot;manual&quot;&quot;&quot;" name="chained_auto_packing"/>
-=======
-            <field name="company_id" ref="res_company_shop0"/>
+            <field name="company_id" ref="res_company_1"/>
             <field name="usage">internal</field>
             <field name="chained_location_type">none</field>
             <field eval="1" name="active"/>
-            <field name="name">Shop 1</field>
+            <field name="name">Your Company, Chicago shop</field>
             <field name="chained_auto_packing">manual</field>
->>>>>>> e845e235
         </record>
         <record id="stock_location_shop1" model="stock.location">
             <field model="res.partner" name="partner_id" search="[('name','=','Eric')]"/>
@@ -286,11 +254,7 @@
             <field name="location_id" ref="stock.stock_location_locations"/>
             <field name="usage">internal</field>
             <field eval="1" name="active"/>
-<<<<<<< HEAD
             <field name="name">Your Company, Birmingham shop</field>
-=======
-            <field name="name">Shop 2</field>
->>>>>>> e845e235
         </record>
         <record id="stock_location_intermediatelocation0" model="stock.location">
             <field name="partner_id" ref="base.main_partner"/>
@@ -301,11 +265,7 @@
 
         <record id="stock_warehouse_shop0" model="stock.warehouse">
             <field name="lot_output_id" ref="stock.stock_location_output"/>
-<<<<<<< HEAD
             <field name="name">Chicago Warehouse</field>
-=======
-            <field name="name">Shop 1</field>
->>>>>>> e845e235
             <field name="lot_stock_id" ref="stock_location_shop0"/>
             <field name="partner_id" ref="res_partner_address_41"/>
             <field name="company_id" ref="res_company_1"/>
