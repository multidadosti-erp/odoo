--- conflicted
+++ resolved
@@ -1696,14 +1696,8 @@
         'price_unit': fields.float('Unit Price', digits_compute= dp.get_precision('Account'), help="Technical field used to record the product cost set by the user during a picking confirmation (when average price costing method is used)"),
         'price_currency_id': fields.many2one('res.currency', 'Currency for average price', help="Technical field used to record the currency chosen by the user during a picking confirmation (when average price costing method is used)"),
         'company_id': fields.many2one('res.company', 'Company', required=True, select=True),
-<<<<<<< HEAD
-        'backorder_id': fields.related('picking_id','backorder_id',type='many2one', relation="stock.picking", string="Back Order", select=True),
+        'backorder_id': fields.related('picking_id','backorder_id',type='many2one', relation="stock.picking", string="Back Order of", select=True),
         'origin': fields.related('picking_id','origin',type='char', size=64, relation="stock.picking", string="Source", store=True),
-=======
-        'partner_id': fields.related('picking_id','address_id','partner_id',type='many2one', relation="res.partner", string="Partner", store=True, select=True),
-        'backorder_id': fields.related('picking_id','backorder_id',type='many2one', relation="stock.picking", string="Back Order of", select=True),
-        'origin': fields.related('picking_id','origin',type='char', size=64, relation="stock.picking", string="Origin", store=True),
->>>>>>> 821fd5d7
 
         # used for colors in tree views:
         'scrapped': fields.related('location_dest_id','scrap_location',type='boolean',relation='stock.location',string='Scrapped', readonly=True),
