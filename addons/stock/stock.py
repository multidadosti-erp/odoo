# -*- coding: utf-8 -*-
##############################################################################
#
#    OpenERP, Open Source Management Solution
#    Copyright (C) 2004-2010 Tiny SPRL (<http://tiny.be>).
#
#    This program is free software: you can redistribute it and/or modify
#    it under the terms of the GNU Affero General Public License as
#    published by the Free Software Foundation, either version 3 of the
#    License, or (at your option) any later version.
#
#    This program is distributed in the hope that it will be useful,
#    but WITHOUT ANY WARRANTY; without even the implied warranty of
#    MERCHANTABILITY or FITNESS FOR A PARTICULAR PURPOSE.  See the
#    GNU Affero General Public License for more details.
#
#    You should have received a copy of the GNU Affero General Public License
#    along with this program.  If not, see <http://www.gnu.org/licenses/>.
#
##############################################################################

from datetime import date, datetime
from dateutil import relativedelta

import time

from openerp.osv import fields, osv
from openerp.tools.translate import _
from openerp import tools
from openerp.tools import DEFAULT_SERVER_DATETIME_FORMAT
from openerp import SUPERUSER_ID
import openerp.addons.decimal_precision as dp
import logging
_logger = logging.getLogger(__name__)

#----------------------------------------------------------
# Incoterms
#----------------------------------------------------------
class stock_incoterms(osv.osv):
    _name = "stock.incoterms"
    _description = "Incoterms"
    _columns = {
        'name': fields.char('Name', size=64, required=True, help="Incoterms are series of sales terms. They are used to divide transaction costs and responsibilities between buyer and seller and reflect state-of-the-art transportation practices."),
        'code': fields.char('Code', size=3, required=True, help="Incoterm Standard Code"),
        'active': fields.boolean('Active', help="By unchecking the active field, you may hide an INCOTERM you will not use."),
    }
    _defaults = {
        'active': True,
    }

#----------------------------------------------------------
# Stock Location
#----------------------------------------------------------

class stock_location(osv.osv):
    _name = "stock.location"
    _description = "Inventory Locations"
    _parent_name = "location_id"
    _parent_store = True
    _parent_order = 'name'
    _order = 'parent_left'
    def name_get(self, cr, uid, ids, context=None):
        res = self._complete_name(cr, uid, ids, 'complete_name', None, context=context)
        return res.items()

    def _complete_name(self, cr, uid, ids, name, args, context=None):
        """ Forms complete name of location from parent location to child location.
        @return: Dictionary of values
        """
        res = {}
        for m in self.browse(cr, uid, ids, context=context):
            res[m.id] = m.name
            parent = m.location_id
            while parent:
                res[m.id] = parent.name + ' / ' + res[m.id]
                parent = parent.location_id
        return res

    def _get_sublocations(self, cr, uid, ids, context=None):
        """ return all sublocations of the given stock locations (included) """
        return self.search(cr, uid, [('id', 'child_of', ids)], context=context)

    _columns = {
        'name': fields.char('Location Name', size=64, required=True, translate=True),
        'active': fields.boolean('Active', help="By unchecking the active field, you may hide a location without deleting it."),
        'usage': fields.selection([('supplier', 'Supplier Location'), ('view', 'View'), ('internal', 'Internal Location'), ('customer', 'Customer Location'), ('inventory', 'Inventory'), ('procurement', 'Procurement'), ('production', 'Production'), ('transit', 'Transit Location for Inter-Companies Transfers')], 'Location Type', required=True,
                 help="""* Supplier Location: Virtual location representing the source location for products coming from your suppliers
                       \n* View: Virtual location used to create a hierarchical structures for your warehouse, aggregating its child locations ; can't directly contain products
                       \n* Internal Location: Physical locations inside your own warehouses,
                       \n* Customer Location: Virtual location representing the destination location for products sent to your customers
                       \n* Inventory: Virtual location serving as counterpart for inventory operations used to correct stock levels (Physical inventories)
                       \n* Procurement: Virtual location serving as temporary counterpart for procurement operations when the source (supplier or production) is not known yet. This location should be empty when the procurement scheduler has finished running.
                       \n* Production: Virtual counterpart location for production operations: this location consumes the raw material and produces finished products
                      """, select = True),

        'complete_name': fields.function(_complete_name, type='char', string="Location Name",
                            store={'stock.location': (_get_sublocations, ['name', 'location_id'], 10)}),
        'location_id': fields.many2one('stock.location', 'Parent Location', select=True, ondelete='cascade'),
        'child_ids': fields.one2many('stock.location', 'location_id', 'Contains'),

        'partner_id': fields.many2one('res.partner', 'Owner', help="Owner of the location if not internal"),

        'comment': fields.text('Additional Information'),
        'posx': fields.integer('Corridor (X)', help="Optional localization details, for information purpose only"),
        'posy': fields.integer('Shelves (Y)', help="Optional localization details, for information purpose only"),
        'posz': fields.integer('Height (Z)', help="Optional localization details, for information purpose only"),

        'parent_left': fields.integer('Left Parent', select=1),
        'parent_right': fields.integer('Right Parent', select=1),

        'company_id': fields.many2one('res.company', 'Company', select=1, help='Let this field empty if this location is shared between all companies'),
        'scrap_location': fields.boolean('Scrap Location', help='Check this box to allow using this location to put scrapped/damaged goods.'),
    }
    _defaults = {
        'active': True,
        'usage': 'internal',
        'company_id': lambda self, cr, uid, c: self.pool.get('res.company')._company_default_get(cr, uid, 'stock.location', context=c),
        'posx': 0,
        'posy': 0,
        'posz': 0,
        'scrap_location': False,
    }
    def get_removal_strategy(self, cr, uid, location, product, context=None):
        return None

#----------------------------------------------------------
# Quants
#----------------------------------------------------------

class stock_quant(osv.osv):
    """
    Quants are the smallest unit of stock physical instances
    """
    _name = "stock.quant"
    _description = "Quants"

    def _get_quant_name(self, cr, uid, ids, name, args, context=None):
        """ Forms complete name of location from parent location to child location.
        @return: Dictionary of values
        """
        res = {}
        for q in self.browse(cr, uid, ids, context=context):
            res[q.id] = q.product_id.code
            if q.lot_id:
                res[q.id] = q.lot_id.name 
            res[q.id] += ': '+  str(q.qty) + q.product_id.uom_id.name
        return res

    _columns = {
        'name': fields.function(_get_quant_name, type='char', string='Identifier'),
        'product_id': fields.many2one('product.product', 'Product', required=True),
        'location_id': fields.many2one('stock.location', 'Location', required=True),
        'qty': fields.float('Quantity', required=True, help="Quantity of products in this quant, in the default unit of measure of the product"),
        'package_id': fields.many2one('stock.quant.package', string='Package', help="The package containing this quant"),
        'reservation_id': fields.many2one('stock.move', 'Reserved for Move', help="Is this quant reserved for a stock.move?"),
        'lot_id': fields.many2one('stock.production.lot', 'Lot'),
        'cost': fields.float('Unit Cost'),
        'partner_id': fields.related('lot_id', 'partner_id', type='many2one', relation="res.partner", string="Owner", store=True),  # TODO implement store={}

        'create_date': fields.datetime('Creation Date'),
        'in_date': fields.datetime('Incoming Date'),

        'history_ids': fields.many2many('stock.move', 'stock_quant_move_rel', 'quant_id', 'move_id', 'Moves', help='Moves that operate(d) on this quant'),
        'company_id': fields.many2one('res.company', 'Company', help="The company to which the quants belong", required=True),

        # Used for negative quants to reconcile after compensated by a new positive one
        'propagated_from_id': fields.many2one('stock.quant', 'Linked Quant', help='The negative quant this is coming from'),
    }

    _defaults = {
        'company_id': lambda self, cr, uid, c: self.pool.get('res.company')._company_default_get(cr, uid, 'stock.quant', context=c),
    }

    def _check_qorder(self, word):
        """
        Needs to pass True to allow "expression order" in search
        """
        return True

    def quants_reserve(self, cr, uid, quants, move, context=None):
        toreserve = []
        for quant,qty in quants:
            if not quant: continue
            self._quant_split(cr, uid, quant, qty, context=context)
            toreserve.append(quant.id)
        return self.write(cr, uid, toreserve, {'reservation_id': move.id}, context=context)

    # add location_dest_id in parameters (False=use the destination of the move)
    def quants_move(self, cr, uid, quants, move, context=None):
        for quant, qty in quants:
            self.move_single_quant(cr, uid, quant, qty, move, context=context)

    def check_preferred_location(self, cr, uid, move, context=None):
        return move.location_dest_id

    def move_single_quant(self, cr, uid, quant, qty, move, context=None):
        if not quant:
            quant = self._quant_create(cr, uid, qty, move, context=context)
        else:
            self._quant_split(cr, uid, quant, qty, context=context)
        # FP Note: improve this using preferred locations
        location_to = move.location_dest_id
        location_to = self.check_preferred_location(cr, uid, move, context=context)
        self.write(cr, uid, [quant.id], {
            'location_id': location_to.id,
            'reservation_id': move.move_dest_id and move.move_dest_id.id or False,
            'history_ids': [(4, move.id)]
        })
        quant.refresh()
        self._quant_reconcile_negative(cr, uid, quant, context=context)
        return quant

    def quants_get(self, cr, uid, location, product, qty, domain=None, prefered_order=False, reservedcontext=None, context=None):
        """
        Use the removal strategies of product to search for the correct quants
        If you inherit, put the super at the end of your method.

        :location: browse record of the parent location in which the quants have to be found
        :product: browse record of the product to find
        :qty in UoM of product
        :lot_id NOT USED YET !
        """
        result = []
        domain = domain or [('qty','>',0.0)]
        if location:
            removal_strategy = self.pool.get('stock.location').get_removal_strategy(cr, uid, location, product, context=context) or 'fifo'
            if removal_strategy=='fifo':
                result += self._quants_get_fifo(cr, uid, location, product, qty, domain, prefered_order=prefered_order, context=context)
            elif removal_strategy=='lifo':
                result += self._quants_get_lifo(cr, uid, location, product, qty, domain, prefered_order=prefered_order, context=context)
            else:
                raise osv.except_osv(_('Error!'), _('Removal strategy %s not implemented.' % (removal_strategy,)))
        return result

    #
    # Create a quant in the destination location
    # Create a negative quant in the source location if it's an internal location
    # Reconcile a positive quant with a negative is possible
    #
    def _quant_create(self, cr, uid, qty, move, context=None):
        # FP Note: TODO: compute the right price according to the move, with currency convert
        # QTY is normally already converted to main product's UoM
        price_unit = move.price_unit
        vals = {
            'product_id': move.product_id.id,
            'location_id': move.location_dest_id.id,
            'qty': qty,
            'cost': price_unit,
            'history_ids': [(4, move.id)],
            'in_date': datetime.now().strftime('%Y-%m-%d %H:%M:%S'),
            'company_id': move.company_id.id,
        }

        negative_quant_id = False
        if move.location_id.usage == 'internal':
            #if we were trying to move something from an internal location and reach here (quant creation),
            #it means that a negative quant has to be created as well.
            negative_vals = vals.copy()
            negative_vals['location_id'] = move.location_id.id
            negative_vals['qty'] = -qty
            negative_vals['cost'] = price_unit
            negative_quant_id = self.create(cr, uid, negative_vals, context=context)

        #create the quant
        vals.update({'propagated_from_id': negative_quant_id})
        quant_id = self.create(cr, uid, vals, context=context)
        return self.browse(cr, uid, quant_id, context=context)

    def _quant_split(self, cr, uid, quant, qty, context=None):
        context = context or {}
        if (quant.qty > 0 and quant.qty <= qty) or (quant.qty <= 0 and quant.qty >= qty):
            return False
        new_quant = self.copy(cr, uid, quant.id, default={'qty': quant.qty - qty}, context=context)
        self.write(cr, uid, quant.id, {'qty': qty}, context=context)
        quant.refresh()
        return self.browse(cr, uid, new_quant, context=context)

    def _get_latest_move(self, cr, uid, quant, context=None):
        move = False
        for m in quant.history_ids:
            if not move or m.date > move.date:
                move = m
        return move

    def _quant_reconcile_negative(self, cr, uid, quant, context=None):
        """
            When new quant arrive in a location, try to reconcile it with
            negative quants. If it's possible, apply the cost of the new
            quant to the conter-part of the negative quant.
        """
        if quant.location_id.usage != 'internal':
            return False
        quants = self.quants_get(cr, uid, quant.location_id, quant.product_id, quant.qty, [('qty', '<', '0')], context=context)
        result = False
        for quant_neg, qty in quants:
            if not quant_neg:
                continue
            result = True
            to_solve_quant = self.search(cr, uid, [('propagated_from_id', '=', quant_neg.id), ('id', '!=', quant.id)], context=context)
            if not to_solve_quant:
                continue
            to_solve_quant = self.browse(cr, uid, to_solve_quant[0], context=context)
            move = self._get_latest_move(cr, uid, to_solve_quant, context=context)
            self._quant_split(cr, uid, quant, qty, context=context)
            remaining_to_solve_quant = self._quant_split(cr, uid, to_solve_quant, qty, context=context)
            remaining_neg_quant = self._quant_split(cr, uid, quant_neg, -qty, context=context)
            #if the reconciliation was not complete, we need to link together the remaining parts
            if remaining_to_solve_quant and remaining_neg_quant:
                self.write(cr, uid, remaining_to_solve_quant.id, {'propagated_from_id': remaining_neg_quant.id}, context=context)
            #delete the reconciled quants, as it is replaced by the solving quant
            self.unlink(cr, SUPERUSER_ID, [quant_neg.id, to_solve_quant.id], context=context)
            #call move_single_quant to ensure recursivity if necessary and do the stock valuation
            self.move_single_quant(cr, uid, quant, qty, move, context=context)
        return result

    def _price_update(self, cr, uid, quant, newprice, context=None):
        self.write(cr, uid, [quant.id], {'cost': newprice}, context=context)

    def quants_unreserve(self, cr, uid, move, context=None):
        cr.execute('update stock_quant set reservation_id=NULL where reservation_id=%s', (move.id,))
        return True

    #
    # Implementation of removal strategies
    # If it can not reserve, it will return a tuple (None, qty)
    #
    def _quants_get_order(self, cr, uid, location, product, quantity, domain=[], orderby='in_date', context=None):
        domain += location and [('location_id', 'child_of', location.id)] or []
        domain += [('product_id','=',product.id)] + domain
        res = []
        offset = 0
        while quantity > 0:
            quants = self.search(cr, uid, domain, order=orderby, limit=10, offset=offset, context=context)
            if not quants:
                res.append((None, quantity))
                break
            for quant in self.browse(cr, uid, quants, context=context):
                if quantity >= abs(quant.qty):
                    res += [(quant, abs(quant.qty))]
                    quantity -= abs(quant.qty)
                elif quantity != 0:
                    res += [(quant, quantity)]
                    quantity = 0
                    break
            offset += 10
        return res

    def _quants_get_fifo(self, cr, uid, location, product, quantity, domain=[], prefered_order=False,context=None):
        order = 'in_date'
        if prefered_order:
            order = prefered_order + ', in_date'
        return self._quants_get_order(cr, uid, location, product, quantity, domain, order, context=context)

    def _quants_get_lifo(self, cr, uid, location, product, quantity, domain=[], prefered_order=False, context=None):
        order = 'in_date desc'
        if prefered_order:
            order = prefered_order + ', in_date desc'
        return self._quants_get_order(cr, uid, location, product, quantity, domain, order, context=context)

    # Return the company owning the location if any
    def _location_owner(self, cr, uid, quant, location, context=None):
        return location and (location.usage == 'internal') and location.company_id or False

    def _check_location(self, cr, uid, ids, context=None):
        for record in self.browse(cr, uid, ids, context=context):
            if record.location_id.usage == 'view':
                raise osv.except_osv(_('Error'), _('You cannot move product %s to a location of type view %s.')% (record.product_id.name, record.location_id.name))
        return True

    _constraints = [
        (_check_location, 'You cannot move products to a location of the type view.', ['location_id'])
    ]


#----------------------------------------------------------
# Stock Picking
#----------------------------------------------------------

class stock_picking(osv.osv):
    _name = "stock.picking"
    _inherit = ['mail.thread']
    _description = "Picking List"
    _order = "id desc"
    def get_min_max_date(self, cr, uid, ids, field_name, arg, context=None):
        """ Finds minimum and maximum dates for picking.
        @return: Dictionary of values
        """
        res = {}
        for id in ids:
            res[id] = {'min_date': False, 'max_date': False}
        if not ids:
            return res
        cr.execute("""select
                picking_id,
                min(date_expected),
                max(date_expected)
            from
                stock_move
            where
                picking_id IN %s
            group by
                picking_id""",(tuple(ids),))
        for pick, dt1, dt2 in cr.fetchall():
            res[pick]['min_date'] = dt1
            res[pick]['max_date'] = dt2
        return res

    def create(self, cr, user, vals, context=None):
        context = context or {}
        if ('name' not in vals) or (vals.get('name') in ('/', False)):
            ptype_id = vals.get('picking_type_id', context.get('default_picking_type_id', False))
            sequence_id = self.pool.get('stock.picking.type').browse(cr, user, ptype_id, context=context).sequence_id.id
            vals['name'] = self.pool.get('ir.sequence').get_id(cr, user, sequence_id, 'id', context=context)
        return super(stock_picking, self).create(cr, user, vals, context)

    # The state of a picking depends on the state of its related stock.move
    # draft: the picking has no line or any one of the lines is draft
    # done, draft, cancel: all lines are done / draft / cancel
    # confirmed, auto, assigned depends on move_type (all at once or direct)
    def _state_get(self, cr, uid, ids, field_name, arg, context=None):
        res = {}
        for pick in self.browse(cr, uid, ids, context=context):
            if (not pick.move_lines) or any([x.state == 'draft' for x in pick.move_lines]):
                res[pick.id] = 'draft'
                continue
            if all([x.state == 'cancel' for x in pick.move_lines]):
                res[pick.id] = 'cancel'
                continue
            if all([x.state in ('cancel','done') for x in pick.move_lines]):
                res[pick.id] = 'done'
                continue

            order = {'confirmed':0, 'auto':1, 'assigned':2}
            order_inv = dict(zip(order.values(),order.keys()))
            lst = [order[x.state] for x in pick.move_lines if x.state not in ('cancel','done')]
            if pick.move_lines == 'one':
                res[pick.id] = order_inv[min(lst)]
            else:
                res[pick.id] = order_inv[max(lst)]
        return res

    def _get_pickings(self, cr, uid, ids, context=None):
        res = set()
        for move in self.browse(cr, uid, ids, context=context):
            if move.picking_id:
                res.add(move.picking_id.id)
        return list(res)

    def _get_pack_operation_exist(self, cr, uid, ids, field_name, arg, context=None):
        res = {}
        for pick in self.browse(cr, uid, ids, context=context):
            res[pick.id] = False
            if pick.pack_operation_ids:
                res[pick.id] = True
        return res

    _columns = {
        'name': fields.char('Reference', size=64, select=True, states={'done':[('readonly', True)], 'cancel':[('readonly',True)]}),
        'origin': fields.char('Source Document', size=64, states={'done':[('readonly', True)], 'cancel':[('readonly',True)]}, help="Reference of the document", select=True),
        'backorder_id': fields.many2one('stock.picking', 'Back Order of', states={'done':[('readonly', True)], 'cancel':[('readonly',True)]}, help="If this shipment was split, then this field links to the shipment which contains the already processed part.", select=True),
        'note': fields.text('Notes', states={'done':[('readonly', True)], 'cancel':[('readonly',True)]}),
        'move_type': fields.selection([('direct', 'Partial'), ('one', 'All at once')], 'Delivery Method', required=True, states={'done':[('readonly', True)], 'cancel':[('readonly',True)]}, help="It specifies goods to be deliver partially or all at once"),
        'state': fields.function(_state_get, type="selection", store = {
            'stock.picking': (lambda self, cr, uid, ids, ctx: ids, ['move_type', 'move_lines'], 20),
            'stock.move': (_get_pickings, ['state', 'picking_id'], 20)}, selection = [
            ('draft', 'Draft'),
            ('cancel', 'Cancelled'),
            ('auto', 'Waiting Another Operation'),
            ('confirmed', 'Waiting Availability'),
            ('assigned', 'Ready to Transfer'),
            ('done', 'Transferred'),
            ], string='Status', readonly=True, select=True, track_visibility='onchange', help="""
            * Draft: not confirmed yet and will not be scheduled until confirmed\n
            * Waiting Another Operation: waiting for another move to proceed before it becomes automatically available (e.g. in Make-To-Order flows)\n
            * Waiting Availability: still waiting for the availability of products\n
            * Ready to Transfer: products reserved, simply waiting for confirmation.\n
            * Transferred: has been processed, can't be modified or cancelled anymore\n
            * Cancelled: has been cancelled, can't be confirmed anymore"""
        ),
        'min_date': fields.function(get_min_max_date, multi="min_max_date",
                 store={'stock.move': (_get_pickings, ['state', 'date_expected'], 20)}, type='datetime', string='Scheduled Time', select=1, help="Scheduled time for the first part of the shipment to be processed"),
        'max_date': fields.function(get_min_max_date, multi="min_max_date",
                 store={'stock.move': (_get_pickings, ['state', 'date_expected'], 20)}, type='datetime', string='Max. Expected Date', select=2, help="Scheduled time for the last part of the shipment to be processed"),
        'date': fields.datetime('Commitment Date', help="Date promised for the completion of the transfer order, usually set the time of the order and revised later on.", select=True, states={'done':[('readonly', True)], 'cancel':[('readonly',True)]}),
        'date_done': fields.datetime('Date of Transfer', help="Date of Completion", states={'done':[('readonly', True)], 'cancel':[('readonly',True)]}),
        'move_lines': fields.one2many('stock.move', 'picking_id', 'Internal Moves', states={'done': [('readonly', True)], 'cancel': [('readonly', True)]}),
        'partner_id': fields.many2one('res.partner', 'Partner', states={'done':[('readonly', True)], 'cancel':[('readonly',True)]}),
        'company_id': fields.many2one('res.company', 'Company', required=True, select=True, states={'done':[('readonly', True)], 'cancel':[('readonly',True)]}),
        'pack_operation_ids': fields.one2many('stock.pack.operation', 'picking_id', string='Related Packing Operations'),
        'pack_operation_exist': fields.function(_get_pack_operation_exist, type='boolean', string='Pack Operation Exists?', help='technical field for attrs in view'),
        'picking_type_id': fields.many2one('stock.picking.type', 'Picking Type', required=True),

        # Used to search on pickings
        'product_id': fields.related('move_lines', 'product_id', type='many2one', relation='product.product', string='Product'),#?
        'location_id': fields.related('move_lines', 'location_id', type='many2one', relation='stock.location', string='Location', readonly=True),
        'location_dest_id': fields.related('move_lines', 'location_dest_id', type='many2one', relation='stock.location', string='Destination Location', readonly=True),
        'group_id': fields.related('move_lines', 'group_id', type='many2one', relation='procurement.group', string='Procurement Group', readonly=True),
    }
    _defaults = {
        'name': lambda self, cr, uid, context: '/',
        'state': 'draft',
        'move_type': 'one',
        'date': lambda *a: time.strftime('%Y-%m-%d %H:%M:%S'),
        'company_id': lambda self, cr, uid, c: self.pool.get('res.company')._company_default_get(cr, uid, 'stock.picking', context=c)
    }
    _sql_constraints = [
        ('name_uniq', 'unique(name, company_id)', 'Reference must be unique per company!'),
    ]

    def copy(self, cr, uid, id, default=None, context=None):
        if default is None:
            default = {}
        default = default.copy()
        picking_obj = self.browse(cr, uid, id, context=context)
        if ('name' not in default) or (picking_obj.name == '/'):
            default['name'] = '/'
            default['origin'] = ''
            default['backorder_id'] = False
        return super(stock_picking, self).copy(cr, uid, id, default, context)

    def action_confirm(self, cr, uid, ids, context=None):
        todo = []
        todo_force_assign = []
        for picking in self.browse(cr, uid, ids, context=context):
            if picking.picking_type_id.auto_force_assign:
                todo_force_assign.append(picking.id)
            for r in picking.move_lines:
                if r.state == 'draft':
                    todo.append(r.id)
        if len(todo):
            self.pool.get('stock.move').action_confirm(cr, uid, todo, context=context)

        if todo_force_assign:
            self.force_assign(cr, uid, todo_force_assign, context=context)
        return True

    def action_assign(self, cr, uid, ids, *args):
        """ Changes state of picking to available if all moves are confirmed.
        @return: True
        """
        for pick in self.browse(cr, uid, ids):
            if pick.state == 'draft':
                self.action_confirm(cr, uid, [pick.id])
            move_ids = [x.id for x in pick.move_lines if x.state == 'confirmed']
            if not move_ids:
                raise osv.except_osv(_('Warning!'), _('No product available.'))
            self.pool.get('stock.move').action_assign(cr, uid, move_ids)
        return True

    def force_assign(self, cr, uid, ids, context=None):
        """ Changes state of picking to available if moves are confirmed or waiting.
        @return: True
        """
        for pick in self.browse(cr, uid, ids, context=context):
            move_ids = [x.id for x in pick.move_lines if x.state in ['confirmed', 'waiting']]
            self.pool.get('stock.move').force_assign(cr, uid, move_ids, context=context)
        return True

    def cancel_assign(self, cr, uid, ids, *args):
        """ Cancels picking and moves.
        @return: True
        """
        for pick in self.browse(cr, uid, ids):
            move_ids = [x.id for x in pick.move_lines]
            self.pool.get('stock.move').cancel_assign(cr, uid, move_ids)
        return True

    def action_cancel(self, cr, uid, ids, context=None):
        for pick in self.browse(cr, uid, ids, context=context):
            ids2 = [move.id for move in pick.move_lines]
            self.pool.get('stock.move').action_cancel(cr, uid, ids2, context)
        return True

    def action_done(self, cr, uid, ids, context=None):
        """Changes picking state to done by processing the Stock Moves of the Picking

        Normally that happens when the button "Done" is pressed on a Picking view.
        @return: True
        """
        for pick in self.browse(cr, uid, ids, context=context):
            todo = []
            for move in pick.move_lines:
                if move.state == 'draft':
                    self.pool.get('stock.move').action_confirm(cr, uid, [move.id],
                        context=context)
                    todo.append(move.id)
                elif move.state in ('assigned','confirmed'):
                    todo.append(move.id)
            if len(todo):
                self.pool.get('stock.move').action_done(cr, uid, todo, context=context)
        return True

    def unlink(self, cr, uid, ids, context=None):
        move_obj = self.pool.get('stock.move')
        context = context or {}
        for pick in self.browse(cr, uid, ids, context=context):
            ids2 = [move.id for move in pick.move_lines]
            move_obj.action_cancel(cr, uid, ids2, context=context)
            move_obj.unlink(cr, uid, ids2, context=context)
        return super(stock_picking, self).unlink(cr, uid, ids, context=context)

    # Methods for partial pickings

    def _create_backorder(self, cr, uid, picking, backorder_moves=[], context=None):
        """
            Move all non-done lines into a new backorder picking
        """
        if not backorder_moves:
            backorder_moves = picking.move_lines
        backorder_move_ids = [x.id for x in backorder_moves if x.state not in ('done','cancel')]

        backorder_id = self.copy(cr, uid, picking.id, {
            'name': '/',
            'move_lines': [],
            'pack_operation_ids': [],
            'backorder_id': picking.id,
        })
        back_order_name = self.browse(cr, uid, backorder_id, context=context).name
        self.message_post(cr, uid, picking.id, body=_("Back order <em>%s</em> <b>created</b>.") % (back_order_name), context=context)
        self.pool.get('stock.move').write(cr, uid, backorder_move_ids, {'picking_id': backorder_id}, context=context)
        return backorder_id

    def do_prepare_partial(self, cr, uid, picking_ids, context=None):
        context = context or {}
        pack_operation_obj = self.pool.get('stock.pack.operation')
        for picking in self.browse(cr, uid, picking_ids, context=context):
            for move in picking.move_lines:
                if move.state != 'assigned': continue
                remaining_qty = move.product_qty
                for quant in move.reserved_quant_ids:
                    qty = min(quant.qty, move.product_qty)
                    remaining_qty -= qty
                    pack_operation_obj.create(cr, uid, {
                        'picking_id': picking.id,
                        'product_qty': qty,
                        'quant_id': quant.id,
                        'product_id': quant.product_id.id,
                        'lot_id': quant.lot_id.id,
                        'product_uom_id': quant.product_id.uom_id.id,
                        'cost': quant.cost,
                    }, context=context)
                if remaining_qty > 0:
                    pack_operation_obj.create(cr, uid, {
                        'picking_id': picking.id,
                        'product_qty': remaining_qty,
                        'product_id': move.product_id.id,
                        'product_uom_id': move.product_id.uom_id.id,
                        'cost': move.product_id.standard_price,
                    }, context=context)

    def _do_partial_product_move(self, cr, uid, picking, product, qty, quant=False, context=None):
        moves = []
        stock_move_obj = self.pool.get('stock.move')
        for move in picking.move_lines:
            if move.state in ('cancel','done'): continue
            if move.product_id.id == product.id:
                todo = min(move.product_qty, qty)
                newmove_id = stock_move_obj.split(cr, uid, move, todo, context=context)
                if not context.get('do_only_split'):
                    stock_move_obj.action_done(cr, uid, [newmove_id], context=context)

                # TODO: To be removed after new API implementation
                move.refresh()
                moves.append(move)

                qty -= todo
                if qty <= 0: break
        if qty > 0:
            move_id = stock_move_obj.create(cr, uid, {
                'name': product.name,
                'product_id': product.id,
                'product_uom_qty': qty,
                'product_uom': product.uom_id.id,
                'location_id': picking.location_id.id,
                'location_dest_id': picking.location_dest_id.id,
                'picking_id': picking.id,
                'reserved_quant_ids': quant and [(4, quant.id)] or [],
                'picking_type_id': picking.picking_type_id.id
            }, context=context)
            if not context.get('do_only_split'):
                stock_move_obj.action_done(cr, uid, [move_id], context=context)
            move = stock_move_obj.browse(cr, uid, move_id, context=context)
            moves.append(move)
        return moves

    def do_partial(self, cr, uid, picking_ids, context=None):
        """
            If no pack operation, we close the whole move
            Otherwise, do the pack operations
        """
        #TODO: this variable should be in argument
        quant_obj = self.pool.get('stock.quant')
        quant_package_obj = self.pool.get('stock.quant.package')
        for picking in self.browse(cr, uid, picking_ids, context=context):
            if not picking.pack_operation_ids:
                self.action_done(cr, uid, [picking.id], context=context)
                continue
            for op in picking.pack_operation_ids:
                if op.package_id:
                    for quant in quant_package_obj.quants_get(cr, uid, op.package_id, context=context):
                        self._do_partial_product_move(cr, uid, picking, quant.product_id, quant.qty, quant, context=context)
                    op.package_id.write(cr, uid, {
                        'parent_id': op.result_package_id.id
                    }, context=context)
                elif op.product_id:
                    moves = self._do_partial_product_move(cr, uid, picking, op.product_id, op.product_qty, op.quant_id, context=context)
                    quants = []
                    for m in moves:
                        for quant in m.quant_ids:
                            quants.append(quant.id)
                    quant_obj.write(cr, uid, quants, {
                        'package_id': op.result_package_id.id
                    }, context=context)

            self._create_backorder(cr, uid, picking, context=context)
        return True

    def do_split(self, cr, uid, picking_ids, context=None):
        """
            just spit the picking without making it 'done'
        """
        if context is None:
            context = {}
        ctx = context.copy()
        ctx['do_only_split'] = True
        quant_package_obj = self.pool.get('stock.quant.package')
        backorder_moves = []
        for picking in self.browse(cr, uid, picking_ids, context=context):
            if not picking.pack_operation_ids:
                continue
            for op in picking.pack_operation_ids:
                if op.package_id:
                    for quant in quant_package_obj.quants_get(cr, uid, op.package_id, context=context):
                        backorder_moves += self._do_partial_product_move(cr, uid, picking, quant.product_id, quant.qty, quant, context=ctx)
                elif op.product_id:
                    backorder_moves += self._do_partial_product_move(cr, uid, picking, op.product_id, op.product_qty, op.quant_id, context=ctx)

            self._create_backorder(cr, uid, picking, backorder_moves, context=context)
        return True

    # Methods for the barcode UI

    def _get_picking_for_packing_ui(self, cr, uid, context=None):
        res = self.search(cr, uid, [('state', '=', 'assigned')], limit=1, context=context)
        return res and res[0] or False  # TODO: what to do if nothing is left to do?

    def action_done_from_packing_ui(self, cr, uid, picking_id, only_split_lines=False, context=None):
        self.do_partial(cr, uid, picking_id, only_split_lines, context=context)
        #return id of next picking to work on
        return self._get_picking_for_packing_ui(cr, uid, context=context)

    def action_pack(self, cr, uid, picking_ids, context=None):
        stock_operation_obj = self.pool.get('stock.pack.operation')
        package_obj = self.pool.get('stock.quant.package')
        for picking_id in picking_ids:
            operation_ids = stock_operation_obj.search(cr, uid, [('picking_id', '=', picking_id), ('result_package_id', '=', False)], context=context)
            if operation_ids:
                package_id = package_obj.create(cr, uid, {}, context=context)
                stock_operation_obj.write(cr, uid, operation_ids, {'result_package_id': package_id}, context=context)
        return True

    def _deal_with_quants(self, cr, uid, picking_id, quant_ids, context=None):
        stock_operation_obj = self.pool.get('stock.pack.operation')
        todo_on_moves = []
        todo_on_operations = []
        for quant in self.pool.get('stock.quant').browse(cr, uid, quant_ids, context=context):
            tmp_moves, tmp_operations = stock_operation_obj._search_and_increment(cr, uid, picking_id, ('quant_id', '=', quant.id), context=context)
            todo_on_moves += tmp_moves
            todo_on_operations += tmp_operations
        return todo_on_moves, todo_on_operations

    def get_barcode_and_return_todo_stuff(self, cr, uid, picking_id, barcode_str, context=None):
        '''This function is called each time there barcode scanner reads an input'''
        #TODO: better error messages handling => why not real raised errors
        quant_obj = self.pool.get('stock.quant')
        package_obj = self.pool.get('stock.quant.package')
        product_obj = self.pool.get('product.product')
        stock_operation_obj = self.pool.get('stock.pack.operation')
        error_msg = ''
        todo_on_moves = []
        todo_on_operations = []
        #check if the barcode correspond to a product
        matching_product_ids = product_obj.search(cr, uid, [('ean13', '=', barcode_str)], context=context)
        if matching_product_ids:
            todo_on_moves, todo_on_operations = stock_operation_obj._search_and_increment(cr, uid, picking_id, ('product_id', '=', matching_product_ids[0]), context=context)

        #check if the barcode correspond to a quant
        matching_quant_ids = quant_obj.search(cr, uid, [('name', '=', barcode_str)], context=context)  # TODO need the location clause
        if matching_quant_ids:
            todo_on_moves, todo_on_operations = self._deal_with_quants(cr, uid, picking_id, [matching_quant_ids[0]], context=context)

        #check if the barcode correspond to a package
        matching_package_ids = package_obj.search(cr, uid, [('name', '=', barcode_str)], context=context)
        if matching_package_ids:
            included_package_ids = package_obj.search(cr, uid, [('parent_id', 'child_of', matching_package_ids[0])], context=context)
            included_quant_ids = quant_obj.search(cr, uid, [('package_id', 'in', included_package_ids)], context=context)
            todo_on_moves, todo_on_operations = self._deal_with_quants(cr, uid, picking_id, included_quant_ids, context=context)
        #write remaining qty on stock.move, to ease the treatment server side
        for todo in todo_on_moves:
            if todo[0] == 1:
                self.pool.get('stock.move').write(cr, uid, todo[1], todo[2], context=context)
            elif todo[0] == 0:
                self.pool.get('stock.move').create(cr, uid, todo[2], context=context)
        return {'warnings': error_msg, 'moves_to_update': todo_on_moves, 'operations_to_update': todo_on_operations}


class stock_production_lot(osv.osv):
    _name = 'stock.production.lot'
    _inherit = ['mail.thread']
    _description = 'Lot/Serial'
    _columns = {
        'name': fields.char('Serial Number', size=64, required=True, help="Unique Serial Number"),
        'ref': fields.char('Internal Reference', size=256, help="Internal reference number in case it differs from the manufacturer's serial number"),
        'product_id': fields.many2one('product.product', 'Product', required=True, domain=[('type', '<>', 'service')]),
        'quant_ids': fields.one2many('stock.quant', 'lot_id', 'Quants'),
        'create_date': fields.datetime('Creation Date'),
        'partner_id': fields.many2one('res.partner', 'Owner'),
    }
    _defaults = {
        'name': lambda x, y, z, c: x.pool.get('ir.sequence').get(y, z, 'stock.lot.serial'),
        'product_id': lambda x, y, z, c: c.get('product_id', False),
    }
    _sql_constraints = [
        ('name_ref_uniq', 'unique (name, ref)', 'The combination of Serial Number and internal reference must be unique !'),
    ]
    def name_get(self, cr, uid, ids, context=None):
        res = []
        for lot in self.browse(cr, uid, ids, context=context):
            name = lot.name
            if lot.partner_id:
                name += ' (' + lot.partner_id.name + ')'
            res.append((lot.id, name))
        return res



# ----------------------------------------------------
# Move
# ----------------------------------------------------

class stock_move(osv.osv):
    _name = "stock.move"
    _description = "Stock Move"
    _order = 'date_expected desc, id'
    _log_create = False

    def name_get(self, cr, uid, ids, context=None):
        res = []
        for line in self.browse(cr, uid, ids, context=context):
            name = line.location_id.name+' > '+line.location_dest_id.name
            if line.product_id.code:
                name = line.product_id.code + ': ' + name
            if line.picking_id.origin:
                name = line.picking_id.origin + '/ ' + name
            res.append((line.id, name))
        return res

    # FP Note: put this on quants, with the auto creation algo
    # def _check_tracking(self, cr, uid, ids, context=None):
    #     """ Checks if serial number is assigned to stock move or not.
    #     @return: True or False
    #     """
    #     for move in self.browse(cr, uid, ids, context=context):
    #         if not move.lot_id and \
    #            (move.state == 'done' and \
    #            ( \
    #                (move.product_id.track_production and move.location_id.usage == 'production') or \
    #                (move.product_id.track_production and move.location_dest_id.usage == 'production') or \
    #                (move.product_id.track_incoming and move.location_id.usage == 'supplier') or \
    #                (move.product_id.track_outgoing and move.location_dest_id.usage == 'customer') or \
    #                (move.product_id.track_incoming and move.location_id.usage == 'inventory') \
    #            )):
    #             return False
    #     return True

    def _quantity_normalize(self, cr, uid, ids, name, args, context=None):
        uom_obj = self.pool.get('product.uom')
        res = {}
        for m in self.browse(cr, uid, ids, context=context):
            res[m.id] = uom_obj._compute_qty_obj(cr, uid, m.product_uom, m.product_uom_qty, m.product_id.uom_id)
        return res

    def _get_remaining_qty(self, cr, uid, ids, field_name, args, context=None):
        #TODO: this function assumes that there aren't several stock move in the same picking with the same product. what should we do in that case?
        #TODO take care of the quant on stock moves too
        res = dict.fromkeys(ids, False)
        for move in self.browse(cr, uid, ids, context=context):
            res[move.id] = move.product_qty
            if move.picking_id:
                for op in move.picking_id.pack_operation_ids:
                    if op.product_id == move.product_id or (op.quant_id and op.quant_id.product_id == move.product_id):
                        res[move.id] -= op.product_qty
                    if op.package_id:
                        #find the product qty recursively
                        res[move.id] -= self.pool.get('stock.quant.package')._get_product_total_qty(cr, uid, op.package_id, move.product_id.id, context=context)
        return res

    def _get_lot_ids(self, cr, uid, ids, field_name, args, context=None):
        res = dict.fromkeys(ids, False)
        for move in self.browse(cr, uid, ids, context=context):
            if move.state == 'done':
                res[move.id] = [q.id for q in move.quant_ids]
            else:
                res[move.id] = [q.id for q in move.reserved_quant_ids]
        return res

    _columns = {
        'name': fields.char('Description', required=True, select=True),
        'priority': fields.selection([('0', 'Not urgent'), ('1', 'Urgent')], 'Priority'),
        'create_date': fields.datetime('Creation Date', readonly=True, select=True),
        'date': fields.datetime('Date', required=True, select=True, help="Move date: scheduled date until move is done, then date of actual move processing", states={'done': [('readonly', True)]}),
        'date_expected': fields.datetime('Scheduled Date', states={'done': [('readonly', True)]},required=True, select=True, help="Scheduled date for the processing of this move"),
        'product_id': fields.many2one('product.product', 'Product', required=True, select=True, domain=[('type','<>','service')],states={'done': [('readonly', True)]}),
        # TODO: improve store to add dependency on product UoM
        'product_qty': fields.function(_quantity_normalize, type='float', store=True, string='Quantity',
            digits_compute=dp.get_precision('Product Unit of Measure'),
            help='Quantity in the default UoM of the product'),
        'product_uom_qty': fields.float('Quantity', digits_compute=dp.get_precision('Product Unit of Measure'),
            required=True,states={'done': [('readonly', True)]},
            help="This is the quantity of products from an inventory "
                "point of view. For moves in the state 'done', this is the "
                "quantity of products that were actually moved. For other "
                "moves, this is the quantity of product that is planned to "
                "be moved. Lowering this quantity does not generate a "
                "backorder. Changing this quantity on assigned moves affects "
                "the product reservation, and should be done with care."
        ),
        'product_uom': fields.many2one('product.uom', 'Unit of Measure', required=True,states={'done': [('readonly', True)]}),
        'product_uos_qty': fields.float('Quantity (UOS)', digits_compute=dp.get_precision('Product Unit of Measure'), states={'done': [('readonly', True)]}),
        'product_uos': fields.many2one('product.uom', 'Product UOS', states={'done': [('readonly', True)]}),

        'product_packaging': fields.many2one('product.packaging', 'Prefered Packaging', help="It specifies attributes of packaging like type, quantity of packaging,etc."),

        'location_id': fields.many2one('stock.location', 'Source Location', required=True, select=True,states={'done': [('readonly', True)]}, help="Sets a location if you produce at a fixed location. This can be a partner location if you subcontract the manufacturing operations."),
        'location_dest_id': fields.many2one('stock.location', 'Destination Location', required=True,states={'done': [('readonly', True)]}, select=True, help="Location where the system will stock the finished products."),

        # FP Note: should we remove this?
        'partner_id': fields.many2one('res.partner', 'Destination Address ', states={'done': [('readonly', True)]}, help="Optional address where goods are to be delivered, specifically used for allotment"),


        'move_dest_id': fields.many2one('stock.move', 'Destination Move', help="Optional: next stock move when chaining them", select=True),
        'move_orig_ids': fields.one2many('stock.move', 'move_dest_id', 'Original Move', help="Optional: previous stock move when chaining them", select=True),

        'picking_id': fields.many2one('stock.picking', 'Reference', select=True,states={'done': [('readonly', True)]}),
        'note': fields.text('Notes'),
        'state': fields.selection([('draft', 'New'),
                                   ('cancel', 'Cancelled'),
                                   ('waiting', 'Waiting Another Move'),
                                   ('confirmed', 'Waiting Availability'),
                                   ('assigned', 'Available'),
                                   ('done', 'Done'),
                                   ], 'Status', readonly=True, select=True,
                 help= "* New: When the stock move is created and not yet confirmed.\n"\
                       "* Waiting Another Move: This state can be seen when a move is waiting for another one, for example in a chained flow.\n"\
                       "* Waiting Availability: This state is reached when the procurement resolution is not straight forward. It may need the scheduler to run, a component to me manufactured...\n"\
                       "* Available: When products are reserved, it is set to \'Available\'.\n"\
                       "* Done: When the shipment is processed, the state is \'Done\'."),

        'price_unit': fields.float('Unit Price', help="Technical field used to record the product cost set by the user during a picking confirmation (when average price costing method is used)"),  # as it's a technical field, we intentionally don't provide the digits attribute
        'price_currency_id': fields.many2one('res.currency', 'Currency for average price', help="Technical field used to record the currency chosen by the user during a picking confirmation (when average price costing method is used)"),

        'company_id': fields.many2one('res.company', 'Company', required=True, select=True),
        'backorder_id': fields.related('picking_id','backorder_id',type='many2one', relation="stock.picking", string="Back Order of", select=True),
        'origin': fields.char("Source"),
        'procure_method': fields.selection([('make_to_stock','Make to Stock'),('make_to_order','Make to Order')], 'Procurement Method', required=True, help="Make to Stock: When needed, the product is taken from the stock or we wait for replenishment. \nMake to Order: When needed, the product is purchased or produced."),

        # used for colors in tree views:
        'scrapped': fields.related('location_dest_id','scrap_location',type='boolean',relation='stock.location',string='Scrapped', readonly=True),

        'quant_ids': fields.many2many('stock.quant',  'stock_quant_move_rel', 'move_id', 'quant_id', 'Quants'),
        'reserved_quant_ids': fields.one2many('stock.quant', 'reservation_id', 'Reserved quants'),
        'remaining_qty': fields.function(_get_remaining_qty, type='float', string='Remaining Quantity', digits_compute=dp.get_precision('Product Unit of Measure'), states={'done': [('readonly', True)]}),
        'procurement_id': fields.many2one('procurement.order', 'Procurement'),
        'group_id': fields.related('procurement_id', 'group_id', type='many2one', relation="procurement.group", string='Procurement Group'),
        'rule_id': fields.many2one('procurement.rule', 'Procurement Rule'),
        'propagate': fields.boolean('Propagate cancel and split', help='If checked, when this move is cancelled, cancel the linked move too'),
        'picking_type_id': fields.many2one('stock.picking.type', 'Picking Type'),
        'inventory_id': fields.many2one('stock.inventory', 'Inventory'),
<<<<<<< HEAD
        'lot_ids': fields.function(_get_lot_ids, type='many2many', relation='stock.quant', string='Lots'),
=======
        'origin_returned_move_id': fields.many2one('stock.move', 'Origin return move', help='move that created the return move'),
        'returned_move_ids': fields.one2many('stock.move', 'origin_returned_move_id', 'All returned moves', help='Optional: all returned moves created from this move'),
>>>>>>> 3ba54a45
    }

    def copy(self, cr, uid, id, default=None, context=None):
        if default is None:
            default = {}
        default = default.copy()
        default['move_orig_ids'] = []
        default['quant_ids'] = []
        default['reserved_quant_ids'] = []
        default['returned_move_ids'] = []
        default['origin_returned_move_id'] = False
        default['state'] = 'draft'
        return super(stock_move, self).copy(cr, uid, id, default, context)

    def _default_location_destination(self, cr, uid, context=None):
        context = context or {}
        if context.get('default_picking_type_id', False):
            pick_type = self.pool.get('stock.picking.type').browse(cr, uid, context['default_picking_type_id'], context=context)
            return pick_type.default_location_dest_id and pick_type.default_location_dest_id.id or False
        return False

    def _default_location_source(self, cr, uid, context=None):
        context = context or {}
        if context.get('default_picking_type_id', False):
            pick_type = self.pool.get('stock.picking.type').browse(cr, uid, context['default_picking_type_id'], context=context)
            return pick_type.default_location_src_id and pick_type.default_location_src_id.id or False
        return False

    def _default_destination_address(self, cr, uid, context=None):
        user = self.pool.get('res.users').browse(cr, uid, uid, context=context)
        return user.company_id.partner_id.id

    _defaults = {
        'location_id': _default_location_source,
        'location_dest_id': _default_location_destination,
        'partner_id': _default_destination_address,
        'state': 'draft',
        'priority': '1',
        'product_qty': 1.0,
        'product_uom_qty': 1.0,
        'scrapped': False,
        'date': lambda *a: time.strftime('%Y-%m-%d %H:%M:%S'),
        'company_id': lambda self, cr, uid, c: self.pool.get('res.company')._company_default_get(cr, uid, 'stock.move', context=c),
        'date_expected': lambda *a: time.strftime('%Y-%m-%d %H:%M:%S'),
        'procure_method': 'make_to_stock',
        'propagate': True,
    }

    def _create_procurement(self, cr, uid, move, context=None):
        """
            This will create a procurement order
        """
        proc_obj = self.pool.get("procurement.order")
        origin = (move.group_id and (move.group_id.name+":") or "") +  (move.rule_id and move.rule_id.name or "/")
        return proc_obj.create(cr, uid, {
            'name': move.rule_id and move.rule_id.name or "/",
            'origin': origin,
            'company_id': move.company_id and move.company_id.id or False,
            'date_planned': move.date,
            'product_id': move.product_id.id,
            'product_qty': move.product_qty,
            'product_uom': move.product_uom.id,
            'product_uos_qty': (move.product_uos and move.product_uos_qty) or move.product_qty,
            'product_uos': (move.product_uos and move.product_uos.id) or move.product_uom.id,
            'location_id': move.location_id.id,
            'move_dest_id': move.id,
            'group_id': move.group_id and move.group_id.id or False,
        })

    # Check that we do not modify a stock.move which is done
    def write(self, cr, uid, ids, vals, context=None):
        if isinstance(ids, (int, long)):
            ids = [ids]
        frozen_fields = set(['product_qty', 'product_uom', 'product_uos_qty', 'product_uos', 'location_id', 'location_dest_id', 'product_id'])
        for move in self.browse(cr, uid, ids, context=context):
            if move.state == 'done':
                if frozen_fields.intersection(vals):
                    raise osv.except_osv(_('Operation Forbidden!'),
                        _('Quantities, Units of Measure, Products and Locations cannot be modified on stock moves that have already been processed (except by the Administrator).'))
        result = super(stock_move, self).write(cr, uid, ids, vals, context=context)
        return result

    def onchange_quantity(self, cr, uid, ids, product_id, product_qty,
                          product_uom, product_uos):
        """ On change of product quantity finds UoM and UoS quantities
        @param product_id: Product id
        @param product_qty: Changed Quantity of product
        @param product_uom: Unit of measure of product
        @param product_uos: Unit of sale of product
        @return: Dictionary of values
        """
        result = {
            'product_uos_qty': 0.00
        }
        warning = {}

        if (not product_id) or (product_qty <=0.0):
            result['product_qty'] = 0.0
            return {'value': result}

        product_obj = self.pool.get('product.product')
        uos_coeff = product_obj.read(cr, uid, product_id, ['uos_coeff'])

        # Warn if the quantity was decreased
        if ids:
            for move in self.read(cr, uid, ids, ['product_qty']):
                if product_qty < move['product_qty']:
                    warning.update({
                       'title': _('Information'),
                       'message': _("By changing this quantity here, you accept the "
                                "new quantity as complete: OpenERP will not "
                                "automatically generate a back order.") })
                break

        if product_uos and product_uom and (product_uom != product_uos):
            result['product_uos_qty'] = product_qty * uos_coeff['uos_coeff']
        else:
            result['product_uos_qty'] = product_qty

        return {'value': result, 'warning': warning}

    def onchange_uos_quantity(self, cr, uid, ids, product_id, product_uos_qty,
                          product_uos, product_uom):
        """ On change of product quantity finds UoM and UoS quantities
        @param product_id: Product id
        @param product_uos_qty: Changed UoS Quantity of product
        @param product_uom: Unit of measure of product
        @param product_uos: Unit of sale of product
        @return: Dictionary of values
        """
        result = {
            'product_uom_qty': 0.00
        }
        warning = {}

        if (not product_id) or (product_uos_qty <=0.0):
            result['product_uos_qty'] = 0.0
            return {'value': result}

        product_obj = self.pool.get('product.product')
        uos_coeff = product_obj.read(cr, uid, product_id, ['uos_coeff'])

        # Warn if the quantity was decreased
        for move in self.read(cr, uid, ids, ['product_uos_qty']):
            if product_uos_qty < move['product_uos_qty']:
                warning.update({
                   'title': _('Warning: No Back Order'),
                   'message': _("By changing the quantity here, you accept the "
                                "new quantity as complete: OpenERP will not "
                                "automatically generate a Back Order.") })
                break

        if product_uos and product_uom and (product_uom != product_uos):
            result['product_uom_qty'] = product_uos_qty / uos_coeff['uos_coeff']
        else:
            result['product_uom_qty'] = product_uos_qty
        return {'value': result, 'warning': warning}

    def onchange_product_id(self, cr, uid, ids, prod_id=False, loc_id=False,
                            loc_dest_id=False, partner_id=False):
        """ On change of product id, if finds UoM, UoS, quantity and UoS quantity.
        @param prod_id: Changed Product id
        @param loc_id: Source location id
        @param loc_dest_id: Destination location id
        @param partner_id: Address id of partner
        @return: Dictionary of values
        """
        if not prod_id:
            return {}
        lang = False
        if partner_id:
            addr_rec = self.pool.get('res.partner').browse(cr, uid, partner_id)
            if addr_rec:
                lang = addr_rec and addr_rec.lang or False
        ctx = {'lang': lang}

        product = self.pool.get('product.product').browse(cr, uid, [prod_id], context=ctx)[0]
        uos_id  = product.uos_id and product.uos_id.id or False
        result = {
            'product_uom': product.uom_id.id,
            'product_uos': uos_id,
            'product_uom_qty': 1.00,
            'product_uos_qty' : self.pool.get('stock.move').onchange_quantity(cr, uid, ids, prod_id, 1.00, product.uom_id.id, uos_id)['value']['product_uos_qty'],
        }
        if not ids:
            result['name'] = product.partner_ref
        if loc_id:
            result['location_id'] = loc_id
        if loc_dest_id:
            result['location_dest_id'] = loc_dest_id
        return {'value': result}

    def _picking_assign(self, cr, uid, move, context=None):
        if move.picking_id or not move.picking_type_id:
            return False
        context = context or {}
        pick_obj = self.pool.get("stock.picking")
        picks = []
        if move.group_id:
            picks = pick_obj.search(cr, uid, [
                ('group_id', '=', move.group_id.id),
                ('location_id', '=', move.location_id.id),
                ('location_dest_id', '=', move.location_dest_id.id),
                ('state', 'in', ['confirmed', 'auto'])], context=context)
        if picks:
            pick = picks[0]
        else:
            values = {
                'origin': move.origin,
                'company_id': move.company_id and move.company_id.id or False,
                'move_type': move.group_id and move.group_id.move_type or 'one',
                'partner_id': move.group_id and move.group_id.partner_id and move.group_id.partner_id.id or False,
                'date_done': move.date_expected,
                'state': 'confirmed',
                'group_id': move.group_id and move.group_id.id or False,
                'picking_type_id': move.picking_type_id and move.picking_type_id.id or False,
            }
            pick = pick_obj.create(cr, uid, values, context=context)
        move.write({'picking_id': pick})
        return True

    def onchange_date(self, cr, uid, ids, date, date_expected, context=None):
        """ On change of Scheduled Date gives a Move date.
        @param date_expected: Scheduled Date
        @param date: Move Date
        @return: Move Date
        """
        if not date_expected:
            date_expected = time.strftime('%Y-%m-%d %H:%M:%S')
        return {'value':{'date': date_expected}}

    def action_confirm(self, cr, uid, ids, context=None):
        """ Confirms stock move or put it in waiting if it's linked to another move.
        @return: List of ids.
        """
        states = {
            'confirmed': [],
            'waiting': []
        }
        for move in self.browse(cr, uid, ids, context=context):
            state = 'confirmed'
            for m in move.move_orig_ids:
                if m.state not in ('done', 'cancel'):
                    state = 'waiting'
            states[state].append(move.id)
            self._picking_assign(cr, uid, move, context=context)

        for state, write_ids in states.items():
            if len(write_ids):
                self.write(cr, uid, write_ids, {'state': state})
                if state == 'confirmed':
                    for move in self.browse(cr, uid, write_ids, context=context):
                        if move.procure_method == 'make_to_order':
                            self._create_procurement(cr, uid, move, context=context)
        return True

    def force_assign(self, cr, uid, ids, context=None):
        """ Changes the state to assigned.
        @return: True
        """
        done = self.action_assign(cr, uid, ids, context=context)
        self.write(cr, uid, list(set(ids) - set(done)), {'state': 'assigned'})
        return True


    def cancel_assign(self, cr, uid, ids, context=None):
        """ Changes the state to confirmed.
        @return: True
        """
        return self.write(cr, uid, ids, {'state': 'confirmed'})

    def action_assign(self, cr, uid, ids, context=None):
        """ Checks the product type and accordingly writes the state.
        @return: No. of moves done
        """
        context = context or {}
        quant_obj = self.pool.get("stock.quant")
        uom_obj = self.pool.get("product.uom")
        done = []
        for move in self.browse(cr, uid, ids, context=context):
            if move.state not in ('confirmed', 'waiting'):
                continue
            if move.product_id.type == 'consu':
                done.append(move.id)
                continue
            else:
                qty = uom_obj._compute_qty(cr, uid, move.product_uom.id, move.product_qty, move.product_id.uom_id.id)
                dp = []
                for m2 in move.move_orig_ids:
                    for q in m2.quant_ids:
                        dp.append(str(q.id))
                domain = ['|', ('reservation_id', '=', False), ('reservation_id', '=', move.id)]
                quants = quant_obj.quants_get(cr, uid, move.location_id, move.product_id, qty, domain=domain, prefered_order = dp and ('id not in ('+','.join(dp)+')') or False, context=context)
                #Will only reserve physical quants, no negative
                quant_obj.quants_reserve(cr, uid, quants, move, context=context)
                # the total quantity is provided by existing quants
                if all(map(lambda x:x[0], quants)):
                    done.append(move.id)
        self.write(cr, uid, done, {'state': 'assigned'})
        return done


    #
    # Cancel move => cancel others move and pickings
    #
    def action_cancel(self, cr, uid, ids, context=None):
        """ Cancels the moves and if all moves are cancelled it cancels the picking.
        @return: True
        """
        context = context or {}
        for move in self.browse(cr, uid, ids, context=context):
            if move.move_dest_id:
                if move.propagate:
                    self.action_cancel(cr, uid, [move.move_dest_id.id], context=context)
                elif move.move_dest_id.state == 'waiting':
                    self.write(cr, uid, [move.move_dest_id.id], {'state': 'confirmed'})
        return self.write(cr, uid, ids, {'state': 'cancel', 'move_dest_id': False})

    #def _get_quants_from_pack(self, cr, uid, ids, context=None):
    #    """
    #    Suppose for the moment we don't have any packaging
    #    """
    #    res = {}
    #    for move in self.browse(cr, uid, ids, context=context):
    #        #Split according to pack wizard if necessary
    #        res[move.id] = [x.id for x in move.reserved_quant_ids]
    #    return res

    def action_done(self, cr, uid, ids, context=None):
        """ Makes the move done and if all moves are done, it will finish the picking.
        If quants are not assigned yet, it should assign them
        Putaway strategies should be applied
        @return:
        """
        context = context or {}
        quant_obj = self.pool.get("stock.quant")
        picking_obj = self.pool.get('stock.picking')

        todo = [move.id for move in self.browse(cr, uid, ids, context=context) if move.state == "draft"]
        if todo:
            self.action_confirm(cr, uid, todo, context=context)

        pickings = set()
        for move in self.browse(cr, uid, ids, context=context):
            if move.picking_id:
                pickings.add(move.picking_id.id)
            qty = move.product_uom_qty

            # for qty, location_id in move_id.prefered_location_ids:
            #    quants = quant_obj.quants_get(cr, uid, move.location_id, move.product_id, qty, context=context)
            #    quant_obj.quants_move(cr, uid, quants, move, location_dest_id, context=context)
            # should replace the above 2 lines
            domain = ['|', ('reservation_id', '=', False), ('reservation_id', '=', move.id)]
            quants = quant_obj.quants_get(cr, uid, move.location_id, move.product_id, qty, domain=domain, prefered_order = 'reservation_id<>'+str(move.id),  context=context)
            #Will move all quants_get and as such create negative quants
            quant_obj.quants_move(cr, uid, quants, move, context=context)
            quant_obj.quants_unreserve(cr, uid, move, context=context)

            #
            #Check moves that were pushed
            if move.move_dest_id.state in ('waiting', 'confirmed'):
                other_upstream_move_ids = self.search(cr, uid, [('id','!=',move.id),('state','not in',['done','cancel']),
                                            ('move_dest_id','=',move.move_dest_id.id)], context=context)
                #If no other moves for the move that got pushed:
                if not other_upstream_move_ids and move.move_dest_id.state in ('waiting', 'confirmed'):
                    self.action_assign(cr, uid, [move.move_dest_id.id], context=context)
        self.write(cr, uid, ids, {'state': 'done', 'date': time.strftime(DEFAULT_SERVER_DATETIME_FORMAT)}, context=context)
        return True

    def unlink(self, cr, uid, ids, context=None):
        context = context or {}
        for move in self.browse(cr, uid, ids, context=context):
            if move.state not in ('draft', 'cancel'):
                raise osv.except_osv(_('User Error!'), _('You can only delete draft moves.'))
        return super(stock_move, self).unlink(cr, uid, ids, context=context)

    def action_scrap(self, cr, uid, ids, quantity, location_id, context=None):
        """ Move the scrap/damaged product into scrap location
        @param cr: the database cursor
        @param uid: the user id
        @param ids: ids of stock move object to be scrapped
        @param quantity : specify scrap qty
        @param location_id : specify scrap location
        @param context: context arguments
        @return: Scraped lines
        """
        #quantity should in MOVE UOM
        if quantity <= 0:
            raise osv.except_osv(_('Warning!'), _('Please provide a positive quantity to scrap.'))
        res = []
        for move in self.browse(cr, uid, ids, context=context):
            source_location = move.location_id
            if move.state == 'done':
                source_location = move.location_dest_id
            if source_location.usage != 'internal':
                #restrict to scrap from a virtual location because it's meaningless and it may introduce errors in stock ('creating' new products from nowhere)
                raise osv.except_osv(_('Error!'), _('Forbidden operation: it is not allowed to scrap products from a virtual location.'))
            move_qty = move.product_qty
            uos_qty = quantity / move_qty * move.product_uos_qty
            default_val = {
                'location_id': source_location.id,
                'product_qty': quantity,
                'product_uos_qty': uos_qty,
                'state': move.state,
                'scrapped': True,
                'location_dest_id': location_id,
                'tracking_id': move.tracking_id.id,
                'lot_id': move.lot_id.id,
            }
            new_move = self.copy(cr, uid, move.id, default_val)

            res += [new_move]
            product_obj = self.pool.get('product.product')
            for product in product_obj.browse(cr, uid, [move.product_id.id], context=context):
                if move.picking_id:
                    uom = product.uom_id.name if product.uom_id else ''
                    message = _("%s %s %s has been <b>moved to</b> scrap.") % (quantity, uom, product.name)
                    move.picking_id.message_post(body=message)

        self.action_done(cr, uid, res, context=context)
        return res

    def action_consume(self, cr, uid, ids, quantity, location_id=False, context=None):
        """ Consumed product with specific quatity from specific source location
        @param cr: the database cursor
        @param uid: the user id
        @param ids: ids of stock move object to be consumed
        @param quantity : specify consume quantity
        @param location_id : specify source location
        @param context: context arguments
        @return: Consumed lines
        """
        #quantity should in MOVE UOM
        if context is None:
            context = {}
        if quantity <= 0:
            raise osv.except_osv(_('Warning!'), _('Please provide proper quantity.'))
        res = []
        for move in self.browse(cr, uid, ids, context=context):
            move_qty = move.product_qty
            if move_qty <= 0:
                raise osv.except_osv(_('Error!'), _('Cannot consume a move with negative or zero quantity.'))
            quantity_rest = move.product_qty
            quantity_rest -= quantity
            uos_qty_rest = quantity_rest / move_qty * move.product_uos_qty
            if quantity_rest <= 0:
                quantity_rest = 0
                uos_qty_rest = 0
                quantity = move.product_qty

            uos_qty = quantity / move_qty * move.product_uos_qty
            if quantity_rest > 0:
                default_val = {
                    'product_qty': quantity,
                    'product_uos_qty': uos_qty,
                    'state': move.state,
                    'location_id': location_id or move.location_id.id,
                }
                current_move = self.copy(cr, uid, move.id, default_val)
                res += [current_move]
                update_val = {}
                update_val['product_qty'] = quantity_rest
                update_val['product_uos_qty'] = uos_qty_rest
                self.write(cr, uid, [move.id], update_val)

            else:
                quantity_rest = quantity
                uos_qty_rest =  uos_qty
                res += [move.id]
                update_val = {
                        'product_qty' : quantity_rest,
                        'product_uos_qty' : uos_qty_rest,
                        'location_id': location_id or move.location_id.id,
                }
                self.write(cr, uid, [move.id], update_val)

        self.action_done(cr, uid, res, context=context)
        return res

    def split(self, cr, uid, move, qty, context=None):
        """ Partially (or not) moves  a stock.move.
        @param partial_datas: Dictionary containing details of partial picking
                          like partner_id, delivery_date, delivery
                          moves with product_id, product_qty, uom
        """
        if move.product_qty==qty:
            return move.id
        if (move.product_qty < qty) or (qty==0):
            return False

        uom_obj = self.pool.get('product.uom')
        context = context or {}

        uom_qty = uom_obj._compute_qty(cr, uid, move.product_id.uom_id.id, qty, move.product_uom.id)
        uos_qty = uom_qty * move.product_uos_qty / move.product_uom_qty

        if move.state in ('done', 'cancel'):
            raise osv.except_osv(_('Error'), _('You cannot split a move done'))

        defaults = {
            'product_uom_qty': uom_qty,
            'product_uos_qty': uos_qty,
            'state': move.state,
            'reserved_quant_ids': []
        }
        new_move = self.copy(cr, uid, move.id, defaults)

        self.write(cr, uid, [move.id], {
            'product_uom_qty': move.product_uom_qty - uom_qty,
            'product_uos_qty': move.product_uos_qty - uos_qty,
            'reserved_quant_ids': []
        }, context=context)
        return new_move

    def get_type_from_usage(self, cr, uid, location, location_dest, context=None):
        '''
            Returns the type to be chosen based on the usages of the locations
        '''
        if location.usage == 'internal' and location_dest.usage in ['supplier', 'customer']:
            return 'out'
        if location.usage in ['supplier', 'customer'] and location_dest.usage == 'internal' :
            return 'in'
        return 'internal'

class stock_inventory(osv.osv):
    _name = "stock.inventory"
    _description = "Inventory"

    def _get_move_ids_exist(self, cr, uid, ids, field_name, arg, context=None):
        res = {}
        for inv in self.browse(cr, uid, ids, context=context):
            res[inv.id] = False
            if inv.move_ids:
                res[inv.id] = True
        return res

    _columns = {
        'name': fields.char('Inventory Reference', size=64, required=True, readonly=True, states={'draft': [('readonly', False)]}),
        'date': fields.datetime('Creation Date', required=True, readonly=True, states={'draft': [('readonly', False)]}),
        'date_done': fields.datetime('Date done'),
        'line_ids': fields.one2many('stock.inventory.line', 'inventory_id', 'Inventories', readonly=False, states={'done': [('readonly', True)]}),
        'move_ids': fields.one2many('stock.move', 'inventory_id', 'Created Moves'),
        'state': fields.selection([('draft', 'Draft'), ('cancel', 'Cancelled'), ('confirm', 'Confirmed'), ('done', 'Done')], 'Status', readonly=True, select=True),
        'company_id': fields.many2one('res.company', 'Company', required=True, select=True, readonly=True, states={'draft': [('readonly', False)]}),
        'location_id': fields.many2one('stock.location', 'Location', required=True),
        'product_id': fields.many2one('product.product', 'Product'),
        'package_id': fields.many2one('stock.quant.package', 'Pack'),
        'partner_id': fields.many2one('res.partner', 'Owner'),
        'lot_id': fields.many2one('stock.production.lot', 'Lot/Serial Number'),
        'move_ids_exist': fields.function(_get_move_ids_exist, type='boolean', string=' Stock Move Exists?', help='technical field for attrs in view'),
    }

    def _default_stock_location(self, cr, uid, context=None):
        try:
            stock_location = self.pool.get('ir.model.data').get_object(cr, uid, 'stock', 'stock_location_stock')
            return stock_location.id
        except:
            return False

    _defaults = {
        'date': lambda *a: time.strftime('%Y-%m-%d %H:%M:%S'),
        'state': 'draft',
        'company_id': lambda self, cr, uid, c: self.pool.get('res.company')._company_default_get(cr, uid, 'stock.inventory', context=c),
        'location_id': _default_stock_location,
    }

    def copy(self, cr, uid, id, default=None, context=None):
        if default is None:
            default = {}
        default = default.copy()
        default.update({'move_ids': [], 'date_done': False})
        return super(stock_inventory, self).copy(cr, uid, id, default, context=context)

    def _inventory_line_hook(self, cr, uid, inventory_line, move_vals):
        """ Creates a stock move from an inventory line
        @param inventory_line:
        @param move_vals:
        @return:
        """
        return self.pool.get('stock.move').create(cr, uid, move_vals)

    def action_done(self, cr, uid, ids, context=None):
        """ Finish the inventory
        @return: True
        """
        if context is None:
            context = {}
        move_obj = self.pool.get('stock.move')
        for inv in self.browse(cr, uid, ids, context=context):
            if not inv.move_ids:
                self.action_check(cr, uid, [inv.id], context=context)
            move_obj.action_done(cr, uid, [x.id for x in inv.move_ids], context=context)
            self.write(cr, uid, [inv.id], {'state': 'done', 'date_done': time.strftime('%Y-%m-%d %H:%M:%S')}, context=context)
        return True

    def _create_stock_move(self, cr, uid, inventory, todo_line, context=None):
        stock_move_obj = self.pool.get('stock.move')
        product_obj = self.pool.get('product.product')
        inventory_location_id = product_obj.browse(cr, uid, todo_line['product_id'], context=context).property_stock_inventory.id
        vals = {
            'name': _('INV:') + (inventory.name or ''),
            'product_id': todo_line['product_id'],
            'product_uom': todo_line['product_uom_id'],
            'date': inventory.date,
            'company_id': inventory.company_id.id,
            'inventory_id': inventory.id,
         }

        if todo_line['product_qty'] < 0:
            #found more than expected
            vals['location_id'] = inventory_location_id
            vals['location_dest_id'] = todo_line['location_id']
            vals['product_uom_qty'] = -todo_line['product_qty']
        else:
            #found less than expected
            vals['location_id'] = todo_line['location_id']
            vals['location_dest_id'] = inventory_location_id
            vals['product_uom_qty'] = todo_line['product_qty']
        stock_move_obj.create(cr, uid, vals, context=context)

    def action_check(self, cr, uid, ids, context=None):
        """ Checks the inventory and computes the stock move to do
        @return: True
        """
        inventory_line_obj = self.pool.get('stock.inventory.line')
        stock_move_obj = self.pool.get('stock.move')
        for inventory in self.browse(cr, uid, ids, context=context):
            #first remove the existing stock moves linked to this inventory
            move_ids = [move.id for move in inventory.move_ids]
            stock_move_obj.unlink(cr, uid, move_ids, context=context)
            #compute what should be in the inventory lines
            theorical_lines = self._get_inventory_lines(cr, uid, inventory, context=context)
            for line in inventory.line_ids:
                #compare the inventory lines to the theorical ones and store the diff in theorical_lines
                inventory_line_obj._resolve_inventory_line(cr, uid, line, theorical_lines, context=context)
            #each theorical_lines where product_qty is not 0 is a difference for which we need to create a stock move
            for todo_line in theorical_lines:
                if todo_line['product_qty'] != 0:
                    self._create_stock_move(cr, uid, inventory, todo_line, context=context)

    def action_cancel_draft(self, cr, uid, ids, context=None):
        """ Cancels the stock move and change inventory state to draft.
        @return: True
        """
        for inv in self.browse(cr, uid, ids, context=context):
            self.pool.get('stock.move').action_cancel(cr, uid, [x.id for x in inv.move_ids], context=context)
            self.write(cr, uid, [inv.id], {'state': 'draft'}, context=context)
        return True

    def action_cancel_inventory(self, cr, uid, ids, context=None):
        #TODO test
        self.action_cancel_draft(cr, uid, ids, context=context)

    def _prepare_inventory(self, cr, uid, ids, full_of_zeros=False, context=None):
        inventory_line_obj = self.pool.get('stock.inventory.line')
        for inventory in self.browse(cr, uid, ids, context=context):
            #clean the existing inventory lines before redoing an inventory proposal
            line_ids = [line.id for line in inventory.line_ids]
            inventory_line_obj.unlink(cr, uid, line_ids, context=context)
            #compute the inventory lines and create them
            vals = self._get_inventory_lines(cr, uid, inventory, context=context)
            for product_line in vals:
                if full_of_zeros:
                    product_line['product_qty'] = 0
                inventory_line_obj.create(cr, uid, product_line, context=context)
        return self.write(cr, uid, ids, {'state': 'confirm'})

    def _get_inventory_lines(self, cr, uid, inventory, context=None):
        location_obj = self.pool.get('stock.location')
        product_obj = self.pool.get('product.product')
        location_ids = location_obj.search(cr, uid, [('id', 'child_of', [inventory.location_id.id])], context=context)
        domain = ' location_id in %s'
        args = (tuple(location_ids),)
        if inventory.partner_id:
            domain += ' and partner_id = %s'
            args += (inventory.partner_id.id,)
        if inventory.lot_id:
            domain += ' and lot_id = %s'
            args += (inventory.lot_id.id,)
        if inventory.product_id:
            domain += 'and product_id = %s'
            args += (inventory.product_id.id,)
        if inventory.package_id:
            domain += ' and package_id = %s'
            args += (inventory.package_id.id,)
        cr.execute('''
           SELECT product_id, sum(qty) as product_qty, location_id, lot_id as prod_lot_id, package_id
           FROM stock_quant WHERE''' + domain + '''
           GROUP BY product_id, location_id, lot_id, package_id
        ''', args)
        vals = []
        for product_line in cr.dictfetchall():
            product_line['inventory_id'] = inventory.id
            if product_line['product_id']:
                product_line['product_uom_id'] = product_obj.browse(cr, uid, product_line['product_id'], context=context).uom_id.id
            vals.append(product_line)
        return vals

class stock_inventory_line(osv.osv):
    _name = "stock.inventory.line"
    _description = "Inventory Line"
    _rec_name = "inventory_id"
    _columns = {
        'inventory_id': fields.many2one('stock.inventory', 'Inventory', ondelete='cascade', select=True),
        'location_id': fields.many2one('stock.location', 'Location', required=True, select=True),
        'product_id': fields.many2one('product.product', 'Product', required=True, select=True),
        'package_id': fields.many2one('stock.quant.package', 'Pack', select=True),
        'product_uom_id': fields.many2one('product.uom', 'Product Unit of Measure', required=True),
        'product_qty': fields.float('Quantity', digits_compute=dp.get_precision('Product Unit of Measure')),
        'company_id': fields.related('inventory_id', 'company_id', type='many2one', relation='res.company', string='Company', store=True, select=True, readonly=True),
        'prod_lot_id': fields.many2one('stock.production.lot', 'Serial Number', domain="[('product_id','=',product_id)]"),
        'state': fields.related('inventory_id', 'state', type='char', string='Status', readonly=True),
    }

    def _resolve_inventory_line(self, cr, uid, inventory_line, theorical_lines, context=None):
        found = False
        #first try to match the inventory line with a theorical line with same product, lot and location
        for th_line in theorical_lines:
            if th_line['location_id'] == inventory_line.location_id.id and th_line['product_id'] == inventory_line.product_id.id and th_line['prod_lot_id'] == inventory_line.prod_lot_id.id:
                th_line['product_qty'] -= inventory_line.product_qty
                found = True
                break
        #then if the line was not found, try to match the inventory line with a theorical line with same product and location (only if it has no lot information given)
        if not found:
            for th_line in theorical_lines:
                if th_line['location_id'] == inventory_line.location_id.id and th_line['product_id'] == inventory_line.product_id.id and not inventory_line.prod_lot_id.id:
                    th_line['product_qty'] -= inventory_line.product_qty
                    found = True
                    break
        #if it was still not found, we add it to the theorical lines so that it will create a stock move for it
        if not found:
            vals = {
                'inventory_id': inventory_line.inventory_id.id,
                'location_id': inventory_line.location_id.id,
                'product_id': inventory_line.product_id.id,
                'product_uom_id': inventory_line.product_id.uom_id.id,
                'product_qty': -inventory_line.product_qty,
                'prod_lot_id': inventory_line.prod_lot_id.id,
            }
            theorical_lines.append(vals)

    def on_change_product_id(self, cr, uid, ids, location_id, product, uom=False, to_date=False, context=None):
        """ Changes UoM and name if product_id changes.
        @param location_id: Location id
        @param product: Changed product_id
        @param uom: UoM product
        @return:  Dictionary of changed values
        """
        context = context or {}
        if not product:
            return {'value': {'product_qty': 0.0, 'product_uom_id': False}}
        context['location'] = location_id
        obj_product = self.pool.get('product.product').browse(cr, uid, product, context=context)
        uom = uom or obj_product.uom_id.id
        amount = obj_product.qty_available
        result = {'product_qty': amount, 'product_uom_id': uom}
        return {'value': result}


#----------------------------------------------------------
# Stock Warehouse
#----------------------------------------------------------
class stock_warehouse(osv.osv):
    _name = "stock.warehouse"
    _description = "Warehouse"
    _columns = {
        'name': fields.char('Name', size=128, required=True, select=True),
        'company_id': fields.many2one('res.company', 'Company', required=True, select=True),
        'partner_id': fields.many2one('res.partner', 'Owner Address'),
        'lot_input_id': fields.many2one('stock.location', 'Location Input', required=True, domain=[('usage', '<>', 'view')]),
        'lot_stock_id': fields.many2one('stock.location', 'Location Stock', required=True, domain=[('usage', '=', 'internal')]),
        'lot_output_id': fields.many2one('stock.location', 'Location Output', required=True, domain=[('usage', '<>', 'view')]),
    }

    def _default_lot_input_stock_id(self, cr, uid, context=None):
        lot_input_stock = self.pool.get('ir.model.data').get_object(cr, uid, 'stock', 'stock_location_stock')
        return lot_input_stock.id

    def _default_lot_output_id(self, cr, uid, context=None):
        lot_output = self.pool.get('ir.model.data').get_object(cr, uid, 'stock', 'stock_location_output')
        return lot_output.id

    _defaults = {
        'company_id': lambda self, cr, uid, c: self.pool.get('res.company')._company_default_get(cr, uid, 'stock.inventory', context=c),
        'lot_input_id': _default_lot_input_stock_id,
        'lot_stock_id': _default_lot_input_stock_id,
        'lot_output_id': _default_lot_output_id,
    }


# -------------------------
# Packaging related stuff
# -------------------------

from openerp.report import report_sxw
report_sxw.report_sxw('report.stock.quant.package.barcode', 'stock.quant.package', 'addons/stock/report/picking_barcode.rml')

class stock_package(osv.osv):
    """
    These are the packages, containing quants and/or others packages
    """
    _name = "stock.quant.package"
    _description = "Physical Packages"
    _order = 'name'

    def name_get(self, cr, uid, ids, context=None):
        res = self._complete_name(cr, uid, ids, 'complete_name', None, context=context)
        return res.items()

    def _complete_name(self, cr, uid, ids, name, args, context=None):
        """ Forms complete name of location from parent location to child location.
        @return: Dictionary of values
        """
        res = {}
        for m in self.browse(cr, uid, ids, context=context):
            res[m.id] = m.name
            parent = m.parent_id
            while parent:
                res[m.id] = parent.name + ' / ' + res[m.id]
                parent = parent.parent_id
        return res

    def _get_packages(self, cr, uid, ids, context=None):
        """Returns packages from quants for store"""
        res = set()
        for quant in self.browse(cr, uid, ids, context=context):
            if quant.package_id:
                res.add(quant.package_id.id)
        return list(res)

    def _get_packages_to_relocate(self, cr, uid, ids, context=None):
        res = set()
        for pack in self.browse(cr, uid, ids, context=context):
            res.add(pack.id)
            if pack.parent_id:
                res.add(pack.parent_id.id)
        return list(res)

    def _get_package_info(self, cr, uid, ids, name, args, context=None):
        default_company_id = self.pool.get('res.users').browse(cr, uid, uid, context=context).company_id.id
        res = {}.fromkeys(ids, {'location_id': False, 'company_id': default_company_id})
        for pack in self.browse(cr, uid, ids, context=context):
            if pack.quant_ids:
                res[pack.id]['location_id'] = pack.quant_ids[0].location_id.id
                res[pack.id]['company_id'] = pack.quant_ids[0].company_id.id
            elif pack.children_ids:
                res[pack.id]['location_id'] = pack.children_ids[0].location_id.id
                res[pack.id]['company_id'] = pack.children_ids[0].company_id.id
        return res

    _columns = {
        'name': fields.char('Package Reference', size=64, select=True),
        'complete_name': fields.function(_complete_name, type='char', string="Package Name",),
        'parent_left': fields.integer('Left Parent', select=1),
        'parent_right': fields.integer('Right Parent', select=1),
        'packaging_id': fields.many2one('product.packaging', 'Type of Packaging'),
        'location_id': fields.function(_get_package_info, type='many2one', relation='stock.location', string='Location', multi="package",
                                    store={
                                       'stock.quant': (_get_packages, ['location_id'], 10),
                                       'stock.quant.package': (_get_packages_to_relocate, ['children_ids', 'quant_ids', 'parent_id'], 10),
                                    }, readonly=True),
        'quant_ids': fields.one2many('stock.quant', 'package_id', 'Bulk Content'),
        'parent_id': fields.many2one('stock.quant.package', 'Parent Package', help="The package containing this item"),
        'children_ids': fields.one2many('stock.quant.package', 'parent_id', 'Contained Packages'),
        'company_id': fields.function(_get_package_info, type="many2one", relation='res.company', string='Company', multi="package"),
    }
    _defaults = {
        'name': lambda self, cr, uid, context: self.pool.get('ir.sequence').get(cr, uid, 'stock.quant.package') or _('Unknown Pack')
    }
    def _check_location(self, cr, uid, ids, context=None):
        '''checks that all quants in a package are stored in the same location'''
        quant_obj = self.pool.get('stock.quant')
        for pack in self.browse(cr, uid, ids, context=context):
            parent = pack
            while parent.parent_id:
                parent = parent.parent_id
            quant_ids = self.get_content(cr, uid, [parent.id], context=context)
            quants = quant_obj.browse(cr, uid, quant_ids, context=context)
            location_id = quants and quants[0].location_id.id or False
            if not all([quant.location_id.id == location_id for quant in quants]):
                return False
        return True

    _constraints = [
        (_check_location, 'Everything inside a package should be in the same location', ['location_id']),
    ]

    def action_print(self, cr, uid, ids, context=None):
        if context is None:
            context = {}
        datas = {
            'ids': context.get('active_id') and [context.get('active_id')] or ids,
            'model': 'stock.quant.package',
            'form': self.read(cr, uid, ids)[0]
        }
        return {
            'type': 'ir.actions.report.xml',
            'report_name': 'stock.quant.package.barcode',
            'datas': datas
        }

    def unpack(self, cr, uid, ids, context=None):
        quant_obj = self.pool.get('stock.quant')
        for package in self.browse(cr, uid, ids, context=context):
            quant_ids = [quant.id for quant in package.quant_ids]
            quant_obj.write(cr, uid, quant_ids, {'package_id': package.parent_id.id or False}, context=context)
            children_package_ids = [child_package.id for child_package in package.children_ids]
            self.write(cr, uid, children_package_ids, {'parent_id': package.parent_id.id or False}, context=context)
        #delete current package since it contains nothing anymore
        self.unlink(cr, uid, ids, context=context)
        return self.pool.get('ir.actions.act_window').for_xml_id(cr, uid, 'stock', 'action_package_view', context=context)

    def get_content(self, cr, uid, ids, context=None):
        child_package_ids = self.search(cr, uid, [('id', 'child_of', ids)], context=context)
        return self.pool.get('stock.quant').search(cr, uid, [('package_id', 'in', child_package_ids)], context=context)

    def get_content_package(self, cr, uid, ids, context=None):
        quants_ids = self.get_content(cr, uid, ids, context=context)
        res = self.pool.get('ir.actions.act_window').for_xml_id(cr, uid, 'stock', 'quantsact', context=context)
        res['domain'] = [('id', 'in', quants_ids)]
        return res

    def _get_product_total_qty(self, cr, uid, package_record, product_id, context=None):
        ''' find the total of given product 'product_id' inside the given package 'package_id'''
        quant_obj = self.pool.get('stock.quant')
        all_quant_ids = self.get_content(cr, uid, [package_record.id], context=context)
        total = 0
        for quant in quant_obj.browse(cr, uid, all_quant_ids, context=context):
            if quant.product_id.id == product_id:
                total += quant.qty
        return total


class stock_pack_operation(osv.osv):
    _name = "stock.pack.operation"
    _description = "Packing Operation"
    _columns = {
        'picking_id': fields.many2one('stock.picking', 'Stock Picking', help='The stock operation where the packing has been made', required=True),
        'product_id': fields.many2one('product.product', 'Product', ondelete="CASCADE"),  # 1
        'product_uom_id': fields.many2one('product.uom', 'Product Unit of Measure'),
        'product_qty': fields.float('Quantity', digits_compute=dp.get_precision('Product Unit of Measure'), required=True),
        'package_id': fields.many2one('stock.quant.package', 'Package'),  # 2
        'quant_id': fields.many2one('stock.quant', 'Quant'),  # 3
        'lot_id': fields.many2one('stock.production.lot', 'Lot/Serial Number'), 
        'result_package_id': fields.many2one('stock.quant.package', 'Container Package', help="If set, the operations are packed into this package", required=False, ondelete='cascade'),
        'date': fields.datetime('Date', required=True),
        #'lot_id': fields.many2one('stock.production.lot', 'Serial Number', ondelete='CASCADE'),
        #'update_cost': fields.boolean('Need cost update'),
        'cost': fields.float("Cost", help="Unit Cost for this product line"),
        'currency': fields.many2one('res.currency', string="Currency", help="Currency in which Unit cost is expressed", ondelete='CASCADE'),
    }

    _defaults = {
        'date': fields.date.context_today,
    }

    #TODO: this function can be refactored
    def _search_and_increment(self, cr, uid, picking_id, key, context=None):
        '''Search for an operation on an existing key in a picking, if it exists increment the qty (+1) otherwise create it

        :param key: tuple directly reusable in a domain
        context can receive a key 'current_package_id' with the package to consider for this operation
        returns True

        previously: returns the update to do in stock.move one2many field of picking (adapt remaining quantities) and to the list of package in the classic one2many syntax
                 (0, 0,  { values })    link to a new record that needs to be created with the given values dictionary
                 (1, ID, { values })    update the linked record with id = ID (write *values* on it)
                 (2, ID)                remove and delete the linked record with id = ID (calls unlink on ID, that will delete the object completely, and the link to it as well)
        '''
        quant_obj = self.pool.get('stock.quant')
        if context is None:
            context = {}

        #if current_package_id is given in the context, we increase the number of items in this package
        package_clause = [('result_package_id', '=', context.get('current_package_id', False))]
        existing_operation_ids = self.search(cr, uid, [('picking_id', '=', picking_id), key] + package_clause, context=context)
        if existing_operation_ids:
            #existing operation found for the given key and picking => increment its quantity
            operation_id = existing_operation_ids[0]
            qty = self.browse(cr, uid, operation_id, context=context).product_qty + 1
            self.write(cr, uid, operation_id, {'product_qty': qty}, context=context)
        else:
            #no existing operation found for the given key and picking => create a new one
            var_name, dummy, value = key
            uom_id = False
            if var_name == 'product_id':
                uom_id = self.pool.get('product.product').browse(cr, uid, value, context=context).uom_id.id
            elif var_name == 'quant_id':
                quant = quant_obj.browse(cr, uid, value, context=context)
                uom_id = quant.product_id.uom_id.id
            values = {
                'picking_id': picking_id,
                var_name: value,
                'product_qty': 1,
                'product_uom_id': uom_id,
            }
            operation_id = self.create(cr, uid, values, context=context)
            values.update({'id': operation_id})
        return True

class stock_warehouse_orderpoint(osv.osv):
    """
    Defines Minimum stock rules.
    """
    _name = "stock.warehouse.orderpoint"
    _description = "Minimum Inventory Rule"

    def _get_draft_procurements(self, cr, uid, ids, field_name, arg, context=None):
        if context is None:
            context = {}
        result = {}
        procurement_obj = self.pool.get('procurement.order')
        for orderpoint in self.browse(cr, uid, ids, context=context):
            procurement_ids = procurement_obj.search(cr, uid, [('state', '=', 'draft'), ('product_id', '=', orderpoint.product_id.id), ('location_id', '=', orderpoint.location_id.id)])
            result[orderpoint.id] = procurement_ids
        return result

    def _check_product_uom(self, cr, uid, ids, context=None):
        '''
        Check if the UoM has the same category as the product standard UoM
        '''
        if not context:
            context = {}

        for rule in self.browse(cr, uid, ids, context=context):
            if rule.product_id.uom_id.category_id.id != rule.product_uom.category_id.id:
                return False

        return True

    _columns = {
        'name': fields.char('Name', size=32, required=True),
        'active': fields.boolean('Active', help="If the active field is set to False, it will allow you to hide the orderpoint without removing it."),
        'logic': fields.selection([('max', 'Order to Max'), ('price', 'Best price (not yet active!)')], 'Reordering Mode', required=True),
        'warehouse_id': fields.many2one('stock.warehouse', 'Warehouse', required=True, ondelete="cascade"),
        'location_id': fields.many2one('stock.location', 'Location', required=True, ondelete="cascade"),
        'product_id': fields.many2one('product.product', 'Product', required=True, ondelete='cascade', domain=[('type', '!=', 'service')]),
        'product_uom': fields.many2one('product.uom', 'Product Unit of Measure', required=True),
        'product_min_qty': fields.float('Minimum Quantity', required=True,
            help="When the virtual stock goes below the Min Quantity specified for this field, OpenERP generates "\
            "a procurement to bring the forecasted quantity to the Max Quantity."),
        'product_max_qty': fields.float('Maximum Quantity', required=True,
            help="When the virtual stock goes below the Min Quantity, OpenERP generates "\
            "a procurement to bring the forecasted quantity to the Quantity specified as Max Quantity."),
        'qty_multiple': fields.integer('Qty Multiple', required=True,
            help="The procurement quantity will be rounded up to this multiple."),
        'procurement_id': fields.many2one('procurement.order', 'Latest procurement', ondelete="set null"),
        'company_id': fields.many2one('res.company', 'Company', required=True),
        'procurement_draft_ids': fields.function(_get_draft_procurements, type='many2many', relation="procurement.order", \
                                string="Related Procurement Orders", help="Draft procurement of the product and location of that orderpoint"),
    }
    _defaults = {
        'active': lambda *a: 1,
        'logic': lambda *a: 'max',
        'qty_multiple': lambda *a: 1,
        'name': lambda self, cr, uid, context: self.pool.get('ir.sequence').get(cr, uid, 'stock.orderpoint') or '',
        'product_uom': lambda self, cr, uid, context: context.get('product_uom', False),
        'company_id': lambda self, cr, uid, context: self.pool.get('res.company')._company_default_get(cr, uid, 'stock.warehouse.orderpoint', context=context)
    }
    _sql_constraints = [
        ('qty_multiple_check', 'CHECK( qty_multiple > 0 )', 'Qty Multiple must be greater than zero.'),
    ]
    _constraints = [
        (_check_product_uom, 'You have to select a product unit of measure in the same category than the default unit of measure of the product', ['product_id', 'product_uom']),
    ]

    def default_get(self, cr, uid, fields, context=None):
        res = super(stock_warehouse_orderpoint, self).default_get(cr, uid, fields, context)
        # default 'warehouse_id' and 'location_id'
        if 'warehouse_id' not in res:
            warehouse = self.pool.get('ir.model.data').get_object(cr, uid, 'stock', 'warehouse0', context)
            res['warehouse_id'] = warehouse.id
        if 'location_id' not in res:
            warehouse = self.pool.get('stock.warehouse').browse(cr, uid, res['warehouse_id'], context)
            res['location_id'] = warehouse.lot_stock_id.id
        return res

    def onchange_warehouse_id(self, cr, uid, ids, warehouse_id, context=None):
        """ Finds location id for changed warehouse.
        @param warehouse_id: Changed id of warehouse.
        @return: Dictionary of values.
        """
        if warehouse_id:
            w = self.pool.get('stock.warehouse').browse(cr, uid, warehouse_id, context=context)
            v = {'location_id': w.lot_stock_id.id}
            return {'value': v}
        return {}

    def onchange_product_id(self, cr, uid, ids, product_id, context=None):
        """ Finds UoM for changed product.
        @param product_id: Changed id of product.
        @return: Dictionary of values.
        """
        if product_id:
            prod = self.pool.get('product.product').browse(cr, uid, product_id, context=context)
            d = {'product_uom': [('category_id', '=', prod.uom_id.category_id.id)]}
            v = {'product_uom': prod.uom_id.id}
            return {'value': v, 'domain': d}
        return {'domain': {'product_uom': []}}

    def copy(self, cr, uid, id, default=None, context=None):
        if not default:
            default = {}
        default.update({
            'name': self.pool.get('ir.sequence').get(cr, uid, 'stock.orderpoint') or '',
        })
        return super(stock_warehouse_orderpoint, self).copy(cr, uid, id, default, context=context)

class product_template(osv.osv):
    _inherit = "product.template"
    _columns = {
        'type': fields.selection([('product', 'Stockable Product'), ('consu', 'Consumable'), ('service', 'Service')], 'Product Type', required=True, help="Consumable: Will not imply stock management for this product. \nStockable product: Will imply stock management for this product."),
        'supply_method': fields.selection([('produce', 'Manufacture'), ('buy', 'Buy'), ('wait', 'None')], 'Supply Method', required=True, help="Manufacture: When procuring the product, a manufacturing order or a task will be generated, depending on the product type. \nBuy: When procuring the product, a purchase order will be generated."),
    }
    _defaults = {
        'supply_method': 'buy',
    }

class product_product(osv.osv):
    _inherit = "product.product"
    _columns = {
        'orderpoint_ids': fields.one2many('stock.warehouse.orderpoint', 'product_id', 'Minimum Stock Rules'),
    }

class stock_picking_code(osv.osv):
    _name = "stock.picking.code"
    _description = "Will group picking types for kanban view"
    _columns = {
        'name': fields.char("Picking Type", translate=True),
    }

class stock_picking_type(osv.osv):
    _name = "stock.picking.type"
    _description = "The picking type determines the picking view"

    def __get_bar_values(self, cr, uid, obj, domain, read_fields, value_field, groupby_field, context=None):
        """ Generic method to generate data for bar chart values using SparklineBarWidget.
            This method performs obj.read_group(cr, uid, domain, read_fields, groupby_field).

            :param obj: the target model (i.e. crm_lead)
            :param domain: the domain applied to the read_group
            :param list read_fields: the list of fields to read in the read_group
            :param str value_field: the field used to compute the value of the bar slice
            :param str groupby_field: the fields used to group

            :return list section_result: a list of dicts: [
                                                {   'value': (int) bar_column_value,
                                                    'tootip': (str) bar_column_tooltip,
                                                }
                                            ]
        """
        month_begin = date.today().replace(day=1)
        section_result = [{
                            'value': 0,
                            'tooltip': (month_begin + relativedelta.relativedelta(months=-i)).strftime('%B'),
                            } for i in range(10, -1, -1)]
        group_obj = obj.read_group(cr, uid, domain, read_fields, groupby_field, context=context)
        for group in group_obj:
            group_begin_date = datetime.strptime(group['__domain'][0][2], tools.DEFAULT_SERVER_DATE_FORMAT)
            month_delta = relativedelta.relativedelta(month_begin, group_begin_date)
            section_result[10 - (month_delta.months + 1)] = {'value': group.get(value_field, 0), 'tooltip': group_begin_date.strftime('%B')}
        return section_result

    def _get_picking_data(self, cr, uid, ids, field_name, arg, context=None):
        obj = self.pool.get('stock.picking')
        res = dict.fromkeys(ids, False)
        month_begin = date.today().replace(day=1)
        groupby_begin = (month_begin + relativedelta.relativedelta(months=-4)).strftime(tools.DEFAULT_SERVER_DATE_FORMAT)
        groupby_end = (month_begin + relativedelta.relativedelta(months=3)).strftime(tools.DEFAULT_SERVER_DATE_FORMAT)
        for id in ids:
            created_domain = [
                ('picking_type_id', '=', id),
                ('state', 'not in', ['draft', 'cancel']),
                ('date', '>=', groupby_begin),
                ('date', '<', groupby_end),
            ]
            res[id] = self.__get_bar_values(cr, uid, obj, created_domain, ['date'], 'picking_type_id_count', 'date', context=context)
        return res

    def _get_picking_count(self, cr, uid, ids, field_names, arg, context=None):
        obj = self.pool.get('stock.picking')
        domains = {
            'count_picking_waiting': [('state','=','confirmed')],
            'count_picking': [('state','=','assigned')],
            'count_picking_late': [('min_date','<', time.strftime('%Y-%m-%d %H:%M:%S'))],
            'count_picking_backorders': [('backorder_id','<>', False)],
        }
        result = {}
        for field in domains:
            data = obj.read_group(cr, uid, domains[field] +
                [('state', 'not in',('done','cancel','draft')), ('picking_type_id', 'in', ids)],
                ['picking_type_id'], ['picking_type_id'], context=context)
            count = dict(map(lambda x: (x['picking_type_id'] and x['picking_type_id'][0], x['picking_type_id_count']), data))
            for tid in ids:
                result.setdefault(tid, {})[field] = count.get(tid, 0)
        for tid in ids:
            if result[tid]['count_picking']:
                result[tid]['rate_picking_late'] = result[tid]['count_picking_late'] *100 / result[tid]['count_picking']
                result[tid]['rate_picking_backorders'] = result[tid]['count_picking_backorders'] *100 / result[tid]['count_picking']
            else:
                result[tid]['rate_picking_late'] = 0
                result[tid]['rate_picking_backorders'] = 0
        return result

    #TODO: not returning valus in required format to show in sparkline library,just added latest_picking_waiting need to add proper logic.
    def _get_picking_history(self, cr, uid, ids, field_names, arg, context=None):
        obj = self.pool.get('stock.picking')
        result = {}
        for id in ids:
            result[id] = {
                'latest_picking_late': [],
                'latest_picking_backorders': [],
                'latest_picking_waiting': []
            }
        for type_id in ids:
            pick_ids = obj.search(cr, uid, [('state', '=','done'), ('picking_type_id','=',type_id)], limit=12, order="date desc", context=context)
            for pick in obj.browse(cr, uid, pick_ids, context=context):
                result[type_id]['latest_picking_late'] = cmp(pick.date[:10], time.strftime('%Y-%m-%d'))
                result[type_id]['latest_picking_backorders'] = bool(pick.backorder_id)
                result[type_id]['latest_picking_waiting'] = cmp(pick.date[:10], time.strftime('%Y-%m-%d'))
        return result

    _columns = {
        'name': fields.char('name', translate=True, required=True),
        'pack': fields.boolean('Pack', help='This picking type needs packing interface'),
        'auto_force_assign': fields.boolean('Automatic Availability', help='This picking type does\'t need to check for the availability in stock'),
        'color': fields.integer('Color Index'),
        'delivery': fields.boolean('Print delivery'),
        'sequence_id': fields.many2one('ir.sequence', 'Sequence', required = True),
        'default_location_src_id': fields.many2one('stock.location', 'Default Source Location'),
        'default_location_dest_id': fields.many2one('stock.location', 'Default Destination Location'),
        'code_id': fields.many2one('stock.picking.code', 'Picking type code', required = True),

        # Statistics for the kanban view
        'weekly_picking': fields.function(_get_picking_data,
            type='string',
            string='Scheduled pickings per week'),

        'count_picking': fields.function(_get_picking_count,
            type='integer', multi='_get_picking_count'),
        'count_picking_waiting': fields.function(_get_picking_count,
            type='integer', multi='_get_picking_count'),
        'count_picking_late': fields.function(_get_picking_count,
            type='integer', multi='_get_picking_count'),
        'count_picking_backorders': fields.function(_get_picking_count,
            type='integer', multi='_get_picking_count'),

        'rate_picking_late': fields.function(_get_picking_count,
            type='integer', multi='_get_picking_count'),
        'rate_picking_backorders': fields.function(_get_picking_count,
            type='integer', multi='_get_picking_count'),

        'latest_picking_late': fields.function(_get_picking_history,
            type='string', multi='_get_picking_history'),
        'latest_picking_backorders': fields.function(_get_picking_history,
            type='string', multi='_get_picking_history'),
        'latest_picking_waiting': fields.function(_get_picking_history,
            type='string', multi='_get_picking_history'),

    }
<|MERGE_RESOLUTION|>--- conflicted
+++ resolved
@@ -514,8 +514,7 @@
         picking_obj = self.browse(cr, uid, id, context=context)
         if ('name' not in default) or (picking_obj.name == '/'):
             default['name'] = '/'
-            default['origin'] = ''
-            default['backorder_id'] = False
+        default['backorder_id'] = False
         return super(stock_picking, self).copy(cr, uid, id, default, context)
 
     def action_confirm(self, cr, uid, ids, context=None):
@@ -976,12 +975,9 @@
         'propagate': fields.boolean('Propagate cancel and split', help='If checked, when this move is cancelled, cancel the linked move too'),
         'picking_type_id': fields.many2one('stock.picking.type', 'Picking Type'),
         'inventory_id': fields.many2one('stock.inventory', 'Inventory'),
-<<<<<<< HEAD
         'lot_ids': fields.function(_get_lot_ids, type='many2many', relation='stock.quant', string='Lots'),
-=======
         'origin_returned_move_id': fields.many2one('stock.move', 'Origin return move', help='move that created the return move'),
         'returned_move_ids': fields.one2many('stock.move', 'origin_returned_move_id', 'All returned moves', help='Optional: all returned moves created from this move'),
->>>>>>> 3ba54a45
     }
 
     def copy(self, cr, uid, id, default=None, context=None):
@@ -2210,10 +2206,11 @@
         'auto_force_assign': fields.boolean('Automatic Availability', help='This picking type does\'t need to check for the availability in stock'),
         'color': fields.integer('Color Index'),
         'delivery': fields.boolean('Print delivery'),
-        'sequence_id': fields.many2one('ir.sequence', 'Sequence', required = True),
+        'sequence_id': fields.many2one('ir.sequence', 'Sequence', required=True),
         'default_location_src_id': fields.many2one('stock.location', 'Default Source Location'),
         'default_location_dest_id': fields.many2one('stock.location', 'Default Destination Location'),
-        'code_id': fields.many2one('stock.picking.code', 'Picking type code', required = True),
+        'code_id': fields.many2one('stock.picking.code', 'Picking type code', required=True),
+        'return_picking_type_id': fields.many2one('stock.picking.type', 'Picking Type for Returns'),
 
         # Statistics for the kanban view
         'weekly_picking': fields.function(_get_picking_data,
