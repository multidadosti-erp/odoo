--- conflicted
+++ resolved
@@ -1685,7 +1685,6 @@
         for pick in self.browse(cr, uid, ids, context=context):
             operations = [x for x in pick.pack_operation_ids if x.qty_done > 0 and (not x.result_package_id)]
             pack_operation_ids = []
-<<<<<<< HEAD
             for operation in operations:
                 #If we haven't done all qty in operation, we have to split into 2 operation
                 op = operation
@@ -1701,19 +1700,6 @@
                 pack_operation_ids.append(op.id)
             if operations:
                 stock_operation_obj.check_tracking(cr, uid, pack_operation_ids, context=context)
-=======
-            if operation_ids:
-                for operation in stock_operation_obj.browse(cr, uid, operation_ids, context=context):
-                    #If we haven't done all qty in operation, we have to split into 2 operation
-                    op = operation
-                    if (operation.qty_done < operation.product_qty):
-                        new_operation = stock_operation_obj.copy(cr, uid, operation.id, {'product_qty': operation.qty_done,'qty_done': operation.qty_done}, context=context)
-                        stock_operation_obj.write(cr, uid, operation.id, {'product_qty': operation.product_qty - operation.qty_done,'qty_done': 0}, context=context)
-                        op = stock_operation_obj.browse(cr, uid, new_operation, context=context)
-                    pack_operation_ids.append(op.id)
-                    if op.product_id and op.location_id and op.location_dest_id:
-                        stock_move_obj.check_tracking_product(cr, uid, op.product_id, op.lot_id.id, op.location_id, op.location_dest_id, context=context)
->>>>>>> a6694333
                 package_id = package_obj.create(cr, uid, {}, context=context)
                 stock_operation_obj.write(cr, uid, pack_operation_ids, {'result_package_id': package_id}, context=context)
             else:
@@ -4453,7 +4439,6 @@
 
     def split_lot(self, cr, uid, ids, context=None):
         context = context or {}
-<<<<<<< HEAD
         ctx=context.copy()
         assert len(ids) > 0
         data_obj = self.pool['ir.model.data']
@@ -4495,57 +4480,6 @@
              'res_id': pack.id,
              'context': context,
         }
-=======
-        res_id = super(stock_pack_operation, self).create(cr, uid, vals, context=context)
-        if vals.get("picking_id") and not context.get("no_recompute"):
-            self.pool.get("stock.picking").do_recompute_remaining_quantities(cr, uid, [vals['picking_id']], context=context)
-        return res_id
-
-    def action_drop_down(self, cr, uid, ids, context=None):
-        ''' Used by barcode interface to say that pack_operation has been moved from src location 
-            to destination location, if qty_done is less than product_qty than we have to split the
-            operation in two to process the one with the qty moved
-        '''
-        processed_ids = []
-        move_obj = self.pool.get("stock.move")
-        for pack_op in self.browse(cr, uid, ids, context=None):
-            if pack_op.product_id and pack_op.location_id and pack_op.location_dest_id:
-                move_obj.check_tracking_product(cr, uid, pack_op.product_id, pack_op.lot_id.id, pack_op.location_id, pack_op.location_dest_id, context=context)
-            op = pack_op.id
-            if pack_op.qty_done < pack_op.product_qty:
-                # we split the operation in two
-                op = self.copy(cr, uid, pack_op.id, {'product_qty': pack_op.qty_done, 'qty_done': pack_op.qty_done}, context=context)
-                self.write(cr, uid, [pack_op.id], {'product_qty': pack_op.product_qty - pack_op.qty_done, 'qty_done': 0}, context=context)
-            processed_ids.append(op)
-        self.write(cr, uid, processed_ids, {'processed': 'true'}, context=context)
-
-    def create_and_assign_lot(self, cr, uid, id, name, context=None):
-        ''' Used by barcode interface to create a new lot and assign it to the operation
-        '''
-        obj = self.browse(cr,uid,id,context)
-        product_id = obj.product_id.id
-        val = {'product_id': product_id}
-        new_lot_id = False
-        if name:
-            lots = self.pool.get('stock.production.lot').search(cr, uid, ['&', ('name', '=', name), ('product_id', '=', product_id)], context=context)
-            if lots:
-                new_lot_id = lots[0]
-            val.update({'name': name})
-
-        if not new_lot_id:
-            new_lot_id = self.pool.get('stock.production.lot').create(cr, uid, val, context=context)
-        self.write(cr, uid, id, {'lot_id': new_lot_id}, context=context)
-
-    def _search_and_increment(self, cr, uid, picking_id, domain, filter_visible=False, visible_op_ids=False, increment=1, context=None):
-        '''Search for an operation with given 'domain' in a picking, if it exists increment the qty by the value of increment otherwise create it
-
-        :param domain: list of tuple directly reusable as a domain
-        context can receive a key 'current_package_id' with the package to consider for this operation
-        returns True
-        '''
-        if context is None:
-            context = {}
->>>>>>> a6694333
 
 
 class stock_pack_operation_lot(osv.osv):
