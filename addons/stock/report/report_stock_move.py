--- conflicted
+++ resolved
@@ -195,11 +195,7 @@
             LEFT JOIN stock_location l ON (m.location_id=l.id)
     GROUP BY
         m.id, m.product_id, m.product_uom, pt.categ_id, m.partner_id, m.location_id,  m.location_dest_id,
-<<<<<<< HEAD
-        m.prodlot_id, m.date, m.state, l.usage, l.scrap_location, m.company_id, pt.uom_id
-=======
-        m.prodlot_id, m.date, m.state, l.usage, m.company_id, pt.uom_id, to_char(m.date, 'YYYY'), to_char(m.date, 'MM')
->>>>>>> 4e31d1be
+        m.prodlot_id, m.date, m.state, l.usage, l.scrap_location, m.company_id, pt.uom_id, to_char(m.date, 'YYYY'), to_char(m.date, 'MM')
 ) UNION ALL (
     SELECT
         -m.id as id, m.date as date,
@@ -222,11 +218,7 @@
             LEFT JOIN stock_location l ON (m.location_dest_id=l.id)
     GROUP BY
         m.id, m.product_id, m.product_uom, pt.categ_id, m.partner_id, m.location_id, m.location_dest_id,
-<<<<<<< HEAD
-        m.prodlot_id, m.date, m.state, l.usage, l.scrap_location, m.company_id, pt.uom_id
-=======
-        m.prodlot_id, m.date, m.state, l.usage, m.company_id, pt.uom_id, to_char(m.date, 'YYYY'), to_char(m.date, 'MM')
->>>>>>> 4e31d1be
+        m.prodlot_id, m.date, m.state, l.usage, l.scrap_location, m.company_id, pt.uom_id, to_char(m.date, 'YYYY'), to_char(m.date, 'MM')
     )
 );
         """)
