<?xml version="1.0" encoding="utf-8"?>
<openerp>
    <data>
        <menuitem icon="terp-stock" id="menu_stock_root" name="Stock Management"/>
        <menuitem id="menu_stock_configuration" name="Configuration" parent="menu_stock_root" sequence="1"/>

        =============================
        Inventory Line
        =============================
        <record id="stock_inventory_line_tree" model="ir.ui.view">
            <field name="name">stock.inventory.line.tree</field>
            <field name="model">stock.inventory.line</field>
            <field name="type">tree</field>
            <field name="arch" type="xml">
                <tree string="Stock Inventory Lines">
                    <field name="location_id"/>
                    <field name="product_id"/>
                    <field name="product_qty"/>
                    <field name="product_uom"/>
                </tree>
            </field>
        </record>
        <record id="view_inventory_line_form" model="ir.ui.view">
            <field name="name">stock.inventory.line.form</field>
            <field name="model">stock.inventory.line</field>
            <field name="type">form</field>
            <field name="arch" type="xml">
                <form string="Stock Inventory Lines">
                    <field colspan="4" domain="[('usage','=','internal')]" name="location_id" select="1"/>
                    <field context="location=location_id,uom=product_uom" name="product_id" on_change="on_change_product_id(location_id,product_id,product_uom)" select="1" domain="[('type','&lt;&gt;','service')]"/>
                    <field name="product_qty"/>
                    <field name="product_uom"/>
                </form>
            </field>
        </record>

        =============================
        Inventory
        =============================
        <record id="view_inventory_tree" model="ir.ui.view">
            <field name="name">stock.inventory.tree</field>
            <field name="model">stock.inventory</field>
            <field name="type">tree</field>
            <field name="arch" type="xml">
                <tree string="Lot Inventory">
                    <field name="name"/>
                    <field name="date"/>
                    <field name="state"/>
                </tree>
            </field>
        </record>
        <record id="view_inventory_form" model="ir.ui.view">
            <field name="name">stock.inventory.form</field>
            <field name="model">stock.inventory</field>
            <field name="type">form</field>
            <field name="arch" type="xml">
                <form string="Lot Inventory">
                    <field name="name" select="1"/>
                    <field name="date" select="1"/>
                    <notebook colspan="4">
                    <page string="General Informations">
                        <field colspan="4" name="inventory_line_id" nolabel="1" widget="one2many_list"/>
                    </page><page string="Posted Inventory">
                        <field colspan="4" name="move_ids" nolabel="1"/>
                    </page>
                    </notebook>
                    <field name="state" select="1"/>
                    <group col="4" colspan="2">
                        <button name="action_done" states="draft" string="Confirm Inventory" type="object" icon="gtk-apply"/>
                        <button name="action_cancel" states="cancel" string="Set to Draft" type="object" icon="gtk-cancel"/>
                        <button name="action_cancel_inventary" states="draft" string="Cancel Inventory" type="object" icon="gtk-cancel"/>
                    </group>
                </form>
            </field>
        </record>
        <record id="action_inventory_form" model="ir.actions.act_window">
            <field name="name">Periodical Inventory</field>
            <field name="type">ir.actions.act_window</field>
            <field name="res_model">stock.inventory</field>
            <field name="view_type">form</field>
            <field name="view_id" ref="view_inventory_tree"/>
            <field name="context">{'full':'1'}</field>            
        </record>
        <menuitem action="action_inventory_form" id="menu_action_inventory_form" parent="menu_stock_root"/>

        <record id="action_inventory_form_draft" model="ir.actions.act_window">
            <field name="name">Draft Periodical Inventories</field>
            <field name="type">ir.actions.act_window</field>
            <field name="res_model">stock.inventory</field>
            <field name="view_type">form</field>
            <field name="domain">[('state','=','draft')]</field>
            <field name="filter" eval="True"/>            
        </record>
<<<<<<< HEAD
        <menuitem action="action_inventory_form_draft" id="menu_action_inventory_form_draft" parent="menu_action_inventory_form" groups="base.group_extended"/>
=======

>>>>>>> 5062e644
        <record id="action_inventory_form_new" model="ir.actions.act_window">
            <field name="name">New Periodical Inventory</field>
            <field name="type">ir.actions.act_window</field>
            <field name="res_model">stock.inventory</field>
            <field name="view_type">form</field>
            <field name="view_mode">form,tree</field>
            <field name="domain">[('state','=','draft')]</field>            
        </record>

        =============================
        Lot
        =============================

        <record id="view_tracking_form" model="ir.ui.view">
            <field name="name">stock.tracking.form</field>
            <field name="model">stock.tracking</field>
            <field name="type">form</field>
            <field name="arch" type="xml">
                <form string="Tracking/Serial">
                    <field name="name" select="1"/>
                    <field name="serial" select="1"/>
                    <field name="date" select="1"/>
                    <field name="active" select="1"/>
                </form>
            </field>
        </record>
        <record id="view_tracking_tree" model="ir.ui.view">
            <field name="name">stock.tracking.tree</field>
            <field name="model">stock.tracking</field>
            <field name="type">tree</field>
            <field name="arch" type="xml">
                <tree string="Tracking/Serial">
                    <field name="name"/>
                    <field name="serial"/>
                    <field name="date"/>
                    <field name="active"/>
                </tree>
            </field>
        </record>
        <record id="action_tracking_form" model="ir.actions.act_window">
            <field name="name">Tracking Lots</field>
            <field name="type">ir.actions.act_window</field>
            <field name="res_model">stock.tracking</field>
            <field name="view_type">form</field>
            <field name="view_id" ref="view_tracking_tree"/>
        </record>
        <menuitem id="menu_traceability" name="Traceability" parent="menu_stock_root" sequence="2"/>
        <menuitem action="action_tracking_form" id="menu_action_tracking_form" parent="menu_traceability"/>

        <record id="lot_line_tree" model="ir.ui.view">
            <field name="name">stock.tracking.tree</field>
            <field name="model">stock.tracking</field>
            <field name="type">tree</field>
            <field name="field_parent">child_ids</field>
            <field name="arch" type="xml">
                <tree color="grey:not active" string="Tracking Number">
                    <field name="name" select="1"/>
                    <field name="serial" select="1"/>
                    <field name="date" select="1"/>
                </tree>
            </field>
        </record>

        <record id="view_production_lot_revision_form" model="ir.ui.view">
            <field name="name">stock.production.lot.revision.form</field>
            <field name="model">stock.production.lot.revision</field>
            <field name="type">form</field>
            <field name="arch" type="xml">
                <form string="Production Lot Revisions">
                    <field colspan="4" name="name"/>
                    <field colspan="2" name="indice"/>
                    <field colspan="2" name="date"/>
                    <newline/>
                    <field name="author_id" readonly="1"/>
                    <newline/>
                    <field name="description"/>
                </form>
            </field>
        </record>
        <record id="view_production_lot_revision_tree" model="ir.ui.view">
            <field name="name">stock.production.lot.revision.tree</field>
            <field name="model">stock.production.lot.revision</field>
            <field name="type">tree</field>
            <field name="arch" type="xml">
                <tree string="Production Lot Revisions">
                    <field name="indice"/>
                    <field name="author_id"/>
                    <field name="date"/>
                    <field name="name"/>
                </tree>
            </field>
        </record>
        <record id="view_production_lot_form" model="ir.ui.view">
            <field name="name">stock.production.lot.form</field>
            <field name="model">stock.production.lot</field>
            <field name="type">form</field>
            <field name="arch" type="xml">
                <form string="Production Lot">
	                <notebook colspan="4">
	                	<page string="Production Lot">
		                    <field name="name" select="1"/>
		                    <field name="ref" select="2"/>
		                    <field name="product_id" select="1"/>
		                    <field name="stock_available"/>
		                    <field name="date" select="2"/>
		                    <field colspan="4" name="revisions" nolabel="1"/>
	                    </page>
	                </notebook>
                </form>
            </field>
        </record>
        <record id="view_production_lot_tree" model="ir.ui.view">
            <field name="name">stock.production.lot.tree</field>
            <field name="model">stock.production.lot</field>
            <field name="type">tree</field>
            <field name="arch" type="xml">
                <tree string="Production Lot">
                    <field name="date"/>
                    <field name="name"/>
                    <field name="ref"/>
                    <field name="product_id"/>
                    <field name="stock_available"/>
                </tree>
            </field>
        </record>
        <record id="action_production_lot_form" model="ir.actions.act_window">
            <field name="name">Production Lots</field>
            <field name="type">ir.actions.act_window</field>
            <field name="res_model">stock.production.lot</field>
            <field name="view_type">form</field>
            <field name="view_id" ref="view_production_lot_tree"/>
            <field name="context">{'full':'1'}</field>            
        </record>
        <menuitem action="action_production_lot_form" id="menu_action_production_lot_form" parent="menu_traceability"/>

        #
        # Lot composition (history)
        #
        <record id="stock_move_tree" model="ir.ui.view">
            <field name="name">stock.move.tree2</field>
            <field name="model">stock.move</field>
            <field name="type">tree</field>
            <field name="field_parent">move_history_ids</field>
            <field name="arch" type="xml">
                <tree color="grey:state=='cancel'" string="Moves">
                    <field name="product_id" select="1"/>
                    <field name="product_qty" select="1"/>
                    <field name="product_uom" select="1" string="UOM"/>
                    <field name="prodlot_id" select="1"/>
                    <field name="product_packaging"/>
                    <field name="picking_id"/>
                    <field name="location_id" select="1"/>
                    <field name="location_dest_id" select="1"/>
                    <field name="date" select="1"/>
                    <field name="date_planned" select="1" string="Date"/>
                    <field name="state"/>
                </tree>
            </field>
        </record>

        <record id="stock_move_tree2" model="ir.ui.view">
            <field name="name">stock.move.tree2</field>
            <field name="model">stock.move</field>
            <field name="type">tree</field>
            <field name="field_parent">move_history_ids2</field>
            <field name="arch" type="xml">
                <tree color="grey:state=='cancel'" string="Moves">
                    <field name="product_id" select="1"/>
                    <field name="product_qty" select="1"/>
                    <field name="product_uom" select="1" string="UOM"/>
                    <field name="prodlot_id" select="1"/>
                    <field name="product_packaging"/>
                    <field name="picking_id"/>
                    <field name="location_id" select="1"/>
                    <field name="location_dest_id" select="1"/>
                    <field name="date" select="1"/>
                    <field name="date_planned" select="1" string="Date"/>
                    <field name="state"/>
                </tree>
            </field>
        </record>

        <wizard
            id="action_lot2"
            model="stock.production.lot"
            name="stock.traceability.lot.upstream"
            string="Upstream traceability"/>

        <wizard
            id="action_lot4"
            model="stock.production.lot"
            name="stock.traceability.lot.downstream"
            string="Downstream traceability"/>

        <wizard
            id="action4"
            model="stock.tracking"
            name="stock.traceability.upstream"
            string="Upstream traceability"/>

        <wizard
            id="action2"
            model="stock.tracking"
            name="stock.traceability.downstream"
            string="Downstream traceability"/>

        <record id="action3" model="ir.actions.act_window">
            <field name="name">Downstream traceability</field>
            <field name="type">ir.actions.act_window</field>
            <field name="res_model">stock.move</field>
            <field name="domain">[('id','in',active_ids)]</field>
            <field name="view_type">tree</field>
            <field eval="stock_move_tree2" name="view_id"/>
        </record>
        <record id="ir_move_traceability_upstream" model="ir.values">
            <field eval="'tree_but_action'" name="key2"/>
            <field eval="'stock.move'" name="model"/>
            <field name="name">Downstream traceability</field>
            <field eval="'ir.actions.act_window,'+str(action3)" name="value"/>
            <field eval="True" name="object"/>
        </record>
        <record id="action5" model="ir.actions.act_window">
            <field name="name">Upstream traceability</field>
            <field name="type">ir.actions.act_window</field>
            <field name="res_model">stock.move</field>
            <field name="domain">[('id','in',active_ids)]</field>
            <field name="view_type">tree</field>
            <field eval="stock_move_tree" name="view_id"/>
        </record>
        <record id="ir_move_traceability_downstream" model="ir.values">
            <field eval="'tree_but_action'" name="key2"/>
            <field eval="'stock.move'" name="model"/>
            <field name="name">Upstream traceability</field>
            <field eval="'ir.actions.act_window,'+str(action5)" name="value"/>
            <field eval="True" name="object"/>
        </record>



        =============================
        Location
        =============================
        <record id="view_location_form" model="ir.ui.view">
            <field name="name">stock.location.form</field>
            <field name="model">stock.location</field>
            <field name="type">form</field>
            <field name="arch" type="xml">
                <form string="Stock location">
                    <field name="name" select="1"/>
                    <field name="active" select="2"/>
                    <field name="usage" select="1"/>
                    <field name="account_id" select="1"/>
                    <field name="location_id"/>
                    <field name="address_id" context="{'contact_display':'partner'}"/>
                    <field name="icon"/>
                    <newline/>
                    <group col="2" colspan="2">
                        <separator string="Chained Locations" colspan="2"/>
                        <field name="chained_location_type"/>
                        <field name="chained_location_id"/>
                        <field name="chained_auto_packing"/>
                        <field name="chained_delay"/>
                    </group>
                    <group col="2" colspan="2">
                        <separator string="Localisation" colspan="2"/>
                        <field name="posx"/>
                        <field name="posy"/>
                        <field name="posz"/>
                    </group>
                    <separator string="Additional Information" colspan="4"/>
                    <field colspan="4" name="comment" nolabel="1"/>
                </form>
            </field>
        </record>
        <record id="view_location_tree2" model="ir.ui.view">
            <field name="name">stock.location.tree</field>
            <field name="model">stock.location</field>
            <field name="type">tree</field>
            <field name="arch" type="xml">
                <tree string="Stock location" colors="blue:usage=='view';darkred:usage=='internal'">
                    <field name="complete_name"/>
                    <field name="usage"/>
                    <field name="stock_real" invisible="'product_id' not in context"/>
                    <field name="stock_virtual" invisible="'product_id' not in context"/>
                </tree>
            </field>
        </record>

        <record id="action_location_form" model="ir.actions.act_window">
            <field name="name">Locations</field>
            <field name="res_model">stock.location</field>
            <field name="type">ir.actions.act_window</field>
            <field name="view_type">form</field>
            <field name="view_id" ref="view_location_tree2"/>
            <field name="context">{'full':'1'}</field>            
        </record>
        <menuitem action="action_location_form" id="menu_action_location_form" parent="menu_stock_configuration"/>

        <record id="view_location_tree" model="ir.ui.view">
            <field name="name">stock.location.tree</field>
            <field name="model">stock.location</field>
            <field name="type">tree</field>
            <field name="field_parent">child_ids</field>
            <field name="arch" type="xml">
                <tree toolbar="1">
                    <field icon="icon" name="name"/>
                </tree>
            </field>
        </record>
        <record id="action_location_tree" model="ir.actions.act_window">
            <field name="name">Stock Locations Structure</field>
            <field name="res_model">stock.location</field>
            <field name="type">ir.actions.act_window</field>
            <field name="domain">[('location_id','=',False)]</field>
            <field name="view_type">tree</field>
            <field name="view_id" ref="view_location_tree"/>
        </record>
        <menuitem action="action_location_tree" id="menu_action_location_tree" parent="menu_stock_root"/>
		
        =============================
        Warehouse
        =============================
        <record id="view_warehouse" model="ir.ui.view">
            <field name="name">stock.warehouse</field>
            <field name="model">stock.warehouse</field>
            <field name="type">form</field>
            <field name="arch" type="xml">
                <form string="Warehouse">
                    <field colspan="4" name="name" select="1"/>
                    <field name="lot_input_id"/>
                    <field name="lot_stock_id"/>
                    <field name="lot_output_id"/>
                    <newline/>
                    <field name="partner_address_id" context="{'contact_display':'partner'}"/>
                </form>
            </field>
        </record>
        <record id="view_warehouse_tree" model="ir.ui.view">
            <field name="name">stock.warehouse.tree</field>
            <field name="model">stock.warehouse</field>
            <field name="type">tree</field>
            <field name="arch" type="xml">
                <tree string="Warehouse">
                    <field name="name"/>
                    <field name="lot_input_id"/>
                    <field name="lot_stock_id"/>
                    <field name="lot_output_id"/>
                    <field name="partner_address_id" context="{'contact_display':'partner'}"/>
                </tree>
            </field>
        </record>
        <record id="action_warehouse_form" model="ir.actions.act_window">
            <field name="name">Warehouses</field>
            <field name="res_model">stock.warehouse</field>
            <field name="type">ir.actions.act_window</field>
            <field name="view_type">form</field>
            <field name="view_id" ref="view_warehouse_tree"/>
        </record>
        <menuitem action="action_warehouse_form" id="menu_action_warehouse_form" parent="menu_stock_configuration"/>

        ==============================
        Wizard to Fill From Unreceived Products
        ===============================
        <record id="stock_picking_move_wizard_form" model="ir.ui.view">
            <field name="name">stock.picking.move.wizard.form</field>
            <field name="model">stock.picking.move.wizard</field>
            <field name="type">form</field>
            <field name="arch" type="xml">
                <form string="Move Lines">
                    <field name="address_id" invisible="True" context="{'contact_display':'partner'}"/>
                    <field name="picking_id" invisible="True"/>
                    <field domain="[('picking_id','&lt;&gt;',picking_id),('state','in',['confirmed','assigned']),('picking_id.address_id','=',address_id)]" name="move_ids" nolabel="1"/><newline/>
                    <group colspan="4">
                        <button special="cancel" string="Cancel" icon="gtk-cancel"/>
                        <button name="action_move" string="Add" type="object" icon="gtk-add"/>
                    </group>
                </form>
               </field>
        </record>
        <record id="act_stock_picking_move_wizard" model="ir.actions.act_window">
            <field name="name">Fill From Unreceived Products</field>
            <field name="res_model">stock.picking.move.wizard</field>
            <field name="src_model">stock.picking</field>
            <field name="type">ir.actions.act_window</field>
            <field name="view_type">form</field>
            <field name="view_mode">form</field>
            <field name="auto_refresh" eval="1"/>
            <field name="target">new</field>
            <field name="context">{'action_id': active_id}</field>
        </record>


        =============================
        Packing
        =============================
        <record model="ir.ui.view" id="stock_picking_calendar">
            <field name="name">stock.picking.calendar</field>
            <field name="model">stock.picking</field>
            <field name="type">calendar</field>
            <field name="priority" eval="2"/>
            <field name="arch" type="xml">
                <calendar string="Calendar View" date_start="min_date" date_stop="max_date" color="address_id">
                    <field name="origin"/>
                    <field name="type"/>
                    <field name="address_id"/>
                </calendar>
            </field>
        </record>
        <record id="vpicktree" model="ir.ui.view">
            <field name="name">stock.picking.tree</field>
            <field name="model">stock.picking</field>
            <field name="type">tree</field>
            <field name="arch" type="xml">
                <tree color="red:state=='cancel'" string="Packing list">
                    <field name="name"/>
                    <field name="origin"/>
                    <field name="address_id" select="1"/>
                    <field name="backorder_id"/>
                    <field name="date"/>
                    <field name="min_date"/>
                    <field name="invoice_state"/>
                    <field name="state"/>
                </tree>
            </field>
        </record>
        <record id="view_picking_form" model="ir.ui.view">
            <field name="name">stock.picking.form</field>
            <field name="model">stock.picking</field>
            <field name="type">form</field>
            <field name="arch" type="xml">
                <form string="Packing list">
                    <group colspan="4" col="6">
                        <field name="address_id" select="2" context="{'contact_display':'partner'}"/>
                        <field name="type"/>
                        <field name="name" readonly="1"/>
                        <field name="date"/>
                        <field name="min_date" select="2"/>
                    </group>
                    <notebook colspan="4">
                        <page string="General Information">
                            <field colspan="4" name="move_lines" nolabel="1" widget="one2many_list" default_get="{'move_line':move_lines, 'address_out_id': address_id}">
                                <form string="Stock Moves">
                                    <separator colspan="4" string="Move Information"/>
                                    <field name="location_id" select="1" domain="[('usage','=','internal')]"/>
                                    <field name="location_dest_id" select="1" domain="[('usage','=','internal')]"/>
                                    <field colspan="4" context="location=location_id" name="product_id" on_change="onchange_product_id(product_id, location_id, location_dest_id)" select="1"/>
                                    <field name="product_qty" select="1"/>
                                    <field name="product_uom" select="1"/>
                                    <field groups="product.group_uos" name="product_uos"/>
                                    <field groups="product.group_uos" name="product_uos_qty"/>
                                    <field colspan="4" invisible="1" name="name" select="1"/>
                                    <field invisible="1" name="date"/>
                                    <field name="date_planned"/>
                                    <field name="address_id" select="1" context="{'contact_display':'partner'}"/>
                                    <field groups="base.group_extended" name="product_packaging"/>
                                    <field name="prodlot_id" select="2"
                                        context="{'location_id':location_id, 'product_id':product_id}"
                                        domain="[('product_id','=',product_id)]"
                                        on_change="onchange_lot_id(prodlot_id,product_qty, location_id)"/>
                                    <field groups="base.group_extended" name="tracking_id" select="2"/>
                                    <newline/>
                                    <label/>
                                    <button name="%(track_line)d" string="Split in production lots" type="action" icon="gtk-justify-fill"/>
                                    <separator colspan="4" string="Move State"/>
                                    <field name="state" select="1"/>
                                    <group>
                                        <button name="force_assign" states="confirmed" string="Force Availability" type="object" icon="gtk-jump-to"/>
                                        <button name="cancel_assign" states="assigned" string="Cancel Availability" type="object" icon="gtk-no"/>
                                        <button name="action_cancel" states="assigned" string="Cancel" type="object" icon="gtk-cancel"/>
                                    </group>
                                </form>
                            </field>
                            <group col="7" colspan="4">
                                <label colspan="6"/>
                                <button name="%(move_split)d" string="Split move lines in two" type="action" icon="gtk-justify-fill"/>
                            </group>
                            <group col="10" colspan="4">
                                <field name="state" readonly="1"/>
                                <button name="draft_force_assign" states="draft" string="Confirm (Do Not Process Now)" type="object" icon="gtk-apply"/>
                                <button name="draft_validate" states="draft" string="Process Now" type="object" icon="gtk-media-play"/>
                                <button name="action_assign" states="confirmed" string="Check Availability" type="object" icon="gtk-find"/>
                                <button name="force_assign" states="confirmed" string="Force Availability" type="object" icon="gtk-jump-to"/>
                                <button name="%(partial_picking)d" states="assigned" string="Validate" type="action" icon="gtk-apply"/>
                                <button name="button_cancel" states="assigned,confirmed,draft" string="Cancel" icon="gtk-cancel"/>
                            </group>
                        </page>
                        <page string="Notes">
                            <field colspan="4" name="note" nolabel="1"/>
                        </page>
                        <page string="Others info" groups="base.group_extended">
                            <field name="origin" select="2"/>
                            <field name="active" select="2"/>
                            <field name="auto_picking"/>
                            <field name="invoice_state" select="2"/>
                            <field name="date_done" select="2"/>
                            <newline/>
                            <field name="move_type"/>
                        </page>
                    </notebook>
                </form>
            </field>
        </record>

        #
        # Delivery Orders
        #

        <record id="view_picking_delivery_tree" model="ir.ui.view">
            <field name="name">stock.picking.delivery.tree</field>
            <field name="model">stock.picking</field>
            <field name="type">tree</field>
            <field name="arch" type="xml">
                <tree color="red:state=='cancel'" string="Packing list">
                    <field name="name"/>
                    <field name="origin"/>
                    <field name="address_id" select="1"/>
                    <field name="backorder_id"/>
                    <field name="date" select="1"/>
                    <field name="min_date" select="1"/>
                    <field name="state" select="1"/>
                </tree>
            </field>
        </record>
        <record id="view_picking_delivery_form" model="ir.ui.view">
            <field name="name">stock.picking.delivery.form</field>
            <field name="model">stock.picking</field>
            <field name="type">form</field>
            <field name="arch" type="xml">
                <form string="Packing list">
                    <group col="6" colspan="4">
                        <field name="address_id" select="1"/>
                        <field name="type"/>
                        <field name="name" select="1" readonly="1"/>
                        <field name="min_date" select="1"/>
                        <field name="backorder_id" select="2" readonly="1"/>
                        <field name="origin" select="2"/>
                    </group>
                        <notebook colspan="4">
                        <page string="General Information">
                            <field colspan="4" name="move_lines" nolabel="1" widget="one2many_list" default_get="{'move_line':move_lines, 'address_out_id': address_id}">
                                <form string="Stock Moves">
                                    <separator colspan="4" string="Move Information"/>
                                    <field name="location_id" select="1" domain="[('usage','=','internal')]"/>
                                    <field name="location_dest_id" select="1" domain="[('usage','&lt;&gt;','view')]"/>
                                    <field colspan="4" context="location=location_id" name="product_id" on_change="onchange_product_id(product_id, location_id, location_dest_id)" select="1"/>
                                    <field name="product_qty" select="1"/>
                                    <field name="product_uom" select="1"/>
                                    <field groups="product.group_uos" name="product_uos"/>
                                    <field groups="product.group_uos" name="product_uos_qty"/>
                                    <field colspan="4" invisible="1" name="name" select="1"/>
                                    <field invisible="1" name="date"/>
                                    <field name="date_planned"/>
                                    <field groups="base.group_extended" name="product_packaging"/>
                                    <field name="prodlot_id" select="2"
                                        context="{'location_id':location_id, 'product_id':product_id}"
                                        domain="[('product_id','=',product_id)]"
                                        on_change="onchange_lot_id(prodlot_id,product_qty, location_id)"/>
                                    <field groups="base.group_extended" name="tracking_id" select="1"/>
                                    <separator colspan="4" string="Move State"/>
                                    <field name="state" select="1"/>
                                    <group>
                                        <button name="force_assign" states="confirmed" string="Force Availability" type="object" icon="gtk-jump-to"/>
                                        <button name="cancel_assign" states="assigned" string="Cancel Availability" type="object" icon="gtk-find"/>
                                        <button name="action_cancel" states="assigned" string="Cancel" type="object" icon="gtk-cancel"/>
                                    </group>
                                </form>
                            </field>
                            <group col="7" colspan="4">
                                <label colspan="6"/>
                                <button name="%(move_split)d" string="Split in Two" type="action" states="assigned,confirmed,draft,auto" icon="gtk-justify-fill"/>
                            </group>
                            <group col="10" colspan="4">
                                <field name="state" readonly="1"/>
                                <button name="draft_force_assign" states="draft" string="Process Later" type="object" icon="gtk-ok"/>
                                <button name="draft_validate" states="draft" string="Process Now" type="object" icon="gtk-media-play"/>
                                <button name="action_assign" states="confirmed" string="Check Availability" type="object" icon="gtk-find"/>
                                <button name="force_assign" states="confirmed" string="Force Availability" type="object" icon="gtk-jump-to"/>
                                <button name="%(partial_picking)d" states="assigned" string="Products Sent" type="action" icon="gtk-go-forward"/>
                                <button name="button_cancel" states="assigned,confirmed,draft" string="Cancel" icon="gtk-cancel"/>
                            </group>
                        </page>
                        <page string="Notes">
                            <field colspan="4" name="note" nolabel="1"/>
                        </page>
                        <page string="Others info" groups="base.group_extended">
                            <field name="auto_picking"/>
                            <field name="active" select="2"/>
                            <newline/>
                            <field name="date" select="1"/>
                            <field name="date_done" select="2"/>
                            <field name="move_type"/>
                        </page>
                    </notebook>
                </form>
            </field>
        </record>

       <record id="view_stock_delivery_filter" model="ir.ui.view">
            <field name="name">stock.view_stock_delivery_filter.list.select</field>
            <field name="model">stock.picking</field>
            <field name="type">search</field>
            <field name="arch" type="xml">
                <search string="Search Stock Delivery">
                    <group col='8' colspan='4'>
                        <filter icon="terp-stock" string="Available" domain="[('state','=','assigned')]" help="Assigned Orders"/>
                        <filter icon="terp-stock" string="Back Orders" domain="[('backorder_id','!=',False)]" help="Back Orders"/>
                        <separator orientation="vertical"/>
                        <field name="address_id" select="1"/>
                        <field name="name" select="1"/>
                        <field name="origin" select="1"/>
                   </group>
              </search>
            </field>
        </record>

        <record id="action_picking_tree_delivery" model="ir.actions.act_window">
            <field name="name">Delivery Orders</field>
            <field name="res_model">stock.picking</field>
            <field name="type">ir.actions.act_window</field>
            <field name="view_type">form</field>
            <field name="view_mode">tree,form,calendar</field>
            <field name="domain">[('type','=','delivery')]</field>
            <field name="context">{'contact_display': 'partner'}</field>
            <field name="search_view_id" ref="view_stock_delivery_filter"/>            
        </record>
        <record id="action_picking_tree_delivery_view1" model="ir.actions.act_window.view">
            <field eval="1" name="sequence"/>
            <field name="view_mode">tree</field>
            <field name="view_id" ref="view_picking_delivery_tree"/>
            <field name="act_window_id" ref="action_picking_tree_delivery"/>
        </record>
        <record id="action_picking_tree_delivery_view2" model="ir.actions.act_window.view">
            <field eval="2" name="sequence"/>
            <field name="view_mode">form</field>
            <field name="view_id" ref="view_picking_delivery_form"/>
            <field name="act_window_id" ref="action_picking_tree_delivery"/>
        </record>
        <record id="action_picking_tree_delivery_view2_calendar" model="ir.actions.act_window.view">
            <field eval="3" name="sequence"/>
            <field name="view_mode">calendar</field>
            <field name="act_window_id" ref="action_picking_tree_delivery"/>
        </record>

        <menuitem action="action_picking_tree_delivery" groups="base.group_extended" id="menu_action_picking_tree_delivery" parent="menu_stock_root" sequence="20"/>

        <record id="action_picking_tree2_delivery" model="ir.actions.act_window">
            <field name="name">Delivery Orders to Process</field>
            <field name="res_model">stock.picking</field>
            <field name="type">ir.actions.act_window</field>
            <field name="view_type">form</field>
            <field name="view_mode">tree,form,calendar</field>
            <field name="domain">[('state','=','assigned'),('type','=','delivery')]</field>
            <field name="context">{'contact_display': 'partner'}</field>
            <field name="filter" eval="True"/>
            <field name="search_view_id" ref="view_stock_delivery_filter"/>            
        </record>
        <record id="action_picking_tree_delivery_view1_toproc" model="ir.actions.act_window.view">
            <field eval="1" name="sequence"/>
            <field name="view_mode">tree</field>
            <field name="view_id" ref="view_picking_delivery_tree"/>
            <field name="act_window_id" ref="action_picking_tree2_delivery"/>
        </record>
        <record id="action_picking_tree_delivery_view2_toproc" model="ir.actions.act_window.view">
            <field eval="2" name="sequence"/>
            <field name="view_mode">form</field>
            <field name="view_id" ref="view_picking_delivery_form"/>
            <field name="act_window_id" ref="action_picking_tree2_delivery"/>
        </record>
        <record id="action_picking_tree_delivery_view2_toproc_cal" model="ir.actions.act_window.view">
            <field eval="3" name="sequence"/>
            <field name="view_mode">calendar</field>
            <field name="act_window_id" ref="action_picking_tree2_delivery"/>
        </record>
<<<<<<< HEAD
        <menuitem action="action_picking_tree2_delivery" id="menu_picking_waiting_delivery" parent="menu_action_picking_tree_delivery" groups="base.group_extended" />
=======
>>>>>>> 5062e644

        <record id="action_picking_tree3_delivery" model="ir.actions.act_window">
            <field name="name">Future Delivery Orders</field>
            <field name="res_model">stock.picking</field>
            <field name="type">ir.actions.act_window</field>
            <field name="view_type">form</field>
            <field name="view_mode">tree,form,calendar</field>
            <field name="domain">[('state','=','confirmed'),('type','=','delivery')]</field>
            <field name="context">{'contact_display': 'partner'}</field>
            <field name="filter" eval="True"/>
            <field name="search_view_id" ref="view_stock_delivery_filter"/>            
        </record>
        <record id="action_picking_tree_delivery_view1_waiting" model="ir.actions.act_window.view">
            <field eval="1" name="sequence"/>
            <field name="view_mode">tree</field>
            <field name="view_id" ref="view_picking_delivery_tree"/>
            <field name="act_window_id" ref="action_picking_tree3_delivery"/>
        </record>
        <record id="action_picking_tree_delivery_view2_waiting" model="ir.actions.act_window.view">
            <field eval="2" name="sequence"/>
            <field name="view_mode">form</field>
            <field name="view_id" ref="view_picking_delivery_form"/>
            <field name="act_window_id" ref="action_picking_tree3_delivery"/>
        </record>
        <record id="action_picking_tree_delivery_view2_waiting_cal" model="ir.actions.act_window.view">
            <field eval="3" name="sequence"/>
            <field name="view_mode">calendar</field>
            <field name="act_window_id" ref="action_picking_tree3_delivery"/>
        </record>
<<<<<<< HEAD
        <menuitem action="action_picking_tree3_delivery" id="menu_action_picking_tree3_delivery" parent="menu_action_picking_tree_delivery" groups="base.group_extended" />
=======
>>>>>>> 5062e644

       <record id="action_picking_calendar_delivery" model="ir.actions.act_window">
            <field name="name">Calendar of Deliveries</field>
            <field name="res_model">stock.picking</field>
            <field name="type">ir.actions.act_window</field>
            <field name="view_type">form</field>
            <field name="view_mode">calendar,tree,form</field>
            <field name="domain">[('state','=','assigned'),('type','=','delivery')]</field>
            <field name="context">{'contact_display': 'partner'}</field>
        </record>
<<<<<<< HEAD
        <menuitem action="action_picking_calendar_delivery" id="menu_picking_calendar_delivery" parent="menu_action_picking_tree_delivery" groups="base.group_extended" />
=======
>>>>>>> 5062e644

        #
        # Sending Products
        #

        <record id="view_picking_out_tree" model="ir.ui.view">
            <field name="name">stock.picking.out.tree</field>
            <field name="model">stock.picking</field>
            <field name="type">tree</field>
            <field name="arch" type="xml">
                <tree colors="red:state=='cancel';grey:state=='confirmed';blue:state=='done'" string="Packing list">            
                    <field name="name"/>
                    <field name="origin"/>
                    <field name="address_id"/>
                    <field name="backorder_id"/>
                    <field name="date"/>
                    <field name="min_date"/>
                    <field name="invoice_state"/>
                    <field name="state"/>
                </tree>
            </field>
        </record>
        <record id="view_picking_out_form" model="ir.ui.view">
            <field name="name">stock.picking.out.form</field>
            <field name="model">stock.picking</field>
            <field name="type">form</field>
            <field name="arch" type="xml">
                <form string="Packing list">
                    <group col="6" colspan="4">
                        <field name="address_id" select="2"/>
                        <field name="type"/>
                        <field name="min_date" select="2"/>
                        <field name="name" select="1" readonly="1"/>
                        <field name="invoice_state"/>
                        <field name="backorder_id" select="2" readonly="1"/>
                        <field name="origin" select="2" readonly="1"/>
                    </group>
                    <notebook colspan="4">
                        <page string="General Information">
                            <field colspan="4" name="move_lines" nolabel="1" widget="one2many_list" default_get="{'move_line':move_lines, 'address_out_id': address_id}">
                                <form string="Stock Moves">
                                    <separator colspan="4" string="Move Information"/>
                                    <field name="location_id" select="1" domain="[('usage','=','internal')]"/>
                                    <field name="location_dest_id" select="1" domain="[('usage','&lt;&gt;','view')]"/>
                                    <field colspan="4" context="location=location_id" name="product_id" on_change="onchange_product_id(product_id, location_id, location_dest_id)" select="1"/>
                                    <field name="product_qty" select="1"/>
                                    <field name="product_uom" select="1"/>
                                    <field groups="product.group_uos" name="product_uos"/>
                                    <field groups="product.group_uos" name="product_uos_qty"/>
                                    <field colspan="4" invisible="1" name="name" select="1"/>
                                    <field invisible="1" name="date"/>
                                    <field name="date_planned"/>
                                    <field groups="base.group_extended" name="product_packaging"/>
                                    <field name="prodlot_id" select="1"
                                        context="{'location_id':location_id, 'product_id':product_id}"
                                        domain="[('product_id','=',product_id)]"
                                        on_change="onchange_lot_id(prodlot_id,product_qty, location_id)"/>
                                    <field groups="base.group_extended" name="tracking_id" select="1"/>
                                    <label/>
                                    <button name="%(track_line)d" string="Split in production lots" type="action" icon="gtk-justify-fill"/>
                                    <separator colspan="4" string="Move State"/>
                                    <field name="state" select="1"/>
                                    <group>
                                        <button name="force_assign" states="confirmed" string="Force Availability" type="object"  icon="gtk-jump-to"/>
                                        <button name="cancel_assign" states="assigned" string="Cancel Availability" type="object"  icon="gtk-no"/>
                                        <button name="action_cancel" states="assigned" string="Cancel" type="object"  icon="gtk-cancel"/>
                                    </group>
                                </form>
                            </field>
                            <group col="7" colspan="4">
                                <label colspan="6"/>
                                <button name="%(move_split)d" string="Split in Two" type="action" icon="gtk-justify-fill"/>
                            </group>
                            <group col="10" colspan="4">
                                <field name="state" readonly="1"/>
                                <button name="draft_force_assign" states="draft" string="Process Later" type="object" icon="gtk-ok"/>
                                <button name="draft_validate" states="draft" string="Process Now" type="object" icon="gtk-yes"/>
                                <button name="action_assign" states="confirmed" string="Check Availability" type="object" groups="base.group_extended" icon="gtk-apply"/>
                                <button name="force_assign" states="confirmed" string="Force Availability" type="object" icon="gtk-jump-to"/>
                                <button name="%(partial_picking)d" states="assigned" string="Packing Done" type="action" icon="gtk-execute"/>
                                <button name="button_cancel" states="assigned,confirmed,draft" string="Cancel" icon="gtk-cancel"/>
                            </group>
                        </page>
                        <page string="Notes">
                            <field colspan="4" name="note" nolabel="1"/>
                        </page>
                        <page string="Others info" groups="base.group_extended">
                            <field name="active" select="2"/>
                            <field name="auto_picking"/>
                            <newline/>
                            <field name="date" select="2"/>
                            <field name="date_done" select="2"/>
                            <field name="move_type"/>
                        </page>
                    </notebook>
                </form>
            </field>
        </record>

        <record id="action_picking_tree" model="ir.actions.act_window">
            <field name="name">Outgoing Products</field>
            <field name="res_model">stock.picking</field>
            <field name="type">ir.actions.act_window</field>
            <field name="view_type">form</field>
            <field name="view_mode">tree,form,calendar</field>
            <field name="domain">[('type','=','out')]</field>
            <field name="context">{'contact_display': 'partner'}</field>
            <field name="filter" eval="True"/>
            <field name="search_view_id" ref="view_stock_delivery_filter"/>            
        </record>
        <record id="action_picking_tree_out_view1_waiting" model="ir.actions.act_window.view">
            <field eval="1" name="sequence"/>
            <field name="view_mode">tree</field>
            <field name="view_id" ref="view_picking_out_tree"/>
            <field name="act_window_id" ref="action_picking_tree"/>
        </record>
        <record id="action_picking_tree_out_view2_waiting" model="ir.actions.act_window.view">
            <field eval="2" name="sequence"/>
            <field name="view_mode">form</field>
            <field name="view_id" ref="view_picking_out_form"/>
            <field name="act_window_id" ref="action_picking_tree"/>
        </record>
        <record id="action_picking_tree_out_view2_waiting_cal" model="ir.actions.act_window.view">
            <field eval="3" name="sequence"/>
            <field name="view_mode">calendar</field>
            <field name="act_window_id" ref="action_picking_tree"/>
        </record>
        <menuitem action="action_picking_tree" id="menu_action_picking_tree" parent="menu_stock_root" sequence="19"/>

        <record id="action_picking_tree2" model="ir.actions.act_window">
            <field name="name">Available Packing</field>
            <field name="res_model">stock.picking</field>
            <field name="type">ir.actions.act_window</field>
            <field name="view_type">form</field>
            <field name="view_mode">tree,form,calendar</field>
            <field name="domain">[('state','=','assigned'),('type','=','out')]</field>
            <field name="context">{'contact_display': 'partner'}</field>
            <field name="filter" eval="True"/>
            <field name="search_view_id" ref="view_stock_delivery_filter"/>            
        </record>
        <record id="action_picking_tree2_out_view1" model="ir.actions.act_window.view">
            <field eval="1" name="sequence"/>
            <field name="view_mode">tree</field>
            <field name="view_id" ref="view_picking_out_tree"/>
            <field name="act_window_id" ref="action_picking_tree2"/>
        </record>
        <record id="action_picking_tree2_out_view2" model="ir.actions.act_window.view">
            <field eval="2" name="sequence"/>
            <field name="view_mode">form</field>
            <field name="view_id" ref="view_picking_out_form"/>
            <field name="act_window_id" ref="action_picking_tree2"/>
        </record>
        <record id="action_picking_tree2_out_view2_cal" model="ir.actions.act_window.view">
            <field eval="3" name="sequence"/>
            <field name="view_mode">calendar</field>
            <field name="act_window_id" ref="action_picking_tree2"/>
        </record>
<<<<<<< HEAD
        <menuitem action="action_picking_tree2" id="menu_picking_waiting" parent="menu_action_picking_tree" groups="base.group_extended"/>
=======
>>>>>>> 5062e644

        <record id="action_picking_tree3" model="ir.actions.act_window">
            <field name="name">Confirmed Packing Waiting Availability</field>
            <field name="res_model">stock.picking</field>
            <field name="type">ir.actions.act_window</field>
            <field name="view_type">form</field>
            <field name="view_mode">tree,form,calendar</field>
            <field name="domain">[('state','=','confirmed'),('type','=','out')]</field>
            <field name="context">{'contact_display': 'partner'}</field>
            <field name="filter" eval="True"/>
            <field name="search_view_id" ref="view_stock_delivery_filter"/>            
        </record>
        <record id="action_picking_tree3_out_view1" model="ir.actions.act_window.view">
            <field eval="1" name="sequence"/>
            <field name="view_mode">tree</field>
            <field name="view_id" ref="view_picking_out_tree"/>
            <field name="act_window_id" ref="action_picking_tree3"/>
        </record>
        <record id="action_picking_tree3_out_view2" model="ir.actions.act_window.view">
            <field eval="2" name="sequence"/>
            <field name="view_mode">form</field>
            <field name="view_id" ref="view_picking_out_form"/>
            <field name="act_window_id" ref="action_picking_tree3"/>
        </record>
        <record id="action_picking_tree3_out_view2_cal" model="ir.actions.act_window.view">
            <field eval="3" name="sequence"/>
            <field name="view_mode">calendar</field>
            <field name="act_window_id" ref="action_picking_tree3"/>
        </record>
<<<<<<< HEAD
        <menuitem action="action_picking_tree3" id="menu_action_picking_tree3" parent="menu_action_picking_tree" groups="base.group_extended"/>
=======
>>>>>>> 5062e644

        #
        # Reception of Products
        #
        <record id="view_picking_in_tree" model="ir.ui.view">
            <field name="name">stock.picking.in.tree</field>
            <field name="model">stock.picking</field>
            <field name="type">tree</field>
            <field name="arch" type="xml">
                <tree color="red:state=='cancel'" string="Packing list">
                    <field name="name"/>
                    <field name="origin"/>
                    <field name="address_id"/>
                    <field name="backorder_id"/>
                    <field name="date"/>
                    <field name="min_date"/>
                    <field name="invoice_state"/>
                    <field name="state"/>
                </tree>
            </field>
        </record>
        <record id="view_picking_in_form" model="ir.ui.view">
            <field name="name">stock.picking.in.form</field>
            <field name="model">stock.picking</field>
            <field name="type">form</field>
            <field name="arch" type="xml">
                <form string="Input Packing List">
                    <group colspan="4" col="6">
                        <field name="address_id" on_change="onchange_partner_in(address_id)" select="2" context="{'contact_display':'partner'}"/>
                        <field name="type"/>
                        <field name="origin" select="2"/>
                        <field name="invoice_state" select="2" string="Invoice Control"/>
                        <field name="name" readonly="1" select="1"/>
                        <field name="min_date" select="2" readonly="1"/>
                        <field name="backorder_id" select="2" readonly="1"/>
                    </group>
                    <notebook colspan="4">
                        <page string="General Information">
                            <field colspan="4" name="move_lines" nolabel="1" widget="one2many_list" default_get="{'move_line':move_lines, 'address_in_id': address_id}">
                                <tree string="Stock Moves">
                                    <field name="product_id"/>
                                    <field name="product_qty"/>
                                    <field name="product_uom"/>
                                    <field name="location_dest_id"/>
                                    <field name="prodlot_id"/>
                                    <field name="state"/>
                                </tree>
                                <form string="Stock Moves">
                                    <separator colspan="4" string="Move Information"/>
                                    <field name="location_id" select="1" domain="[('usage','&lt;&gt;','view')]"/>
                                    <field domain="[('usage','=','internal')]" name="location_dest_id" select="1"/>
                                    <field colspan="4" context="location=location_id" name="product_id" on_change="onchange_product_id(product_id, location_id, location_dest_id)" select="1"/>
                                    <field name="product_qty" select="1"/>
                                    <field name="product_uom" select="1"/>
                                    <field groups="product.group_uos" name="product_uos"/>
                                    <field groups="product.group_uos" name="product_uos_qty"/>
                                    <field colspan="4" invisible="1" name="name" select="1"/>
                                    <field groups="base.group_extended" name="date_planned"/>
                                    <newline/>
                                    <newline/>
                                    <field groups="base.group_extended" name="product_packaging"/>
                                    <newline/>                                    
                                    <field name="prodlot_id" select="1"
                                        context="{'location_id':location_id, 'product_id':product_id}"
                                        domain="[('product_id','=',product_id)]"
                                        on_change="onchange_lot_id(prodlot_id,product_qty, location_id)"/>
                                    <field groups="base.group_extended" name="tracking_id" select="1"/>
                                    <newline/>
                                    <label/>
                                    <button groups="base.group_extended" name="%(track_line)d" string="Split in production lots" type="action" icon="gtk-justify-fill"/>
                                    <separator colspan="4" string="Move State"/>
                                    <field name="state" select="1"/>
                                    <group>
                                        <button name="force_assign" states="confirmed" string="Force Availability" type="object" icon=""/>
                                        <button name="cancel_assign" states="assigned" string="Cancel Availability" type="object" icon=""/>
                                        <button name="action_cancel" states="assigned" string="Cancel" type="object" icon=""/>
                                    </group>
                                </form>
                            </field>
                            <group col="7" colspan="4">
                                <label colspan="5"/>
                                <button name="%(act_stock_picking_move_wizard)d" string="Unreceived Products" type="action" states="draft,confirmed,assigned" icon="gtk-redo"/>
                            </group>
                            <group col="10" colspan="4">
                                <field name="state" readonly="1"/>
                                <button name="draft_force_assign" states="draft" string="Process Later" type="object" icon="gtk-ok"/>
                                <button name="draft_validate" states="draft" string="Process Now" type="object" icon="gtk-media-play"/>
                                <button name="action_assign" states="confirmed" string="Check Availability" type="object" icon="gtk-find"/>
                                <button name="force_assign" states="confirmed" string="Force Availability" type="object" groups="base.group_extended" icon="gtk-jump-to"/>
                                <button name="%(partial_picking)d" states="assigned" string="Products Received" type="action" icon="gtk-ok"/>
                                <button name="button_cancel" states="assigned,confirmed,draft" string="Cancel" icon="gtk-cancel"/>
                            </group>
                        </page>
                        <page string="Notes">
                            <field colspan="4" name="note" nolabel="1"/>
                        </page>
                    </notebook>
                </form>
            </field>
        </record>

        <record id="action_picking_tree4" model="ir.actions.act_window">
            <field name="name">Incoming Products</field>
            <field name="res_model">stock.picking</field>
            <field name="type">ir.actions.act_window</field>
            <field name="view_type">form</field>
            <field name="view_mode">tree,form,calendar</field>
            <field name="domain">[('type','=','in')]</field>
            <field name="context">{'contact_display': 'partner'}</field>
            <field name="filter" eval="True"/>
            <field name="search_view_id" ref="view_stock_delivery_filter"/>            
        </record>
        <record id="action_invoice_tree5_view1" model="ir.actions.act_window.view">
            <field eval="1" name="sequence"/>
            <field name="view_mode">tree</field>
            <field name="view_id" ref="view_picking_in_tree"/>
            <field name="act_window_id" ref="action_picking_tree4"/>
        </record>
        <record id="action_invoice_tree5_view2" model="ir.actions.act_window.view">
            <field eval="2" name="sequence"/>
            <field name="view_mode">form</field>
            <field name="view_id" ref="view_picking_in_form"/>
            <field name="act_window_id" ref="action_picking_tree4"/>
        </record>
        <record id="action_invoice_tree5_view2_cal" model="ir.actions.act_window.view">
            <field eval="3" name="sequence"/>
            <field name="view_mode">calendar</field>
            <field name="act_window_id" ref="action_picking_tree4"/>
        </record>
        <menuitem action="action_picking_tree4" id="menu_action_picking_tree4" parent="menu_stock_root" sequence="17"/>

        <record id="action_picking_tree5" model="ir.actions.act_window">
            <field name="name">Packing to Process</field>
            <field name="res_model">stock.picking</field>
            <field name="type">ir.actions.act_window</field>
            <field name="view_type">form</field>
            <field name="view_mode">tree,form,calendar</field>
            <field name="domain">[('state','=','assigned'),('type','=','in')]</field>
            <field name="context">{'contact_display': 'partner'}</field>
            <field name="filter" eval="True"/>
            <field name="search_view_id" ref="view_stock_delivery_filter"/>            
        </record>
        <record id="action_invoice_tree6_view1" model="ir.actions.act_window.view">
            <field eval="1" name="sequence"/>
            <field name="view_mode">tree</field>
            <field name="view_id" ref="view_picking_in_tree"/>
            <field name="act_window_id" ref="action_picking_tree5"/>
        </record>
        <record id="action_invoice_tree6_view2" model="ir.actions.act_window.view">
            <field eval="2" name="sequence"/>
            <field name="view_mode">form</field>
            <field name="view_id" ref="view_picking_in_form"/>
            <field name="act_window_id" ref="action_picking_tree5"/>
        </record>
        <record id="action_invoice_tree6_view2_cal" model="ir.actions.act_window.view">
            <field eval="3" name="sequence"/>
            <field name="view_mode">calendar</field>
            <field name="act_window_id" ref="action_picking_tree5"/>
        </record>
        <menuitem action="action_picking_tree5" id="menu_action_picking_tree5" parent="menu_action_picking_tree4" groups="base.group_extended"/>

        <record id="action_picking_form" model="ir.actions.act_window">
            <field name="name">New Reception Packing</field>
            <field name="res_model">stock.picking</field>
            <field name="type">ir.actions.act_window</field>
            <field name="view_type">form</field>
            <field name="view_mode">form,tree,calendar</field>
            <field name="context">{'contact_display': 'partner'}</field>
            <field name="domain">[('type','=','in')]</field>
        </record>
        <record id="action_picking_form_view1" model="ir.actions.act_window.view">
            <field eval="2" name="sequence"/>
            <field name="view_mode">tree</field>
            <field name="view_id" ref="view_picking_in_tree"/>
            <field name="act_window_id" ref="action_picking_form"/>
        </record>
        <record id="action_picking_form_view2" model="ir.actions.act_window.view">
            <field eval="1" name="sequence"/>
            <field name="view_mode">form</field>
            <field name="view_id" ref="view_picking_in_form"/>
            <field name="act_window_id" ref="action_picking_form"/>
        </record>
        <record id="action_picking_form_view2_cal" model="ir.actions.act_window.view">
            <field eval="3" name="sequence"/>
            <field name="view_mode">calendar</field>
            <field name="act_window_id" ref="action_picking_form"/>
        </record>
        <menuitem action="action_picking_form" id="menu_action_picking_form" parent="menu_action_picking_tree4"/>

        <record id="action_picking_tree6" model="ir.actions.act_window">
            <field name="name">Internal Moves</field>
            <field name="res_model">stock.picking</field>
            <field name="type">ir.actions.act_window</field>
            <field name="view_type">form</field>
            <field name="view_mode">tree,form,calendar</field>
            <field name="domain">[('type','=','internal')]</field>
            <field name="context">{'contact_display': 'partner'}</field>
            <field name="filter" eval="True"/>
            <field name="search_view_id" ref="view_stock_delivery_filter"/>            
        </record>
        <menuitem action="action_picking_tree6" id="menu_action_picking_tree6" parent="menu_stock_root" sequence="18"/>


        <record id="action_picking_tree7" model="ir.actions.act_window">
            <field name="name">Available Packing</field>
            <field name="res_model">stock.picking</field>
            <field name="type">ir.actions.act_window</field>
            <field name="view_type">form</field>
            <field name="view_mode">tree,form,calendar</field>
            <field name="domain">[('state','=','assigned'),('type','=','internal')]</field>
            <field name="context">{'contact_display': 'partner'}</field>
            <field name="filter" eval="True"/>
            <field name="search_view_id" ref="view_stock_delivery_filter"/>            
        </record>
<<<<<<< HEAD
        <menuitem action="action_picking_tree7" id="menu_action_picking_tree7" parent="menu_action_picking_tree6" groups="base.group_extended"/>
=======
>>>>>>> 5062e644

        <record id="action_picking_tree8" model="ir.actions.act_window">
            <field name="name">Confirmed Packing Waiting Availability</field>
            <field name="res_model">stock.picking</field>
            <field name="type">ir.actions.act_window</field>
            <field name="view_type">form</field>
            <field name="view_mode">tree,form,calendar</field>
            <field name="domain">[('state','=','confirmed'),('type','=','internal')]</field>
            <field name="context">{'contact_display': 'partner'}</field>
            <field name="filter" eval="True"/>
            <field name="search_view_id" ref="view_stock_delivery_filter"/>            
        </record>
<<<<<<< HEAD
        <menuitem action="action_picking_tree8" id="menu_action_picking_tree8" parent="menu_action_picking_tree6" groups="base.group_extended"/>
=======
>>>>>>> 5062e644

        <record id="action_picking_tree9" model="ir.actions.act_window">
            <field name="name">New Internal Packing</field>
            <field name="res_model">stock.picking</field>
            <field name="type">ir.actions.act_window</field>
            <field name="view_type">form</field>
            <field name="view_mode">form,tree,calendar</field>
            <field name="domain">[('state','=','draft'),('type','=','internal')]</field>
            <field name="context">{'contact_display': 'partner'}</field>
        </record>
        <menuitem action="action_picking_tree9" id="menu_action_picking_tree9" parent="menu_action_picking_tree6"/>

        =============================
        Move Tracking
        =============================


        =============================
        Move
        =============================

        <record id="view_move_tree" model="ir.ui.view">
            <field name="name">stock.move.tree</field>
            <field name="model">stock.move</field>
            <field name="type">tree</field>
            <field eval="6" name="priority"/>
            <field name="arch" type="xml">
                <tree color="grey:state=='cancel'" string="Moves">
                    <field name="name"/>
                    <field name="product_id"/>
                    <field name="product_qty"/>
                    <field name="product_uom" string="UOM"/>
                    <field name="picking_id" select="1"/>
                    <field name="prodlot_id"/>
                    <field name="location_id"/>
                    <field name="location_dest_id"/>
                    <field name="date_planned"/>
                    <field name="state"/>
                </tree>
            </field>
        </record>

        <menuitem id="menu_traceability_low" name="Low Level" parent="menu_traceability"/>

        <record id="view_move_form" model="ir.ui.view">
            <field name="name">stock.move.form</field>
            <field name="model">stock.move</field>
            <field name="type">form</field>
            <field eval="4" name="priority"/>
            <field name="arch" type="xml">
                <form string="Stock Moves">
                    <separator colspan="4" string="Move Information"/>
                    <field name="location_id" select="1"/>
                    <field name="location_dest_id" select="1"/>
                    <field colspan="4" name="product_id" select="1"/>
                    <field name="product_qty" select="2"/>
                    <field name="product_uom" select="2"/>
                    <field colspan="4" name="name" select="2"/>
                    <field name="date"/>
                    <field name="date_planned"/>
                    <field name="priority"/>
                    <field name="address_id" select="2" context="{'contact_display':'partner'}"/>
                    <newline/>
                    <field name="picking_id" select="2"/>
                    <newline/>
                    <field name="prodlot_id" select="2"
                        context="{'location_id':location_id, 'product_id':product_id}"
                        domain="[('product_id','=',product_id)]"
                        on_change="onchange_lot_id(prodlot_id,product_qty, location_id)"/>
                    <field name="tracking_id" select="2"/>
                    <newline/>
                    <label/>
                    <button name="%(track_line)d" string="Split in production lots" type="action" icon="gtk-justify-fill"/>
                    <separator colspan="4" string="Move State"/>
                    <field name="state" select="1"/>
                    <group col="4" colspan="2">
                        <button name="action_confirm" states="draft" string="Confirm" type="object" icon="gtk-apply"/>
                        <button name="action_assign" states="confirmed" string="Set Available" type="object" icon="gtk-yes"/>
                        <button name="action_cancel" states="assigned,confirmed" string="Cancel" type="object" icon="gtk-cancel"/>
                        <button name="action_done" states="assigned" string="Make Parcel" type="object" icon="gtk-jump-to"/>
                    </group>
                </form>
            </field>
        </record>
        <record id="action_move_form2" model="ir.actions.act_window">
            <field name="name">Stock Moves</field>
            <field name="res_model">stock.move</field>
            <field name="type">ir.actions.act_window</field>
            <field name="view_type">form</field>
            <field name="view_id" ref="view_move_tree"/>
        </record>
        <menuitem action="action_move_form2" id="menu_action_move_form2" parent="menu_traceability_low"/>

        <record id="action_move_form3" model="ir.actions.act_window">
            <field name="name">Draft Moves</field>
            <field name="res_model">stock.move</field>
            <field name="type">ir.actions.act_window</field>
            <field name="view_type">form</field>
            <field name="domain">[('state','=','draft')]</field>
            <field name="view_id" ref="view_move_tree"/>
            <field name="filter" eval="True"/>            
        </record>
<<<<<<< HEAD
        <menuitem action="action_move_form3" id="menu_action_move_form3" parent="menu_action_move_form2" groups="base.group_extended"/>
=======
>>>>>>> 5062e644

        <record id="action_move_form4" model="ir.actions.act_window">
            <field name="name">Available Moves</field>
            <field name="res_model">stock.move</field>
            <field name="type">ir.actions.act_window</field>
            <field name="view_type">form</field>
            <field name="domain">[('state','=','assigned')]</field>
            <field name="view_id" ref="view_move_tree"/>
            <field name="filter" eval="True"/>            
        </record>
<<<<<<< HEAD
        <menuitem action="action_move_form4" id="menu_action_move_form4" parent="menu_action_move_form2" groups="base.group_extended"/>
=======
>>>>>>> 5062e644

        <record id="action_picking_all" model="ir.actions.act_window">
            <field name="name">Packing</field>
            <field name="res_model">stock.picking</field>
            <field name="type">ir.actions.act_window</field>
            <field name="view_type">form</field>
            <field name="view_mode">tree,form,calendar</field>
            <field name="context">{'contact_display': 'partner'}</field>
        </record>
        <menuitem action="action_picking_all" id="menu_action_picking_all" parent="menu_traceability_low"/>


        # -------------------------------------------------------------
        # Stock incoterms
        # -------------------------------------------------------------
        <record id="view_incoterms_tree" model="ir.ui.view">
            <field name="name">stock.incoterms.tree</field>
            <field name="model">stock.incoterms</field>
            <field name="type">tree</field>
            <field name="arch" type="xml">
                <tree string="Incoterms">
                    <field name="code"/>
                    <field colspan="4" name="name" select="1"/>
                </tree>
            </field>
        </record>
        <record id="stock_incoterms_form" model="ir.ui.view">
            <field name="name">stock.incoterms.form</field>
            <field name="model">stock.incoterms</field>
            <field name="type">form</field>
            <field name="arch" type="xml">
                <form string="Incoterms">
                    <field colspan="4" name="name" select="1"/>
                    <field name="code" select="1"/>
                    <field name="active" select="1"/>
                </form>
            </field>
        </record>
        <record id="action_incoterms_tree" model="ir.actions.act_window">
            <field name="name">Incoterms</field>
            <field name="res_model">stock.incoterms</field>
            <field name="type">ir.actions.act_window</field>
            <field name="view_type">form</field>
            <field name="view_mode">tree,form</field>
        </record>
        <menuitem action="action_incoterms_tree" id="menu_action_incoterms_tree" parent="menu_stock_configuration"/>

        <act_window
            context="{'location': active_id}"
            domain="[('type','&lt;&gt;','service')]"
            id="act_product_location_open"
            name="Products"
            res_model="product.product"
            src_model="stock.location"/>

        <act_window
            context="{'location': active_id}"
            domain="[('product_id','=',active_id)]"
            id="act_product_stock_move_open"
            name="All Stock Moves"
            res_model="stock.move" 
            src_model="product.product"/>

        <act_window
            domain="[('move_lines','in',[active_id])]"
            id="act_relate_picking"
            name="Related Picking"
            res_model="stock.picking" 
            src_model="stock.move"/>

        <act_window
            context="{'location': active_id}"
            domain="[('product_id','=',active_id),('state','in',('waiting','confirmed','assigned'))]"
            id="act_product_stock_move_futur_open"
            name="Future Stock Moves"
            res_model="stock.move" 
            src_model="product.product"/>

        <record id="ir_act_product_location_open" model="ir.values">
            <field name="key2">tree_but_open</field>
            <field name="model">stock.location</field>
            <field name="name">Products</field>
            <field eval="'ir.actions.act_window,%d'%act_product_location_open" name="value"/>
            <field eval="True" name="object"/>
        </record>    


        <record id="ir_act_product_location_open" model="ir.values">
            <field name="key2">tree_but_open</field>
            <field name="model">stock.location</field>
            <field name="name">Open Products</field>
            <field eval="'ir.actions.wizard,%d'%ref('location_product')" name="value"/>
            <field eval="True" name="object"/>
        </record>  

    </data>
</openerp><|MERGE_RESOLUTION|>--- conflicted
+++ resolved
@@ -91,11 +91,7 @@
             <field name="domain">[('state','=','draft')]</field>
             <field name="filter" eval="True"/>            
         </record>
-<<<<<<< HEAD
-        <menuitem action="action_inventory_form_draft" id="menu_action_inventory_form_draft" parent="menu_action_inventory_form" groups="base.group_extended"/>
-=======
-
->>>>>>> 5062e644
+
         <record id="action_inventory_form_new" model="ir.actions.act_window">
             <field name="name">New Periodical Inventory</field>
             <field name="type">ir.actions.act_window</field>
@@ -769,10 +765,6 @@
             <field name="view_mode">calendar</field>
             <field name="act_window_id" ref="action_picking_tree2_delivery"/>
         </record>
-<<<<<<< HEAD
-        <menuitem action="action_picking_tree2_delivery" id="menu_picking_waiting_delivery" parent="menu_action_picking_tree_delivery" groups="base.group_extended" />
-=======
->>>>>>> 5062e644
 
         <record id="action_picking_tree3_delivery" model="ir.actions.act_window">
             <field name="name">Future Delivery Orders</field>
@@ -802,10 +794,6 @@
             <field name="view_mode">calendar</field>
             <field name="act_window_id" ref="action_picking_tree3_delivery"/>
         </record>
-<<<<<<< HEAD
-        <menuitem action="action_picking_tree3_delivery" id="menu_action_picking_tree3_delivery" parent="menu_action_picking_tree_delivery" groups="base.group_extended" />
-=======
->>>>>>> 5062e644
 
        <record id="action_picking_calendar_delivery" model="ir.actions.act_window">
             <field name="name">Calendar of Deliveries</field>
@@ -816,10 +804,6 @@
             <field name="domain">[('state','=','assigned'),('type','=','delivery')]</field>
             <field name="context">{'contact_display': 'partner'}</field>
         </record>
-<<<<<<< HEAD
-        <menuitem action="action_picking_calendar_delivery" id="menu_picking_calendar_delivery" parent="menu_action_picking_tree_delivery" groups="base.group_extended" />
-=======
->>>>>>> 5062e644
 
         #
         # Sending Products
@@ -977,10 +961,6 @@
             <field name="view_mode">calendar</field>
             <field name="act_window_id" ref="action_picking_tree2"/>
         </record>
-<<<<<<< HEAD
-        <menuitem action="action_picking_tree2" id="menu_picking_waiting" parent="menu_action_picking_tree" groups="base.group_extended"/>
-=======
->>>>>>> 5062e644
 
         <record id="action_picking_tree3" model="ir.actions.act_window">
             <field name="name">Confirmed Packing Waiting Availability</field>
@@ -1010,10 +990,6 @@
             <field name="view_mode">calendar</field>
             <field name="act_window_id" ref="action_picking_tree3"/>
         </record>
-<<<<<<< HEAD
-        <menuitem action="action_picking_tree3" id="menu_action_picking_tree3" parent="menu_action_picking_tree" groups="base.group_extended"/>
-=======
->>>>>>> 5062e644
 
         #
         # Reception of Products
@@ -1228,10 +1204,6 @@
             <field name="filter" eval="True"/>
             <field name="search_view_id" ref="view_stock_delivery_filter"/>            
         </record>
-<<<<<<< HEAD
-        <menuitem action="action_picking_tree7" id="menu_action_picking_tree7" parent="menu_action_picking_tree6" groups="base.group_extended"/>
-=======
->>>>>>> 5062e644
 
         <record id="action_picking_tree8" model="ir.actions.act_window">
             <field name="name">Confirmed Packing Waiting Availability</field>
@@ -1244,10 +1216,6 @@
             <field name="filter" eval="True"/>
             <field name="search_view_id" ref="view_stock_delivery_filter"/>            
         </record>
-<<<<<<< HEAD
-        <menuitem action="action_picking_tree8" id="menu_action_picking_tree8" parent="menu_action_picking_tree6" groups="base.group_extended"/>
-=======
->>>>>>> 5062e644
 
         <record id="action_picking_tree9" model="ir.actions.act_window">
             <field name="name">New Internal Packing</field>
@@ -1350,10 +1318,6 @@
             <field name="view_id" ref="view_move_tree"/>
             <field name="filter" eval="True"/>            
         </record>
-<<<<<<< HEAD
-        <menuitem action="action_move_form3" id="menu_action_move_form3" parent="menu_action_move_form2" groups="base.group_extended"/>
-=======
->>>>>>> 5062e644
 
         <record id="action_move_form4" model="ir.actions.act_window">
             <field name="name">Available Moves</field>
@@ -1364,10 +1328,6 @@
             <field name="view_id" ref="view_move_tree"/>
             <field name="filter" eval="True"/>            
         </record>
-<<<<<<< HEAD
-        <menuitem action="action_move_form4" id="menu_action_move_form4" parent="menu_action_move_form2" groups="base.group_extended"/>
-=======
->>>>>>> 5062e644
 
         <record id="action_picking_all" model="ir.actions.act_window">
             <field name="name">Packing</field>
