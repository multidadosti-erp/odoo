--- conflicted
+++ resolved
@@ -1,18 +1,3 @@
-<<<<<<< HEAD
-# French translation for openobject-addons
-# Copyright (c) 2014 Rosetta Contributors and Canonical Ltd 2014
-# This file is distributed under the same license as the openobject-addons package.
-# FIRST AUTHOR <EMAIL@ADDRESS>, 2014.
-#
-msgid ""
-msgstr ""
-"Project-Id-Version: openobject-addons\n"
-"Report-Msgid-Bugs-To: FULL NAME <EMAIL@ADDRESS>\n"
-"POT-Creation-Date: 2014-08-14 13:09+0000\n"
-"PO-Revision-Date: 2014-08-14 16:10+0000\n"
-"Last-Translator: FULL NAME <EMAIL@ADDRESS>\n"
-"Language-Team: French <fr@li.org>\n"
-=======
 # Translation of Odoo Server.
 # This file contains the translation of the following modules:
 # * event_sale
@@ -31,101 +16,92 @@
 "PO-Revision-Date: 2015-12-02 16:22+0000\n"
 "Last-Translator: Agathe Mollé <molleagathe@gmail.com>\n"
 "Language-Team: French (http://www.transifex.com/odoo/odoo-8/language/fr/)\n"
->>>>>>> 83a4a582
 "MIME-Version: 1.0\n"
 "Content-Type: text/plain; charset=UTF-8\n"
-"Content-Transfer-Encoding: 8bit\n"
-"X-Launchpad-Export-Date: 2014-08-15 07:07+0000\n"
-"X-Generator: Launchpad (build 17156)\n"
+"Content-Transfer-Encoding: \n"
+"Language: fr\n"
+"Plural-Forms: nplurals=2; plural=(n > 1);\n"
 
 #. module: event_sale
 #: field:event.event.ticket,seats_available:0
 msgid "Available Seats"
-msgstr ""
+msgstr "Sièges disponibles"
 
 #. module: event_sale
 #: view:event.event:event_sale.view_event_form
 #: model:ir.actions.report.xml,name:event_sale.action_report_registrationbadge
 msgid "Badge"
-msgstr ""
+msgstr "Badge"
 
 #. module: event_sale
 #: view:event.event:event_sale.view_event_form
 msgid "Badge (Back)"
-msgstr ""
+msgstr "Badge (verso)"
 
 #. module: event_sale
 #: view:event.event:event_sale.view_event_form
 msgid "Badge (Inner Left)"
-msgstr ""
+msgstr "Badge (intérieur gauche)"
 
 #. module: event_sale
 #: view:event.event:event_sale.view_event_form
 msgid "Badge (Inner Right)"
-msgstr ""
+msgstr "Badge (intérieur droit)"
 
 #. module: event_sale
 #: field:event.event,badge_back:0
 msgid "Badge Back"
-msgstr ""
+msgstr "Verso du badget"
 
 #. module: event_sale
 #: field:event.event,badge_innerright:0
 msgid "Badge Inner Right"
-msgstr ""
+msgstr "Badge Intérieur Droit"
 
 #. module: event_sale
 #: field:event.event,badge_innerleft:0
 msgid "Badge Innner Left"
-msgstr ""
+msgstr "Badge Intérieur Gauche"
 
 #. module: event_sale
 #: help:sale.order.line,event_id:0
 msgid ""
 "Choose an event and it will automatically create a registration for this "
 "event."
-msgstr ""
-"Choisissez un événement et un enregistrement de cet événement sera "
-"automatiquement créé"
+msgstr "Choisissez un événement et un enregistrement de cet événement sera automatiquement créé"
 
 #. module: event_sale
 #: help:sale.order.line,event_ticket_id:0
 msgid ""
 "Choose an event ticket and it will automatically create a registration for "
 "this event ticket."
-msgstr ""
+msgstr "Choisissez un type de billet et une inscription pour cet événement sera automatiquement créée."
 
 #. module: event_sale
 #: model:product.template,name:event_sale.event_2_product_product_template
 msgid "Conference on Business Applications"
-msgstr ""
+msgstr "Conférence sur les applications pour les affaires"
 
 #. module: event_sale
 #: field:event.event.ticket,create_uid:0
 msgid "Created by"
-msgstr ""
+msgstr "Créé par"
 
 #. module: event_sale
 #: field:event.event.ticket,create_date:0
 msgid "Created on"
-msgstr ""
+msgstr "Créé le"
 
 #. module: event_sale
 #: help:product.template,event_ok:0
 msgid ""
 "Determine if a product needs to create automatically an event registration "
 "at the confirmation of a sales order line."
-msgstr ""
-"Déterminer si un produit a besoin de créer automatiquement un enregistrement "
-"de l'événement lors de la confirmation d'une ligne de vente"
-
-#. module: event_sale
+msgstr "Déterminer si un produit a besoin de créer automatiquement un enregistrement de l'événement lors de la confirmation d'une ligne de vente"
+
+#. module: event_sale
+#: field:event.event.ticket,event_id:0
 #: model:ir.model,name:event_sale.model_event_event
-msgid "Email Thread"
-msgstr ""
-
-#. module: event_sale
-#: field:event.event.ticket,event_id:0
 #: field:sale.order.line,event_id:0
 msgid "Event"
 msgstr "Évènement"
@@ -133,7 +109,7 @@
 #. module: event_sale
 #: model:ir.model,name:event_sale.model_event_registration
 msgid "Event Registration"
-msgstr ""
+msgstr "Inscription à l'évènement"
 
 #. module: event_sale
 #: field:product.template,event_ok:0
@@ -146,12 +122,12 @@
 #: field:event.registration,event_ticket_id:0
 #: field:sale.order.line,event_ticket_id:0
 msgid "Event Ticket"
-msgstr ""
+msgstr "Billet d'événement"
 
 #. module: event_sale
 #: field:product.product,event_ticket_ids:0
 msgid "Event Tickets"
-msgstr ""
+msgstr "Billets d'événement"
 
 #. module: event_sale
 #: field:sale.order.line,event_type_id:0
@@ -161,95 +137,87 @@
 #. module: event_sale
 #: view:event.event:event_sale.view_event_form
 msgid "Event badge_back..."
-<<<<<<< HEAD
-msgstr ""
-=======
 msgstr "Événement badge_back..."
->>>>>>> 83a4a582
 
 #. module: event_sale
 #: view:event.event:event_sale.view_event_form
 msgid "Event badge_innerleft..."
-<<<<<<< HEAD
-msgstr ""
-=======
 msgstr "Événement badge_innerleft..."
->>>>>>> 83a4a582
 
 #. module: event_sale
 #: view:event.event:event_sale.view_event_form
 msgid "Event badge_innerright..."
-<<<<<<< HEAD
-msgstr ""
-=======
 msgstr "Événement badge_innerright..."
->>>>>>> 83a4a582
 
 #. module: event_sale
 #: model:product.template,name:event_sale.event_1_product_product_template
 msgid "Functional Webinar"
-msgstr ""
+msgstr "Séminaire en ligne fonctionnel"
 
 #. module: event_sale
 #: field:event.event.ticket,id:0
 msgid "ID"
-msgstr ""
+msgstr "ID"
 
 #. module: event_sale
 #: field:event.event.ticket,is_expired:0
 msgid "Is Expired"
-msgstr ""
+msgstr "A expiré"
 
 #. module: event_sale
 #: view:website:event_sale.report_registrationbadge
 msgid "June 4th - 6th , 2014"
-msgstr ""
+msgstr "4-6 juin 2014"
 
 #. module: event_sale
 #: field:event.event.ticket,write_uid:0
 msgid "Last Updated by"
-msgstr ""
+msgstr "Dernière modification par"
 
 #. module: event_sale
 #: field:event.event.ticket,write_date:0
 msgid "Last Updated on"
-msgstr ""
+msgstr "Dernière mise à jour le"
 
 #. module: event_sale
 #: field:event.event.ticket,seats_max:0
 msgid "Maximum Available Seats"
-msgstr ""
+msgstr "Nombre de places maximum"
 
 #. module: event_sale
 #: field:event.event.ticket,name:0
 msgid "Name"
-msgstr ""
-
-#. module: event_sale
-#: constraint:event.event.ticket:0
-#: constraint:event.registration:0
+msgstr "Nom"
+
+#. module: event_sale
+#: constraint:event.event.ticket:0 constraint:event.registration:0
 msgid "No more available tickets."
-msgstr ""
+msgstr "Plus de billets disponibles."
 
 #. module: event_sale
 #: field:event.event.ticket,seats_used:0
 msgid "Number of Participations"
-msgstr ""
+msgstr "Nombre de participants"
 
 #. module: event_sale
 #: model:product.template,name:event_sale.event_0_product_product_template
 msgid "Open Days in Los Angeles"
-msgstr ""
+msgstr "OpenDays à Los Angeles"
 
 #. module: event_sale
 #: view:event.event:event_sale.view_event_form
 msgid "Payments"
-msgstr ""
+msgstr "Règlements"
 
 #. module: event_sale
 #: field:event.event.ticket,price:0
 msgid "Price"
-msgstr ""
+msgstr "Prix"
+
+#. module: event_sale
+#: field:event.event.ticket,price_reduce:0
+msgid "Price Reduce"
+msgstr "Réduction de Prix"
 
 #. module: event_sale
 #: field:event.event.ticket,product_id:0
@@ -260,22 +228,22 @@
 #. module: event_sale
 #: model:ir.model,name:event_sale.model_product_template
 msgid "Product Template"
-msgstr ""
+msgstr "Modèle d'article"
 
 #. module: event_sale
 #: field:event.event.ticket,registration_ids:0
 msgid "Registrations"
-msgstr ""
+msgstr "Inscriptions"
 
 #. module: event_sale
 #: field:event.event.ticket,seats_reserved:0
 msgid "Reserved Seats"
-msgstr ""
+msgstr "Places réservées"
 
 #. module: event_sale
 #: field:event.event.ticket,deadline:0
 msgid "Sales End"
-msgstr ""
+msgstr "Fin des ventes"
 
 #. module: event_sale
 #: model:ir.model,name:event_sale.model_sale_order_line
@@ -285,11 +253,9 @@
 #. module: event_sale
 #: help:product.template,event_type_id:0
 msgid ""
-"Select event types so when we use this product in sales order lines, it will "
-"filter events of this type only."
-msgstr ""
-"Choisissez les types d’évènements pour que lorsqu'on utilise cet article "
-"dans une ligne de commande, seuls les événements de ce type soient filtrés."
+"Select event types so when we use this product in sales order lines, it will"
+" filter events of this type only."
+msgstr "Choisissez les types d’évènements pour que lorsqu'on utilise cet article dans une ligne de commande, seuls les événements de ce type soient filtrés."
 
 #. module: event_sale
 #: model:event.event.ticket,name:event_sale.event_0_ticket_1
@@ -297,18 +263,18 @@
 #: model:event.event.ticket,name:event_sale.event_2_ticket_1
 #: model:event.event.ticket,name:event_sale.event_3_ticket_1
 msgid "Standard"
-msgstr ""
+msgstr "Standard"
 
 #. module: event_sale
 #: view:website:event_sale.report_registrationbadge
 msgid "Status"
-msgstr ""
-
-#. module: event_sale
-#: code:addons/event_sale/event_sale.py:146
+msgstr "État"
+
+#. module: event_sale
+#: code:addons/event_sale/event_sale.py:154
 #, python-format
 msgid "Subscription"
-msgstr ""
+msgstr "Abonnement"
 
 #. module: event_sale
 #: model:product.template,name:event_sale.event_3_product_product_template
@@ -316,30 +282,30 @@
 msgstr "Formation technique"
 
 #. module: event_sale
-#: code:addons/event_sale/event_sale.py:115
+#: code:addons/event_sale/event_sale.py:123
 #, python-format
 msgid ""
 "The registration has been created for event <i>%s</i> from the Sale Order "
 "%s. "
-msgstr ""
-
-#. module: event_sale
-#: code:addons/event_sale/event_sale.py:113
+msgstr "Une inscription pour l'événement <i>%s</i> a été crée à partir du bon de commande %s."
+
+#. module: event_sale
+#: code:addons/event_sale/event_sale.py:121
 #, python-format
 msgid ""
 "The registration has been created for event <i>%s</i> with the ticket "
 "<i>%s</i> from the Sale Order %s. "
-msgstr ""
+msgstr "Une inscription a été créée pour l'événement <i>%s</i> avec le ticket <i>%s</i>, à partir du bon de commande %s."
 
 #. module: event_sale
 #: view:event.registration:event_sale.view_event_registration_ticket_search
 msgid "Ticket Type"
-msgstr ""
+msgstr "Type de billet"
 
 #. module: event_sale
 #: view:event.event:event_sale.view_event_form
 msgid "Ticket Types"
-msgstr ""
+msgstr "Types de billet"
 
 #. module: event_sale
 #: field:product.template,event_type_id:0
@@ -349,14 +315,14 @@
 #. module: event_sale
 #: field:event.event.ticket,seats_unconfirmed:0
 msgid "Unconfirmed Seat Reservations"
-msgstr ""
+msgstr "Places réservées non confirmées"
 
 #. module: event_sale
 #: model:event.event.ticket,name:event_sale.event_0_ticket_2
 #: model:event.event.ticket,name:event_sale.event_2_ticket_2
 #: model:event.event.ticket,name:event_sale.event_3_ticket_2
 msgid "VIP"
-msgstr ""
+msgstr "VIP"
 
 #. module: event_sale
 #: help:event.event.ticket,seats_max:0
@@ -364,7 +330,7 @@
 "You can for each event define a maximum registration level. If you have too "
 "much registrations you are not able to confirm your event. (put 0 to ignore "
 "this rule )"
-msgstr ""
+msgstr "Vous pouvez définir un niveau maximum d'inscriptions pour chaque évènement. Si vous avez trop d'inscriptions, vous ne pouvez pas confirmer votre évènement. (mettez 0 pour ignorer cette règle)"
 
 #. module: event_sale
 #: field:sale.order.line,event_ok:0
