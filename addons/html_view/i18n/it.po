--- conflicted
+++ resolved
@@ -7,24 +7,20 @@
 msgstr ""
 "Project-Id-Version: openobject-addons\n"
 "Report-Msgid-Bugs-To: FULL NAME <EMAIL@ADDRESS>\n"
-<<<<<<< HEAD
-"POT-Creation-Date: 2010-10-18 17:46+0000\n"
-"PO-Revision-Date: 2010-11-14 08:03+0000\n"
-=======
 "POT-Creation-Date: 2010-11-18 16:12+0000\n"
 "PO-Revision-Date: 2010-11-22 07:33+0000\n"
->>>>>>> 192810c7
 "Last-Translator: OpenERP Administrators <Unknown>\n"
 "Language-Team: Italian <it@li.org>\n"
 "MIME-Version: 1.0\n"
 "Content-Type: text/plain; charset=UTF-8\n"
 "Content-Transfer-Encoding: 8bit\n"
-<<<<<<< HEAD
-"X-Launchpad-Export-Date: 2010-11-15 05:03+0000\n"
-=======
 "X-Launchpad-Export-Date: 2010-11-23 05:04+0000\n"
->>>>>>> 192810c7
 "X-Generator: Launchpad (build Unknown)\n"
+
+#. module: html_view
+#: sql_constraint:ir.module.module:0
+msgid "The certificate ID of the module must be unique !"
+msgstr "L'ID certificato del modulo deve essere unico!"
 
 #. module: html_view
 #: constraint:ir.ui.view:0
@@ -43,6 +39,11 @@
 #: constraint:ir.actions.act_window:0
 msgid "Invalid model name in the action definition."
 msgstr "Nome del modello non valido nella definizione dell'azione."
+
+#. module: html_view
+#: sql_constraint:ir.module.module:0
+msgid "The name of the module must be unique !"
+msgstr "Il nome del modulo deve essere unico!"
 
 #. module: html_view
 #: field:html.view,comp_id:0
@@ -68,12 +69,12 @@
 #. module: html_view
 #: model:ir.module.module,shortdesc:html_view.module_meta_information
 msgid "Html View"
-msgstr ""
+msgstr "Vista HTML"
 
 #. module: html_view
 #: field:html.view,bank_ids:0
 msgid "Banks"
-msgstr ""
+msgstr "Banche"
 
 #. module: html_view
 #: model:ir.model,name:html_view.model_html_view
@@ -81,6 +82,11 @@
 msgstr "html.view"
 
 #. module: html_view
+#: sql_constraint:ir.model.fields:0
+msgid "Size of the field can never be less than 1 !"
+msgstr "La dimensione del campo non può mai essere minore di 1!"
+
+#. module: html_view
 #: field:html.view,name:0
 msgid "Name"
 msgstr "Nome"