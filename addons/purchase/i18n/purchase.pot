# Translation of Odoo Server.
# This file contains the translation of the following modules:
#	* purchase
#
msgid ""
msgstr ""
"Project-Id-Version: Odoo Server 12.0\n"
"Report-Msgid-Bugs-To: \n"
"POT-Creation-Date: 2019-01-09 10:31+0000\n"
"PO-Revision-Date: 2019-01-09 10:31+0000\n"
"Last-Translator: <>\n"
"Language-Team: \n"
"MIME-Version: 1.0\n"
"Content-Type: text/plain; charset=UTF-8\n"
"Content-Transfer-Encoding: \n"
"Plural-Forms: \n"

#. module: purchase
<<<<<<< HEAD
=======
#: model:mail.template,body_html:purchase.email_template_edi_purchase
msgid "\n"
"<p>Dear\n"
"% if object.partner_id.is_company and object.partner_id.child_ids:\n"
"    ${object.partner_id.child_ids[0].name}\n"
"% else :\n"
"    ${object.partner_id.name}\n"
"% endif\n"
",</p><p>\n"
"Here is, in attachment, a ${object.state in ('draft', 'sent') and 'request for quotation' or 'purchase order confirmation'} <strong>${object.name}</strong>\n"
"% if object.partner_ref:\n"
"    with reference: ${object.partner_ref}\n"
"% endif\n"
"% if object.origin:\n"
"    (RFQ origin: ${object.origin})\n"
"% endif\n"
"amounting in <strong>${format_amount(object.amount_total, object.currency_id)}</strong>\n"
"from ${object.company_id.name}.\n"
"</p>\n"
"\n"
"<p>Do not hesitate to contact us if you have any further question.</p>\n"
"<p>Best regards,</p>\n"
"<p style=\"color:#888888;\">\n"
"% if object.sudo().create_uid and object.sudo().create_uid.signature:\n"
"    ${object.sudo().create_uid.signature | safe}\n"
"% endif\n"
"</p>\n"
""
msgstr ""

#. module: purchase
#: model:mail.template,body_html:purchase.email_template_edi_purchase_done
msgid "\n"
"<p>Dear ${object.partner_id.name}\n"
"% if object.partner_id.parent_id:\n"
"    (<i>${object.partner_id.parent_id.name}</i>)\n"
"% endif\n"
",</p>\n"
"<p>\n"
"Please find in attachment a <strong>${object.state in ('draft', 'sent') and 'request for quotation' or 'purchase order confirmation'} ${object.name}</strong>\n"
"% if object.partner_ref:\n"
"    with reference: ${object.partner_ref}\n"
"% endif\n"
"% if object.origin:\n"
"    (RFQ origin: ${object.origin})\n"
"% endif\n"
"amounting <strong>${format_amount(object.amount_total, object.currency_id)}</strong>\n"
"from ${object.company_id.name}.\n"
"</p>\n"
"\n"
"<p>You can reply to this email if you have any questions.</p>\n"
"<p>Thank you,</p>\n"
"<p style=\"color:#888888;\">\n"
"% if object.sudo().create_uid and object.sudo().create_uid.signature:\n"
"    ${object.sudo().create_uid.signature | safe}\n"
"% endif\n"
"</p>\n"
""
msgstr ""

#. module: purchase
#: code:addons/purchase/models/stock.py:124
#, python-format
msgid " Buy"
msgstr ""

#. module: purchase
#: model:ir.model.fields,field_description:purchase.field_product_product__purchase_count
#: model:ir.model.fields,field_description:purchase.field_product_template__purchase_count
msgid "# Purchases"
msgstr ""

#. module: purchase
>>>>>>> 728bb2a2
#: model:ir.model.fields,field_description:purchase.field_res_partner__supplier_invoice_count
#: model:ir.model.fields,field_description:purchase.field_res_users__supplier_invoice_count
msgid "# Vendor Bills"
msgstr ""

#. module: purchase
#: model:ir.model.fields,field_description:purchase.field_purchase_report__nbr_lines
msgid "# of Lines"
msgstr ""

#. module: purchase
#: model:mail.template,subject:purchase.email_template_edi_purchase
#: model:mail.template,subject:purchase.email_template_edi_purchase_done
msgid "${object.company_id.name} Order (Ref ${object.name or 'n/a' })"
msgstr ""

#. module: purchase
#: model_terms:ir.ui.view,arch_db:purchase.res_config_settings_view_form_purchase
msgid "3-way matching"
msgstr ""

#. module: purchase
#: model:ir.model.fields,field_description:purchase.field_res_config_settings__module_account_3way_match
msgid "3-way matching: purchases, receptions and bills"
msgstr ""

#. module: purchase
#: model:mail.template,body_html:purchase.email_template_edi_purchase_done
msgid "<div style=\"margin: 0px; padding: 0px;\">\n"
"    <p style=\"margin: 0px; padding: 0px; font-size: 13px;\">\n"
"        Dear ${object.partner_id.name}\n"
"        % if object.partner_id.parent_id:\n"
"            (${object.partner_id.parent_id.name})\n"
"        % endif\n"
"        <br/><br/>\n"
"        Here is in attachment a purchase order <strong>${object.name}</strong>\n"
"        % if object.partner_ref:\n"
"            with reference: ${object.partner_ref}\n"
"        % endif\n"
"        amounting in <strong>${format_amount(object.amount_total, object.currency_id)}</strong>\n"
"        from ${object.company_id.name}.\n"
"        <br/><br/>\n"
"        If you have any questions, please do not hesitate to contact us.\n"
"        <br/><br/>\n"
"        Best regards,\n"
"    </p>\n"
"</div>"
msgstr ""

#. module: purchase
#: model:mail.template,body_html:purchase.email_template_edi_purchase
msgid "<div style=\"margin: 0px; padding: 0px;\">\n"
"    <p style=\"margin: 0px; padding: 0px; font-size: 13px;\">\n"
"        Dear ${object.partner_id.name}\n"
"        % if object.partner_id.parent_id:\n"
"            (${object.partner_id.parent_id.name})\n"
"        % endif\n"
"        <br/><br/>\n"
"        Here is in attachment a request for quotation <strong>${object.name}</strong>\n"
"        % if object.partner_ref:\n"
"            with reference: ${object.partner_ref}\n"
"        % endif\n"
"        from ${object.company_id.name}.\n"
"        <br/><br/>\n"
"        If you have any questions, please do not hesitate to contact us.\n"
"        <br/><br/>\n"
"        Best regards,\n"
"    </p>\n"
"</div>"
msgstr ""

#. module: purchase
#: model_terms:ir.ui.view,arch_db:purchase.res_config_settings_view_form_purchase
msgid "<i class=\"fa fa-arrow-right\"/>\n"
"                                            How to import"
msgstr ""

#. module: purchase
#: model_terms:ir.ui.view,arch_db:purchase.purchase_partner_kanban_view
msgid "<i class=\"fa fa-fw fa-shopping-cart\" role=\"img\" aria-label=\"Shopping cart\" title=\"Shopping cart\"/>"
msgstr ""

#. module: purchase
#: model_terms:ir.ui.view,arch_db:purchase.portal_my_purchase_orders
msgid "<span class=\"badge badge-info\"><i class=\"fa fa-fw fa-file-text\"/> Waiting for Bill</span>"
msgstr ""

#. module: purchase
#: model_terms:ir.ui.view,arch_db:purchase.portal_my_purchase_orders
msgid "<span class=\"badge badge-secondary\"><i class=\"fa fa-fw fa-remove\"/> Cancelled</span>"
msgstr ""

#. module: purchase
#: model_terms:ir.ui.view,arch_db:purchase.res_config_settings_view_form_purchase
msgid "<span class=\"fa fa-lg fa-building-o\" title=\"Values set here are company-specific.\" aria-label=\"Values set here are company-specific.\" groups=\"base.group_multi_company\" role=\"img\"/>"
msgstr ""

#. module: purchase
#: model_terms:ir.ui.view,arch_db:purchase.purchase_order_form
msgid "<span class=\"o_form_label\" string=\"Request for Quotation \" attrs=\"{'invisible': [('state','not in',('draft','sent'))]}\"/>\n"
"                        <span class=\"o_form_label\" string=\"Purchase Order \" attrs=\"{'invisible': [('state','in',('draft','sent'))]}\"/>"
msgstr ""

#. module: purchase
#: model_terms:ir.ui.view,arch_db:purchase.product_normal_form_view_inherit_purchase
#: model_terms:ir.ui.view,arch_db:purchase.view_product_template_purchase_buttons_from
msgid "<span class=\"o_stat_text\">Purchased</span>"
msgstr ""

#. module: purchase
#: model_terms:ir.ui.view,arch_db:purchase.report_purchaseorder_document
msgid "<strong>Amount</strong>"
msgstr ""

#. module: purchase
#: model_terms:ir.ui.view,arch_db:purchase.report_purchaseorder_document
msgid "<strong>Date Req.</strong>"
msgstr ""

#. module: purchase
#: model_terms:ir.ui.view,arch_db:purchase.portal_my_purchase_order
msgid "<strong>Date:</strong>"
msgstr ""

#. module: purchase
#: model_terms:ir.ui.view,arch_db:purchase.report_purchaseorder_document
#: model_terms:ir.ui.view,arch_db:purchase.report_purchasequotation_document
msgid "<strong>Description</strong>"
msgstr ""

#. module: purchase
#: model_terms:ir.ui.view,arch_db:purchase.report_purchasequotation_document
msgid "<strong>Expected Date</strong>"
msgstr ""

#. module: purchase
#: model_terms:ir.ui.view,arch_db:purchase.report_purchaseorder_document
msgid "<strong>Order Date:</strong>"
msgstr ""

#. module: purchase
#: model_terms:ir.ui.view,arch_db:purchase.report_purchaseorder_document
msgid "<strong>Our Order Reference:</strong>"
msgstr ""

#. module: purchase
#: model_terms:ir.ui.view,arch_db:purchase.portal_my_purchase_order
msgid "<strong>Product</strong>"
msgstr ""

#. module: purchase
#: model_terms:ir.ui.view,arch_db:purchase.report_purchaseorder_document
#: model_terms:ir.ui.view,arch_db:purchase.report_purchasequotation_document
msgid "<strong>Qty</strong>"
msgstr ""

#. module: purchase
#: model_terms:ir.ui.view,arch_db:purchase.portal_my_purchase_order
msgid "<strong>Quantity</strong>"
msgstr ""

#. module: purchase
#: model_terms:ir.ui.view,arch_db:purchase.report_purchaseorder_document
#: model_terms:ir.ui.view,arch_db:purchase.report_purchasequotation_document
msgid "<strong>Shipping address:</strong>"
msgstr ""

#. module: purchase
#: model_terms:ir.ui.view,arch_db:purchase.portal_my_purchase_order
#: model_terms:ir.ui.view,arch_db:purchase.report_purchaseorder_document
msgid "<strong>Subtotal</strong>"
msgstr ""

#. module: purchase
#: model_terms:ir.ui.view,arch_db:purchase.report_purchaseorder_document
msgid "<strong>Taxes</strong>"
msgstr ""

#. module: purchase
#: model_terms:ir.ui.view,arch_db:purchase.track_po_line_template
msgid "<strong>The ordered quantity has been updated.</strong>"
msgstr ""

#. module: purchase
#: model_terms:ir.ui.view,arch_db:purchase.portal_my_purchase_order
msgid "<strong>Total:</strong>"
msgstr ""

#. module: purchase
#: model_terms:ir.ui.view,arch_db:purchase.report_purchaseorder_document
msgid "<strong>Total</strong>"
msgstr ""

#. module: purchase
#: model_terms:ir.ui.view,arch_db:purchase.portal_my_purchase_order
#: model_terms:ir.ui.view,arch_db:purchase.report_purchaseorder_document
msgid "<strong>Unit Price</strong>"
msgstr ""

#. module: purchase
#: model_terms:ir.ui.view,arch_db:purchase.report_purchaseorder_document
msgid "<strong>Your Order Reference:</strong>"
msgstr ""

#. module: purchase
#: model:ir.model.fields,help:purchase.field_purchase_order_line__product_type
msgid "A storable product is a product for which you manage stock. The Inventory app has to be installed.\n"
"A consumable product is a product for which stock is not managed.\n"
"A service is a non-material product you provide."
msgstr ""

#. module: purchase
#: model:res.groups,name:purchase.group_warning_purchase
msgid "A warning can be set on a product or a customer (Purchase)"
msgstr ""

#. module: purchase
#: model:ir.model.fields,field_description:purchase.field_purchase_order__access_warning
msgid "Access warning"
msgstr ""

#. module: purchase
#: model:ir.model.fields,field_description:purchase.field_purchase_order__message_needaction
msgid "Action Needed"
msgstr ""

#. module: purchase
#: model:ir.model.fields,field_description:purchase.field_purchase_order__activity_ids
msgid "Activities"
msgstr ""

#. module: purchase
#: model:ir.model.fields,field_description:purchase.field_purchase_order__activity_state
msgid "Activity State"
msgstr ""

#. module: purchase
#: model:ir.model.fields,field_description:purchase.field_account_invoice__purchase_id
msgid "Add Purchase Order"
msgstr ""

#. module: purchase
#: code:addons/purchase/controllers/portal.py:50
#, python-format
msgid "All"
msgstr ""

#. module: purchase
#: selection:res.company,po_lock:0
msgid "Allow to edit purchase orders"
msgstr ""

#. module: purchase
#: model:ir.model.fields,field_description:purchase.field_purchase_bill_union__amount
msgid "Amount"
msgstr ""

#. module: purchase
#: model:ir.model.fields,field_description:purchase.field_purchase_order_line__account_analytic_id
#: model:ir.model.fields,field_description:purchase.field_purchase_report__account_analytic_id
msgid "Analytic Account"
msgstr ""

#. module: purchase
#: model:ir.model.fields,field_description:purchase.field_purchase_order_line__analytic_tag_ids
msgid "Analytic Tags"
msgstr ""

#. module: purchase
#: model:ir.model.fields,field_description:purchase.field_purchase_order__date_approve
msgid "Approval Date"
msgstr ""

#. module: purchase
#: model_terms:ir.ui.view,arch_db:purchase.purchase_order_form
msgid "Approve Order"
msgstr ""

#. module: purchase
#: model:ir.model.fields,help:purchase.field_account_invoice_line__purchase_id
msgid "Associated Purchase Order. Filled in automatically when a PO is chosen on the vendor bill."
msgstr ""

#. module: purchase
#: model:ir.model.fields,field_description:purchase.field_purchase_order__message_attachment_count
msgid "Attachment Count"
msgstr ""

#. module: purchase
#: model:ir.model.fields,field_description:purchase.field_account_invoice__vendor_bill_purchase_id
msgid "Auto-Complete"
msgstr ""

#. module: purchase
#: model:ir.filters,name:purchase.filter_purchase_order_average_delivery_time
msgid "Average Delivery Time"
msgstr ""

#. module: purchase
#: model:ir.model.fields,field_description:purchase.field_purchase_report__price_average
msgid "Average Price"
msgstr ""

#. module: purchase
#: model:ir.model.fields,field_description:purchase.field_res_config_settings__default_purchase_method
msgid "Bill Control"
msgstr ""

#. module: purchase
#: model:ir.model.fields,field_description:purchase.field_purchase_order__invoice_count
msgid "Bill Count"
msgstr ""

#. module: purchase
#: model:ir.model.fields,field_description:purchase.field_purchase_order_line__invoice_lines
msgid "Bill Lines"
msgstr ""

#. module: purchase
#: model:ir.model.fields,field_description:purchase.field_purchase_order_line__qty_invoiced
msgid "Billed Qty"
msgstr ""

#. module: purchase
#: model_terms:ir.ui.view,arch_db:purchase.track_po_line_template
msgid "Billed Quantity:"
msgstr ""

#. module: purchase
#: model:ir.model.fields,field_description:purchase.field_purchase_order__invoice_status
msgid "Billing Status"
msgstr ""

#. module: purchase
#: model:ir.model.fields,field_description:purchase.field_purchase_order__invoice_ids
msgid "Bills"
msgstr ""

#. module: purchase
#: model_terms:ir.ui.view,arch_db:purchase.view_purchase_order_filter
msgid "Bills Received"
msgstr ""

#. module: purchase
#: selection:product.template,purchase_line_warn:0
#: selection:res.partner,purchase_warn:0
msgid "Blocking Message"
msgstr ""

#. module: purchase
#: model_terms:ir.ui.view,arch_db:purchase.res_config_settings_view_form_purchase
msgid "By default, vendor prices can be set manually in the product detail form. If your vendors provide you with pricelist files, this option allows you to easily import them into the system from ‘Purchase > Vendor Pricelists’ menu."
msgstr ""

#. module: purchase
#: model_terms:ir.ui.view,arch_db:purchase.purchase_order_calendar
msgid "Calendar View"
msgstr ""

#. module: purchase
#: model_terms:ir.ui.view,arch_db:purchase.res_config_settings_view_form_purchase
msgid "Calls for tenders are used when you want to generate requests for quotations to several vendors for a given set of products. You can configure per product if you directly do a Request for Quotation to one vendor or if you want a Call for Tenders to compare offers from several vendors."
msgstr ""

#. module: purchase
#: model_terms:ir.ui.view,arch_db:purchase.purchase_order_form
msgid "Cancel"
msgstr ""

#. module: purchase
#: code:addons/purchase/controllers/portal.py:52
#: selection:purchase.order,state:0
#: selection:purchase.report,state:0
#, python-format
msgid "Cancelled"
msgstr ""

#. module: purchase
#: model_terms:ir.ui.view,arch_db:purchase.report_purchaseorder_document
msgid "Cancelled Purchase Order #"
msgstr ""

#. module: purchase
#: code:addons/purchase/models/purchase.py:509
#, python-format
msgid "Cannot delete a purchase order line which is in state '%s'."
msgstr ""

#. module: purchase
#: model:ir.model.fields,field_description:purchase.field_purchase_report__commercial_partner_id
msgid "Commercial Entity"
msgstr ""

#. module: purchase
#: model:ir.model,name:purchase.model_res_company
msgid "Companies"
msgstr ""

#. module: purchase
#: model:ir.model.fields,field_description:purchase.field_purchase_bill_union__company_id
#: model:ir.model.fields,field_description:purchase.field_purchase_order__company_id
#: model:ir.model.fields,field_description:purchase.field_purchase_order_line__company_id
#: model:ir.model.fields,field_description:purchase.field_purchase_report__company_id
#: model_terms:ir.ui.view,arch_db:purchase.view_purchase_order_search
msgid "Company"
msgstr ""

#. module: purchase
#: model:ir.model.fields,field_description:purchase.field_res_config_settings__company_currency_id
msgid "Company Currency"
msgstr ""

#. module: purchase
#: code:addons/purchase/models/purchase.py:268
#, python-format
msgid "Compose Email"
msgstr ""

#. module: purchase
#: model:ir.model,name:purchase.model_res_config_settings
msgid "Config Settings"
msgstr ""

#. module: purchase
#: model:ir.ui.menu,name:purchase.menu_purchase_config
msgid "Configuration"
msgstr ""

#. module: purchase
#: model_terms:ir.ui.view,arch_db:purchase.purchase_order_form
msgid "Confirm Order"
msgstr ""

#. module: purchase
#: selection:res.company,po_double_validation:0
msgid "Confirm purchase orders in one step"
msgstr ""

#. module: purchase
#: selection:res.company,po_lock:0
msgid "Confirmed purchase orders are not editable"
msgstr ""

#. module: purchase
#: model:ir.model,name:purchase.model_res_partner
msgid "Contact"
msgstr ""

#. module: purchase
#: model:ir.ui.menu,name:purchase.menu_purchase_control
msgid "Control"
msgstr ""

#. module: purchase
#: model:ir.model.fields,field_description:purchase.field_product_product__purchase_method
#: model:ir.model.fields,field_description:purchase.field_product_template__purchase_method
msgid "Control Policy"
msgstr ""

#. module: purchase
#: model_terms:ir.ui.view,arch_db:purchase.purchase_order_form
msgid "Create Bill"
msgstr ""

#. module: purchase
#: model_terms:ir.actions.act_window,help:purchase.product_normal_action_puchased
msgid "Create a new product"
msgstr ""

#. module: purchase
#: model_terms:ir.actions.act_window,help:purchase.product_product_action
msgid "Create a new product variant"
msgstr ""

#. module: purchase
#: model_terms:ir.actions.act_window,help:purchase.purchase_form_action
msgid "Create a quotation"
msgstr ""

#. module: purchase
#: model_terms:ir.actions.act_window,help:purchase.purchase_rfq
msgid "Create a request for quotation"
msgstr ""

#. module: purchase
#: model_terms:ir.actions.act_window,help:purchase.action_invoice_pending
msgid "Create a vendor bill"
msgstr ""

#. module: purchase
#: model:ir.model.fields,field_description:purchase.field_purchase_order__create_uid
#: model:ir.model.fields,field_description:purchase.field_purchase_order_line__create_uid
msgid "Created by"
msgstr ""

#. module: purchase
#: model:ir.model.fields,field_description:purchase.field_purchase_order__create_date
#: model:ir.model.fields,field_description:purchase.field_purchase_order_line__create_date
msgid "Created on"
msgstr ""

#. module: purchase
#: model:ir.model.fields,field_description:purchase.field_purchase_bill_union__currency_id
#: model:ir.model.fields,field_description:purchase.field_purchase_order__currency_id
#: model:ir.model.fields,field_description:purchase.field_purchase_order_line__currency_id
#: model:ir.model.fields,field_description:purchase.field_purchase_report__currency_id
msgid "Currency"
msgstr ""

#. module: purchase
#: model:ir.model.fields,help:purchase.field_purchase_order__access_url
msgid "Customer Portal URL"
msgstr ""

#. module: purchase
#: model:ir.model.fields,field_description:purchase.field_purchase_bill_union__date
msgid "Date"
msgstr ""

#. module: purchase
#: model:ir.model.fields,field_description:purchase.field_purchase_report__date_approve
msgid "Date Approved"
msgstr ""

#. module: purchase
#: model:ir.model.fields,help:purchase.field_purchase_report__date_order
msgid "Date on which this document has been created"
msgstr ""

#. module: purchase
#: model:ir.model.fields,field_description:purchase.field_purchase_report__delay_pass
msgid "Days to Deliver"
msgstr ""

#. module: purchase
#: model:ir.model.fields,field_description:purchase.field_purchase_report__delay
msgid "Days to Validate"
msgstr ""

#. module: purchase
#: model_terms:ir.ui.view,arch_db:purchase.purchase_order_form
msgid "Define your terms and conditions ..."
msgstr ""

#. module: purchase
#: selection:res.config.settings,default_purchase_method:0
msgid "Delivered quantities"
msgstr ""

#. module: purchase
#: model:ir.model.fields,help:purchase.field_purchase_order__date_order
#: model:ir.model.fields,help:purchase.field_purchase_order_line__date_order
msgid "Depicts the date where the Quotation should be validated and converted into a purchase order."
msgstr ""

#. module: purchase
#: model:ir.model.fields,field_description:purchase.field_purchase_order_line__name
msgid "Description"
msgstr ""

#. module: purchase
#: model_terms:ir.ui.view,arch_db:purchase.view_product_supplier_inherit
msgid "Description for Vendors"
msgstr ""

#. module: purchase
#: model:ir.model.fields,field_description:purchase.field_purchase_bill_union__display_name
#: model:ir.model.fields,field_description:purchase.field_purchase_order__display_name
#: model:ir.model.fields,field_description:purchase.field_purchase_order_line__display_name
#: model:ir.model.fields,field_description:purchase.field_purchase_report__display_name
msgid "Display Name"
msgstr ""

#. module: purchase
#: selection:purchase.report,state:0
msgid "Done"
msgstr ""

#. module: purchase
#: model:ir.model.fields,field_description:purchase.field_res_company__po_double_validation_amount
msgid "Double validation amount"
msgstr ""

#. module: purchase
#: selection:purchase.report,state:0
msgid "Draft RFQ"
msgstr ""

#. module: purchase
#: model:ir.model.fields,field_description:purchase.field_purchase_order__dest_address_id
msgid "Drop Ship Address"
msgstr ""

#. module: purchase
#: model_terms:ir.ui.view,arch_db:purchase.view_purchase_order_filter
msgid "Expected Date"
msgstr ""

#. module: purchase
#: model_terms:ir.ui.view,arch_db:purchase.view_purchase_order_search
msgid "Extended Filters"
msgstr ""

#. module: purchase
#: code:addons/purchase/models/purchase.py:491
#, python-format
msgid "Extra line with %s "
msgstr ""

#. module: purchase
#: model:ir.model.fields,field_description:purchase.field_purchase_order__fiscal_position_id
#: model:ir.model.fields,field_description:purchase.field_purchase_report__fiscal_position_id
#: model_terms:ir.ui.view,arch_db:purchase.view_purchase_order_search
msgid "Fiscal Position"
msgstr ""

#. module: purchase
#: model:ir.model.fields,field_description:purchase.field_purchase_order__message_follower_ids
msgid "Followers"
msgstr ""

#. module: purchase
#: model:ir.model.fields,field_description:purchase.field_purchase_order__message_channel_ids
msgid "Followers (Channels)"
msgstr ""

#. module: purchase
#: model:ir.model.fields,field_description:purchase.field_purchase_order__message_partner_ids
msgid "Followers (Partners)"
msgstr ""

#. module: purchase
#: model_terms:ir.ui.view,arch_db:purchase.view_purchase_order_filter
msgid "Future Activities"
msgstr ""

#. module: purchase
#: selection:res.company,po_double_validation:0
msgid "Get 2 levels of approvals to confirm a purchase order"
msgstr ""

#. module: purchase
#: model_terms:ir.ui.view,arch_db:purchase.res_config_settings_view_form_purchase
msgid "Get warnings in orders for products or vendors"
msgstr ""

#. module: purchase
#: model:ir.model.fields,field_description:purchase.field_purchase_report__weight
msgid "Gross Weight"
msgstr ""

#. module: purchase
#: model_terms:ir.ui.view,arch_db:purchase.purchase_order_line_search
#: model_terms:ir.ui.view,arch_db:purchase.view_purchase_order_filter
#: model_terms:ir.ui.view,arch_db:purchase.view_purchase_order_search
msgid "Group By"
msgstr ""

#. module: purchase
#: model_terms:ir.ui.view,arch_db:purchase.purchase_order_line_search
msgid "Hide cancelled lines"
msgstr ""

#. module: purchase
#: model:ir.model.fields,field_description:purchase.field_purchase_bill_union__id
#: model:ir.model.fields,field_description:purchase.field_purchase_order__id
#: model:ir.model.fields,field_description:purchase.field_purchase_order_line__id
#: model:ir.model.fields,field_description:purchase.field_purchase_report__id
msgid "ID"
msgstr ""

#. module: purchase
#: model:ir.model.fields,help:purchase.field_purchase_order__message_unread
msgid "If checked new messages require your attention."
msgstr ""

#. module: purchase
#: model:ir.model.fields,help:purchase.field_purchase_order__message_needaction
msgid "If checked, new messages require your attention."
msgstr ""

#. module: purchase
#: model:ir.model.fields,help:purchase.field_purchase_order__message_has_error
msgid "If checked, some messages have a delivery error."
msgstr ""

#. module: purchase
#: model_terms:ir.ui.view,arch_db:purchase.res_config_settings_view_form_purchase
msgid "If enabled, activates 3-way matching on vendor bills : the items must be received in order to pay the invoice."
msgstr ""

#. module: purchase
#: code:addons/purchase/models/product.py:38
#, python-format
msgid "Import Template for Products"
msgstr ""

#. module: purchase
#: model_terms:ir.ui.view,arch_db:purchase.res_config_settings_view_form_purchase
msgid "Import vendor pricelists"
msgstr ""

#. module: purchase
#: code:addons/purchase/models/purchase.py:165
#, python-format
msgid "In order to delete a purchase order, you must cancel it first."
msgstr ""

#. module: purchase
#: model:ir.model.fields,field_description:purchase.field_purchase_order__incoterm_id
msgid "Incoterm"
msgstr ""

#. module: purchase
#: model:ir.model.fields,help:purchase.field_purchase_order__incoterm_id
msgid "International Commercial Terms are a series of predefined commercial terms used in international transactions."
msgstr ""

#. module: purchase
#: model:ir.model,name:purchase.model_account_invoice
msgid "Invoice"
msgstr ""

#. module: purchase
#: model:ir.model,name:purchase.model_account_invoice_line
msgid "Invoice Line"
msgstr ""

#. module: purchase
#: model_terms:ir.ui.view,arch_db:purchase.purchase_order_form
msgid "Invoices and Incoming Shipments"
msgstr ""

#. module: purchase
#: model_terms:ir.ui.view,arch_db:purchase.res_config_settings_view_form_purchase
msgid "Invoicing"
msgstr ""

#. module: purchase
#: model:ir.model.fields,field_description:purchase.field_purchase_order__message_is_follower
msgid "Is Follower"
msgstr ""

#. module: purchase
#: model_terms:ir.actions.act_window,help:purchase.purchase_form_action
msgid "It will be converted into a purchase order."
msgstr ""

#. module: purchase
#: model:ir.model.fields,field_description:purchase.field_purchase_bill_union____last_update
#: model:ir.model.fields,field_description:purchase.field_purchase_order____last_update
#: model:ir.model.fields,field_description:purchase.field_purchase_order_line____last_update
#: model:ir.model.fields,field_description:purchase.field_purchase_report____last_update
msgid "Last Modified on"
msgstr ""

#. module: purchase
#: model:ir.model.fields,field_description:purchase.field_purchase_order__write_uid
#: model:ir.model.fields,field_description:purchase.field_purchase_order_line__write_uid
msgid "Last Updated by"
msgstr ""

#. module: purchase
#: model:ir.model.fields,field_description:purchase.field_purchase_order__write_date
#: model:ir.model.fields,field_description:purchase.field_purchase_order_line__write_date
msgid "Last Updated on"
msgstr ""

#. module: purchase
#: model_terms:ir.ui.view,arch_db:purchase.view_purchase_order_filter
msgid "Late Activities"
msgstr ""

#. module: purchase
#: model:ir.model.fields,field_description:purchase.field_res_company__po_double_validation
msgid "Levels of Approvals"
msgstr ""

#. module: purchase
#: model:ir.model.fields,field_description:purchase.field_res_config_settings__po_double_validation
msgid "Levels of Approvals *"
msgstr ""

#. module: purchase
#: model:ir.model.fields,help:purchase.field_account_invoice__purchase_id
msgid "Load the vendor bill based on selected purchase order. Several PO can be selected."
msgstr ""

#. module: purchase
#: model_terms:ir.ui.view,arch_db:purchase.purchase_order_form
msgid "Lock"
msgstr ""

#. module: purchase
#: model:ir.model.fields,field_description:purchase.field_res_config_settings__lock_confirmed_po
msgid "Lock Confirmed Orders"
msgstr ""

#. module: purchase
#: code:addons/purchase/controllers/portal.py:53
#: selection:purchase.order,state:0
#, python-format
msgid "Locked"
msgstr ""

#. module: purchase
#: model:ir.model.fields,field_description:purchase.field_purchase_order__message_main_attachment_id
msgid "Main Attachment"
msgstr ""

#. module: purchase
#: model_terms:ir.ui.view,arch_db:purchase.res_config_settings_view_form_purchase
msgid "Make sure you only pay bills for which you received the goods you ordered"
msgstr ""

#. module: purchase
#: model:res.groups,name:purchase.group_manage_vendor_price
msgid "Manage Vendor Price"
msgstr ""

#. module: purchase
#: model_terms:ir.ui.view,arch_db:purchase.res_config_settings_view_form_purchase
msgid "Manage your purchase agreements (call for tenders, blanket orders)"
msgstr ""

#. module: purchase
#: model:res.groups,name:purchase.group_purchase_manager
msgid "Manager"
msgstr ""

#. module: purchase
#: model_terms:ir.ui.view,arch_db:purchase.res_config_settings_view_form_purchase
msgid "Managers must approve orders"
msgstr ""

#. module: purchase
#: model_terms:ir.ui.view,arch_db:purchase.purchase_order_line_form2
msgid "Manual Invoices"
msgstr ""

#. module: purchase
#: model:ir.model.fields,help:purchase.field_res_company__po_lead
#: model:ir.model.fields,help:purchase.field_res_config_settings__po_lead
msgid "Margin of error for vendor lead times. When the system generates Purchase Orders for procuring products, they will be scheduled that many days earlier to cope with unexpected vendor delays."
msgstr ""

#. module: purchase
#: model:ir.model.fields,help:purchase.field_res_config_settings__use_po_lead
msgid "Margin of error for vendor lead times. When the system generates Purchase Orders for reordering products,they will be scheduled that many days earlier to cope with unexpected vendor delays."
msgstr ""

#. module: purchase
#: model:ir.model.fields,field_description:purchase.field_purchase_order__message_has_error
msgid "Message Delivery error"
msgstr ""

#. module: purchase
#: model:ir.model.fields,field_description:purchase.field_res_partner__purchase_warn_msg
#: model:ir.model.fields,field_description:purchase.field_res_users__purchase_warn_msg
msgid "Message for Purchase Order"
msgstr ""

#. module: purchase
#: model:ir.model.fields,field_description:purchase.field_product_product__purchase_line_warn_msg
#: model:ir.model.fields,field_description:purchase.field_product_template__purchase_line_warn_msg
msgid "Message for Purchase Order Line"
msgstr ""

#. module: purchase
#: model:ir.model.fields,field_description:purchase.field_purchase_order__message_ids
msgid "Messages"
msgstr ""

#. module: purchase
#: model:ir.model.fields,field_description:purchase.field_res_config_settings__po_double_validation_amount
msgid "Minimum Amount"
msgstr ""

#. module: purchase
#: model:ir.model.fields,help:purchase.field_res_company__po_double_validation_amount
#: model:ir.model.fields,help:purchase.field_res_config_settings__po_double_validation_amount
msgid "Minimum amount for which a double validation is required"
msgstr ""

#. module: purchase
#: model:ir.filters,name:purchase.filter_purchase_order_monthly_purchases
msgid "Monthly Purchases"
msgstr ""

#. module: purchase
#: model_terms:ir.ui.view,arch_db:purchase.view_purchase_order_filter
msgid "My Activities"
msgstr ""

#. module: purchase
#: model_terms:ir.ui.view,arch_db:purchase.view_purchase_order_filter
msgid "My Purchases"
msgstr ""

#. module: purchase
#: code:addons/purchase/controllers/portal.py:41
#, python-format
msgid "Name"
msgstr ""

#. module: purchase
#: model_terms:ir.ui.view,arch_db:purchase.purchase_order_form
msgid "Name, TIN, Email, or Reference"
msgstr ""

#. module: purchase
#: code:addons/purchase/controllers/portal.py:40
#, python-format
msgid "Newest"
msgstr ""

#. module: purchase
#: model:ir.model.fields,field_description:purchase.field_purchase_order__activity_date_deadline
msgid "Next Activity Deadline"
msgstr ""

#. module: purchase
#: model:ir.model.fields,field_description:purchase.field_purchase_order__activity_summary
msgid "Next Activity Summary"
msgstr ""

#. module: purchase
#: model:ir.model.fields,field_description:purchase.field_purchase_order__activity_type_id
msgid "Next Activity Type"
msgstr ""

#. module: purchase
#: selection:purchase.order,invoice_status:0
msgid "No Bill to Receive"
msgstr ""

#. module: purchase
#: selection:product.template,purchase_line_warn:0
#: selection:res.partner,purchase_warn:0
msgid "No Message"
msgstr ""

#. module: purchase
#: model_terms:ir.ui.view,arch_db:purchase.res_config_settings_view_form_purchase
msgid "No longer edit orders once confirmed"
msgstr ""

#. module: purchase
#: model:ir.model.fields,help:purchase.field_purchase_order_line__product_image
msgid "Non-stored related field to allow portal user to see the image of the product he has ordered"
msgstr ""

#. module: purchase
#: model_terms:ir.ui.view,arch_db:purchase.purchase_order_form
msgid "Notes"
msgstr ""

#. module: purchase
#: selection:purchase.order,invoice_status:0
msgid "Nothing to Bill"
msgstr ""

#. module: purchase
#: model:ir.model.fields,field_description:purchase.field_purchase_order__message_needaction_counter
msgid "Number of Actions"
msgstr ""

#. module: purchase
#: model:ir.model.fields,field_description:purchase.field_purchase_order__message_has_error_counter
msgid "Number of error"
msgstr ""

#. module: purchase
#: model:ir.model.fields,help:purchase.field_purchase_order__message_needaction_counter
msgid "Number of messages which requires an action"
msgstr ""

#. module: purchase
#: model:ir.model.fields,help:purchase.field_purchase_order__message_has_error_counter
msgid "Number of messages with delivery error"
msgstr ""

#. module: purchase
#: model:ir.model.fields,help:purchase.field_purchase_order__message_unread_counter
msgid "Number of unread messages"
msgstr ""

#. module: purchase
#: selection:product.template,purchase_method:0
msgid "On ordered quantities"
msgstr ""

#. module: purchase
#: model:ir.model.fields,help:purchase.field_product_product__purchase_method
#: model:ir.model.fields,help:purchase.field_product_template__purchase_method
msgid "On ordered quantities: Control bills based on ordered quantities.\n"
"On received quantities: Control bills based on received quantities."
msgstr ""

#. module: purchase
#: selection:product.template,purchase_method:0
msgid "On received quantities"
msgstr ""

#. module: purchase
#: model:ir.model.fields,field_description:purchase.field_purchase_order__date_order
#: model:ir.model.fields,field_description:purchase.field_purchase_order_line__date_order
#: model:ir.model.fields,field_description:purchase.field_purchase_report__date_order
#: model_terms:ir.ui.view,arch_db:purchase.portal_my_purchase_orders
#: model_terms:ir.ui.view,arch_db:purchase.view_purchase_order_filter
#: model_terms:ir.ui.view,arch_db:purchase.view_purchase_order_search
msgid "Order Date"
msgstr ""

#. module: purchase
#: model:ir.model.fields,field_description:purchase.field_purchase_order__order_line
msgid "Order Lines"
msgstr ""

#. module: purchase
#: model:ir.model.fields,field_description:purchase.field_purchase_order__name
#: model:ir.model.fields,field_description:purchase.field_purchase_order_line__order_id
#: model_terms:ir.ui.view,arch_db:purchase.purchase_order_line_search
msgid "Order Reference"
msgstr ""

#. module: purchase
#: model:ir.model.fields,field_description:purchase.field_purchase_report__state
msgid "Order Status"
msgstr ""

#. module: purchase
#: model_terms:ir.ui.view,arch_db:purchase.track_po_line_template
msgid "Ordered Quantity:"
msgstr ""

#. module: purchase
#: selection:res.config.settings,default_purchase_method:0
msgid "Ordered quantities"
msgstr ""

#. module: purchase
#: model_terms:ir.ui.view,arch_db:purchase.res_config_settings_view_form_purchase
#: model_terms:ir.ui.view,arch_db:purchase.view_purchase_order_search
msgid "Orders"
msgstr ""

#. module: purchase
#: model_terms:ir.ui.view,arch_db:purchase.purchase_order_form
msgid "Other Information"
msgstr ""

#. module: purchase
#: selection:purchase.order,activity_state:0
msgid "Overdue"
msgstr ""

#. module: purchase
#: model:mail.template,report_name:purchase.email_template_edi_purchase_done
msgid "PO_${(object.name or '').replace('/','_')}"
msgstr ""

#. module: purchase
#: model:ir.model.fields,field_description:purchase.field_purchase_order_line__partner_id
msgid "Partner"
msgstr ""

#. module: purchase
#: model:ir.model.fields,field_description:purchase.field_purchase_report__country_id
msgid "Partner Country"
msgstr ""

#. module: purchase
#: model:ir.model.fields,field_description:purchase.field_purchase_order__payment_term_id
msgid "Payment Terms"
msgstr ""

#. module: purchase
#: selection:purchase.order,activity_state:0
msgid "Planned"
msgstr ""

#. module: purchase
#: model:ir.model.fields,field_description:purchase.field_purchase_order__access_url
msgid "Portal Access URL"
msgstr ""

#. module: purchase
#: model:ir.model.fields,field_description:purchase.field_product_category__property_account_creditor_price_difference_categ
#: model:ir.model.fields,field_description:purchase.field_product_product__property_account_creditor_price_difference
#: model:ir.model.fields,field_description:purchase.field_product_template__property_account_creditor_price_difference
msgid "Price Difference Account"
msgstr ""

#. module: purchase
#: model:ir.filters,name:purchase.filter_purchase_order_price_per_supplier
msgid "Price Per Vendor"
msgstr ""

#. module: purchase
#: model_terms:ir.ui.view,arch_db:purchase.purchase_order_form
msgid "Print RFQ"
msgstr ""

#. module: purchase
#: model:ir.model,name:purchase.model_product_product
#: model:ir.model.fields,field_description:purchase.field_purchase_order__product_id
#: model:ir.model.fields,field_description:purchase.field_purchase_order_line__product_id
#: model:ir.model.fields,field_description:purchase.field_purchase_report__product_id
#: model_terms:ir.ui.view,arch_db:purchase.portal_my_purchase_order
#: model_terms:ir.ui.view,arch_db:purchase.purchase_order_line_search
msgid "Product"
msgstr ""

#. module: purchase
#: model:ir.ui.menu,name:purchase.menu_product_category_config_purchase
msgid "Product Categories"
msgstr ""

#. module: purchase
#: model:ir.model,name:purchase.model_product_category
#: model:ir.model.fields,field_description:purchase.field_purchase_report__category_id
#: model_terms:ir.ui.view,arch_db:purchase.view_purchase_order_search
msgid "Product Category"
msgstr ""

#. module: purchase
#: model:ir.model.fields,field_description:purchase.field_purchase_order_line__product_image
msgid "Product Image"
msgstr ""

#. module: purchase
#: model:ir.model.fields,field_description:purchase.field_purchase_report__unit_quantity
msgid "Product Quantity"
msgstr ""

#. module: purchase
#: model:ir.model,name:purchase.model_product_template
#: model:ir.model.fields,field_description:purchase.field_purchase_report__product_tmpl_id
msgid "Product Template"
msgstr ""

#. module: purchase
#: model:ir.model.fields,field_description:purchase.field_purchase_order_line__product_type
msgid "Product Type"
msgstr ""

#. module: purchase
#: model:ir.model.fields,field_description:purchase.field_purchase_order_line__product_uom
msgid "Product Unit of Measure"
msgstr ""

#. module: purchase
#: model:ir.actions.act_window,name:purchase.product_product_action
#: model:ir.ui.menu,name:purchase.product_product_menu
msgid "Product Variants"
msgstr ""

#. module: purchase
#: model:ir.actions.act_window,name:purchase.product_normal_action_puchased
#: model:ir.ui.menu,name:purchase.menu_procurement_partner_contact_form
#: model:ir.ui.menu,name:purchase.menu_product_in_config_purchase
#: model_terms:ir.ui.view,arch_db:purchase.purchase_order_form
#: model_terms:ir.ui.view,arch_db:purchase.res_config_settings_view_form_purchase
msgid "Products"
msgstr ""

#. module: purchase
#: model:ir.model.fields,field_description:purchase.field_purchase_report__price_standard
msgid "Products Value"
msgstr ""

#. module: purchase
#: model:ir.model.fields,help:purchase.field_res_company__po_double_validation
#: model:ir.model.fields,help:purchase.field_res_config_settings__po_double_validation
msgid "Provide a double validation mechanism for purchases"
msgstr ""

#. module: purchase
#: model:ir.ui.menu,name:purchase.menu_procurement_management
#: model:ir.ui.menu,name:purchase.menu_purchase_root
#: model_terms:ir.ui.view,arch_db:purchase.res_config_settings_view_form_purchase
msgid "Purchase"
msgstr ""

#. module: purchase
#: model:ir.model.fields,field_description:purchase.field_res_config_settings__module_purchase_requisition
msgid "Purchase Agreements"
msgstr ""

#. module: purchase
#: model:ir.actions.act_window,name:purchase.action_purchase_order_report_all
msgid "Purchase Analysis"
msgstr ""

#. module: purchase
#: model_terms:ir.actions.act_window,help:purchase.action_purchase_order_report_all
msgid "Purchase Analysis allows you to easily check and analyse your company purchase history and performance. From this menu you can track your negotiation performance, the delivery performance of your vendors, etc."
msgstr ""

#. module: purchase
#: model:ir.model.fields,field_description:purchase.field_res_company__po_lead
#: model:ir.model.fields,field_description:purchase.field_res_config_settings__po_lead
msgid "Purchase Lead Time"
msgstr ""

#. module: purchase
#: code:addons/purchase/controllers/portal.py:63
#: code:addons/purchase/models/purchase.py:281
#: model:ir.actions.report,name:purchase.action_report_purchase_order
#: model:ir.model,name:purchase.model_purchase_order
#: model:ir.model.fields,field_description:purchase.field_account_invoice_line__purchase_id
#: model:ir.model.fields,field_description:purchase.field_purchase_bill_union__purchase_order_id
#: model:ir.model.fields,field_description:purchase.field_res_partner__purchase_warn
#: model:ir.model.fields,field_description:purchase.field_res_users__purchase_warn
#: model_terms:ir.ui.view,arch_db:purchase.portal_my_purchase_order
#: model_terms:ir.ui.view,arch_db:purchase.purchase_order_form
#: model_terms:ir.ui.view,arch_db:purchase.purchase_order_graph
#: model_terms:ir.ui.view,arch_db:purchase.purchase_order_pivot
#: model_terms:ir.ui.view,arch_db:purchase.purchase_order_tree
#: selection:purchase.order,state:0
#: selection:purchase.report,state:0
#, python-format
msgid "Purchase Order"
msgstr ""

#. module: purchase
#: model_terms:ir.ui.view,arch_db:purchase.report_purchaseorder_document
msgid "Purchase Order #"
msgstr ""

#. module: purchase
#: model:ir.model.fields,field_description:purchase.field_res_config_settings__po_order_approval
msgid "Purchase Order Approval"
msgstr ""

#. module: purchase
#: model_terms:ir.ui.view,arch_db:purchase.report_purchaseorder_document
msgid "Purchase Order Confirmation #"
msgstr ""

#. module: purchase
#: model:ir.model.fields,field_description:purchase.field_res_partner__purchase_order_count
#: model:ir.model.fields,field_description:purchase.field_res_users__purchase_order_count
msgid "Purchase Order Count"
msgstr ""

#. module: purchase
#: model_terms:ir.ui.view,arch_db:purchase.view_purchase_order_search
msgid "Purchase Order Fiscal Position"
msgstr ""

#. module: purchase
#: model:ir.model,name:purchase.model_purchase_order_line
#: model:ir.model.fields,field_description:purchase.field_account_invoice_line__purchase_line_id
#: model:ir.model.fields,field_description:purchase.field_product_product__purchase_line_warn
#: model:ir.model.fields,field_description:purchase.field_product_template__purchase_line_warn
#: model_terms:ir.ui.view,arch_db:purchase.purchase_order_form
#: model_terms:ir.ui.view,arch_db:purchase.purchase_order_line_form2
msgid "Purchase Order Line"
msgstr ""

#. module: purchase
#: model_terms:ir.ui.view,arch_db:purchase.purchase_order_form
#: model_terms:ir.ui.view,arch_db:purchase.purchase_order_line_tree
msgid "Purchase Order Lines"
msgstr ""

#. module: purchase
#: model:ir.model.fields,field_description:purchase.field_res_company__po_lock
msgid "Purchase Order Modification"
msgstr ""

#. module: purchase
#: model:ir.model.fields,field_description:purchase.field_res_config_settings__po_lock
msgid "Purchase Order Modification *"
msgstr ""

#. module: purchase
#: model:ir.model.fields,help:purchase.field_res_company__po_lock
#: model:ir.model.fields,help:purchase.field_res_config_settings__po_lock
msgid "Purchase Order Modification used when you want to purchase order editable after confirm"
msgstr ""

#. module: purchase
#: model:ir.actions.act_window,name:purchase.purchase_form_action
#: model:ir.actions.act_window,name:purchase.purchase_order_action_generic
#: model:ir.ui.menu,name:purchase.menu_purchase_form_action
#: model_terms:ir.ui.view,arch_db:purchase.portal_my_home_menu_purchase
#: model_terms:ir.ui.view,arch_db:purchase.portal_my_home_purchase
#: model_terms:ir.ui.view,arch_db:purchase.portal_my_purchase_orders
#: model_terms:ir.ui.view,arch_db:purchase.view_purchase_bill_union_filter
#: model_terms:ir.ui.view,arch_db:purchase.view_purchase_order_filter
#: model_terms:ir.ui.view,arch_db:purchase.view_purchase_order_search
msgid "Purchase Orders"
msgstr ""

#. module: purchase
#: model_terms:ir.ui.view,arch_db:purchase.portal_my_purchase_orders
msgid "Purchase Orders #"
msgstr ""

#. module: purchase
#: model_terms:ir.ui.view,arch_db:purchase.view_purchase_order_graph
#: model_terms:ir.ui.view,arch_db:purchase.view_purchase_order_pivot
msgid "Purchase Orders Statistics"
msgstr ""

#. module: purchase
#: model:ir.model,name:purchase.model_purchase_report
msgid "Purchase Report"
msgstr ""

#. module: purchase
#: model:ir.model.fields,field_description:purchase.field_purchase_order__user_id
#: model:ir.model.fields,field_description:purchase.field_purchase_report__user_id
#: model_terms:ir.ui.view,arch_db:purchase.view_purchase_order_filter
#: model_terms:ir.ui.view,arch_db:purchase.view_purchase_order_search
msgid "Purchase Representative"
msgstr ""

#. module: purchase
#: model:ir.model.fields,field_description:purchase.field_res_config_settings__group_warning_purchase
msgid "Purchase Warnings"
msgstr ""

#. module: purchase
#: model_terms:ir.ui.view,arch_db:purchase.view_purchase_order_filter
msgid "Purchase orders that have been invoiced."
msgstr ""

#. module: purchase
#: model_terms:ir.ui.view,arch_db:purchase.view_purchase_order_filter
msgid "Purchase orders that include lines not invoiced."
msgstr ""

#. module: purchase
#: model:ir.model.fields,field_description:purchase.field_purchase_report__negociation
msgid "Purchase-Standard Price"
msgstr ""

#. module: purchase
#: model:ir.model.fields,field_description:purchase.field_product_product__purchased_product_qty
#: model:ir.model.fields,field_description:purchase.field_product_template__purchased_product_qty
msgid "Purchased"
msgstr ""

#. module: purchase
#: model_terms:ir.ui.view,arch_db:purchase.view_purchase_order_search
msgid "Purchased Last 365 Days"
msgstr ""

#. module: purchase
#: model_terms:ir.ui.view,arch_db:purchase.product_normal_form_view_inherit_purchase
#: model_terms:ir.ui.view,arch_db:purchase.view_product_template_purchase_buttons_from
msgid "Purchased in the last 365 days"
msgstr ""

#. module: purchase
#: model_terms:ir.ui.view,arch_db:purchase.res_partner_view_purchase_buttons
msgid "Purchases"
msgstr ""

#. module: purchase
#: model:ir.model,name:purchase.model_purchase_bill_union
msgid "Purchases & Bills Union"
msgstr ""

#. module: purchase
#: model:ir.model.fields,help:purchase.field_purchase_order__dest_address_id
msgid "Put an address if you want to deliver directly from the vendor to the customer. Otherwise, keep empty to deliver to your own company."
msgstr ""

#. module: purchase
#: model_terms:ir.ui.view,arch_db:purchase.res_config_settings_view_form_purchase
msgid "Quantities billed by vendors"
msgstr ""

#. module: purchase
#: model:ir.model.fields,field_description:purchase.field_purchase_order_line__product_qty
msgid "Quantity"
msgstr ""

#. module: purchase
#: model_terms:ir.ui.view,arch_db:purchase.view_purchase_order_filter
#: model_terms:ir.ui.view,arch_db:purchase.view_purchase_order_search
msgid "Quotations"
msgstr ""

#. module: purchase
#: selection:purchase.order,state:0
msgid "RFQ"
msgstr ""

#. module: purchase
#: model:mail.message.subtype,name:purchase.mt_rfq_approved
msgid "RFQ Approved"
msgstr ""

#. module: purchase
#: model:mail.message.subtype,name:purchase.mt_rfq_confirmed
msgid "RFQ Confirmed"
msgstr ""

#. module: purchase
#: model:mail.message.subtype,name:purchase.mt_rfq_done
msgid "RFQ Done"
msgstr ""

#. module: purchase
#: selection:purchase.order,state:0
#: selection:purchase.report,state:0
msgid "RFQ Sent"
msgstr ""

#. module: purchase
#: model:mail.template,report_name:purchase.email_template_edi_purchase
msgid "RFQ_${(object.name or '').replace('/','_')}"
msgstr ""

#. module: purchase
#: model:ir.actions.act_window,name:purchase.act_res_partner_2_purchase_order
msgid "RFQs and Purchases"
msgstr ""

#. module: purchase
#: model_terms:ir.ui.view,arch_db:purchase.purchase_order_form
msgid "Re-Send by Email"
msgstr ""

#. module: purchase
#: model:ir.model.fields,field_description:purchase.field_purchase_order_line__qty_received
msgid "Received Qty"
msgstr ""

#. module: purchase
#: model_terms:ir.ui.view,arch_db:purchase.track_po_line_template
msgid "Received Quantity:"
msgstr ""

#. module: purchase
#: model_terms:ir.actions.act_window,help:purchase.act_res_partner_2_supplier_invoices
msgid "Record a new vendor bill"
msgstr ""

#. module: purchase
#: model_terms:ir.actions.act_window,help:purchase.purchase_open_invoice
msgid "Record a vendor bill related to this purchase"
msgstr ""

#. module: purchase
#: model:ir.model.fields,field_description:purchase.field_purchase_bill_union__name
#: model_terms:ir.ui.view,arch_db:purchase.purchase_order_tree
#: model_terms:ir.ui.view,arch_db:purchase.view_purchase_bill_union_filter
#: model_terms:ir.ui.view,arch_db:purchase.view_purchase_order_filter
msgid "Reference"
msgstr ""

#. module: purchase
#: model_terms:ir.ui.view,arch_db:purchase.view_purchase_bill_union_tree
msgid "Reference Document"
msgstr ""

#. module: purchase
#: model:ir.model.fields,field_description:purchase.field_purchase_report__product_uom
msgid "Reference Unit of Measure"
msgstr ""

#. module: purchase
#: model:ir.model.fields,help:purchase.field_purchase_order__origin
msgid "Reference of the document that generated this purchase order request (e.g. a sales order)"
msgstr ""

#. module: purchase
#: model:ir.model.fields,help:purchase.field_purchase_order__partner_ref
msgid "Reference of the sales order or bid sent by the vendor. It's used to do the matching when you receive the products as this reference is usually written on the delivery order sent by your vendor."
msgstr ""

#. module: purchase
#: model:ir.ui.menu,name:purchase.purchase_report
msgid "Reporting"
msgstr ""

#. module: purchase
#: code:addons/purchase/models/purchase.py:276
#: model:ir.actions.report,name:purchase.report_purchase_quotation
#: model_terms:ir.ui.view,arch_db:purchase.portal_my_purchase_order
#: model_terms:ir.ui.view,arch_db:purchase.report_purchasequotation_document
#, python-format
msgid "Request for Quotation"
msgstr ""

#. module: purchase
#: model_terms:ir.ui.view,arch_db:purchase.report_purchaseorder_document
msgid "Request for Quotation #"
msgstr ""

#. module: purchase
#: model:ir.actions.act_window,name:purchase.purchase_rfq
#: model:ir.ui.menu,name:purchase.menu_purchase_rfq
msgid "Requests for Quotation"
msgstr ""

#. module: purchase
#: model:ir.model.fields,field_description:purchase.field_purchase_order__activity_user_id
msgid "Responsible User"
msgstr ""

#. module: purchase
#: model:ir.model.fields,field_description:purchase.field_purchase_order__date_planned
#: model:ir.model.fields,field_description:purchase.field_purchase_order_line__date_planned
msgid "Scheduled Date"
msgstr ""

#. module: purchase
#: model_terms:ir.ui.view,arch_db:purchase.purchase_order_line_search
#: model_terms:ir.ui.view,arch_db:purchase.view_purchase_order_filter
msgid "Search Purchase Order"
msgstr ""

#. module: purchase
#: model_terms:ir.ui.view,arch_db:purchase.view_purchase_bill_union_filter
msgid "Search Reference Document"
msgstr ""

#. module: purchase
#: model:ir.model.fields,field_description:purchase.field_res_config_settings__use_po_lead
msgid "Security Lead Time for Purchase"
msgstr ""

#. module: purchase
#: model:ir.model.fields,field_description:purchase.field_purchase_order__access_token
msgid "Security Token"
msgstr ""

#. module: purchase
#: model_terms:ir.ui.view,arch_db:purchase.view_invoice_supplier_purchase_form
msgid "Select a purchase order or an old bill"
msgstr ""

#. module: purchase
#: model:ir.model.fields,help:purchase.field_product_product__purchase_line_warn
#: model:ir.model.fields,help:purchase.field_product_template__purchase_line_warn
#: model:ir.model.fields,help:purchase.field_res_partner__purchase_warn
#: model:ir.model.fields,help:purchase.field_res_users__purchase_warn
msgid "Selecting the \"Warning\" option will notify user with the message, Selecting \"Blocking Message\" will throw an exception with the message and block the flow. The Message has to be written in the next field."
msgstr ""

#. module: purchase
#: model_terms:ir.ui.view,arch_db:purchase.purchase_order_form
msgid "Send PO by Email"
msgstr ""

#. module: purchase
#: model_terms:ir.ui.view,arch_db:purchase.purchase_order_form
msgid "Send by Email"
msgstr ""

#. module: purchase
#: model:ir.model.fields,field_description:purchase.field_purchase_order_line__sequence
msgid "Sequence"
msgstr ""

#. module: purchase
#: model_terms:ir.ui.view,arch_db:purchase.purchase_order_form
msgid "Set date to all order lines"
msgstr ""

#. module: purchase
#: model_terms:ir.ui.view,arch_db:purchase.purchase_order_form
msgid "Set to Draft"
msgstr ""

#. module: purchase
#: model:ir.actions.act_window,name:purchase.action_purchase_configuration
#: model:ir.ui.menu,name:purchase.menu_purchase_general_settings
msgid "Settings"
msgstr ""

#. module: purchase
#: model:ir.actions.server,name:purchase.model_purchase_order_action_share
msgid "Share"
msgstr ""

#. module: purchase
#: model_terms:ir.ui.view,arch_db:purchase.view_purchase_order_filter
msgid "Show all records which has next action date is before today"
msgstr ""

#. module: purchase
#: model:ir.model.fields,field_description:purchase.field_purchase_bill_union__reference
msgid "Source"
msgstr ""

#. module: purchase
#: model:ir.model.fields,field_description:purchase.field_purchase_order__origin
msgid "Source Document"
msgstr ""

#. module: purchase
#: model:ir.model.fields,field_description:purchase.field_purchase_order__state
#: model:ir.model.fields,field_description:purchase.field_purchase_order_line__state
#: model_terms:ir.ui.view,arch_db:purchase.purchase_order_line_search
#: model_terms:ir.ui.view,arch_db:purchase.view_purchase_order_search
msgid "Status"
msgstr ""

#. module: purchase
#: model:ir.model.fields,help:purchase.field_purchase_order__activity_state
msgid "Status based on activities\n"
"Overdue: Due date is already passed\n"
"Today: Activity date is today\n"
"Planned: Future activities."
msgstr ""

#. module: purchase
#: model:ir.model.fields,field_description:purchase.field_purchase_order_line__price_subtotal
msgid "Subtotal"
msgstr ""

#. module: purchase
#: model:ir.model.fields,field_description:purchase.field_res_partner__property_purchase_currency_id
#: model:ir.model.fields,field_description:purchase.field_res_users__property_purchase_currency_id
msgid "Supplier Currency"
msgstr ""

#. module: purchase
#: model:ir.model.fields,field_description:purchase.field_purchase_order_line__price_tax
msgid "Tax"
msgstr ""

#. module: purchase
#: model:ir.model.fields,field_description:purchase.field_purchase_order__amount_tax
#: model:ir.model.fields,field_description:purchase.field_purchase_order_line__taxes_id
#: model_terms:ir.ui.view,arch_db:purchase.report_purchaseorder_document
msgid "Taxes"
msgstr ""

#. module: purchase
#: model_terms:ir.ui.view,arch_db:purchase.portal_my_purchase_order
msgid "Taxes:"
msgstr ""

#. module: purchase
#: model:ir.model.fields,field_description:purchase.field_purchase_order__notes
msgid "Terms and Conditions"
msgstr ""

#. module: purchase
#: model_terms:ir.actions.act_window,help:purchase.purchase_rfq
msgid "The quotation contains the history of the discussion\n"
"                you had with your vendor."
msgstr ""

#. module: purchase
#: model_terms:ir.actions.act_window,help:purchase.act_res_partner_2_purchase_order
msgid "The request for quotation is the first step of the purchases flow. Once\n"
"                    converted into a purchase order, you will be able to control the receipt\n"
"                    of the products and the vendor bill."
msgstr ""

#. module: purchase
#: model:ir.model.fields,help:purchase.field_product_product__property_account_creditor_price_difference
#: model:ir.model.fields,help:purchase.field_product_template__property_account_creditor_price_difference
msgid "This account is used in automated inventory valuation to record the price difference between a purchase order and its related vendor bill when validating this vendor bill."
msgstr ""

#. module: purchase
#: model:ir.model.fields,help:purchase.field_product_category__property_account_creditor_price_difference_categ
msgid "This account will be used to value price difference between purchase price and accounting cost."
msgstr ""

#. module: purchase
#: model_terms:ir.ui.view,arch_db:purchase.purchase_order_form
msgid "This changes the scheduled date of all order lines to the given date"
msgstr ""

#. module: purchase
#: model:ir.model.fields,help:purchase.field_res_partner__property_purchase_currency_id
#: model:ir.model.fields,help:purchase.field_res_users__property_purchase_currency_id
msgid "This currency will be used, instead of the default one, for purchases from the current partner"
msgstr ""

#. module: purchase
#: model:ir.model.fields,help:purchase.field_res_config_settings__default_purchase_method
#: model_terms:ir.ui.view,arch_db:purchase.res_config_settings_view_form_purchase
msgid "This default value is applied to any new product created. This can be changed in the product detail form."
msgstr ""

#. module: purchase
#: model_terms:ir.ui.view,arch_db:purchase.view_product_supplier_inherit
msgid "This note will show up on purchase orders."
msgstr ""

#. module: purchase
#: code:addons/purchase/models/account_invoice.py:156
#, python-format
msgid "This vendor bill has been created from: %s"
msgstr ""

#. module: purchase
#: code:addons/purchase/models/account_invoice.py:170
#, python-format
msgid "This vendor bill has been modified from: %s"
msgstr ""

#. module: purchase
#: model_terms:ir.actions.act_window,help:purchase.act_res_partner_2_purchase_order
msgid "This vendor has no purchase order. Create a new RfQ"
msgstr ""

#. module: purchase
#: model_terms:ir.ui.view,arch_db:purchase.view_purchase_order_filter
#: selection:purchase.order,state:0
#: selection:purchase.report,state:0
msgid "To Approve"
msgstr ""

#. module: purchase
#: selection:purchase.order,activity_state:0
msgid "Today"
msgstr ""

#. module: purchase
#: model_terms:ir.ui.view,arch_db:purchase.view_purchase_order_filter
msgid "Today Activities"
msgstr ""

#. module: purchase
#: code:addons/purchase/controllers/portal.py:42
#: model:ir.model.fields,field_description:purchase.field_purchase_order__amount_total
#: model:ir.model.fields,field_description:purchase.field_purchase_order_line__price_total
#: model_terms:ir.ui.view,arch_db:purchase.portal_my_purchase_orders
#, python-format
msgid "Total"
msgstr ""

#. module: purchase
#: model:ir.model.fields,field_description:purchase.field_purchase_report__price_total
msgid "Total Price"
msgstr ""

#. module: purchase
#: model:ir.model.fields,field_description:purchase.field_purchase_order_line__product_uom_qty
msgid "Total Quantity"
msgstr ""

#. module: purchase
#: model_terms:ir.ui.view,arch_db:purchase.purchase_order_tree
msgid "Total Untaxed amount"
msgstr ""

#. module: purchase
#: model_terms:ir.ui.view,arch_db:purchase.purchase_order_tree
msgid "Total amount"
msgstr ""

#. module: purchase
#: code:addons/purchase/models/purchase.py:324
#, python-format
msgid "Unable to cancel this purchase order. You must first cancel the related vendor bills."
msgstr ""

#. module: purchase
#: model:ir.model.fields,field_description:purchase.field_purchase_order_line__price_unit
msgid "Unit Price"
msgstr ""

#. module: purchase
#: model:ir.ui.menu,name:purchase.menu_purchase_uom_categ_form_action
msgid "Unit of Measure Categories"
msgstr ""

#. module: purchase
#: model:ir.ui.menu,name:purchase.menu_purchase_uom_form_action
msgid "Units of Measure"
msgstr ""

#. module: purchase
#: model_terms:ir.ui.view,arch_db:purchase.purchase_order_form
msgid "Unlock"
msgstr ""

#. module: purchase
#: model:ir.model.fields,field_description:purchase.field_purchase_order__message_unread
msgid "Unread Messages"
msgstr ""

#. module: purchase
#: model:ir.model.fields,field_description:purchase.field_purchase_order__message_unread_counter
msgid "Unread Messages Counter"
msgstr ""

#. module: purchase
#: model_terms:ir.ui.view,arch_db:purchase.purchase_order_tree
msgid "Untaxed"
msgstr ""

#. module: purchase
#: model:ir.model.fields,field_description:purchase.field_purchase_order__amount_untaxed
msgid "Untaxed Amount"
msgstr ""

#. module: purchase
#: model_terms:ir.ui.view,arch_db:purchase.portal_my_purchase_order
msgid "Untaxed Amount:"
msgstr ""

#. module: purchase
#: model_terms:ir.actions.act_window,help:purchase.action_invoice_pending
msgid "Use this menu to control the invoices to be received from your\n"
"            vendors. When registering a new bill, set the purchase order\n"
"            and Odoo will fill the bill automatically according to ordered\n"
"            or received quantities."
msgstr ""

#. module: purchase
#: model:res.groups,name:purchase.group_purchase_user
msgid "User"
msgstr ""

#. module: purchase
#: model:ir.model.fields,help:purchase.field_res_config_settings__company_currency_id
msgid "Utility field to express amount currency"
msgstr ""

#. module: purchase
#: model:ir.model.fields,field_description:purchase.field_purchase_bill_union__partner_id
#: model:ir.model.fields,field_description:purchase.field_purchase_order__partner_id
#: model:ir.model.fields,field_description:purchase.field_purchase_report__partner_id
#: model_terms:ir.ui.view,arch_db:purchase.purchase_order_line_search
#: model_terms:ir.ui.view,arch_db:purchase.purchase_order_line_tree
#: model_terms:ir.ui.view,arch_db:purchase.view_purchase_order_filter
#: model_terms:ir.ui.view,arch_db:purchase.view_purchase_order_search
msgid "Vendor"
msgstr ""

#. module: purchase
#: model:ir.model.fields,field_description:purchase.field_purchase_bill_union__vendor_bill_id
msgid "Vendor Bill"
msgstr ""

#. module: purchase
#: model:ir.actions.act_window,name:purchase.act_res_partner_2_supplier_invoices
#: model:ir.actions.act_window,name:purchase.action_invoice_pending
#: model:ir.actions.act_window,name:purchase.purchase_open_invoice
#: model:ir.ui.menu,name:purchase.menu_procurement_management_pending_invoice
#: model_terms:ir.ui.view,arch_db:purchase.purchase_order_form
#: model_terms:ir.ui.view,arch_db:purchase.res_partner_view_purchase_account_buttons
#: model_terms:ir.ui.view,arch_db:purchase.view_purchase_bill_union_filter
msgid "Vendor Bills"
msgstr ""

#. module: purchase
#: model_terms:ir.ui.view,arch_db:purchase.view_purchase_order_search
msgid "Vendor Country"
msgstr ""

#. module: purchase
#: model:ir.model.fields,field_description:purchase.field_res_config_settings__group_manage_vendor_price
#: model:ir.ui.menu,name:purchase.menu_product_pricelist_action2_purchase
msgid "Vendor Pricelists"
msgstr ""

#. module: purchase
#: model:ir.model.fields,field_description:purchase.field_purchase_order__partner_ref
msgid "Vendor Reference"
msgstr ""

#. module: purchase
#: model:ir.ui.menu,name:purchase.menu_procurement_management_supplier_name
#: model_terms:ir.ui.view,arch_db:purchase.view_product_supplier_inherit
msgid "Vendors"
msgstr ""

#. module: purchase
#: model_terms:ir.actions.act_window,help:purchase.act_res_partner_2_supplier_invoices
msgid "Vendors bills can be pre-generated based on purchase\n"
"                    orders or receipts. This allows you to control bills\n"
"                    you receive from your vendor according to the draft\n"
"                    document in Odoo."
msgstr ""

#. module: purchase
#: model:ir.model.fields,field_description:purchase.field_purchase_report__volume
msgid "Volume"
msgstr ""

#. module: purchase
#: model_terms:ir.ui.view,arch_db:purchase.view_purchase_order_filter
#: selection:purchase.order,invoice_status:0
msgid "Waiting Bills"
msgstr ""

#. module: purchase
#: selection:product.template,purchase_line_warn:0
#: selection:res.partner,purchase_warn:0
msgid "Warning"
msgstr ""

#. module: purchase
#: code:addons/purchase/models/purchase.py:227
#: code:addons/purchase/models/purchase.py:574
#, python-format
msgid "Warning for %s"
msgstr ""

#. module: purchase
#: model_terms:ir.ui.view,arch_db:purchase.res_partner_view_purchase_buttons
msgid "Warning on the Purchase Order"
msgstr ""

#. module: purchase
#: model_terms:ir.ui.view,arch_db:purchase.view_product_supplier_inherit
msgid "Warning when Purchasing this Product"
msgstr ""

#. module: purchase
#: model_terms:ir.ui.view,arch_db:purchase.res_config_settings_view_form_purchase
msgid "Warnings"
msgstr ""

#. module: purchase
#: model:ir.model.fields,field_description:purchase.field_purchase_order__website_message_ids
msgid "Website Messages"
msgstr ""

#. module: purchase
#: model:ir.model.fields,help:purchase.field_purchase_order__website_message_ids
msgid "Website communication history"
msgstr ""

#. module: purchase
#: model_terms:ir.actions.act_window,help:purchase.purchase_open_invoice
msgid "You can control the invoice from your vendor according to\n"
"            what you purchased (services) or received (products)."
msgstr ""

#. module: purchase
#: model:ir.model.fields,help:purchase.field_purchase_order__partner_id
#: model:ir.model.fields,help:purchase.field_purchase_order_line__partner_id
msgid "You can find a vendor by its Name, TIN, Email or Internal Reference."
msgstr ""

#. module: purchase
#: model_terms:ir.actions.act_window,help:purchase.product_product_action
msgid "You must define a product for everything you purchase,\n"
"                whether it's a physical product, a consumable or services."
msgstr ""

#. module: purchase
#: model_terms:ir.actions.act_window,help:purchase.product_normal_action_puchased
msgid "You must define a product for everything you purchase,\n"
"            whether it's a physical product, a consumable or services."
msgstr ""
<|MERGE_RESOLUTION|>--- conflicted
+++ resolved
@@ -16,82 +16,6 @@
 "Plural-Forms: \n"
 
 #. module: purchase
-<<<<<<< HEAD
-=======
-#: model:mail.template,body_html:purchase.email_template_edi_purchase
-msgid "\n"
-"<p>Dear\n"
-"% if object.partner_id.is_company and object.partner_id.child_ids:\n"
-"    ${object.partner_id.child_ids[0].name}\n"
-"% else :\n"
-"    ${object.partner_id.name}\n"
-"% endif\n"
-",</p><p>\n"
-"Here is, in attachment, a ${object.state in ('draft', 'sent') and 'request for quotation' or 'purchase order confirmation'} <strong>${object.name}</strong>\n"
-"% if object.partner_ref:\n"
-"    with reference: ${object.partner_ref}\n"
-"% endif\n"
-"% if object.origin:\n"
-"    (RFQ origin: ${object.origin})\n"
-"% endif\n"
-"amounting in <strong>${format_amount(object.amount_total, object.currency_id)}</strong>\n"
-"from ${object.company_id.name}.\n"
-"</p>\n"
-"\n"
-"<p>Do not hesitate to contact us if you have any further question.</p>\n"
-"<p>Best regards,</p>\n"
-"<p style=\"color:#888888;\">\n"
-"% if object.sudo().create_uid and object.sudo().create_uid.signature:\n"
-"    ${object.sudo().create_uid.signature | safe}\n"
-"% endif\n"
-"</p>\n"
-""
-msgstr ""
-
-#. module: purchase
-#: model:mail.template,body_html:purchase.email_template_edi_purchase_done
-msgid "\n"
-"<p>Dear ${object.partner_id.name}\n"
-"% if object.partner_id.parent_id:\n"
-"    (<i>${object.partner_id.parent_id.name}</i>)\n"
-"% endif\n"
-",</p>\n"
-"<p>\n"
-"Please find in attachment a <strong>${object.state in ('draft', 'sent') and 'request for quotation' or 'purchase order confirmation'} ${object.name}</strong>\n"
-"% if object.partner_ref:\n"
-"    with reference: ${object.partner_ref}\n"
-"% endif\n"
-"% if object.origin:\n"
-"    (RFQ origin: ${object.origin})\n"
-"% endif\n"
-"amounting <strong>${format_amount(object.amount_total, object.currency_id)}</strong>\n"
-"from ${object.company_id.name}.\n"
-"</p>\n"
-"\n"
-"<p>You can reply to this email if you have any questions.</p>\n"
-"<p>Thank you,</p>\n"
-"<p style=\"color:#888888;\">\n"
-"% if object.sudo().create_uid and object.sudo().create_uid.signature:\n"
-"    ${object.sudo().create_uid.signature | safe}\n"
-"% endif\n"
-"</p>\n"
-""
-msgstr ""
-
-#. module: purchase
-#: code:addons/purchase/models/stock.py:124
-#, python-format
-msgid " Buy"
-msgstr ""
-
-#. module: purchase
-#: model:ir.model.fields,field_description:purchase.field_product_product__purchase_count
-#: model:ir.model.fields,field_description:purchase.field_product_template__purchase_count
-msgid "# Purchases"
-msgstr ""
-
-#. module: purchase
->>>>>>> 728bb2a2
 #: model:ir.model.fields,field_description:purchase.field_res_partner__supplier_invoice_count
 #: model:ir.model.fields,field_description:purchase.field_res_users__supplier_invoice_count
 msgid "# Vendor Bills"
@@ -161,6 +85,11 @@
 "        Best regards,\n"
 "    </p>\n"
 "</div>"
+"<p style=\"color:#888888;\">\n"
+"% if object.sudo().create_uid and object.sudo().create_uid.signature:\n"
+"    ${object.sudo().create_uid.signature | safe}\n"
+"% endif\n"
+"</p>\n"
 msgstr ""
 
 #. module: purchase
