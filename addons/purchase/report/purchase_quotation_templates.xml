--- conflicted
+++ resolved
@@ -2,8 +2,7 @@
 <odoo>
 <template id="report_purchasequotation_document">
     <t t-call="web.external_layout">
-<<<<<<< HEAD
-        <t t-set="o" t-value="o.with_context({'lang':o.partner_id.lang})"/>
+        <t t-set="o" t-value="o.with_context(lang=o.partner_id.lang)"/>
         <t t-set="address">
             <div t-field="o.partner_id"
             t-options='{"widget": "contact", "fields": ["address", "name", "phone"], "no_marker": True, "phone_icons": True}'/>
@@ -16,9 +15,6 @@
                     t-options='{"widget": "contact", "fields": ["address", "name", "phone"], "no_marker": True, "phone_icons": True}' name="purchase_shipping_address"/>
             </t>
         </t>
-=======
-        <t t-set="o" t-value="o.with_context(lang=o.partner_id.lang)"/>
->>>>>>> f5ab04ce
         <div class="page">
             <div class="oe_structure"/>
 
