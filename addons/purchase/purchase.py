# -*- coding: utf-8 -*-
# Part of Odoo. See LICENSE file for full copyright and licensing details.

from datetime import datetime
from dateutil.relativedelta import relativedelta
from openerp import api, fields, models, _, SUPERUSER_ID
from openerp.tools import DEFAULT_SERVER_DATETIME_FORMAT
from openerp.tools.translate import _
from openerp.tools.float_utils import float_is_zero, float_compare
import openerp.addons.decimal_precision as dp
from openerp.exceptions import UserError, AccessError
from openerp.addons.base.res.res_partner import WARNING_MESSAGE, WARNING_HELP

class PurchaseOrder(models.Model):
    _name = "purchase.order"
    _inherit = ['mail.thread', 'ir.needaction_mixin']
    _description = "Purchase Order"
    _order = 'date_order desc, id desc'

    @api.depends('order_line.price_total')
    def _amount_all(self):
        for order in self:
            amount_untaxed = amount_tax = 0.0
            for line in order.order_line:
                amount_untaxed += line.price_subtotal
                # FORWARDPORT UP TO 10.0
                if order.company_id.tax_calculation_rounding_method == 'round_globally':
                    taxes = line.taxes_id.compute_all(line.price_unit, line.order_id.currency_id, line.product_qty, product=line.product_id, partner=line.order_id.partner_id)
                    amount_tax += sum(t.get('amount', 0.0) for t in taxes.get('taxes', []))
                else:
                    amount_tax += line.price_tax
            order.update({
                'amount_untaxed': order.currency_id.round(amount_untaxed),
                'amount_tax': order.currency_id.round(amount_tax),
                'amount_total': amount_untaxed + amount_tax,
            })

    @api.depends('order_line.date_planned')
    def _compute_date_planned(self):
        for order in self:
            min_date = False
            for line in order.order_line:
                if not min_date or line.date_planned < min_date:
                    min_date = line.date_planned
            if min_date:
                order.date_planned = min_date

    @api.depends('state', 'order_line.qty_invoiced', 'order_line.product_qty')
    def _get_invoiced(self):
        precision = self.env['decimal.precision'].precision_get('Product Unit of Measure')
        for order in self:
            if order.state != 'purchase':
                order.invoice_status = 'no'
                continue

            if any(float_compare(line.qty_invoiced, line.product_qty, precision_digits=precision) == -1 for line in order.order_line):
                order.invoice_status = 'to invoice'
            elif all(float_compare(line.qty_invoiced, line.product_qty, precision_digits=precision) >= 0 for line in order.order_line):
                order.invoice_status = 'invoiced'
            else:
                order.invoice_status = 'no'

    @api.depends('order_line.invoice_lines.invoice_id.state')
    def _compute_invoice(self):
        for order in self:
            invoices = self.env['account.invoice']
            for line in order.order_line:
                invoices |= line.invoice_lines.mapped('invoice_id')
            order.invoice_ids = invoices
            order.invoice_count = len(invoices)

    @api.model
    def _default_picking_type(self):
        type_obj = self.env['stock.picking.type']
        company_id = self.env.context.get('company_id') or self.env.user.company_id.id
        types = type_obj.search([('code', '=', 'incoming'), ('warehouse_id.company_id', '=', company_id)])
        if not types:
            types = type_obj.search([('code', '=', 'incoming'), ('warehouse_id', '=', False)])
        return types[:1]

    @api.depends('order_line.move_ids')
    def _compute_picking(self):
        for order in self:
            pickings = self.env['stock.picking']
            for line in order.order_line:
                # We keep a limited scope on purpose. Ideally, we should also use move_orig_ids and
                # do some recursive search, but that could be prohibitive if not done correctly.
                moves = line.move_ids | line.move_ids.mapped('returned_move_ids')
                moves = moves.filtered(lambda r: r.state != 'cancel')
                pickings |= moves.mapped('picking_id')
            order.picking_ids = pickings
            order.picking_count = len(pickings)

    @api.depends('picking_ids', 'picking_ids.state')
    def _compute_is_shipped(self):
        for order in self:
            if order.picking_ids and all([x.state == 'done' for x in order.picking_ids]):
                order.is_shipped = True

    READONLY_STATES = {
        'purchase': [('readonly', True)],
        'done': [('readonly', True)],
        'cancel': [('readonly', True)],
    }

    name = fields.Char('Order Reference', required=True, index=True, copy=False, default='New')
    origin = fields.Char('Source Document', copy=False,\
        help="Reference of the document that generated this purchase order "
             "request (e.g. a sale order or an internal procurement request)")
    partner_ref = fields.Char('Vendor Reference', copy=False,\
        help="Reference of the sales order or bid sent by the vendor. "
             "It's used to do the matching when you receive the "
             "products as this reference is usually written on the "
             "delivery order sent by your vendor.")
    date_order = fields.Datetime('Order Date', required=True, states=READONLY_STATES, index=True, copy=False, default=fields.Datetime.now,\
        help="Depicts the date where the Quotation should be validated and converted into a purchase order.")
    date_approve = fields.Date('Approval Date', readonly=1, index=True, copy=False)
    partner_id = fields.Many2one('res.partner', string='Vendor', required=True, states=READONLY_STATES, change_default=True, track_visibility='always')
    dest_address_id = fields.Many2one('res.partner', string='Drop Ship Address', states=READONLY_STATES,\
        help="Put an address if you want to deliver directly from the vendor to the customer. "\
             "Otherwise, keep empty to deliver to your own company.")
    currency_id = fields.Many2one('res.currency', 'Currency', required=True, states=READONLY_STATES,\
        default=lambda self: self.env.user.company_id.currency_id.id)
    state = fields.Selection([
        ('draft', 'RFQ'),
        ('sent', 'RFQ Sent'),
        ('to approve', 'To Approve'),
        ('purchase', 'Purchase Order'),
        ('done', 'Locked'),
        ('cancel', 'Cancelled')
        ], string='Status', readonly=True, index=True, copy=False, default='draft', track_visibility='onchange')
    order_line = fields.One2many('purchase.order.line', 'order_id', string='Order Lines', states=READONLY_STATES, copy=True)
    notes = fields.Text('Terms and Conditions')

    invoice_count = fields.Integer(compute="_compute_invoice", string='# of Invoices', copy=False, default=0)
    invoice_ids = fields.Many2many('account.invoice', compute="_compute_invoice", string='Invoices', copy=False)
    invoice_status = fields.Selection([
        ('no', 'Not purchased'),
        ('to invoice', 'Waiting Invoices'),
        ('invoiced', 'Invoice Received'),
        ], string='Invoice Status', compute='_get_invoiced', store=True, readonly=True, copy=False, default='no')

    picking_count = fields.Integer(compute='_compute_picking', string='Receptions', default=0)
    picking_ids = fields.Many2many('stock.picking', compute='_compute_picking', string='Receptions', copy=False)

    # There is no inverse function on purpose since the date may be different on each line
    date_planned = fields.Datetime(string='Scheduled Date', compute='_compute_date_planned', store=True, index=True, oldname='minimum_planned_date')

    amount_untaxed = fields.Monetary(string='Untaxed Amount', store=True, readonly=True, compute='_amount_all', track_visibility='always')
    amount_tax = fields.Monetary(string='Taxes', store=True, readonly=True, compute='_amount_all')
    amount_total = fields.Monetary(string='Total', store=True, readonly=True, compute='_amount_all')

    fiscal_position_id = fields.Many2one('account.fiscal.position', string='Fiscal Position', oldname='fiscal_position')
    payment_term_id = fields.Many2one('account.payment.term', 'Payment Term')
    incoterm_id = fields.Many2one('stock.incoterms', 'Incoterm', help="International Commercial Terms are a series of predefined commercial terms used in international transactions.")

    product_id = fields.Many2one('product.product', related='order_line.product_id', string='Product')
    create_uid = fields.Many2one('res.users', 'Responsible')
    company_id = fields.Many2one('res.company', 'Company', required=True, index=True, states=READONLY_STATES, default=lambda self: self.env.user.company_id.id)

    picking_type_id = fields.Many2one('stock.picking.type', 'Deliver To', states=READONLY_STATES, required=True, default=_default_picking_type,\
        help="This will determine picking type of incoming shipment")
    default_location_dest_id_usage = fields.Selection(related='picking_type_id.default_location_dest_id.usage', string='Destination Location Type',\
        help="Technical field used to display the Drop Ship Address", readonly=True)
    group_id = fields.Many2one('procurement.group', string="Procurement Group", copy=False)
    is_shipped = fields.Boolean(compute="_compute_is_shipped")

    @api.model
    def name_search(self, name, args=None, operator='ilike', limit=100):
        args = args or []
        domain = []
        if name:
            domain = ['|', ('name', operator, name), ('partner_ref', operator, name)]
        pos = self.search(domain + args, limit=limit)
        return pos.name_get()

    @api.multi
    @api.depends('name', 'partner_ref')
    def name_get(self):
        result = []
        for po in self:
            name = po.name
            if po.partner_ref:
                name += ' ('+po.partner_ref+')'
            result.append((po.id, name))
        return result

    @api.model
    def create(self, vals):
        if vals.get('name', 'New') == 'New':
            vals['name'] = self.env['ir.sequence'].next_by_code('purchase.order') or '/'
        return super(PurchaseOrder, self).create(vals)

    @api.multi
    def unlink(self):
        for order in self:
            if not order.state == 'cancel':
                raise UserError(_('In order to delete a purchase order, you must cancel it first.'))
        return super(PurchaseOrder, self).unlink()

    @api.multi
    def copy(self, default=None):
        new_po = super(PurchaseOrder, self).copy(default=default)
        for line in new_po.order_line:
            seller = line.product_id._select_seller(
                line.product_id, partner_id=line.partner_id, quantity=line.product_qty,
                date=line.order_id.date_order and line.order_id.date_order[:10], uom_id=line.product_uom)
            line.date_planned = line._get_date_planned(seller)
        return new_po

    @api.multi
    def _track_subtype(self, init_values):
        self.ensure_one()
        if 'state' in init_values and self.state == 'purchase':
            return 'purchase.mt_rfq_approved'
        elif 'state' in init_values and self.state == 'to approve':
            return 'purchase.mt_rfq_confirmed'
        elif 'state' in init_values and self.state == 'done':
            return 'purchase.mt_rfq_done'
        return super(PurchaseOrder, self)._track_subtype(init_values)

    @api.onchange('partner_id', 'company_id')
    def onchange_partner_id(self):
        if not self.partner_id:
            self.fiscal_position_id = False
            self.payment_term_id = False
            self.currency_id = False
        else:
            self.fiscal_position_id = self.env['account.fiscal.position'].with_context(company_id=self.company_id.id).get_fiscal_position(self.partner_id.id)
            self.payment_term_id = self.partner_id.property_supplier_payment_term_id.id
            self.currency_id = self.partner_id.property_purchase_currency_id.id or self.env.user.company_id.currency_id.id
        return {}

    @api.onchange('partner_id')
    def onchange_partner_id_warning(self):
        if not self.partner_id:
            return
        warning = {}
        title = False
        message = False

        partner = self.partner_id

        # If partner has no warning, check its company
        if partner.purchase_warn == 'no-message' and partner.parent_id:
            partner = partner.parent_id

        if partner.purchase_warn != 'no-message':
            # Block if partner only has warning but parent company is blocked
            if partner.purchase_warn != 'block' and partner.parent_id and partner.parent_id.purchase_warn == 'block':
                partner = partner.parent_id
            title = _("Warning for %s") % partner.name
            message = partner.purchase_warn_msg
            warning = {
                'title': title,
                'message': message
                }
            if partner.purchase_warn == 'block':
                self.update({'partner_id': False})
            return {'warning': warning}
        return {}

    @api.onchange('picking_type_id')
    def _onchange_picking_type_id(self):
        if self.picking_type_id.default_location_dest_id.usage != 'customer':
            self.dest_address_id = False

    @api.multi
    def action_rfq_send(self):
        '''
        This function opens a window to compose an email, with the edi purchase template message loaded by default
        '''
        self.ensure_one()
        ir_model_data = self.env['ir.model.data']
        try:
            if self.env.context.get('send_rfq', False):
                template_id = ir_model_data.get_object_reference('purchase', 'email_template_edi_purchase')[1]
            else:
                template_id = ir_model_data.get_object_reference('purchase', 'email_template_edi_purchase_done')[1]
        except ValueError:
            template_id = False
        try:
            compose_form_id = ir_model_data.get_object_reference('mail', 'email_compose_message_wizard_form')[1]
        except ValueError:
            compose_form_id = False
        ctx = dict(self.env.context or {})
        ctx.update({
            'default_model': 'purchase.order',
            'default_res_id': self.ids[0],
            'default_use_template': bool(template_id),
            'default_template_id': template_id,
            'default_composition_mode': 'comment',
        })
        return {
            'name': _('Compose Email'),
            'type': 'ir.actions.act_window',
            'view_type': 'form',
            'view_mode': 'form',
            'res_model': 'mail.compose.message',
            'views': [(compose_form_id, 'form')],
            'view_id': compose_form_id,
            'target': 'new',
            'context': ctx,
        }

    @api.multi
    def print_quotation(self):
        self.write({'state': "sent"})
        return self.env['report'].get_action(self, 'purchase.report_purchasequotation')

    @api.multi
    def button_approve(self):
        self.write({'state': 'purchase'})
        self._create_picking()
        return {}

    @api.multi
    def button_draft(self):
        self.write({'state': 'draft'})
        return {}

    @api.multi
    def button_confirm(self):
        for order in self:
            if order.state not in ['draft', 'sent']:
                continue
            order._add_supplier_to_product()
            # Deal with double validation process
            if order.company_id.po_double_validation == 'one_step'\
                    or (order.company_id.po_double_validation == 'two_step'\
                        and order.amount_total < self.env.user.company_id.currency_id.compute(order.company_id.po_double_validation_amount, order.currency_id))\
                    or order.user_has_groups('purchase.group_purchase_manager'):
                order.button_approve()
            else:
                order.write({'state': 'to approve'})
        return {}

    @api.multi
    def button_cancel(self):
        for order in self:
            for pick in order.picking_ids:
                if pick.state == 'done':
                    raise UserError(_('Unable to cancel purchase order %s as some receptions have already been done.') % (order.name))
            for inv in order.invoice_ids:
                if inv and inv.state not in ('cancel', 'draft'):
                    raise UserError(_("Unable to cancel this purchase order. You must first cancel related vendor bills."))

            for pick in order.picking_ids.filtered(lambda r: r.state != 'cancel'):
                pick.action_cancel()
            # TDE FIXME: I don' think context key is necessary, as actions are not related / called from each other
            if not self.env.context.get('cancel_procurement'):
                procurements = order.order_line.mapped('procurement_ids')
                procurements.filtered(lambda r: r.state not in ('cancel', 'exception') and r.rule_id.propagate).write({'state': 'cancel'})
                procurements.filtered(lambda r: r.state not in ('cancel', 'exception') and not r.rule_id.propagate).write({'state': 'exception'})
                moves = procurements.filtered(lambda r: r.rule_id.propagate).mapped('move_dest_id')
                moves.filtered(lambda r: r.state != 'cancel').action_cancel()

        self.write({'state': 'cancel'})

    @api.multi
    def button_done(self):
        self.write({'state': 'done'})

    @api.multi
    def _get_destination_location(self):
        self.ensure_one()
        if self.dest_address_id:
            return self.dest_address_id.property_stock_customer.id
        return self.picking_type_id.default_location_dest_id.id

    @api.model
    def _prepare_picking(self):
        if not self.group_id:
            self.group_id = self.group_id.create({
                'name': self.name,
                'partner_id': self.partner_id.id
            })
        if not self.partner_id.property_stock_supplier.id:
            raise UserError(_("You must set a Vendor Location for this partner %s") % self.partner_id.name)
        return {
            'picking_type_id': self.picking_type_id.id,
            'partner_id': self.partner_id.id,
            'date': self.date_order,
            'origin': self.name,
            'location_dest_id': self._get_destination_location(),
            'location_id': self.partner_id.property_stock_supplier.id,
            'company_id': self.company_id.id,
        }

    @api.multi
    def _create_picking(self):
        for order in self:
            if any([ptype in ['product', 'consu'] for ptype in order.order_line.mapped('product_id.type')]):
                res = order._prepare_picking()
                picking = self.env['stock.picking'].create(res)
                moves = order.order_line.filtered(lambda r: r.product_id.type in ['product', 'consu'])._create_stock_moves(picking)
<<<<<<< HEAD
                moves = moves.action_confirm()
=======
                move_ids = moves.action_confirm()
                seq = 0
                for move in moves:
                    seq += 5
                    move.sequence = seq
                moves = self.env['stock.move'].browse(move_ids)
>>>>>>> e2a25571
                moves.force_assign()
        return True

    @api.multi
    def _add_supplier_to_product(self):
        # Add the partner in the supplier list of the product if the supplier is not registered for
        # this product. We limit to 10 the number of suppliers for a product to avoid the mess that
        # could be caused for some generic products ("Miscellaneous").
        for line in self.order_line:
            # Do not add a contact as a supplier
            partner = self.partner_id if not self.partner_id.parent_id else self.partner_id.parent_id
            if partner not in line.product_id.seller_ids.mapped('name') and len(line.product_id.seller_ids) <= 10:
                currency = partner.property_purchase_currency_id or self.env.user.company_id.currency_id
                supplierinfo = {
                    'name': partner.id,
                    'sequence': max(line.product_id.seller_ids.mapped('sequence')) + 1 if line.product_id.seller_ids else 1,
                    'product_uom': line.product_uom.id,
                    'min_qty': 0.0,
                    'price': self.currency_id.compute(line.price_unit, currency),
                    'currency_id': currency.id,
                    'delay': 0,
                }
                vals = {
                    'seller_ids': [(0, 0, supplierinfo)],
                }
                try:
                    line.product_id.write(vals)
                except AccessError:  # no write access rights -> just ignore
                    break

    @api.multi
    def action_view_picking(self):
        '''
        This function returns an action that display existing picking orders of given purchase order ids.
        When only one found, show the picking immediately.
        '''
        action = self.env.ref('stock.action_picking_tree')
        result = action.read()[0]

        #override the context to get rid of the default filtering on picking type
        result.pop('id', None)
        result['context'] = {}
        pick_ids = sum([order.picking_ids.ids for order in self], [])
        #choose the view_mode accordingly
        if len(pick_ids) > 1:
            result['domain'] = "[('id','in',[" + ','.join(map(str, pick_ids)) + "])]"
        elif len(pick_ids) == 1:
            res = self.env.ref('stock.view_picking_form', False)
            result['views'] = [(res and res.id or False, 'form')]
            result['res_id'] = pick_ids and pick_ids[0] or False
        return result

    @api.multi
    def action_view_invoice(self):
        '''
        This function returns an action that display existing vendor bills of given purchase order ids.
        When only one found, show the vendor bill immediately.
        '''
        action = self.env.ref('account.action_invoice_tree2')
        result = action.read()[0]

        #override the context to get rid of the default filtering
        result['context'] = {'type': 'in_invoice', 'default_purchase_id': self.id}

        if not self.invoice_ids:
            # Choose a default account journal in the same currency in case a new invoice is created
            journal_domain = [
                ('type', '=', 'purchase'),
                ('company_id', '=', self.company_id.id),
                ('currency_id', '=', self.currency_id.id),
            ]
            default_journal_id = self.env['account.journal'].search(journal_domain, limit=1)
            if default_journal_id:
                result['context']['default_journal_id'] = default_journal_id.id
        else:
            # Use the same account journal than a previous invoice
            result['context']['default_journal_id'] = self.invoice_ids[0].journal_id.id

        #choose the view_mode accordingly
        if len(self.invoice_ids) != 1:
            result['domain'] = "[('id', 'in', " + str(self.invoice_ids.ids) + ")]"
        elif len(self.invoice_ids) == 1:
            res = self.env.ref('account.invoice_supplier_form', False)
            result['views'] = [(res and res.id or False, 'form')]
            result['res_id'] = self.invoice_ids.id
        return result

    @api.multi
    def action_set_date_planned(self):
        for order in self:
            order.order_line.update({'date_planned': order.date_planned})


class PurchaseOrderLine(models.Model):
    _name = 'purchase.order.line'
    _description = 'Purchase Order Line'

    @api.depends('product_qty', 'price_unit', 'taxes_id')
    def _compute_amount(self):
        for line in self:
            taxes = line.taxes_id.compute_all(line.price_unit, line.order_id.currency_id, line.product_qty, product=line.product_id, partner=line.order_id.partner_id)
            line.update({
                'price_tax': taxes['total_included'] - taxes['total_excluded'],
                'price_total': taxes['total_included'],
                'price_subtotal': taxes['total_excluded'],
            })

    @api.depends('invoice_lines.invoice_id.state')
    def _compute_qty_invoiced(self):
        for line in self:
            qty = 0.0
            for inv_line in line.invoice_lines:
                if inv_line.invoice_id.state not in ['cancel']:
                    if inv_line.invoice_id.type == 'in_invoice':
                        qty += inv_line.uom_id._compute_qty_obj(inv_line.uom_id, inv_line.quantity, line.product_uom)
                    elif inv_line.invoice_id.type == 'in_refund':
                        qty -= inv_line.uom_id._compute_qty_obj(inv_line.uom_id, inv_line.quantity, line.product_uom)
            line.qty_invoiced = qty

    @api.depends('order_id.state', 'move_ids.state')
    def _compute_qty_received(self):
        productuom = self.env['product.uom']
        for line in self:
            if line.order_id.state not in ['purchase', 'done']:
                line.qty_received = 0.0
                continue
            if line.product_id.type not in ['consu', 'product']:
                line.qty_received = line.product_qty
                continue
            bom_delivered = self.sudo()._get_bom_delivered(line.sudo())
            if bom_delivered and any(bom_delivered.values()):
                total = line.product_qty
            elif bom_delivered:
                total = 0.0
            else:
                total = 0.0
                for move in line.move_ids:
                    if move.state == 'done':
                        if move.product_uom != line.product_uom:
                            total += productuom._compute_qty_obj(move.product_uom, move.product_uom_qty, line.product_uom)
                        else:
                            total += move.product_uom_qty
            line.qty_received = total

    def _get_bom_delivered(self, line):
        precision = self.env['decimal.precision'].precision_get('Product Unit of Measure')
        bom_delivered = {}
        # There is no dependencies between purchase and mrp
        if 'mrp.bom' in self.env:
            # In the case of a kit, we need to check if all components are shipped. We use a all or
            # nothing policy. A product can have several BoMs, we don't know which one was used when the
            # delivery was created.
            for bom in line.product_id.product_tmpl_id.bom_ids:
                if bom.type != 'phantom':
                    continue
                bom_delivered[bom.id] = False
                product_uom_qty_bom = self.env['product.uom']._compute_qty_obj(line.product_uom, line.product_qty, bom.product_uom)
                bom_exploded = self.env['mrp.bom']._bom_explode(bom, line.product_id, product_uom_qty_bom)[0]
                for bom_line in bom_exploded:
                    qty = 0.0
                    for move in line.move_ids:
                        if move.state == 'done' and move.product_id.id == bom_line.get('product_id', False):
                            qty += self.env['product.uom']._compute_qty(move.product_uom.id, move.product_uom_qty, bom_line['product_uom'])
                    if float_compare(qty, bom_line['product_qty'], precision_digits=precision) < 0:
                        bom_delivered[bom.id] = False
                        break
                    else:
                        bom_delivered[bom.id] = True
        return bom_delivered


    name = fields.Text(string='Description', required=True)
    product_qty = fields.Float(string='Quantity', digits=dp.get_precision('Product Unit of Measure'), required=True)
    date_planned = fields.Datetime(string='Scheduled Date', required=True, index=True)
    taxes_id = fields.Many2many('account.tax', string='Taxes', domain=['|', ('active', '=', False), ('active', '=', True)])
    product_uom = fields.Many2one('product.uom', string='Product Unit of Measure', required=True)
    product_id = fields.Many2one('product.product', string='Product', domain=[('purchase_ok', '=', True)], change_default=True, required=True)
    move_ids = fields.One2many('stock.move', 'purchase_line_id', string='Reservation', readonly=True, ondelete='set null', copy=False)
    price_unit = fields.Float(string='Unit Price', required=True, digits=dp.get_precision('Product Price'))

    price_subtotal = fields.Monetary(compute='_compute_amount', string='Subtotal', store=True)
    price_total = fields.Monetary(compute='_compute_amount', string='Total', store=True)
    price_tax = fields.Monetary(compute='_compute_amount', string='Tax', store=True)

    order_id = fields.Many2one('purchase.order', string='Order Reference', index=True, required=True, ondelete='cascade')
    account_analytic_id = fields.Many2one('account.analytic.account', string='Analytic Account')
    analytic_tag_ids = fields.Many2many('account.analytic.tag', string='Analytic Tags')
    company_id = fields.Many2one('res.company', related='order_id.company_id', string='Company', store=True, readonly=True)
    state = fields.Selection(related='order_id.state', stored=True)

    invoice_lines = fields.One2many('account.invoice.line', 'purchase_line_id', string="Invoice Lines", readonly=True, copy=False)

    # Replace by invoiced Qty
    qty_invoiced = fields.Float(compute='_compute_qty_invoiced', string="Billed Qty", store=True)
    qty_received = fields.Float(compute='_compute_qty_received', string="Received Qty", store=True)

    partner_id = fields.Many2one('res.partner', related='order_id.partner_id', string='Partner', readonly=True, store=True)
    currency_id = fields.Many2one(related='order_id.currency_id', store=True, string='Currency', readonly=True)
    date_order = fields.Datetime(related='order_id.date_order', string='Order Date', readonly=True)
    procurement_ids = fields.One2many('procurement.order', 'purchase_line_id', string='Associated Procurements', copy=False)

    @api.multi
    def _get_stock_move_price_unit(self):
        self.ensure_one()
        line = self[0]
        order = line.order_id
        price_unit = line.price_unit
        if line.taxes_id:
            price_unit = line.taxes_id.with_context(round=False).compute_all(price_unit, currency=line.order_id.currency_id, quantity=1.0)['total_excluded']
        if line.product_uom.id != line.product_id.uom_id.id:
            price_unit *= line.product_uom.factor / line.product_id.uom_id.factor
        if order.currency_id != order.company_id.currency_id:
            price_unit = order.currency_id.compute(price_unit, order.company_id.currency_id, round=False)
        return price_unit

    @api.multi
    def _create_stock_moves(self, picking):
        moves = self.env['stock.move']
        done = self.env['stock.move'].browse()
        for line in self:
            price_unit = line._get_stock_move_price_unit()

            template = {
                'name': line.name or '',
                'product_id': line.product_id.id,
                'product_uom': line.product_uom.id,
                'date': line.order_id.date_order,
                'date_expected': line.date_planned,
                'location_id': line.order_id.partner_id.property_stock_supplier.id,
                'location_dest_id': line.order_id._get_destination_location(),
                'picking_id': picking.id,
                'partner_id': line.order_id.dest_address_id.id,
                'move_dest_id': False,
                'state': 'draft',
                'purchase_line_id': line.id,
                'company_id': line.order_id.company_id.id,
                'price_unit': price_unit,
                'picking_type_id': line.order_id.picking_type_id.id,
                'group_id': line.order_id.group_id.id,
                'procurement_id': False,
                'origin': line.order_id.name,
                'route_ids': line.order_id.picking_type_id.warehouse_id and [(6, 0, [x.id for x in line.order_id.picking_type_id.warehouse_id.route_ids])] or [],
                'warehouse_id':line.order_id.picking_type_id.warehouse_id.id,
            }

            # Fullfill all related procurements with this po line
            diff_quantity = line.product_qty
            for procurement in line.procurement_ids:
                procurement_qty = procurement.product_uom._compute_qty_obj(procurement.product_uom, procurement.product_qty, line.product_uom)
                if float_compare(procurement_qty, 0.0, precision_rounding=procurement.product_uom.rounding) > 0 and float_compare(diff_quantity, 0.0, precision_rounding=line.product_uom.rounding) > 0:
                    tmp = template.copy()
                    tmp.update({
                        'product_uom_qty': min(procurement_qty, diff_quantity),
                        'move_dest_id': procurement.move_dest_id.id,  #move destination is same as procurement destination
                        'procurement_id': procurement.id,
                        'propagate': procurement.rule_id.propagate,
                    })
                    done += moves.create(tmp)
                    diff_quantity -= min(procurement_qty, diff_quantity)
            if float_compare(diff_quantity, 0.0, precision_rounding=line.product_uom.rounding) > 0:
                template['product_uom_qty'] = diff_quantity
                done += moves.create(template)
        return done

    @api.multi
    def unlink(self):
        for line in self:
            if line.order_id.state in ['approved', 'done']:
                raise UserError(_('Cannot delete a purchase order line which is in state \'%s\'.') %(line.state,))
            for proc in line.procurement_ids:
                proc.message_post(body=_('Purchase order line deleted.'))
            line.procurement_ids.filtered(lambda r: r.state != 'cancel').write({'state': 'exception'})
        return super(PurchaseOrderLine, self).unlink()

    @api.model
    def _get_date_planned(self, seller, po=False):
        """Return the datetime value to use as Schedule Date (``date_planned``) for
           PO Lines that correspond to the given product.seller_ids,
           when ordered at `date_order_str`.

           :param browse_record | False product: product.product, used to
               determine delivery delay thanks to the selected seller field (if False, default delay = 0)
           :param browse_record | False po: purchase.order, necessary only if
               the PO line is not yet attached to a PO.
           :rtype: datetime
           :return: desired Schedule Date for the PO line
        """
        date_order = po.date_order if po else self.order_id.date_order
        if date_order:
            return datetime.strptime(date_order, DEFAULT_SERVER_DATETIME_FORMAT) + relativedelta(days=seller.delay if seller else 0)
        else:
            return datetime.today() + relativedelta(days=seller.delay if seller else 0)

    @api.onchange('product_id')
    def onchange_product_id(self):
        result = {}
        if not self.product_id:
            return result

        # Reset date, price and quantity since _onchange_quantity will provide default values
        self.date_planned = datetime.today().strftime(DEFAULT_SERVER_DATETIME_FORMAT)
        self.price_unit = self.product_qty = 0.0
        self.product_uom = self.product_id.uom_po_id or self.product_id.uom_id
        result['domain'] = {'product_uom': [('category_id', '=', self.product_id.uom_id.category_id.id)]}

        product_lang = self.product_id.with_context({
            'lang': self.partner_id.lang,
            'partner_id': self.partner_id.id,
        })
        self.name = product_lang.display_name
        if product_lang.description_purchase:
            self.name += '\n' + product_lang.description_purchase

        fpos = self.order_id.fiscal_position_id
        if self.env.uid == SUPERUSER_ID:
            company_id = self.env.user.company_id.id
            self.taxes_id = fpos.map_tax(self.product_id.supplier_taxes_id.filtered(lambda r: r.company_id.id == company_id))
        else:
            self.taxes_id = fpos.map_tax(self.product_id.supplier_taxes_id)

        self._suggest_quantity()
        self._onchange_quantity()

        return result

    @api.onchange('product_id')
    def onchange_product_id_warning(self):
        if not self.product_id:
            return
        warning = {}
        title = False
        message = False

        product_info = self.product_id

        if product_info.purchase_line_warn != 'no-message':
            title = _("Warning for %s") % product_info.name
            message = product_info.purchase_line_warn_msg
            warning['title'] = title
            warning['message'] = message
            if product_info.purchase_line_warn == 'block':
                self.product_id = False
            return {'warning': warning}
        return {}

    @api.onchange('product_qty', 'product_uom')
    def _onchange_quantity(self):
        if not self.product_id:
            return

        seller = self.product_id._select_seller(
            self.product_id,
            partner_id=self.partner_id,
            quantity=self.product_qty,
            date=self.order_id.date_order and self.order_id.date_order[:10],
            uom_id=self.product_uom)

        if seller or not self.date_planned:
            self.date_planned = self._get_date_planned(seller).strftime(DEFAULT_SERVER_DATETIME_FORMAT)

        if not seller:
            return

        price_unit = self.env['account.tax']._fix_tax_included_price(seller.price, self.product_id.supplier_taxes_id, self.taxes_id) if seller else 0.0
        if price_unit and seller and self.order_id.currency_id and seller.currency_id != self.order_id.currency_id:
            price_unit = seller.currency_id.compute(price_unit, self.order_id.currency_id)

        if seller and self.product_uom and seller.product_uom != self.product_uom:
            price_unit = self.env['product.uom']._compute_price(seller.product_uom.id, price_unit, to_uom_id=self.product_uom.id)

        self.price_unit = price_unit

    def _suggest_quantity(self):
        '''
        Suggest a minimal quantity based on the seller
        '''
        if not self.product_id:
            return

        seller_min_qty = self.product_id.seller_ids\
            .filtered(lambda r: r.name == self.order_id.partner_id)\
            .sorted(key=lambda r: r.min_qty)
        if seller_min_qty:
            self.product_qty = seller_min_qty[0].min_qty or 1.0
            self.product_uom = seller_min_qty[0].product_uom
        else:
            self.product_qty = 1.0


class ProcurementRule(models.Model):
    _inherit = 'procurement.rule'
    @api.model
    def _get_action(self):
        return [('buy', _('Buy'))] + super(ProcurementRule, self)._get_action()


class ProcurementOrder(models.Model):
    _inherit = 'procurement.order'

    purchase_line_id = fields.Many2one('purchase.order.line', string='Purchase Order Line')
    purchase_id = fields.Many2one(related='purchase_line_id.order_id', string='Purchase Order')

    @api.multi
    def propagate_cancels(self):
        result = super(ProcurementOrder, self).propagate_cancels()
        for procurement in self:
            if procurement.rule_id.action == 'buy' and procurement.purchase_line_id:
                if procurement.purchase_line_id.order_id.state not in ('draft', 'cancel', 'sent', 'to validate'):
                    raise UserError(
                        _('Can not cancel a procurement related to a purchase order. Please cancel the purchase order first.'))
            if procurement.purchase_line_id:
                price_unit = 0.0
                product_qty = 0.0
                others_procs = procurement.purchase_line_id.procurement_ids.filtered(lambda r: r != procurement)
                for other_proc in others_procs:
                    if other_proc.state not in ['cancel', 'draft']:
                        product_qty += other_proc.product_uom._compute_qty_obj(other_proc.product_uom, other_proc.product_qty, procurement.purchase_line_id.product_uom)

                precision = self.env['decimal.precision'].precision_get('Product Unit of Measure')
                if not float_is_zero(product_qty, precision_digits=precision):
                    seller = procurement.product_id._select_seller(
                        procurement.product_id,
                        partner_id=procurement.purchase_line_id.partner_id,
                        quantity=product_qty,
                        date=procurement.purchase_line_id.order_id.date_order and procurement.purchase_line_id.order_id.date_order[:10],
                        uom_id=procurement.purchase_line_id.product_uom)

                    price_unit = self.env['account.tax']._fix_tax_included_price(seller.price, procurement.purchase_line_id.product_id.supplier_taxes_id, procurement.purchase_line_id.taxes_id) if seller else 0.0
                    if price_unit and seller and procurement.purchase_line_id.order_id.currency_id and seller.currency_id != procurement.purchase_line_id.order_id.currency_id:
                        price_unit = seller.currency_id.compute(price_unit, procurement.purchase_line_id.order_id.currency_id)

                    if seller and seller.product_uom != procurement.purchase_line_id.product_uom:
                        price_unit = self.env['product.uom']._compute_price(seller.product_uom.id, price_unit, to_uom_id=procurement.purchase_line_id.product_uom.id)

                    procurement.purchase_line_id.product_qty = product_qty
                    procurement.purchase_line_id.price_unit = price_unit
                else:
                    procurement.purchase_line_id.unlink()

        return result

    @api.multi
    def _run(self):
        if self.rule_id and self.rule_id.action == 'buy':
            return self.make_po()
        return super(ProcurementOrder, self)._run()

    @api.multi
    def _check(self):
        if self.purchase_line_id:
            if not self.move_ids:
                return False
            return all(move.state == 'done' for move in self.move_ids)
        return super(ProcurementOrder, self)._check()

    @api.v8
    def _get_purchase_schedule_date(self):
        procurement_date_planned = datetime.strptime(self.date_planned, DEFAULT_SERVER_DATETIME_FORMAT)
        schedule_date = (procurement_date_planned - relativedelta(days=self.company_id.po_lead))
        return schedule_date

    @api.v7
    def _get_purchase_schedule_date(self, procurement):
        """Return the datetime value to use as Schedule Date (``date_planned``) for the
           Purchase Order Lines created to satisfy the given procurement.

           :param browse_record procurement: the procurement for which a PO will be created.
           :rtype: datetime
           :return: the desired Schedule Date for the PO lines
        """
        procurement_date_planned = datetime.strptime(procurement.date_planned, DEFAULT_SERVER_DATETIME_FORMAT)
        schedule_date = (procurement_date_planned - relativedelta(days=procurement.company_id.po_lead))
        return schedule_date

    @api.v8
    def _get_purchase_order_date(self, schedule_date):
        self.ensure_one()
        seller_delay = int(self.product_id._select_seller(product_id=self.product_id, quantity=self.product_qty).delay)
        return schedule_date - relativedelta(days=seller_delay)

    @api.v7
    def _get_purchase_order_date(self, cr, uid, procurement, company, schedule_date, context=None):
        """Return the datetime value to use as Order Date (``date_order``) for the
           Purchase Order created to satisfy the given procurement.

           :param browse_record procurement: the procurement for which a PO will be created.
           :param browse_report company: the company to which the new PO will belong to.
           :param datetime schedule_date: desired Scheduled Date for the Purchase Order lines.
           :rtype: datetime
           :return: the desired Order Date for the PO
        """
        seller_delay = int(procurement.product_id._select_seller(procurement.product_id).delay)
        return schedule_date - relativedelta(days=seller_delay)

    @api.multi
    def _prepare_purchase_order_line(self, po, supplier):
        self.ensure_one()

        procurement_uom_po_qty = self.env['product.uom']._compute_qty_obj(self.product_uom, self.product_qty, self.product_id.uom_po_id)
        seller = self.product_id._select_seller(
            self.product_id,
            partner_id=supplier.name,
            quantity=procurement_uom_po_qty,
            date=po.date_order and po.date_order[:10],
            uom_id=self.product_id.uom_po_id)

        taxes = self.product_id.supplier_taxes_id
        fpos = po.fiscal_position_id
        taxes_id = fpos.map_tax(taxes) if fpos else taxes
        if taxes_id:
            taxes_id = taxes_id.filtered(lambda x: x.company_id.id == self.company_id.id)

        price_unit = self.env['account.tax']._fix_tax_included_price(seller.price, self.product_id.supplier_taxes_id, taxes_id) if seller else 0.0
        if price_unit and seller and po.currency_id and seller.currency_id != po.currency_id:
            price_unit = seller.currency_id.compute(price_unit, po.currency_id)

        product_lang = self.product_id.with_context({
            'lang': supplier.name.lang,
            'partner_id': supplier.name.id,
        })
        name = product_lang.display_name
        if product_lang.description_purchase:
            name += '\n' + product_lang.description_purchase

        date_planned = self.env['purchase.order.line']._get_date_planned(seller, po=po).strftime(DEFAULT_SERVER_DATETIME_FORMAT)

        return {
            'name': name,
            'product_qty': procurement_uom_po_qty,
            'product_id': self.product_id.id,
            'product_uom': self.product_id.uom_po_id.id,
            'price_unit': price_unit,
            'date_planned': date_planned,
            'taxes_id': [(6, 0, taxes_id.ids)],
            'procurement_ids': [(4, self.id)],
            'order_id': po.id,
        }

    @api.multi
    def _prepare_purchase_order(self, partner):
        self.ensure_one()
        schedule_date = self._get_purchase_schedule_date()
        purchase_date = self._get_purchase_order_date(schedule_date)
        fpos = self.env['account.fiscal.position'].with_context(company_id=self.company_id.id).get_fiscal_position(partner.id)

        gpo = self.rule_id.group_propagation_option
        group = (gpo == 'fixed' and self.rule_id.group_id.id) or \
                (gpo == 'propagate' and self.group_id.id) or False

        return {
            'partner_id': partner.id,
            'picking_type_id': self.rule_id.picking_type_id.id,
            'company_id': self.company_id.id,
            'currency_id': partner.property_purchase_currency_id.id or self.env.user.company_id.currency_id.id,
            'dest_address_id': self.partner_dest_id.id,
            'origin': self.origin,
            'payment_term_id': partner.property_supplier_payment_term_id.id,
            'date_order': purchase_date.strftime(DEFAULT_SERVER_DATETIME_FORMAT),
            'fiscal_position_id': fpos,
            'group_id': group
        }

    @api.multi
    def make_po(self):
        cache = {}
        res = []
        for procurement in self:
            suppliers = procurement.product_id.seller_ids.filtered(lambda r: not r.product_id or r.product_id == procurement.product_id)
            if not suppliers:
                procurement.message_post(body=_('No vendor associated to product %s. Please set one to fix this procurement.') % (procurement.product_id.name))
                continue
            supplier = suppliers[0]
            partner = supplier.name

            gpo = procurement.rule_id.group_propagation_option
            group = (gpo == 'fixed' and procurement.rule_id.group_id) or \
                    (gpo == 'propagate' and procurement.group_id) or False

            domain = (
                ('partner_id', '=', partner.id),
                ('state', '=', 'draft'),
                ('picking_type_id', '=', procurement.rule_id.picking_type_id.id),
                ('company_id', '=', procurement.company_id.id),
                ('dest_address_id', '=', procurement.partner_dest_id.id))
            if group:
                domain += (('group_id', '=', group.id),)

            if domain in cache:
                po = cache[domain]
            else:
                po = self.env['purchase.order'].search([dom for dom in domain])
                po = po[0] if po else False
                cache[domain] = po
            if not po:
                vals = procurement._prepare_purchase_order(partner)
                po = self.env['purchase.order'].create(vals)
                cache[domain] = po
            elif not po.origin or procurement.origin not in po.origin.split(', '):
                # Keep track of all procurements
                if po.origin:
                    if procurement.origin:
                        po.write({'origin': po.origin + ', ' + procurement.origin})
                    else:
                        po.write({'origin': po.origin})
                else:
                    po.write({'origin': procurement.origin})
            if po:
                res += [procurement.id]

            # Create Line
            po_line = False
            for line in po.order_line:
                if line.product_id == procurement.product_id and line.product_uom == procurement.product_id.uom_po_id:
                    procurement_uom_po_qty = self.env['product.uom']._compute_qty_obj(procurement.product_uom, procurement.product_qty, procurement.product_id.uom_po_id)
                    seller = self.product_id._select_seller(
                        procurement.product_id,
                        partner_id=partner,
                        quantity=line.product_qty + procurement_uom_po_qty,
                        date=po.date_order and po.date_order[:10],
                        uom_id=procurement.product_id.uom_po_id)

                    price_unit = self.env['account.tax']._fix_tax_included_price(seller.price, line.product_id.supplier_taxes_id, line.taxes_id) if seller else 0.0
                    if price_unit and seller and po.currency_id and seller.currency_id != po.currency_id:
                        price_unit = seller.currency_id.compute(price_unit, po.currency_id)

                    po_line = line.write({
                        'product_qty': line.product_qty + procurement_uom_po_qty,
                        'price_unit': price_unit,
                        'procurement_ids': [(4, procurement.id)]
                    })
                    break
            if not po_line:
                vals = procurement._prepare_purchase_order_line(po, supplier)
                self.env['purchase.order.line'].create(vals)
        return res


class ProductTemplate(models.Model):
    _name = 'product.template'
    _inherit = 'product.template'

    @api.model
    def _get_buy_route(self):
        buy_route = self.env.ref('purchase.route_warehouse0_buy', raise_if_not_found=False)
        if buy_route:
            return buy_route.ids
        return []

    @api.multi
    def _purchase_count(self):
        for template in self:
            template.purchase_count = sum([p.purchase_count for p in template.product_variant_ids])
        return True

    property_account_creditor_price_difference = fields.Many2one(
        'account.account', string="Price Difference Account", company_dependent=True,
        help="This account will be used to value price difference between purchase price and cost price.")
    purchase_ok = fields.Boolean('Can be Purchased', default=True)
    purchase_count = fields.Integer(compute='_purchase_count', string='# Purchases')
    purchase_method = fields.Selection([
        ('purchase', 'On ordered quantities'),
        ('receive', 'On received quantities'),
        ], string="Control Purchase Bills",
        help="On ordered quantities: Invoice this product based on ordered quantities.\n"
        "On received quantities: Invoice this product based on received quantity.", default="receive")
    route_ids = fields.Many2many(default=lambda self: self._get_buy_route())
    purchase_line_warn = fields.Selection(WARNING_MESSAGE, 'Purchase Order Line', help=WARNING_HELP, required=True, default="no-message")
    purchase_line_warn_msg = fields.Text('Message for Purchase Order Line')


class ProductProduct(models.Model):
    _name = 'product.product'
    _inherit = 'product.product'

    @api.multi
    def _purchase_count(self):
        domain = [
            ('state', 'in', ['purchase', 'done']),
            ('product_id', 'in', self.mapped('id')),
        ]
        r = {}
        for group in self.env['purchase.report'].read_group(domain, ['product_id', 'unit_quantity'], ['product_id']):
            r[group['product_id'][0]] = group['unit_quantity']
        for product in self:
            product.purchase_count = r.get(product.id, 0)
        return True

    purchase_count = fields.Integer(compute='_purchase_count', string='# Purchases')

class ProductCategory(models.Model):
    _inherit = "product.category"

    property_account_creditor_price_difference_categ = fields.Many2one(
        'account.account', string="Price Difference Account",
        company_dependent=True,
        help="This account will be used to value price difference between purchase price and accounting cost.")


class MailComposeMessage(models.TransientModel):
    _inherit = 'mail.compose.message'

    @api.multi
    def send_mail(self, auto_commit=False):
        if self._context.get('default_model') == 'purchase.order' and self._context.get('default_res_id'):
            order = self.env['purchase.order'].browse([self._context['default_res_id']])
            if order.state == 'draft':
                order.state = 'sent'
        return super(MailComposeMessage, self.with_context(mail_post_autofollow=True)).send_mail(auto_commit=auto_commit)<|MERGE_RESOLUTION|>--- conflicted
+++ resolved
@@ -394,16 +394,11 @@
                 res = order._prepare_picking()
                 picking = self.env['stock.picking'].create(res)
                 moves = order.order_line.filtered(lambda r: r.product_id.type in ['product', 'consu'])._create_stock_moves(picking)
-<<<<<<< HEAD
                 moves = moves.action_confirm()
-=======
-                move_ids = moves.action_confirm()
                 seq = 0
                 for move in moves:
                     seq += 5
                     move.sequence = seq
-                moves = self.env['stock.move'].browse(move_ids)
->>>>>>> e2a25571
                 moves.force_assign()
         return True
 
