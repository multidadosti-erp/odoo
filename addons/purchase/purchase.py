--- conflicted
+++ resolved
@@ -1468,7 +1468,6 @@
         #Passing partner_id to context for purchase order line integrity of Line name
         new_context = context.copy()
         new_context.update({'lang': partner.lang, 'partner_id': partner.id})
-<<<<<<< HEAD
         names = prod_obj.name_get(cr, uid, [x.product_id.id for x in procurements], context=new_context)
         names_dict = {}
         for id, name in names:
@@ -1477,7 +1476,7 @@
             taxes_ids = procurement.product_id.supplier_taxes_id
             taxes_ids = taxes_ids.filtered(lambda x: x.company_id.id == procurement.company_id.id)
             # It is necessary to have the appropriate fiscal position to get the right tax mapping
-            fp = acc_pos_obj.get_fiscal_position(cr, uid, None, partner.id, context=context)
+            fp = acc_pos_obj.get_fiscal_position(cr, uid, None, partner.id, context=dict(context, company_id=procurement.company_id.id))
             if fp:
                 fp = acc_pos_obj.browse(cr, uid, fp, context=context)
             taxes = acc_pos_obj.map_tax(cr, uid, fp, taxes_ids, context=context)
@@ -1499,30 +1498,6 @@
                 }
             res[procurement.id] = values
         return res
-=======
-        product = prod_obj.browse(cr, uid, procurement.product_id.id, context=new_context)
-        taxes_ids = procurement.product_id.supplier_taxes_id
-        taxes_ids = taxes_ids.filtered(lambda x: x.company_id.id == procurement.company_id.id)
-        # It is necessary to have the appropriate fiscal position to get the right tax mapping
-        fiscal_position = False
-        fiscal_position_id = po_obj.onchange_partner_id(cr, uid, None, partner.id, context=dict(context, company_id=procurement.company_id.id))['value']['fiscal_position']
-        if fiscal_position_id:
-            fiscal_position = acc_pos_obj.browse(cr, uid, fiscal_position_id, context=context)
-        taxes = acc_pos_obj.map_tax(cr, uid, fiscal_position, taxes_ids, context=context)
-        name = product.display_name
-        if product.description_purchase:
-            name += '\n' + product.description_purchase
-
-        return {
-            'name': name,
-            'product_qty': qty,
-            'product_id': procurement.product_id.id,
-            'product_uom': uom_id,
-            'price_unit': price or 0.0,
-            'date_planned': schedule_date.strftime(DEFAULT_SERVER_DATETIME_FORMAT),
-            'taxes_id': [(6, 0, taxes)],
-        }
->>>>>>> 746cda7f
 
     def _calc_new_qty_price(self, cr, uid, procurement, po_line=None, cancel=False, context=None):
         if not po_line:
@@ -1660,7 +1635,6 @@
                     else:
                         lines_to_update[po_line] = [(proc.id, qty)]
                 else:
-<<<<<<< HEAD
                     procs_to_create.append(proc)
 
             procs = []
@@ -1706,7 +1680,7 @@
             name = seq_obj.next_by_code(cr, uid, 'purchase.order', context=context) or _('PO: %s') % procurement.name
             gpo = procurement.rule_id.group_propagation_option
             group = (gpo == 'fixed' and procurement.rule_id.group_id.id) or (gpo == 'propagate' and procurement.group_id.id) or False
-            fp = acc_pos_obj.get_fiscal_position(cr, uid, None, partner.id, context=context)
+            fp = acc_pos_obj.get_fiscal_position(cr, uid, None, partner.id, context=dict(context or {}, company_id=procurement.company_id.id))
             po_vals = {
                 'name': name,
                 'origin': procurement.origin,
@@ -1735,34 +1709,6 @@
             for procurement in other_procs:
                 res[procurement.id] = False
                 self.message_post(cr, uid, [procurement.id], _('There is no supplier associated to product %s') % (procurement.product_id.name))
-=======
-                    name = seq_obj.get(cr, uid, 'purchase.order', context=context) or _('PO: %s') % procurement.name
-                    po_vals = {
-                        'name': name,
-                        'origin': procurement.origin,
-                        'partner_id': partner.id,
-                        'location_id': procurement.location_id.id,
-                        'picking_type_id': procurement.rule_id.picking_type_id.id,
-                        'pricelist_id': partner.property_product_pricelist_purchase.id,
-                        'currency_id': partner.property_product_pricelist_purchase and partner.property_product_pricelist_purchase.currency_id.id or procurement.company_id.currency_id.id,
-                        'date_order': purchase_date.strftime(DEFAULT_SERVER_DATETIME_FORMAT),
-                        'company_id': procurement.company_id.id,
-                        'fiscal_position': po_obj.onchange_partner_id(cr, uid, None, partner.id, context=dict(context, company_id=procurement.company_id.id))['value']['fiscal_position'],
-                        'payment_term_id': partner.property_supplier_payment_term.id or False,
-                        'dest_address_id': procurement.partner_dest_id.id,
-                    }
-                    po_id = self.create_procurement_purchase_order(cr, SUPERUSER_ID, procurement, po_vals, line_vals, context=dict(context, company_id=po_vals['company_id']))
-                    po_line_id = po_obj.browse(cr, uid, po_id, context=context).order_line[0].id
-                    pass_ids.append(procurement.id)
-                res[procurement.id] = po_line_id
-                self.write(cr, uid, [procurement.id], {'purchase_line_id': po_line_id}, context=context)
-        if pass_ids:
-            self.message_post(cr, uid, pass_ids, body=_("Draft Purchase Order created"), context=context)
-        if linked_po_ids:
-            self.message_post(cr, uid, linked_po_ids, body=_("Purchase line created and linked to an existing Purchase Order"), context=context)
-        if sum_po_line_ids:
-            self.message_post(cr, uid, sum_po_line_ids, body=_("Quantity added in existing Purchase Order Line"), context=context)
->>>>>>> 746cda7f
         return res
 
 
