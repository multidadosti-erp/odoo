--- conflicted
+++ resolved
@@ -48,23 +48,16 @@
             val = val1 = 0.0
             cur = order.pricelist_id.currency_id
             for line in order.order_line:
-<<<<<<< HEAD
-               taxes = self.pool.get('account.tax').compute_all(cr, uid, line.taxes_id, line.price_unit, line.product_qty, line.product_id, order.partner_id)
-               val1 += cur_obj.round(cr, uid, cur, taxes['total']) #Decimal precision?
-               for c in taxes['taxes']:
-                   val += c.get('amount', 0.0)
-
-=======
-                val1 += line.price_subtotal
                 line_price = line_obj._calc_line_base_price(cr, uid, line,
                                                             context=context)
                 line_qty = line_obj._calc_line_quantity(cr, uid, line,
                                                         context=context)
-                for c in self.pool['account.tax'].compute_all(
-                        cr, uid, line.taxes_id, line_price, line_qty,
-                        line.product_id, order.partner_id)['taxes']:
+                taxes = self.pool['account.tax'].compute_all(cr, uid, line.taxes_id, line_price, line_qty,
+                                                             line.product_id, order.partner_id)
+                val1 += cur_obj.round(cr, uid, cur, taxes['total']) #Decimal precision?
+                for c in taxes['taxes']:
                     val += c.get('amount', 0.0)
->>>>>>> d744923b
+
             res[order.id]['amount_tax']=cur_obj.round(cr, uid, cur, val)
             res[order.id]['amount_untaxed']=cur_obj.round(cr, uid, cur, val1)
             res[order.id]['amount_total']=res[order.id]['amount_untaxed'] + res[order.id]['amount_tax']
