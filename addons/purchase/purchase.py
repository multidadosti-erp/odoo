--- conflicted
+++ resolved
@@ -580,12 +580,7 @@
         if not len(ids):
             return False
         self.write(cr, uid, ids, {'state':'draft','shipped':0})
-<<<<<<< HEAD
         self.set_order_line_status(cr, uid, ids, 'draft', context=context)
-=======
-        for purchase in self.browse(cr, uid, ids, context=context):
-            self.pool['purchase.order.line'].write(cr, uid, [l.id for l in  purchase.order_line], {'state': 'draft'})
->>>>>>> 65f68c1f
         for p_id in ids:
             # Deleting the existing instance of workflow for PO
             self.delete_workflow(cr, uid, [p_id]) # TODO is it necessary to interleave the calls?
@@ -666,15 +661,10 @@
                         _('You must first cancel all invoices related to this purchase order.'))
             self.pool.get('account.invoice') \
                 .signal_invoice_cancel(cr, uid, map(attrgetter('id'), purchase.invoice_ids))
-<<<<<<< HEAD
+            self.pool['purchase.order.line'].write(cr, uid, [l.id for l in  purchase.order_line],
+                    {'state': 'cancel'})
         self.write(cr, uid, ids, {'state': 'cancel'})
         self.set_order_line_status(cr, uid, ids, 'cancel', context=context)
-=======
-            self.pool['purchase.order.line'].write(cr, uid, [l.id for l in  purchase.order_line],
-                    {'state': 'cancel'})
-        self.write(cr,uid,ids,{'state':'cancel'})
-
->>>>>>> 65f68c1f
         self.signal_purchase_cancel(cr, uid, ids)
         return True
 
@@ -994,17 +984,11 @@
         return super(purchase_order_line, self).copy_data(cr, uid, id, default, context)
 
     def unlink(self, cr, uid, ids, context=None):
-<<<<<<< HEAD
-        procurement_obj = self.pool.get('procurement.order')
-        procurement_ids_to_cancel = procurement_obj.search(cr, uid, [('purchase_line_id', 'in', ids)], context=context)
-=======
-        procurement_ids_to_cancel = []
         for line in self.browse(cr, uid, ids, context=context):
             if line.state not in ['draft', 'cancel']:
                 raise osv.except_osv(_('Invalid Action!'), _('Cannot delete a purchase order line which is in state \'%s\'.') %(line.state,))
-            if line.move_dest_id:
-                procurement_ids_to_cancel.extend(procurement.id for procurement in line.move_dest_id.procurements)
->>>>>>> 65f68c1f
+        procurement_obj = self.pool.get('procurement.order')
+        procurement_ids_to_cancel = procurement_obj.search(cr, uid, [('purchase_line_id', 'in', ids)], context=context)
         if procurement_ids_to_cancel:
             self.pool['procurement.order'].cancel(cr, uid, procurement_ids_to_cancel)
         return super(purchase_order_line, self).unlink(cr, uid, ids, context=context)
