<?xml version="1.0" encoding="utf-8"?>
<odoo>

        <!-- Top menu item -->
        <menuitem name="Purchases"
            id="menu_purchase_root"
            groups="group_purchase_manager,group_purchase_user"
            web_icon="purchase,static/description/icon.png"
            sequence="25"/>

        <menuitem id="menu_procurement_management" name="Purchase"
            parent="menu_purchase_root" sequence="1" />

        <!--Supplier menu-->
        <menuitem id="menu_procurement_management_supplier_name" name="Vendors"
            parent="menu_procurement_management"
            action="base.action_partner_supplier_form" sequence="15"/>

        <menuitem id="menu_purchase_config" name="Configuration" parent="menu_purchase_root" sequence="100" groups="group_purchase_manager"/>

        <menuitem
           action="product.product_supplierinfo_type_action" id="menu_product_pricelist_action2_purchase"
           parent="menu_procurement_management" sequence="16" groups="purchase.group_manage_vendor_price"/>

        <menuitem
            id="menu_product_in_config_purchase" name="Products"
            parent="menu_purchase_config" sequence="30" groups="base.group_no_one"/>

        <menuitem
            action="product.product_category_action_form" id="menu_product_category_config_purchase"
            parent="purchase.menu_product_in_config_purchase" sequence="1" />

        <menuitem
             action="product.product_uom_categ_form_action" id="menu_purchase_uom_categ_form_action"
             parent="purchase.menu_product_in_config_purchase" sequence="10" />

        <menuitem
              action="product.product_uom_form_action" id="menu_purchase_uom_form_action"
              parent="purchase.menu_product_in_config_purchase" sequence="5"/>


    <!-- Purchase Control Menu -->
    <menuitem id="menu_purchase_control" name="Control" parent="purchase.menu_purchase_root" sequence="4"/>

    <!--Inventory control-->
    <menuitem action="stock.action_receipt_picking_move" id="menu_action_picking_tree_in_move"
            parent="menu_purchase_control" sequence="11"/>

    <!--Invoice control-->
    <menuitem
         id="menu_procurement_management_pending_invoice"
         action="action_invoice_pending"
         parent="menu_purchase_control"
         sequence="13"/>

    <record id="product_normal_action_puchased" model="ir.actions.act_window">
        <field name="name">Products</field>
        <field name="type">ir.actions.act_window</field>
        <field name="res_model">product.template</field>
        <field name="view_type">form</field>
        <field name="view_mode">kanban,tree,form</field>
        <field name="context">{"search_default_filter_to_purchase":1}</field>
        <field name="search_view_id" eval="False"/> <!-- Force empty -->
        <field name="view_id" eval="False"/> <!-- Force empty -->
        <field name="help" type="html">
          <p class="oe_view_nocontent_create">
            Click to define a new product.
          </p><p>
            You must define a product for everything you purchase, whether
            it's a physical product, a consumable or services you buy to
            subcontractors.
          </p><p>
            The product form contains detailed information to improve the
            purchase process: prices, procurement logistics, accounting data,
            available vendors, etc.
          </p>
        </field>
    </record>

      <!-- Product menu-->
      <menuitem name="Products" id="menu_procurement_partner_contact_form" action="product_normal_action_puchased"
          parent="menu_procurement_management" sequence="20"/>

      <menuitem name="Purchasable Products" id="menu_product_normal_action_puchased" action="product_normal_action_puchased"
          parent="account.menu_finance_payables" sequence="110"/>

        <record id="product_product_action" model="ir.actions.act_window">
            <field name="name">Product Variants</field>
            <field name="res_model">product.product</field>
            <field name="view_mode">tree,kanban,form</field>
            <field name="view_type">form</field>
            <field name="context">{"search_default_filter_to_purchase": 1}</field>
            <field name="help" type="html">
              <p class="oe_view_nocontent_create">
                Click to define a new product.
              </p><p>
                You must define a product for everything you purchase, whether
                it's a physical product, a consumable or services you buy to
                subcontractors.
              </p><p>
                The product form contains detailed information to improve the
                purchase process: prices, procurement logistics, accounting data,
                available vendors, etc.
              </p>
            </field>
        </record>

        <menuitem id="product_product_menu" name="Product Variants" action="product_product_action"
            parent="menu_procurement_management" sequence="21" groups="product.group_product_variant"/>

        <record model="ir.ui.view" id="purchase_order_calendar">
            <field name="name">purchase.order.calendar</field>
            <field name="model">purchase.order</field>
            <field name="priority" eval="2"/>
            <field name="arch" type="xml">
                <calendar string="Calendar View" date_start="date_planned" color="partner_id">
                    <field name="name"/>
                    <field name="amount_total" widget="monetary"/>
                    <field name="partner_id"/>
                </calendar>
            </field>
        </record>
        <record model="ir.ui.view" id="purchase_order_pivot">
            <field name="name">purchase.order.pivot</field>
            <field name="model">purchase.order</field>
            <field name="arch" type="xml">
                <pivot string="Purchase Order" display_quantity="True">
                    <field name="partner_id" type="row"/>
                    <field name="amount_total" type="measure"/>
                </pivot>
            </field>
        </record>
        <record model="ir.ui.view" id="purchase_order_graph">
            <field name="name">purchase.order.graph</field>
            <field name="model">purchase.order</field>
            <field name="arch" type="xml">
                <graph string="Purchase Order">
                    <field name="partner_id"/>
                    <field name="amount_total" type="measure"/>
                </graph>
            </field>
        </record>

        <record id="purchase_open_picking" model="ir.actions.act_window">
            <field name="name">Receptions</field>
            <field name="res_model">stock.picking</field>
            <field name="view_type">form</field>
            <field name="view_mode">tree,form</field>
            <field name="domain">[('purchase_id', '=', active_id)]</field>
        </record>

        <record id="purchase_order_form" model="ir.ui.view">
            <field name="name">purchase.order.form</field>
            <field name="model">purchase.order</field>
            <field name="arch" type="xml">
                <form string="Purchase Order">
                <header>
                    <button name="action_rfq_send" states="draft" string="Send RFQ by Email" type="object" context="{'send_rfq':True}" class="oe_highlight"/>
                    <button name="action_rfq_send" states="sent" string="Re-Send RFQ by Email" type="object" context="{'send_rfq':True}"/>
                    <button name="print_quotation" string="Print RFQ" type="object" states="draft" class="oe_highlight" groups="base.group_user"/>
                    <button name="print_quotation" string="Print RFQ" type="object" states="sent" groups="base.group_user"/>
                    <button name="button_confirm" type="object" states="draft" string="Confirm Order" id="draft_confirm"/>
                    <button name="button_confirm" type="object" states="sent" string="Confirm Order" class="oe_highlight" id="bid_confirm"/>
                    <button name="button_approve" type="object" states='to approve' string="Approve Order" class="oe_highlight" groups="purchase.group_purchase_manager"/>
                    <button name="action_rfq_send" states="purchase" string="Send PO by Email" type="object" context="{'send_rfq':False}"/>
                    <button name="action_view_picking" string="Receive Products" class="oe_highlight" type="object" attrs="{'invisible': ['|', '|' , ('is_shipped', '=', True), ('state','not in', ('purchase','done')), ('picking_count', '=', 0)]}"/>
                    <button name="button_draft" states="cancel" string="Set to Draft" type="object" />
                    <button name="button_cancel" states="draft,to approve,sent,purchase" string="Cancel" type="object" />
                    <button name="button_done" type="object" string="Lock" states="purchase"/>
                    <button name="button_unlock" type="object" string="Unlock" states="done" groups="purchase.group_purchase_manager"/>
                    <field name="state" widget="statusbar" statusbar_visible="draft,sent,purchase" readonly="1"/>
                </header>
                <sheet>
                    <div class="oe_button_box" name="button_box">
                        <button type="object"
                            name="action_view_picking"
                            class="oe_stat_button"
                            icon="fa-truck" attrs="{'invisible':[('state', 'in', ('draft','sent','to approve')),('picking_ids','=',[])]}">
                            <field name="picking_count" widget="statinfo" string="Shipment" help="Incoming Shipments"/>
                            <field name="picking_ids" invisible="1"/>
                        </button>
                        <button type="object"  name="action_view_invoice"
                            class="oe_stat_button"
                            icon="fa-pencil-square-o" attrs="{'invisible':[('state', 'in', ('draft','sent','to approve')),('invoice_ids','=',[])]}">
                            <field name="invoice_count" widget="statinfo" string="Vendor Bills"/>
                            <field name='invoice_ids' invisible="1"/>
                        </button> 
                    </div>
                    <div class="oe_title">
                        <label string="Request for Quotation " attrs="{'invisible': [('state','not in',('draft','sent','bid'))]}"/>
                        <label string="Purchase Order " attrs="{'invisible': [('state','in',('draft','sent','bid'))]}"/>
                        <h1>
                            <field name="name" readonly="1"/>
                        </h1>
                    </div>
                    <group>
                        <group>
                            <field name="partner_id" context="{'search_default_supplier':1, 'default_supplier':1, 'default_customer':0}" domain="[('supplier','=',True)]"/>
                            <field name="partner_ref"/>
                            <field name="currency_id" groups="base.group_multi_currency"/>
                            <field name="is_shipped" invisible="1"/>
                        </group>
                        <group>
                            <field name="date_order"/>
                            <field name="origin" attrs="{'invisible': [('origin','=',False)]}"/>
                            <field name="company_id" groups="base.group_multi_company" options="{'no_create': True}"/>
                        </group>
                    </group>
                    <notebook>
                        <page string="Products">
                            <field name="order_line" attrs="{'readonly': [('state', 'in', ('done', 'cancel'))]}">
                                 <tree string="Purchase Order Lines" editable="bottom">
                                    <field name="currency_id" invisible="1"/>
                                    <field name="state" invisible="1"/>
                                    <field name="sequence" widget="handle"/>
                                    <field name="product_id" attrs="{'readonly': [('state', 'in', ('purchase', 'to approve','done', 'cancel'))]}" context="{'partner_id':parent.partner_id, 'quantity':product_qty,'uom':product_uom, 'company_id': parent.company_id}"/>
                                    <field name="name"/>
                                    <field name="date_planned"/>
                                    <field name="company_id" groups="base.group_multi_company" options="{'no_create': True}"/>
                                    <field name="account_analytic_id" context="{'default_partner_id':parent.partner_id}" groups="purchase.group_analytic_accounting"/>
                                    <field name="analytic_tag_ids" groups="purchase.group_analytic_accounting" widget="many2many_tags" options="{'color_field': 'color'}"/>
                                    <field name="product_qty"/>
                                    <field name="qty_received" invisible="not context.get('show_purchase', True)"/>
                                    <field name="qty_invoiced" invisible="not context.get('show_purchase', True)"/>
                                    <field name="product_uom" groups="product.group_uom" attrs="{'readonly': [('state', 'in', ('purchase', 'done', 'cancel'))]}"/>
                                    <field name="price_unit"/>
<<<<<<< HEAD
                                    <field name="taxes_id" widget="many2many_tags" domain="[('type_tax_use','=','purchase')]" context="{'default_type_tax_use': 'purchase'}" options="{'no_create': True, 'color_field': 'color'}"/>
=======
                                    <field name="taxes_id" widget="many2many_tags" domain="[('type_tax_use','=','purchase')]" context="{'default_type_tax_use': 'purchase'}"/>
>>>>>>> 46e1104c
                                    <field name="price_subtotal" widget="monetary"/>
                                </tree>
                                <form string="Purchase Order Line">
                                    <sheet>
                                        <group>
                                            <group>
                                                <field name="product_id"
                                                       context="{'partner_id': parent.partner_id}"/>
                                                <label for="product_qty"/>
                                                <div>
                                                    <field name="product_qty" class="oe_inline"/>
                                                    <span class="oe_inline">&#160;</span>
                                                    <field name="product_uom" groups="product.group_uom" class="oe_inline"/>
                                                </div>
                                                <field name="price_unit"/>
                                            </group>
                                            <group>
<<<<<<< HEAD
                                                <field name="taxes_id" widget="many2many_tags" domain="[('type_tax_use', '=', 'purchase')]" options="{'no_create': True, 'color_field': 'color'}"/>
=======
                                                <field name="taxes_id" widget="many2many_tags" domain="[('type_tax_use', '=', 'purchase')]"/>
>>>>>>> 46e1104c
                                                <field name="date_planned" widget="date"/>
                                                <field name="account_analytic_id" colspan="2" groups="purchase.group_analytic_accounting"/>
                                                <field name="company_id" groups="base.group_multi_company" options="{'no_create': True}"/>
                                            </group>
                                        </group>
                                        <notebook>
                                        <page string="Notes">
                                            <field name="name"/>
                                        </page><page string="Invoices and Incoming Shipments">
                                            <field name="invoice_lines"/>
                                            <field name="move_ids"/>
                                        </page>
                                        </notebook>
                                    </sheet>
                                </form>
                            </field>
                            <group class="oe_subtotal_footer oe_right">
                                <field name="amount_untaxed" widget="monetary" options="{'currency_field': 'currency_id'}"/>
                                <field name="amount_tax" widget="monetary" options="{'currency_field': 'currency_id'}"/>
                                <div class="oe_subtotal_footer_separator oe_inline">
                                    <label for="amount_total"/>
                                </div>
                                <field name="amount_total" nolabel="1" class="oe_subtotal_footer_separator" widget="monetary" options="{'currency_field': 'currency_id'}"/>
                            </group>
                            <field name="notes" class="oe_inline" placeholder="Define your terms and conditions ..."/>
                            <div class="oe_clear"/>
                        </page>
                        <page string="Deliveries &amp; Invoices">
                            <group>
                                <group>
                                    <label for="date_planned"/>
                                    <div>
                                        <field name="date_planned" required="1" attrs="{'readonly': [('state', 'not in', ('draft', 'sent'))]}"/>
                                        <button name="action_set_date_planned" type="object"
                                            states="draft,sent"
                                            string="Set date to all order lines"
                                            help="This changes the scheduled date of all order lines to the given date"
                                            class="fa fa-calendar o_icon_button oe_edit_only"/>
                                    </div>
                                    <field name="picking_type_id" domain="[('code','=','incoming')]" options="{'no_create': True}" groups="stock.group_stock_multi_locations"/>
                                    <field name="dest_address_id" groups="stock.group_stock_multi_locations" attrs="{'invisible': [('default_location_dest_id_usage', '!=', 'customer')], 'required': [('default_location_dest_id_usage', '=', 'customer')]}"/>
                                    <field name="default_location_dest_id_usage" invisible="1"/>
                                    <field name="incoterm_id"/>
                                </group>
                                <group>
                                    <field name="invoice_status"/>
                                    <field name="payment_term_id" options="{'no_open': True, 'no_create': True}" attrs="{'readonly': ['|', ('invoice_status','=', 'invoiced'), ('state', '=', 'done')]}"/>
                                    <field name="fiscal_position_id" options="{'no_create': True}" attrs="{'readonly': ['|', ('invoice_status','=', 'invoiced'), ('state', '=', 'done')]}"/>
                                    <field name="date_approve" groups="base.group_no_one"/>
                                </group>
                            </group>
                        </page>
                    </notebook>
                </sheet>
                <div class="oe_chatter">
                    <field name="message_follower_ids" widget="mail_followers"/>
                    <field name="activity_ids" widget="mail_activity"/>
                    <field name="message_ids" widget="mail_thread"/>
                </div>
                </form>
            </field>
        </record>

       <record id="view_purchase_order_filter" model="ir.ui.view">
            <field name="name">request.quotation.select</field>
            <field name="model">purchase.order</field>
            <field name="arch" type="xml">
                <search string="Search Purchase Order">
                    <field name="name" string="Reference"/>
                    <field name="partner_id" operator="child_of"/>
                    <field name="product_id"/>
                    <field name="create_uid"/>
                    <filter name="draft" string="Quotations" domain="[('state','in',('draft','sent','to approve'))]"/>
                    <filter name="approved" string="Purchase Orders" domain="[('state','in',('purchase','done'))]"/>
                    <filter name="to_approve" string="To Approve" domain="[('state', '=', 'to approve')]"/>
                    <separator/>
                    <filter name="not_invoiced" string="Waiting Bills" domain="[('invoice_status','=', 'to invoice')]" help="Purchase orders that include lines not invoiced."/>
                    <filter name="invoiced" string="Bills Received" domain="[('invoice_status','=', 'invoiced')]" help="Purchase orders that have been invoiced."/>
                    <filter string="Unread Messages" name="message_needaction" domain="[('message_needaction','=',True)]"/>
                    <separator/>
                    <filter string="My Activities" name="activities_my"
                        domain="[('activity_ids.user_id', '=', uid)]"/>
                    <separator/>
                    <filter string="Late Activities" name="activities_overdue"
                        domain="[('activity_ids.date_deadline', '&lt;', context_today().strftime('%Y-%m-%d'))]"
                        help="Show all records which has next action date is before today"/>
                    <filter string="Today Activities" name="activities_today"
                        domain="[('activity_ids.date_deadline', '=', context_today().strftime('%Y-%m-%d'))]"/>
                    <filter string="Future Activities" name="activities_upcoming_all"
                        domain="[('activity_ids.date_deadline', '&gt;', context_today().strftime('%Y-%m-%d'))
                        ]"/>
                    <group expand="0" string="Group By">
                        <filter string="Vendor" domain="[]" context="{'group_by':'partner_id'}"/>
                        <filter string="Order Date" domain="[]" context="{'group_by':'date_order'}"/>
                        <filter string="Expected Date" domain="[]" context="{'group_by':'date_planned'}"/>
                    </group>
                </search>
            </field>
        </record>


        <!-- Purchase Orders Kanban View  -->
        <record model="ir.ui.view" id="view_purchase_order_kanban">
            <field name="name">purchase.order.kanban</field>
            <field name="model">purchase.order</field>
            <field name="arch" type="xml">
                <kanban class="o_kanban_mobile">
                    <field name="name"/>
                    <field name="partner_id"/>
                    <field name="amount_total"/>
                    <field name="state"/>
                    <field name="date_order"/>
                    <field name="currency_id"/>
                    <templates>
                        <t t-name="kanban-box">
                            <div t-attf-class="oe_kanban_card oe_kanban_global_click">
                                <div class="row">
                                    <div class="col-xs-6">
                                        <strong><span><t t-esc="record.partner_id.value"/></span></strong>
                                    </div>
                                    <div class="col-xs-6 pull-right text-right">
                                        <strong><field name="amount_total" widget="monetary"/></strong>
                                    </div>
                                </div>
                                <div class="row">
                                    <div class="col-xs-6">
                                        <span><t t-esc="record.name.value"/> <t t-esc="record.date_order.value and record.date_order.value.split(' ')[0] or False"/></span>
                                    </div>
                                    <div class="col-xs-6">
                                        <span class="pull-right text-right">
                                            <field name="state" widget="label_selection" options="{'classes': {'draft': 'default', 'cancel': 'default', 'done': 'success', 'approved': 'warning'}}"/>
                                        </span>
                                    </div>
                                </div>
                            </div>
                        </t>
                    </templates>
                </kanban>
            </field>
        </record>

        <record id="purchase_order_tree" model="ir.ui.view">
            <field name="name">purchase.order.tree</field>
            <field name="model">purchase.order</field>
            <field name="arch" type="xml">
                <tree decoration-bf="message_unread==True" decoration-muted="state=='cancel'" decoration-info="state in ('wait','confirmed')" string="Purchase Order">
                    <field name="message_unread" invisible="1"/>
                    <field name="name" string="Reference"/>
                    <field name="date_order" />
                    <field name="partner_id"/>
                    <field name="company_id" groups="base.group_multi_company" options="{'no_create': True}"/>
                    <field name="date_planned" invisible="context.get('quotation_only', False)"/>
                    <field name="origin"/>
                    <field name="amount_untaxed" sum="Total Untaxed amount" string="Untaxed" widget="monetary"/>
                    <field name="amount_total" sum="Total amount" widget="monetary"/>
                    <field name="currency_id" invisible="1"/>
                    <field name="state"/>
                    <field name="invoice_status" invisible="not context.get('show_purchase', True)"/>
                </tree>
            </field>
        </record>

        <record id="purchase_order_action_generic" model="ir.actions.act_window">
            <field name="name">Purchase Orders</field>
            <field name="type">ir.actions.act_window</field>
            <field name="res_model">purchase.order</field>
            <field name="domain">[]</field>
            <field name="view_id" ref="purchase_order_form"/>
        </record>

        <record id="purchase_rfq" model="ir.actions.act_window">
            <field name="name">Requests for Quotation</field>
            <field name="type">ir.actions.act_window</field>
            <field name="res_model">purchase.order</field>
            <field name="context">{'search_default_todo':1, 'show_purchase': False}</field>
            <field name="domain">[('state','in',('draft','sent','bid','cancel', 'confirmed'))]</field>
            <field name="view_mode">tree,kanban,form,pivot,graph,calendar</field>
            <field name="search_view_id" ref="view_purchase_order_filter"/>
            <field name="help" type="html">
              <p class="oe_view_nocontent_create">
                Click to create a request for quotation.
              </p><p>
                The quotation contains the history of the discussion/negotiation
                you had with your vendor. Once confirmed, a request for
                quotation is converted into a purchase order.
              </p><p>
                Most propositions of purchase orders are created automatically
                by Odoo based on inventory needs.
              </p>
            </field>
        </record>
        <menuitem action="purchase_rfq" id="menu_purchase_rfq"
            parent="menu_procurement_management"
            sequence="0"/>

        <record id="purchase_form_action" model="ir.actions.act_window">
            <field name="name">Purchase Orders</field>
            <field name="type">ir.actions.act_window</field>
            <field name="res_model">purchase.order</field>
            <field name="view_mode">tree,kanban,form,pivot,graph,calendar</field>
            <field name="context">{'search_default_todo':1, 'show_purchase': True}</field>
            <field name="domain">[('state','not in',('draft','sent','bid', 'confirmed'))]</field>
            <field name="search_view_id" ref="view_purchase_order_filter"/>
            <field name="help" type="html">
              <p class="oe_view_nocontent_create">
                Click to create a quotation that will be converted into a purchase order. 
              </p><p>
                Use this menu to search within your purchase orders by
                references, vendor, products, etc. For each purchase order,
                you can track the related discussion with the vendor, control
                the products received and control the vendor bills.
              </p>
            </field>
        </record>
        <menuitem action="purchase_form_action" id="menu_purchase_form_action" parent="menu_procurement_management" sequence="6"/>

        <record id="purchase_order_line_tree" model="ir.ui.view">
            <field name="name">purchase.order.line.tree</field>
            <field name="model">purchase.order.line</field>
            <field name="arch" type="xml">
                <tree string="Purchase Order Lines" create="false">
                    <field name="order_id"/>
                    <field name="name"/>
                    <field name="partner_id" string="Vendor" />
                    <field name="product_id"/>
                    <field name="price_unit"/>
                    <field name="product_qty"/>
                    <field name="product_uom" groups="product.group_uom"/>
                    <field name="price_subtotal" widget="monetary"/>
                    <field name="date_planned"  widget="date"/>
                </tree>
            </field>
        </record>

        <record id="purchase_order_line_form2" model="ir.ui.view">
            <field name="name">purchase.order.line.form2</field>
            <field name="model">purchase.order.line</field>
            <field name="priority" eval="20"/>
            <field name="arch" type="xml">
                <form string="Purchase Order Line" create="false">
                    <sheet>
                        <label for="order_id" class="oe_edit_only"/>
                        <h1>
                            <field name="order_id" class="oe_inline"/>
                            <label string="," attrs="{'invisible':[('date_order','=',False)]}"/>
                            <field name="date_order" class="oe_inline"/>
                        </h1>
                        <label for="partner_id" class="oe_edit_only"/>
                        <h2><field name="partner_id"/></h2>
                        <group>
                            <group>
                                <field name="product_id" readonly="1"/>
                                <label for="product_qty"/>
                                <div>
                                    <field name="product_qty" readonly="1" class="oe_inline"/>
                                    <field name="product_uom" readonly="1" groups="product.group_uom" class="oe_inline"/>
                                </div>
                                <field name="price_unit"/>
                            </group>
                            <group>
                                <field name="taxes_id" widget="many2many_tags"
                                    domain="[('type_tax_use', '=', 'purchase')]"/>
                                <field name="date_planned" widget="date" readonly="1"/>
                                <field name="company_id" groups="base.group_multi_company" options="{'no_create': True}"/>
                                <field name="account_analytic_id" colspan="4" groups="purchase.group_analytic_accounting"/>
                            </group>
                        </group>
                        <field name="name"/>
                        <separator string="Manual Invoices"/>
                        <field name="invoice_lines"/>
                        <separator string="Stock Moves"/>
                        <field name="move_ids"/>
                    </sheet>
                </form>
            </field>
        </record>
          <record id="purchase_order_line_search" model="ir.ui.view">
            <field name="name">purchase.order.line.search</field>
            <field name="model">purchase.order.line</field>
            <field name="arch" type="xml">
                <search string="Search Purchase Order">
                    <field name="order_id"/>
                    <field name="product_id"/>
                    <field name="partner_id" string="Vendor" filter_domain="[('partner_id', 'child_of', self)]"/>
                    <filter name="hide_cancelled" string="Hide cancelled lines" domain="[('state', '!=', 'cancel')]"/>
                    <group expand="0" string="Group By">
                        <filter name="groupby_supplier" string="Vendor" domain="[]" context="{'group_by' : 'partner_id'}" />
                        <filter name="groupby_product" string="Product" domain="[]" context="{'group_by' : 'product_id'}" />
                        <filter string="Order Reference" domain="[]" context="{'group_by' :'order_id'}"/>
                        <filter string="Status" domain="[]" context="{'group_by' : 'state'}" />
                    </group>
                </search>
            </field>
        </record>

        <!-- Procurements -->

        <record id="view_procurement_form_inherit" model="ir.ui.view">
            <field name="name">procurement.order.form.inherit</field>
            <field name="model">procurement.order</field>
            <field name="inherit_id" ref="procurement.procurement_form_view"/>
            <field name="arch" type="xml">
                <xpath expr="//field[@name='origin']" position="after">
                    <field name="purchase_id"/>
                </xpath>
            </field>
        </record>
        
        <!-- Product Suppliers-->
        
        <record id="view_product_supplier_inherit" model="ir.ui.view">
            <field name="name">product.template.supplier.form.inherit</field>
            <field name="model">product.template</field>
            <field name="inherit_id" ref="product.product_template_form_view"/>
            <field name="arch" type="xml">
                <page name="sales" position="after">
                    <page string="Purchase" name="purchase" attrs="{'invisible': [('purchase_ok','=',False)]}">
                        <group string="Vendors" name="vendors">
                            <field name="seller_ids" context="{'default_product_tmpl_id': context.get('product_tmpl_id', active_id)}" nolabel="1"/>
                        </group>
                    </page>
                </page>
                <group name="invoicing" position="inside">
                    <group string="Purchase Bills" name="bill" attrs="{'invisible': [('purchase_ok','=',False)]}" groups="purchase.group_purchase_manager">
                        <field name="purchase_method" widget="radio"/>
                    </group>
                </group>
                <group name="purchase_warning" position="replace">
                    <group string="Warning when Purchasing this Product" groups="purchase.group_warning_purchase">
                        <field name="purchase_line_warn" nolabel="1"/>
                        <field name="purchase_line_warn_msg" colspan="3" nolabel="1"
                                attrs="{'required':[('purchase_line_warn','!=','no-message')],'readonly':[('purchase_line_warn','=','no-message')]}"/>
                    </group>
                </group>
                <group name="description" position="inside">
                    <group string="Description for Vendors" attrs="{'invisible': [('purchase_ok','=',False)]}">
                       <field name="description_purchase" nolabel="1"
                            placeholder="This note will show up on purchase orders."/>
                    </group>
                </group>
            </field>
        </record>

        <record id="view_category_property_form" model="ir.ui.view">
            <field name="name">product.category.property.form.inherit.stock</field>
            <field name="model">product.category</field>
            <field name="inherit_id" ref="account.view_category_property_form"/>
            <field name="arch" type="xml">
                <field name="property_account_income_categ_id" position="before">
                    <field name="property_account_creditor_price_difference_categ" domain="[('deprecated','=',False)]" groups="account.group_account_user"/>
                </field>
            </field>
        </record>

        <record model="ir.actions.act_window" id="action_purchase_line_product_tree">
            <field name="context">{}</field>
            <field name="domain">[('product_id.product_tmpl_id','in',active_ids), ('state', 'in', ['purchase', 'done'])]</field>
            <field name="name">Purchases</field>
            <field name="res_model">purchase.order.line</field>
            <field name="view_id" ref="purchase_order_line_tree"/>
        </record>

        <record id="view_product_account_purchase_ok_form" model="ir.ui.view">
            <field name="name">product.template.account.purchase.ok.form.inherit</field>
            <field name="model">product.template</field>
            <field name="inherit_id" ref="account.product_template_form_view"/>
            <field name="arch" type="xml">
                <field name="property_account_expense_id" position="replace" >
                     <field name="property_account_expense_id" domain="[('deprecated','=',False)]" attrs="{'readonly': [('purchase_ok', '=', 0)]}"/>
                </field>
                <field name='supplier_taxes_id' position="replace" >
                     <field name="supplier_taxes_id" colspan="2" widget="many2many_tags" attrs="{'readonly':[('purchase_ok','=',0)]}"/>
                </field>
            </field>
        </record>
        
        <record id="view_product_template_purchase_buttons_from" model="ir.ui.view">
            <field name="name">product.template.purchase.button.inherit</field>
            <field name="model">product.template</field>
            <field name="inherit_id" ref="product.product_template_only_form_view"/>
            <field name="groups_id" eval="[(4, ref('purchase.group_purchase_user'))]"/>
            <field name="arch" type="xml">
                <button name="toggle_active" position="before">
                   <button class="oe_stat_button" name="%(purchase.action_purchase_line_product_tree)d"
                       type="action" icon="fa-shopping-cart">
                       <field string="Purchases" name="purchase_count" widget="statinfo"/>
                   </button>
                </button>
            </field>
        </record>

        <record id="product_template_form_view" model="ir.ui.view">
            <field name="name">product.normal.form.inherit.stock</field>
            <field name="model">product.template</field>
            <field name="inherit_id" ref="account.product_template_form_view"/>
            <field name="arch" type="xml">
                <field name="property_account_expense_id" position="after">
                    <field name="property_account_creditor_price_difference" domain="[('deprecated','=',False)]" attrs="{'readonly':[('purchase_ok', '=', 0)]}" />
                </field>
            </field>
        </record>
</odoo><|MERGE_RESOLUTION|>--- conflicted
+++ resolved
@@ -224,11 +224,7 @@
                                     <field name="qty_invoiced" invisible="not context.get('show_purchase', True)"/>
                                     <field name="product_uom" groups="product.group_uom" attrs="{'readonly': [('state', 'in', ('purchase', 'done', 'cancel'))]}"/>
                                     <field name="price_unit"/>
-<<<<<<< HEAD
-                                    <field name="taxes_id" widget="many2many_tags" domain="[('type_tax_use','=','purchase')]" context="{'default_type_tax_use': 'purchase'}" options="{'no_create': True, 'color_field': 'color'}"/>
-=======
-                                    <field name="taxes_id" widget="many2many_tags" domain="[('type_tax_use','=','purchase')]" context="{'default_type_tax_use': 'purchase'}"/>
->>>>>>> 46e1104c
+                                    <field name="taxes_id" widget="many2many_tags" domain="[('type_tax_use','=','purchase')]" context="{'default_type_tax_use': 'purchase'}" options="{'no_create': True}"/>
                                     <field name="price_subtotal" widget="monetary"/>
                                 </tree>
                                 <form string="Purchase Order Line">
@@ -246,11 +242,7 @@
                                                 <field name="price_unit"/>
                                             </group>
                                             <group>
-<<<<<<< HEAD
-                                                <field name="taxes_id" widget="many2many_tags" domain="[('type_tax_use', '=', 'purchase')]" options="{'no_create': True, 'color_field': 'color'}"/>
-=======
-                                                <field name="taxes_id" widget="many2many_tags" domain="[('type_tax_use', '=', 'purchase')]"/>
->>>>>>> 46e1104c
+                                                <field name="taxes_id" widget="many2many_tags" domain="[('type_tax_use', '=', 'purchase')]" options="{'no_create': True}"/>
                                                 <field name="date_planned" widget="date"/>
                                                 <field name="account_analytic_id" colspan="2" groups="purchase.group_analytic_accounting"/>
                                                 <field name="company_id" groups="base.group_multi_company" options="{'no_create': True}"/>
