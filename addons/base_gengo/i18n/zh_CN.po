<<<<<<< HEAD
# Chinese (Simplified) translation for openobject-addons
# Copyright (c) 2014 Rosetta Contributors and Canonical Ltd 2014
# This file is distributed under the same license as the openobject-addons package.
# FIRST AUTHOR <EMAIL@ADDRESS>, 2014.
#
msgid ""
msgstr ""
"Project-Id-Version: openobject-addons\n"
"Report-Msgid-Bugs-To: FULL NAME <EMAIL@ADDRESS>\n"
"POT-Creation-Date: 2014-09-23 16:27+0000\n"
"PO-Revision-Date: 2014-11-12 02:18+0000\n"
"Last-Translator: 卓忆科技 <zhanghao@jointd.com>\n"
"Language-Team: Chinese (Simplified) <zh_CN@li.org>\n"
=======
# Translation of Odoo Server.
# This file contains the translation of the following modules:
# * base_gengo
# 
# Translators:
# FIRST AUTHOR <EMAIL@ADDRESS>, 2014
# liAnGjiA <liangjia@qq.com>, 2015
# liAnGjiA <liangjia@qq.com>, 2015-2016
# liAnGjiA <liangjia@qq.com>, 2015
msgid ""
msgstr ""
"Project-Id-Version: Odoo 8.0\n"
"Report-Msgid-Bugs-To: \n"
"POT-Creation-Date: 2015-01-21 14:07+0000\n"
"PO-Revision-Date: 2016-09-03 18:03+0000\n"
"Last-Translator: liAnGjiA <liangjia@qq.com>\n"
"Language-Team: Chinese (China) (http://www.transifex.com/odoo/odoo-8/language/zh_CN/)\n"
>>>>>>> b17b2a2e
"MIME-Version: 1.0\n"
"Content-Type: text/plain; charset=UTF-8\n"
"Content-Transfer-Encoding: 8bit\n"
"X-Launchpad-Export-Date: 2014-11-13 07:23+0000\n"
"X-Generator: Launchpad (build 17241)\n"

#. module: base_gengo
#: view:res.company:base_gengo.view_company_inherit_base_gengo_form
msgid "Add Gengo login Private Key..."
msgstr "添加Gengo登录密钥…"

#. module: base_gengo
#: view:res.company:base_gengo.view_company_inherit_base_gengo_form
msgid "Add Gengo login Public Key..."
msgstr "添加Gengo登录公钥…"

#. module: base_gengo
#: view:res.company:base_gengo.view_company_inherit_base_gengo_form
msgid "Add your comments here for translator...."
msgstr "添加您的评论在这里翻译...."

#. module: base_gengo
#: field:res.company,gengo_auto_approve:0
msgid "Auto Approve Translation ?"
msgstr "自动审核翻译 ?"

#. module: base_gengo
#: selection:base.gengo.translations,sync_type:0
msgid "Both"
msgstr ""

#. module: base_gengo
#: view:base.gengo.translations:base_gengo.base_gengo_translation_wizard_from
msgid "Cancel"
msgstr ""

#. module: base_gengo
#: help:res.company,gengo_sandbox:0
msgid ""
"Check this box if you're using the sandbox mode of Gengo, mainly used for "
"testing purpose."
msgstr ""

#. module: base_gengo
#: field:res.company,gengo_comment:0
msgid "Comments"
msgstr "评论"

#. module: base_gengo
#: field:ir.translation,gengo_comment:0
msgid "Comments & Activity Linked to Gengo"
msgstr "关联到Gengo的评论和活动"

#. module: base_gengo
#: view:res.company:base_gengo.view_company_inherit_base_gengo_form
msgid "Comments for Translator"
msgstr "给译者留言"

#. module: base_gengo
#: model:ir.model,name:base_gengo.model_res_company
msgid "Companies"
msgstr ""

#. module: base_gengo
#: field:base.gengo.translations,create_uid:0
msgid "Created by"
msgstr ""

#. module: base_gengo
#: field:base.gengo.translations,create_date:0
msgid "Created on"
msgstr ""

#. module: base_gengo
#: code:addons/base_gengo/ir_translation.py:76
#: code:addons/base_gengo/wizard/base_gengo_translations.py:102
#, python-format
msgid "Gengo Authentication Error"
msgstr "Gengo授权错误"

#. module: base_gengo
#: view:ir.translation:base_gengo.view_ir_translation_inherit_base_gengo_form
msgid "Gengo Comments & Activity..."
msgstr ""

#. module: base_gengo
#: field:ir.translation,order_id:0
msgid "Gengo Order ID"
msgstr ""

#. module: base_gengo
#: view:res.company:base_gengo.view_company_inherit_base_gengo_form
msgid "Gengo Parameters"
msgstr "Gengo参数"

#. module: base_gengo
#: field:res.company,gengo_private_key:0
msgid "Gengo Private Key"
msgstr "Gengo 私人密匙"

#. module: base_gengo
#: field:res.company,gengo_public_key:0
msgid "Gengo Public Key"
msgstr "Gengo公共密钥"

#. module: base_gengo
#: view:base.gengo.translations:base_gengo.base_gengo_translation_wizard_from
msgid "Gengo Request Form"
msgstr ""

#. module: base_gengo
#: view:ir.translation:base_gengo.view_ir_translation_inherit_base_gengo_form
msgid "Gengo Translation Service"
msgstr ""

#. module: base_gengo
#: field:ir.translation,gengo_translation:0
msgid "Gengo Translation Service Level"
msgstr "Gengo 翻译服务级别"

#. module: base_gengo
#: code:addons/base_gengo/wizard/base_gengo_translations.py:80
#, python-format
msgid ""
"Gengo `Public Key` or `Private Key` are missing. Enter your Gengo "
"authentication parameters under `Settings > Companies > Gengo Parameters`."
msgstr "缺少Gengo `公共密匙` 或 `私人密匙`. 在 `设置> 公司 > Gengo参数`中输入Gengo授权参数."

#. module: base_gengo
#: code:addons/base_gengo/wizard/base_gengo_translations.py:91
#, python-format
msgid ""
"Gengo connection failed with this message:\n"
"``%s``"
msgstr ""
"Gengo 连接失败时显示的信息:\n"
"``%s``"

#. module: base_gengo
#: model:ir.actions.act_window,name:base_gengo.action_wizard_base_gengo_translations
#: model:ir.ui.menu,name:base_gengo.menu_action_wizard_base_gengo_translations
msgid "Gengo: Manual Request of Translation"
msgstr ""

#. module: base_gengo
#: field:base.gengo.translations,id:0
msgid "ID"
msgstr ""

#. module: base_gengo
#: help:res.company,gengo_auto_approve:0
msgid "Jobs are Automatically Approved by Gengo."
msgstr "任务已被Gengo自动审核."

#. module: base_gengo
#: field:base.gengo.translations,lang_id:0
msgid "Language"
msgstr "语言"

#. module: base_gengo
#: field:base.gengo.translations,write_uid:0
msgid "Last Updated by"
msgstr ""

#. module: base_gengo
#: field:base.gengo.translations,write_date:0
msgid "Last Updated on"
msgstr ""

#. module: base_gengo
#: field:base.gengo.translations,sync_limit:0
msgid "No. of terms to sync"
msgstr ""

#. module: base_gengo
#: view:ir.translation:base_gengo.view_ir_translation_inherit_base_gengo_form
msgid ""
"Note: If the translation state is 'In Progress', it means that the "
"translation has to be approved to be uploaded in this system. You are "
"supposed to do that directly by using your Gengo Account"
msgstr "注意: 如果翻译状态为 '处理中', 则表示翻译需要在递交到系统之前通过审核. 你应该通过你的Gengo帐户直接完成这一操作"

#. module: base_gengo
#: view:res.company:base_gengo.view_company_inherit_base_gengo_form
msgid "Private Key"
msgstr "私人密匙"

#. module: base_gengo
#: selection:ir.translation,gengo_translation:0
msgid "Pro"
msgstr ""

#. module: base_gengo
#: view:res.company:base_gengo.view_company_inherit_base_gengo_form
msgid "Public Key"
msgstr ""

#. module: base_gengo
#: selection:base.gengo.translations,sync_type:0
msgid "Receive Translation"
msgstr ""

#. module: base_gengo
#: field:res.company,gengo_sandbox:0
msgid "Sandbox Mode"
msgstr ""

#. module: base_gengo
#: view:base.gengo.translations:base_gengo.base_gengo_translation_wizard_from
msgid "Send"
msgstr ""

#. module: base_gengo
#: selection:base.gengo.translations,sync_type:0
msgid "Send New Terms"
msgstr ""

#. module: base_gengo
#: selection:ir.translation,gengo_translation:0
msgid "Standard"
msgstr ""

#. module: base_gengo
#: field:base.gengo.translations,sync_type:0
msgid "Sync Type"
msgstr ""

#. module: base_gengo
#: code:addons/base_gengo/wizard/base_gengo_translations.py:112
#, python-format
msgid "Sync limit should between 1 to 200 for Gengo translation services."
msgstr ""

#. module: base_gengo
#: help:res.company,gengo_comment:0
msgid ""
"This comment will be automatically be enclosed in each an every request sent "
"to Gengo"
msgstr ""

#. module: base_gengo
#: code:addons/base_gengo/wizard/base_gengo_translations.py:107
#, python-format
msgid "This language is not supported by the Gengo translation services."
msgstr "Gengo 翻译服务不支持这种语言."

#. module: base_gengo
#: view:ir.translation:base_gengo.view_translation_search
msgid "To Approve In Gengo"
msgstr "通过Gengo审核"

#. module: base_gengo
#: selection:ir.translation,gengo_translation:0
msgid "Translation By Machine"
msgstr "机器翻译"

#. module: base_gengo
#: view:ir.translation:base_gengo.view_translation_search
msgid "Translations"
msgstr "翻译"

#. module: base_gengo
#: selection:ir.translation,gengo_translation:0
msgid "Ultra"
msgstr ""

#. module: base_gengo
#: code:addons/base_gengo/wizard/base_gengo_translations.py:107
#: code:addons/base_gengo/wizard/base_gengo_translations.py:112
#, python-format
msgid "Warning"
msgstr ""

#. module: base_gengo
#: help:ir.translation,gengo_translation:0
msgid ""
"You can select here the service level you want for an automatic translation "
"using Gengo."
<<<<<<< HEAD
msgstr "你可以在这里选择你所需要的Gengo自动翻译级别."
=======
msgstr "你可以在这里选择你所需要的Gengo自动翻译级别."

#. module: base_gengo
#: view:base.gengo.translations:base_gengo.base_gengo_translation_wizard_from
msgid "or"
msgstr "或"
>>>>>>> b17b2a2e
<|MERGE_RESOLUTION|>--- conflicted
+++ resolved
@@ -1,18 +1,3 @@
-<<<<<<< HEAD
-# Chinese (Simplified) translation for openobject-addons
-# Copyright (c) 2014 Rosetta Contributors and Canonical Ltd 2014
-# This file is distributed under the same license as the openobject-addons package.
-# FIRST AUTHOR <EMAIL@ADDRESS>, 2014.
-#
-msgid ""
-msgstr ""
-"Project-Id-Version: openobject-addons\n"
-"Report-Msgid-Bugs-To: FULL NAME <EMAIL@ADDRESS>\n"
-"POT-Creation-Date: 2014-09-23 16:27+0000\n"
-"PO-Revision-Date: 2014-11-12 02:18+0000\n"
-"Last-Translator: 卓忆科技 <zhanghao@jointd.com>\n"
-"Language-Team: Chinese (Simplified) <zh_CN@li.org>\n"
-=======
 # Translation of Odoo Server.
 # This file contains the translation of the following modules:
 # * base_gengo
@@ -30,12 +15,11 @@
 "PO-Revision-Date: 2016-09-03 18:03+0000\n"
 "Last-Translator: liAnGjiA <liangjia@qq.com>\n"
 "Language-Team: Chinese (China) (http://www.transifex.com/odoo/odoo-8/language/zh_CN/)\n"
->>>>>>> b17b2a2e
 "MIME-Version: 1.0\n"
 "Content-Type: text/plain; charset=UTF-8\n"
-"Content-Transfer-Encoding: 8bit\n"
-"X-Launchpad-Export-Date: 2014-11-13 07:23+0000\n"
-"X-Generator: Launchpad (build 17241)\n"
+"Content-Transfer-Encoding: \n"
+"Language: zh_CN\n"
+"Plural-Forms: nplurals=1; plural=0;\n"
 
 #. module: base_gengo
 #: view:res.company:base_gengo.view_company_inherit_base_gengo_form
@@ -60,19 +44,19 @@
 #. module: base_gengo
 #: selection:base.gengo.translations,sync_type:0
 msgid "Both"
-msgstr ""
+msgstr "全部"
 
 #. module: base_gengo
 #: view:base.gengo.translations:base_gengo.base_gengo_translation_wizard_from
 msgid "Cancel"
-msgstr ""
+msgstr "取消"
 
 #. module: base_gengo
 #: help:res.company,gengo_sandbox:0
 msgid ""
 "Check this box if you're using the sandbox mode of Gengo, mainly used for "
 "testing purpose."
-msgstr ""
+msgstr "如果您使用Gengo沙盒模式 选中这个框,主要是用于测试目的."
 
 #. module: base_gengo
 #: field:res.company,gengo_comment:0
@@ -92,17 +76,17 @@
 #. module: base_gengo
 #: model:ir.model,name:base_gengo.model_res_company
 msgid "Companies"
-msgstr ""
+msgstr "公司"
 
 #. module: base_gengo
 #: field:base.gengo.translations,create_uid:0
 msgid "Created by"
-msgstr ""
+msgstr "创建人"
 
 #. module: base_gengo
 #: field:base.gengo.translations,create_date:0
 msgid "Created on"
-msgstr ""
+msgstr "创建"
 
 #. module: base_gengo
 #: code:addons/base_gengo/ir_translation.py:76
@@ -114,12 +98,12 @@
 #. module: base_gengo
 #: view:ir.translation:base_gengo.view_ir_translation_inherit_base_gengo_form
 msgid "Gengo Comments & Activity..."
-msgstr ""
+msgstr "Gengo 意见及活动..."
 
 #. module: base_gengo
 #: field:ir.translation,order_id:0
 msgid "Gengo Order ID"
-msgstr ""
+msgstr "Gengo 订单ID"
 
 #. module: base_gengo
 #: view:res.company:base_gengo.view_company_inherit_base_gengo_form
@@ -139,12 +123,12 @@
 #. module: base_gengo
 #: view:base.gengo.translations:base_gengo.base_gengo_translation_wizard_from
 msgid "Gengo Request Form"
-msgstr ""
+msgstr "Gengo 申请书"
 
 #. module: base_gengo
 #: view:ir.translation:base_gengo.view_ir_translation_inherit_base_gengo_form
 msgid "Gengo Translation Service"
-msgstr ""
+msgstr "Gengo 翻译服务"
 
 #. module: base_gengo
 #: field:ir.translation,gengo_translation:0
@@ -165,20 +149,18 @@
 msgid ""
 "Gengo connection failed with this message:\n"
 "``%s``"
-msgstr ""
-"Gengo 连接失败时显示的信息:\n"
-"``%s``"
+msgstr "Gengo 连接失败时显示的信息:\n``%s``"
 
 #. module: base_gengo
 #: model:ir.actions.act_window,name:base_gengo.action_wizard_base_gengo_translations
 #: model:ir.ui.menu,name:base_gengo.menu_action_wizard_base_gengo_translations
 msgid "Gengo: Manual Request of Translation"
-msgstr ""
+msgstr "Gengo: 手册翻译要求"
 
 #. module: base_gengo
 #: field:base.gengo.translations,id:0
 msgid "ID"
-msgstr ""
+msgstr "标识"
 
 #. module: base_gengo
 #: help:res.company,gengo_auto_approve:0
@@ -193,17 +175,17 @@
 #. module: base_gengo
 #: field:base.gengo.translations,write_uid:0
 msgid "Last Updated by"
-msgstr ""
+msgstr "最后更新"
 
 #. module: base_gengo
 #: field:base.gengo.translations,write_date:0
 msgid "Last Updated on"
-msgstr ""
+msgstr "最后一次更新"
 
 #. module: base_gengo
 #: field:base.gengo.translations,sync_limit:0
 msgid "No. of terms to sync"
-msgstr ""
+msgstr "条款编号同步"
 
 #. module: base_gengo
 #: view:ir.translation:base_gengo.view_ir_translation_inherit_base_gengo_form
@@ -221,55 +203,55 @@
 #. module: base_gengo
 #: selection:ir.translation,gengo_translation:0
 msgid "Pro"
-msgstr ""
+msgstr "Pro"
 
 #. module: base_gengo
 #: view:res.company:base_gengo.view_company_inherit_base_gengo_form
 msgid "Public Key"
-msgstr ""
+msgstr "公共密钥"
 
 #. module: base_gengo
 #: selection:base.gengo.translations,sync_type:0
 msgid "Receive Translation"
-msgstr ""
+msgstr "接收翻译"
 
 #. module: base_gengo
 #: field:res.company,gengo_sandbox:0
 msgid "Sandbox Mode"
-msgstr ""
+msgstr "沙盒模式"
 
 #. module: base_gengo
 #: view:base.gengo.translations:base_gengo.base_gengo_translation_wizard_from
 msgid "Send"
-msgstr ""
+msgstr "发送"
 
 #. module: base_gengo
 #: selection:base.gengo.translations,sync_type:0
 msgid "Send New Terms"
-msgstr ""
+msgstr "发送新术语"
 
 #. module: base_gengo
 #: selection:ir.translation,gengo_translation:0
 msgid "Standard"
-msgstr ""
+msgstr "标准"
 
 #. module: base_gengo
 #: field:base.gengo.translations,sync_type:0
 msgid "Sync Type"
-msgstr ""
+msgstr "同步类型"
 
 #. module: base_gengo
 #: code:addons/base_gengo/wizard/base_gengo_translations.py:112
 #, python-format
 msgid "Sync limit should between 1 to 200 for Gengo translation services."
-msgstr ""
+msgstr "Gengo翻译服务限制1至200之间的同步数量。"
 
 #. module: base_gengo
 #: help:res.company,gengo_comment:0
 msgid ""
-"This comment will be automatically be enclosed in each an every request sent "
-"to Gengo"
-msgstr ""
+"This comment will be automatically be enclosed in each an every request sent"
+" to Gengo"
+msgstr "此评论将在每次提交时自动封闭并发给Gengo。"
 
 #. module: base_gengo
 #: code:addons/base_gengo/wizard/base_gengo_translations.py:107
@@ -295,27 +277,23 @@
 #. module: base_gengo
 #: selection:ir.translation,gengo_translation:0
 msgid "Ultra"
-msgstr ""
+msgstr "Ultra"
 
 #. module: base_gengo
 #: code:addons/base_gengo/wizard/base_gengo_translations.py:107
 #: code:addons/base_gengo/wizard/base_gengo_translations.py:112
 #, python-format
 msgid "Warning"
-msgstr ""
+msgstr "警告"
 
 #. module: base_gengo
 #: help:ir.translation,gengo_translation:0
 msgid ""
 "You can select here the service level you want for an automatic translation "
 "using Gengo."
-<<<<<<< HEAD
 msgstr "你可以在这里选择你所需要的Gengo自动翻译级别."
-=======
-msgstr "你可以在这里选择你所需要的Gengo自动翻译级别."
 
 #. module: base_gengo
 #: view:base.gengo.translations:base_gengo.base_gengo_translation_wizard_from
 msgid "or"
-msgstr "或"
->>>>>>> b17b2a2e
+msgstr "或"