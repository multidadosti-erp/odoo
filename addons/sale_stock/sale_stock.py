--- conflicted
+++ resolved
@@ -400,13 +400,9 @@
                 elif move.picking_id.sale_id and move.product_id.product_tmpl_id.taxes_id:
                     fp = move.picking_id.sale_id.fiscal_position
                     res = self.pool.get("account.invoice.line").product_id_change(cr, uid, [], move.product_id.id, None, partner_id=move.picking_id.partner_id.id, fposition_id=(fp and fp.id), context=context)
-<<<<<<< HEAD
                     extra_move_tax[0, move.product_id] = [(6, 0, res['value']['invoice_line_tax_ids'])]
-=======
-                    extra_move_tax[0, move.product_id] = [(6, 0, res['value']['invoice_line_tax_id'])]
                 else:
                     extra_move_tax[0, move.product_id] = [(6, 0, [x.id for x in move.product_id.product_tmpl_id.taxes_id])]
->>>>>>> be58335f
         return (is_extra_move, extra_move_tax)
 
     def _get_taxes(self, cr, uid, move, context=None):
