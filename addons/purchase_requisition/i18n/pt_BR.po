<<<<<<< HEAD
# Brazilian Portuguese translation for openobject-addons
# Copyright (c) 2014 Rosetta Contributors and Canonical Ltd 2014
# This file is distributed under the same license as the openobject-addons package.
# FIRST AUTHOR <EMAIL@ADDRESS>, 2014.
#
msgid ""
msgstr ""
"Project-Id-Version: openobject-addons\n"
"Report-Msgid-Bugs-To: FULL NAME <EMAIL@ADDRESS>\n"
"POT-Creation-Date: 2014-08-14 13:09+0000\n"
"PO-Revision-Date: 2014-08-14 16:10+0000\n"
"Last-Translator: FULL NAME <EMAIL@ADDRESS>\n"
"Language-Team: Brazilian Portuguese <pt_BR@li.org>\n"
=======
# Translation of Odoo Server.
# This file contains the translation of the following modules:
# * purchase_requisition
# 
# Translators:
# danimaribeiro <danimaribeiro@gmail.com>, 2015
# FIRST AUTHOR <EMAIL@ADDRESS>, 2014
# grazziano <g.negocios@outlook.com.br>, 2016
# Luiz Carlos de Lima <luiz.carlos@akretion.com.br>, 2015
msgid ""
msgstr ""
"Project-Id-Version: Odoo 8.0\n"
"Report-Msgid-Bugs-To: \n"
"POT-Creation-Date: 2015-01-21 14:08+0000\n"
"PO-Revision-Date: 2016-07-09 16:18+0000\n"
"Last-Translator: grazziano <g.negocios@outlook.com.br>\n"
"Language-Team: Portuguese (Brazil) (http://www.transifex.com/odoo/odoo-8/language/pt_BR/)\n"
>>>>>>> 96502490
"MIME-Version: 1.0\n"
"Content-Type: text/plain; charset=UTF-8\n"
"Content-Transfer-Encoding: 8bit\n"
"X-Launchpad-Export-Date: 2014-08-15 07:45+0000\n"
"X-Generator: Launchpad (build 17156)\n"

#. module: purchase_requisition
#: model:ir.actions.act_window,help:purchase_requisition.action_purchase_requisition
msgid ""
"<p class=\"oe_view_nocontent_create\">\n"
"            Click to start a new Call for Bids process. \n"
"          </p><p>\n"
"            A Call for Bids is a procedure for generating competing offers "
"from\n"
"            different bidders. In the call for bids, you can record the\n"
"            products you need to buy and generate the creation of RfQs to\n"
"            suppliers. Once the bids have been registered, you can review "
"and\n"
"            compare them and you can validate some and cancel others.\n"
"          </p>\n"
"        "
<<<<<<< HEAD
msgstr ""
=======
msgstr "<p class=\"oe_view_nocontent_create\">\nClique para iniciar um novo processo de Licitação. \n</p><p>\nA licitação é um procedimento para a geração de ofertas concorrentes de\ndiferentes licitantes. Na licitação, você pode gravar os\nprodutos que você precisa comprar e gerar a criação de PDCs para\nfornecedores. Uma vez que as propostas tenham sido registradas, você pode revisar e\ncompará-las e pode validar algumas e cancelar outras.\n</p>\n        "
>>>>>>> 96502490

#. module: purchase_requisition
#: field:purchase.requisition,account_analytic_id:0
#: field:purchase.requisition.line,account_analytic_id:0
msgid "Analytic Account"
msgstr ""

#. module: purchase_requisition
#: view:purchase.requisition:purchase_requisition.view_purchase_requisition_form
msgid "Approved by Supplier"
msgstr "Aprovado pelo Fornecedor"

#. module: purchase_requisition
#: model:ir.actions.act_window,name:purchase_requisition.action_bid_line_qty
msgid "Bid Line Qty"
msgstr ""

#. module: purchase_requisition
#: model:ir.actions.act_window,name:purchase_requisition.purchase_line_tree
msgid "Bid Lines"
msgstr ""

#. module: purchase_requisition
#: selection:purchase.requisition,state:0
msgid "Bid Selection"
<<<<<<< HEAD
msgstr ""
=======
msgstr "Seleção de Licitação"
>>>>>>> 96502490

#. module: purchase_requisition
#: field:purchase.requisition,exclusive:0
msgid "Bid Selection Type"
<<<<<<< HEAD
msgstr ""
=======
msgstr "Tipo de Seleção de Licitação"
>>>>>>> 96502490

#. module: purchase_requisition
#: field:purchase.requisition,date_end:0
msgid "Bid Submission Deadline"
<<<<<<< HEAD
msgstr ""
=======
msgstr "Prazo de Apresentação da Licitação"
>>>>>>> 96502490

#. module: purchase_requisition
#: model:ir.actions.report.xml,name:purchase_requisition.action_report_purchase_requisitions
#: field:product.template,purchase_requisition:0
#: field:purchase.order,requisition_id:0
#: view:purchase.requisition:purchase_requisition.view_purchase_requisition_filter
#: view:purchase.requisition:purchase_requisition.view_purchase_requisition_form
#: view:purchase.requisition:purchase_requisition.view_purchase_requisition_tree
#: field:purchase.requisition.line,requisition_id:0
#: view:website:purchase_requisition.report_purchaserequisitions
msgid "Call for Bids"
<<<<<<< HEAD
msgstr ""
=======
msgstr "Licitação"
>>>>>>> 96502490

#. module: purchase_requisition
#: field:purchase.requisition,name:0
msgid "Call for Bids Reference"
<<<<<<< HEAD
msgstr ""

#. module: purchase_requisition
#: view:purchase.requisition:purchase_requisition.view_purchase_requisition_filter
msgid "Call for Bids in negociation"
msgstr ""
=======
msgstr "Referência de Licitações"

#. module: purchase_requisition
#: view:purchase.requisition:purchase_requisition.view_purchase_requisition_filter
msgid "Call for Bids in negotiation"
msgstr "Licitações em negociação"
>>>>>>> 96502490

#. module: purchase_requisition
#: view:purchase.requisition:purchase_requisition.view_purchase_requisition_filter
msgid "Call for Bids where bids are closed"
<<<<<<< HEAD
msgstr ""
=======
msgstr "Convite para licitações onde as ofertas são fechadas"
>>>>>>> 96502490

#. module: purchase_requisition
#: view:website:purchase_requisition.report_purchaserequisitions
msgid "Call for Bif Reference:"
msgstr ""

#. module: purchase_requisition
#: model:ir.actions.act_window,name:purchase_requisition.action_purchase_requisition
#: model:ir.ui.menu,name:purchase_requisition.menu_purchase_requisition_pro_mgt
msgid "Calls for Bids"
<<<<<<< HEAD
msgstr ""
=======
msgstr "Licitação"
>>>>>>> 96502490

#. module: purchase_requisition
#: view:bid.line.qty:purchase_requisition.view_bid_line_qty
#: view:purchase.requisition.partner:purchase_requisition.view_purchase_requisition_partner
msgid "Cancel"
msgstr "Cancelar"

#. module: purchase_requisition
#: view:purchase.requisition:purchase_requisition.view_purchase_requisition_form
msgid "Cancel Call"
msgstr ""

#. module: purchase_requisition
#: view:purchase.order.line:purchase_requisition.purchase_order_line_tree_tender
msgid "Cancel Choice"
msgstr ""

#. module: purchase_requisition
#: view:purchase.requisition:purchase_requisition.view_purchase_requisition_form
msgid "Cancel Purchase Order"
msgstr "Cancelar Ordem de Compra"

#. module: purchase_requisition
#: selection:purchase.requisition,state:0
msgid "Cancelled"
msgstr "Cancelada"

#. module: purchase_requisition
#: code:addons/purchase_requisition/purchase_requisition.py:292
#, python-format
msgid ""
"Cancelled by the call for bids associated to this request for quotation."
<<<<<<< HEAD
msgstr ""
=======
msgstr "Cancelado pela licitação associada a este pedido de cotação."
>>>>>>> 96502490

#. module: purchase_requisition
#: code:addons/purchase_requisition/purchase_requisition.py:85
#, python-format
msgid "Cancelled by the tender associated to this quotation."
msgstr ""

#. module: purchase_requisition
#: model:ir.model,name:purchase_requisition.model_bid_line_qty
msgid "Change Bid line quantity"
<<<<<<< HEAD
msgstr ""
=======
msgstr "Alterar a quantidade da linha Oferta"
>>>>>>> 96502490

#. module: purchase_requisition
#: view:bid.line.qty:purchase_requisition.view_bid_line_qty
#: view:purchase.order.line:purchase_requisition.purchase_order_line_tree_tender
msgid "Change Quantity"
msgstr ""

#. module: purchase_requisition
#: help:product.template,purchase_requisition:0
msgid ""
"Check this box to generate Call for Bids instead of generating requests for "
"quotation from procurement."
<<<<<<< HEAD
msgstr ""
=======
msgstr "Marque esta caixa para gerar o convite para Licitação em vez de gerar pedidos de cotação do compras."
>>>>>>> 96502490

#. module: purchase_requisition
#: model:ir.actions.act_window,name:purchase_requisition.action_purchase_requisition_partner
#: view:purchase.requisition.partner:purchase_requisition.view_purchase_requisition_partner
msgid "Choose Supplier"
msgstr ""

#. module: purchase_requisition
#: view:purchase.requisition:purchase_requisition.view_purchase_requisition_form
msgid "Choose product lines"
msgstr ""

#. module: purchase_requisition
#: view:purchase.requisition:purchase_requisition.view_purchase_requisition_form
msgid "Close Call for Bids"
msgstr ""

#. module: purchase_requisition
#: view:purchase.requisition:purchase_requisition.view_purchase_requisition_filter
msgid "Closed Bids"
msgstr ""

#. module: purchase_requisition
#: field:purchase.requisition,company_id:0
#: field:purchase.requisition.line,company_id:0
msgid "Company"
msgstr "Empresa"

#. module: purchase_requisition
#: view:purchase.requisition:purchase_requisition.view_purchase_requisition_form
msgid "Confirm Call"
msgstr ""

#. module: purchase_requisition
#: view:purchase.order.line:purchase_requisition.purchase_order_line_tree_tender
msgid "Confirm Order"
msgstr ""

#. module: purchase_requisition
#: view:purchase.requisition:purchase_requisition.view_purchase_requisition_form
msgid "Confirm Purchase Order"
msgstr "Confirmar Ordem de Compra"

#. module: purchase_requisition
#: view:purchase.requisition:purchase_requisition.view_purchase_requisition_filter
#: selection:purchase.requisition,state:0
msgid "Confirmed"
msgstr ""

#. module: purchase_requisition
#: view:purchase.requisition.partner:purchase_requisition.view_purchase_requisition_partner
msgid "Create Request for Quotation"
msgstr ""

#. module: purchase_requisition
#: field:bid.line.qty,create_uid:0
#: field:purchase.requisition,create_uid:0
#: field:purchase.requisition.line,create_uid:0
#: field:purchase.requisition.partner,create_uid:0
msgid "Created by"
msgstr ""

#. module: purchase_requisition
#: field:bid.line.qty,create_date:0
#: field:purchase.requisition,create_date:0
#: field:purchase.requisition.line,create_date:0
#: field:purchase.requisition.partner,create_date:0
msgid "Created on"
msgstr ""

#. module: purchase_requisition
#: view:website:purchase_requisition.report_purchaserequisitions
msgid "Date"
msgstr ""

#. module: purchase_requisition
#: help:purchase.requisition,message_last_post:0
msgid "Date of the last message posted on the record."
msgstr ""

#. module: purchase_requisition
#: code:addons/purchase_requisition/wizard/purchase_requisition_partner.py:39
#, python-format
msgid "Define product(s) you want to include in the call for bids."
<<<<<<< HEAD
msgstr ""
=======
msgstr "Defina produto(s) que deseja incluir na licitação."
>>>>>>> 96502490

#. module: purchase_requisition
#: field:purchase.requisition,description:0
#: view:website:purchase_requisition.report_purchaserequisitions
msgid "Description"
msgstr "Descrição"

#. module: purchase_requisition
#: view:purchase.requisition:purchase_requisition.view_purchase_requisition_form
msgid "Done"
msgstr "Concluído"

#. module: purchase_requisition
#: selection:purchase.requisition,state:0
msgid "Draft"
msgstr "Provisório"

#. module: purchase_requisition
#: view:purchase.requisition:purchase_requisition.view_purchase_requisition_filter
msgid "End Month"
msgstr ""

#. module: purchase_requisition
#: code:addons/purchase_requisition/wizard/purchase_requisition_partner.py:39
#, python-format
msgid "Error!"
msgstr "Erro!"

#. module: purchase_requisition
#: field:purchase.requisition,message_follower_ids:0
msgid "Followers"
msgstr "Seguidores"

#. module: purchase_requisition
#: view:purchase.requisition:purchase_requisition.view_purchase_requisition_filter
msgid "Group By"
msgstr ""

#. module: purchase_requisition
#: help:purchase.requisition,message_summary:0
msgid ""
"Holds the Chatter summary (number of messages, ...). This summary is "
"directly in html format in order to be inserted in kanban views."
msgstr ""
"Contém o resumo da conversação (número de mensagens, ...). Este resumo é "
"gerado diretamente em formato HTML para que possa ser inserido nas visões "
"kanban."

#. module: purchase_requisition
#: field:bid.line.qty,id:0
#: field:purchase.requisition,id:0
#: field:purchase.requisition.line,id:0
#: field:purchase.requisition.partner,id:0
msgid "ID"
msgstr ""

#. module: purchase_requisition
#: help:purchase.requisition,message_unread:0
msgid "If checked new messages require your attention."
msgstr "Se marcado, novas mensagens solicitarão sua atenção."

#. module: purchase_requisition
#: field:purchase.requisition,message_is_follower:0
msgid "Is a Follower"
msgstr "É um Seguidor"

#. module: purchase_requisition
#: field:purchase.requisition,message_last_post:0
msgid "Last Message Date"
msgstr ""

#. module: purchase_requisition
#: field:bid.line.qty,write_uid:0
#: field:purchase.requisition,write_uid:0
#: field:purchase.requisition.line,write_uid:0
#: field:purchase.requisition.partner,write_uid:0
msgid "Last Updated by"
msgstr ""

#. module: purchase_requisition
#: field:bid.line.qty,write_date:0
#: field:purchase.requisition,write_date:0
#: field:purchase.requisition.line,write_date:0
#: field:purchase.requisition.partner,write_date:0
msgid "Last Updated on"
msgstr ""

#. module: purchase_requisition
#: field:procurement.order,requisition_id:0
msgid "Latest Requisition"
msgstr "Última Requisição"

#. module: purchase_requisition
#: model:res.groups,name:purchase_requisition.group_purchase_requisition_manager
msgid "Manager"
msgstr "Gerente"

#. module: purchase_requisition
#: field:purchase.requisition,message_ids:0
msgid "Messages"
msgstr "Mensagens"

#. module: purchase_requisition
#: help:purchase.requisition,message_ids:0
msgid "Messages and communication history"
msgstr "Histórico de mensagens e comunicação"

#. module: purchase_requisition
#: field:purchase.requisition,multiple_rfq_per_supplier:0
msgid "Multiple RFQ per supplier"
<<<<<<< HEAD
msgstr ""
=======
msgstr "PDC múltiplo por fornecedor"
>>>>>>> 96502490

#. module: purchase_requisition
#: view:website:purchase_requisition.report_purchaserequisitions
msgid "Multiple Requisitions"
msgstr "Múltiplas Requisições"

#. module: purchase_requisition
#: view:purchase.requisition:purchase_requisition.view_purchase_requisition_filter
msgid "New"
msgstr "Novo"

#. module: purchase_requisition
#: view:purchase.requisition:purchase_requisition.view_purchase_requisition_filter
msgid "New Call for Bids"
<<<<<<< HEAD
msgstr ""
=======
msgstr "Nova Licitação"
>>>>>>> 96502490

#. module: purchase_requisition
#: view:purchase.requisition:purchase_requisition.view_purchase_requisition_form
msgid "Order Date"
msgstr "Data do Pedido"

#. module: purchase_requisition
#: selection:purchase.requisition,state:0
msgid "PO Created"
msgstr ""

#. module: purchase_requisition
#: field:purchase.requisition,picking_type_id:0
msgid "Picking Type"
<<<<<<< HEAD
msgstr ""
=======
msgstr "Tipo de Separação"
>>>>>>> 96502490

#. module: purchase_requisition
#: model:ir.model,name:purchase_requisition.model_procurement_order
#: field:purchase.requisition,procurement_id:0
msgid "Procurement"
msgstr "Aquisição"

#. module: purchase_requisition
#: field:purchase.requisition.line,product_id:0
msgid "Product"
msgstr "Produto"

#. module: purchase_requisition
#: model:ir.model,name:purchase_requisition.model_product_template
msgid "Product Template"
msgstr ""

#. module: purchase_requisition
#: field:purchase.requisition.line,product_uom_id:0
msgid "Product Unit of Measure"
msgstr "Unidade de Medida do Produto"

#. module: purchase_requisition
#: view:website:purchase_requisition.report_purchaserequisitions
msgid "Product UoM"
msgstr "UdM do Produto"

#. module: purchase_requisition
#: view:purchase.requisition:purchase_requisition.view_purchase_requisition_form
#: view:website:purchase_requisition.report_purchaserequisitions
msgid "Products"
msgstr "Produtos"

#. module: purchase_requisition
#: field:purchase.requisition,po_line_ids:0
msgid "Products by supplier"
msgstr ""

#. module: purchase_requisition
#: field:purchase.requisition,line_ids:0
msgid "Products to Purchase"
msgstr "Produtos para Compra"

#. module: purchase_requisition
#: model:ir.model,name:purchase_requisition.model_purchase_order
#: view:purchase.requisition:purchase_requisition.view_purchase_requisition_form
msgid "Purchase Order"
msgstr "Ordem de Compra"

#. module: purchase_requisition
#: model:ir.model,name:purchase_requisition.model_purchase_order_line
msgid "Purchase Order Line"
msgstr ""

#. module: purchase_requisition
#: view:purchase.order.line:purchase_requisition.purchase_order_line_tree_tender
msgid "Purchase Order Lines"
msgstr ""

#. module: purchase_requisition
#: field:purchase.requisition,purchase_ids:0
msgid "Purchase Orders"
msgstr "Pedidos de Compra"

#. module: purchase_requisition
#: view:purchase.order:purchase_requisition.purchase_order_search_inherit
msgid "Purchase Orders with requisition"
msgstr "Pedidos de Compra com solicitações"

#. module: purchase_requisition
#: model:ir.model,name:purchase_requisition.model_purchase_requisition
#: model:ir.module.category,name:purchase_requisition.module_category_purchase_requisition
msgid "Purchase Requisition"
msgstr "Requisição de Compras"

#. module: purchase_requisition
#: model:ir.model,name:purchase_requisition.model_purchase_requisition_line
msgid "Purchase Requisition Line"
msgstr "Linha de Requisição de Compra"

#. module: purchase_requisition
#: model:ir.model,name:purchase_requisition.model_purchase_requisition_partner
msgid "Purchase Requisition Partner"
msgstr "Parceiros da Requisição de Compra"

#. module: purchase_requisition
#: code:addons/purchase_requisition/purchase_requisition.py:414
#, python-format
msgid "Purchase Requisition created"
msgstr ""

#. module: purchase_requisition
#: view:website:purchase_requisition.report_purchaserequisitions
msgid "Purchase Requisitions (exclusive)"
msgstr ""

#. module: purchase_requisition
#: model:ir.actions.act_window,name:purchase_requisition.act_res_partner_2_purchase_order
msgid "Purchase orders"
msgstr "Pedidos de compra"

#. module: purchase_requisition
#: view:website:purchase_requisition.report_purchaserequisitions
msgid "Qty"
msgstr "Qtde"

#. module: purchase_requisition
#: view:bid.line.qty:purchase_requisition.view_bid_line_qty
#: field:bid.line.qty,qty:0
#: field:purchase.requisition.line,product_qty:0
msgid "Quantity"
msgstr "Quantidade"

#. module: purchase_requisition
#: field:purchase.order.line,quantity_bid:0
msgid "Quantity Bid"
<<<<<<< HEAD
msgstr ""
=======
msgstr "Quantidade Oferta"
>>>>>>> 96502490

#. module: purchase_requisition
#: code:addons/purchase_requisition/purchase_requisition.py:191
#, python-format
msgid "RFQ created"
<<<<<<< HEAD
msgstr ""
=======
msgstr "PDC criado"
>>>>>>> 96502490

#. module: purchase_requisition
#: view:purchase.requisition:purchase_requisition.view_purchase_requisition_form
#: view:website:purchase_requisition.report_purchaserequisitions
msgid "Reference"
msgstr "Referência"

#. module: purchase_requisition
#: view:purchase.requisition:purchase_requisition.view_purchase_requisition_form
msgid "Request a Quotation"
msgstr "Solicitar Cotação"

#. module: purchase_requisition
#: view:purchase.requisition:purchase_requisition.view_purchase_requisition_form
msgid "Requests for Quotation"
msgstr ""

#. module: purchase_requisition
#: view:website:purchase_requisition.report_purchaserequisitions
msgid "Requests for Quotation Details"
msgstr ""

#. module: purchase_requisition
#: view:purchase.order:purchase_requisition.purchase_order_search_inherit
msgid "Requisition"
msgstr "Requisição"

#. module: purchase_requisition
#: view:purchase.requisition:purchase_requisition.view_purchase_requisition_form
msgid "Reset to Draft"
msgstr "Voltar para Provisório"

#. module: purchase_requisition
#: view:purchase.requisition:purchase_requisition.view_purchase_requisition_filter
#: field:purchase.requisition,user_id:0
msgid "Responsible"
msgstr "Responsável"

#. module: purchase_requisition
#: field:purchase.requisition,schedule_date:0
#: field:purchase.requisition.line,schedule_date:0
#: view:website:purchase_requisition.report_purchaserequisitions
msgid "Scheduled Date"
msgstr ""

#. module: purchase_requisition
#: field:purchase.requisition,ordering_date:0
msgid "Scheduled Ordering Date"
msgstr ""

#. module: purchase_requisition
#: view:website:purchase_requisition.report_purchaserequisitions
msgid "Scheduled Ordering Date:"
msgstr ""

#. module: purchase_requisition
#: view:purchase.requisition:purchase_requisition.view_purchase_requisition_filter
msgid "Search Call for Bids"
<<<<<<< HEAD
msgstr ""
=======
msgstr "Pesquisar Licitação"
>>>>>>> 96502490

#. module: purchase_requisition
#: selection:purchase.requisition,exclusive:0
msgid "Select multiple RFQ"
<<<<<<< HEAD
msgstr ""
=======
msgstr "Selecione múltiplos PDC"
>>>>>>> 96502490

#. module: purchase_requisition
#: selection:purchase.requisition,exclusive:0
msgid "Select only one RFQ (exclusive)"
<<<<<<< HEAD
msgstr ""
=======
msgstr "Selecione apenas um PDC (exclusivo)"
>>>>>>> 96502490

#. module: purchase_requisition
#: help:purchase.requisition,exclusive:0
msgid ""
<<<<<<< HEAD
"Select only one RFQ (exclusive):  On the confirmation of a purchase order, "
"it cancels the remaining purchase order.\n"
"Select multiple RFQ:  It allows to have multiple purchase orders.On "
"confirmation of a purchase order it does not cancel the remaining orders"
msgstr ""
=======
"Select only one RFQ (exclusive):  On the confirmation of a purchase order, it cancels the remaining purchase order.\n"
"Select multiple RFQ:  It allows to have multiple purchase orders.On confirmation of a purchase order it does not cancel the remaining orders"
msgstr "Selecione apenas um PDC (exclusivo): Na confirmação de uma ordem de compra, ele cancela a ordem de compra restante.\nSelecione PDC múltiplos: Permite ter múltiplas ordens de compra. Na de uma ordem de compra não cancela as ordens restantes"
>>>>>>> 96502490

#. module: purchase_requisition
#: view:website:purchase_requisition.report_purchaserequisitions
msgid "Selection Type:"
<<<<<<< HEAD
msgstr ""
=======
msgstr "Tipo de Seleção:"
>>>>>>> 96502490

#. module: purchase_requisition
#: view:purchase.requisition:purchase_requisition.view_purchase_requisition_form
msgid "Send RFQ by Email"
<<<<<<< HEAD
msgstr ""
=======
msgstr "Enviar PDC por E-mail"
>>>>>>> 96502490

#. module: purchase_requisition
#: view:purchase.requisition:purchase_requisition.view_purchase_requisition_filter
msgid "Source"
msgstr "Origem"

#. module: purchase_requisition
#: field:purchase.requisition,origin:0
msgid "Source Document"
msgstr "Documento de Origem"

#. module: purchase_requisition
#: view:website:purchase_requisition.report_purchaserequisitions
msgid "Source:"
msgstr ""

#. module: purchase_requisition
#: view:purchase.requisition:purchase_requisition.view_purchase_requisition_filter
msgid "Start Month"
msgstr ""

#. module: purchase_requisition
#: view:purchase.requisition:purchase_requisition.view_purchase_requisition_filter
#: field:purchase.requisition,state:0
msgid "Status"
msgstr "Situação"

#. module: purchase_requisition
#: field:purchase.requisition,message_summary:0
msgid "Summary"
msgstr "Resumo"

#. module: purchase_requisition
#: view:purchase.order.line:purchase_requisition.purchase_order_line_tree_tender
#: field:purchase.requisition.partner,partner_id:0
#: view:website:purchase_requisition.report_purchaserequisitions
msgid "Supplier"
msgstr "Fornecedor"

#. module: purchase_requisition
#: help:purchase.order.line,quantity_bid:0
msgid ""
"Technical field for not loosing the initial information about the quantity "
"proposed in the bid"
<<<<<<< HEAD
msgstr ""
=======
msgstr "Campo técnico para não perder a informação inicial sobre a quantidade proposta na oferta"
>>>>>>> 96502490

#. module: purchase_requisition
#: view:purchase.requisition:purchase_requisition.view_purchase_requisition_form
msgid "Terms and Conditions"
msgstr "Termos e Condições"

#. module: purchase_requisition
#: help:purchase.requisition,schedule_date:0
msgid "The expected and scheduled date where all the products are received"
msgstr ""

#. module: purchase_requisition
#: view:purchase.requisition:purchase_requisition.view_purchase_requisition_filter
msgid "Unassigned"
msgstr "Não atribuído"

#. module: purchase_requisition
#: view:purchase.requisition:purchase_requisition.view_purchase_requisition_filter
msgid "Unassigned  Requisition"
msgstr "Solicitação não atribuída"

#. module: purchase_requisition
#: field:purchase.requisition,message_unread:0
msgid "Unread Messages"
msgstr "Mensagens não lidas"

#. module: purchase_requisition
#: model:res.groups,name:purchase_requisition.group_purchase_requisition_user
msgid "User"
msgstr "Usuário"

#. module: purchase_requisition
#: view:purchase.requisition:purchase_requisition.view_purchase_requisition_form
msgid "View Products Lines"
msgstr ""

#. module: purchase_requisition
#: view:purchase.requisition:purchase_requisition.view_purchase_requisition_form
msgid "View RFQs/Bids"
<<<<<<< HEAD
msgstr ""
=======
msgstr "Veja PDCs/Ofertas"
>>>>>>> 96502490

#. module: purchase_requisition
#: field:purchase.requisition,warehouse_id:0
msgid "Warehouse"
msgstr "Armazém"

#. module: purchase_requisition
#: code:addons/purchase_requisition/purchase_requisition.py:188
#: code:addons/purchase_requisition/purchase_requisition.py:239
#: code:addons/purchase_requisition/purchase_requisition.py:248
#, python-format
msgid "Warning!"
msgstr "Aviso!"

#. module: purchase_requisition
#: field:purchase.requisition,website_message_ids:0
msgid "Website Messages"
msgstr ""

#. module: purchase_requisition
#: help:purchase.requisition,website_message_ids:0
msgid "Website communication history"
msgstr ""

#. module: purchase_requisition
#: code:addons/purchase_requisition/purchase_requisition.py:239
#, python-format
msgid "You have already generate the purchase order(s)."
msgstr ""

#. module: purchase_requisition
#: code:addons/purchase_requisition/purchase_requisition.py:188
#, python-format
msgid ""
"You have already one %s purchase order for this partner, you must cancel "
"this purchase order to create a new quotation."
msgstr ""
"Você já tem um %s pedido de compra para este parceiro, você precisa cancelar "
"este pedido para criar uma nova cotação."

#. module: purchase_requisition
#: code:addons/purchase_requisition/purchase_requisition.py:248
#, python-format
msgid "You have no line selected for buying."
msgstr ""

#. module: purchase_requisition
#: view:purchase.requisition:purchase_requisition.view_purchase_requisition_form
msgid "e.g. OP0025"
msgstr ""

#. module: purchase_requisition
#: view:purchase.requisition:purchase_requisition.view_purchase_requisition_form
msgid "e.g. PO0025"
msgstr "ex. PO0025"<|MERGE_RESOLUTION|>--- conflicted
+++ resolved
@@ -1,18 +1,3 @@
-<<<<<<< HEAD
-# Brazilian Portuguese translation for openobject-addons
-# Copyright (c) 2014 Rosetta Contributors and Canonical Ltd 2014
-# This file is distributed under the same license as the openobject-addons package.
-# FIRST AUTHOR <EMAIL@ADDRESS>, 2014.
-#
-msgid ""
-msgstr ""
-"Project-Id-Version: openobject-addons\n"
-"Report-Msgid-Bugs-To: FULL NAME <EMAIL@ADDRESS>\n"
-"POT-Creation-Date: 2014-08-14 13:09+0000\n"
-"PO-Revision-Date: 2014-08-14 16:10+0000\n"
-"Last-Translator: FULL NAME <EMAIL@ADDRESS>\n"
-"Language-Team: Brazilian Portuguese <pt_BR@li.org>\n"
-=======
 # Translation of Odoo Server.
 # This file contains the translation of the following modules:
 # * purchase_requisition
@@ -30,12 +15,11 @@
 "PO-Revision-Date: 2016-07-09 16:18+0000\n"
 "Last-Translator: grazziano <g.negocios@outlook.com.br>\n"
 "Language-Team: Portuguese (Brazil) (http://www.transifex.com/odoo/odoo-8/language/pt_BR/)\n"
->>>>>>> 96502490
 "MIME-Version: 1.0\n"
 "Content-Type: text/plain; charset=UTF-8\n"
-"Content-Transfer-Encoding: 8bit\n"
-"X-Launchpad-Export-Date: 2014-08-15 07:45+0000\n"
-"X-Generator: Launchpad (build 17156)\n"
+"Content-Transfer-Encoding: \n"
+"Language: pt_BR\n"
+"Plural-Forms: nplurals=2; plural=(n > 1);\n"
 
 #. module: purchase_requisition
 #: model:ir.actions.act_window,help:purchase_requisition.action_purchase_requisition
@@ -43,26 +27,20 @@
 "<p class=\"oe_view_nocontent_create\">\n"
 "            Click to start a new Call for Bids process. \n"
 "          </p><p>\n"
-"            A Call for Bids is a procedure for generating competing offers "
-"from\n"
+"            A Call for Bids is a procedure for generating competing offers from\n"
 "            different bidders. In the call for bids, you can record the\n"
 "            products you need to buy and generate the creation of RfQs to\n"
-"            suppliers. Once the bids have been registered, you can review "
-"and\n"
+"            suppliers. Once the bids have been registered, you can review and\n"
 "            compare them and you can validate some and cancel others.\n"
 "          </p>\n"
 "        "
-<<<<<<< HEAD
-msgstr ""
-=======
 msgstr "<p class=\"oe_view_nocontent_create\">\nClique para iniciar um novo processo de Licitação. \n</p><p>\nA licitação é um procedimento para a geração de ofertas concorrentes de\ndiferentes licitantes. Na licitação, você pode gravar os\nprodutos que você precisa comprar e gerar a criação de PDCs para\nfornecedores. Uma vez que as propostas tenham sido registradas, você pode revisar e\ncompará-las e pode validar algumas e cancelar outras.\n</p>\n        "
->>>>>>> 96502490
 
 #. module: purchase_requisition
 #: field:purchase.requisition,account_analytic_id:0
 #: field:purchase.requisition.line,account_analytic_id:0
 msgid "Analytic Account"
-msgstr ""
+msgstr "Conta Analítica"
 
 #. module: purchase_requisition
 #: view:purchase.requisition:purchase_requisition.view_purchase_requisition_form
@@ -72,39 +50,27 @@
 #. module: purchase_requisition
 #: model:ir.actions.act_window,name:purchase_requisition.action_bid_line_qty
 msgid "Bid Line Qty"
-msgstr ""
+msgstr "Licitação Linha Qtde"
 
 #. module: purchase_requisition
 #: model:ir.actions.act_window,name:purchase_requisition.purchase_line_tree
 msgid "Bid Lines"
-msgstr ""
+msgstr "Linhas da Licitação"
 
 #. module: purchase_requisition
 #: selection:purchase.requisition,state:0
 msgid "Bid Selection"
-<<<<<<< HEAD
-msgstr ""
-=======
 msgstr "Seleção de Licitação"
->>>>>>> 96502490
 
 #. module: purchase_requisition
 #: field:purchase.requisition,exclusive:0
 msgid "Bid Selection Type"
-<<<<<<< HEAD
-msgstr ""
-=======
 msgstr "Tipo de Seleção de Licitação"
->>>>>>> 96502490
 
 #. module: purchase_requisition
 #: field:purchase.requisition,date_end:0
 msgid "Bid Submission Deadline"
-<<<<<<< HEAD
-msgstr ""
-=======
 msgstr "Prazo de Apresentação da Licitação"
->>>>>>> 96502490
 
 #. module: purchase_requisition
 #: model:ir.actions.report.xml,name:purchase_requisition.action_report_purchase_requisitions
@@ -116,54 +82,33 @@
 #: field:purchase.requisition.line,requisition_id:0
 #: view:website:purchase_requisition.report_purchaserequisitions
 msgid "Call for Bids"
-<<<<<<< HEAD
-msgstr ""
-=======
 msgstr "Licitação"
->>>>>>> 96502490
 
 #. module: purchase_requisition
 #: field:purchase.requisition,name:0
 msgid "Call for Bids Reference"
-<<<<<<< HEAD
-msgstr ""
-
-#. module: purchase_requisition
-#: view:purchase.requisition:purchase_requisition.view_purchase_requisition_filter
-msgid "Call for Bids in negociation"
-msgstr ""
-=======
 msgstr "Referência de Licitações"
 
 #. module: purchase_requisition
 #: view:purchase.requisition:purchase_requisition.view_purchase_requisition_filter
 msgid "Call for Bids in negotiation"
 msgstr "Licitações em negociação"
->>>>>>> 96502490
 
 #. module: purchase_requisition
 #: view:purchase.requisition:purchase_requisition.view_purchase_requisition_filter
 msgid "Call for Bids where bids are closed"
-<<<<<<< HEAD
-msgstr ""
-=======
 msgstr "Convite para licitações onde as ofertas são fechadas"
->>>>>>> 96502490
 
 #. module: purchase_requisition
 #: view:website:purchase_requisition.report_purchaserequisitions
 msgid "Call for Bif Reference:"
-msgstr ""
+msgstr "Referência de Chamada de Propostas"
 
 #. module: purchase_requisition
 #: model:ir.actions.act_window,name:purchase_requisition.action_purchase_requisition
 #: model:ir.ui.menu,name:purchase_requisition.menu_purchase_requisition_pro_mgt
 msgid "Calls for Bids"
-<<<<<<< HEAD
-msgstr ""
-=======
 msgstr "Licitação"
->>>>>>> 96502490
 
 #. module: purchase_requisition
 #: view:bid.line.qty:purchase_requisition.view_bid_line_qty
@@ -174,12 +119,12 @@
 #. module: purchase_requisition
 #: view:purchase.requisition:purchase_requisition.view_purchase_requisition_form
 msgid "Cancel Call"
-msgstr ""
+msgstr "Cancelar ligação"
 
 #. module: purchase_requisition
 #: view:purchase.order.line:purchase_requisition.purchase_order_line_tree_tender
 msgid "Cancel Choice"
-msgstr ""
+msgstr "Escolha cancelar"
 
 #. module: purchase_requisition
 #: view:purchase.requisition:purchase_requisition.view_purchase_requisition_form
@@ -192,68 +137,56 @@
 msgstr "Cancelada"
 
 #. module: purchase_requisition
-#: code:addons/purchase_requisition/purchase_requisition.py:292
+#: code:addons/purchase_requisition/purchase_requisition.py:293
 #, python-format
 msgid ""
 "Cancelled by the call for bids associated to this request for quotation."
-<<<<<<< HEAD
-msgstr ""
-=======
 msgstr "Cancelado pela licitação associada a este pedido de cotação."
->>>>>>> 96502490
 
 #. module: purchase_requisition
 #: code:addons/purchase_requisition/purchase_requisition.py:85
 #, python-format
 msgid "Cancelled by the tender associated to this quotation."
-msgstr ""
+msgstr "Cancelado o concurso associado a essa cotação."
 
 #. module: purchase_requisition
 #: model:ir.model,name:purchase_requisition.model_bid_line_qty
 msgid "Change Bid line quantity"
-<<<<<<< HEAD
-msgstr ""
-=======
 msgstr "Alterar a quantidade da linha Oferta"
->>>>>>> 96502490
 
 #. module: purchase_requisition
 #: view:bid.line.qty:purchase_requisition.view_bid_line_qty
 #: view:purchase.order.line:purchase_requisition.purchase_order_line_tree_tender
 msgid "Change Quantity"
-msgstr ""
+msgstr "Alterar Quantidade"
 
 #. module: purchase_requisition
 #: help:product.template,purchase_requisition:0
 msgid ""
 "Check this box to generate Call for Bids instead of generating requests for "
 "quotation from procurement."
-<<<<<<< HEAD
-msgstr ""
-=======
 msgstr "Marque esta caixa para gerar o convite para Licitação em vez de gerar pedidos de cotação do compras."
->>>>>>> 96502490
 
 #. module: purchase_requisition
 #: model:ir.actions.act_window,name:purchase_requisition.action_purchase_requisition_partner
 #: view:purchase.requisition.partner:purchase_requisition.view_purchase_requisition_partner
 msgid "Choose Supplier"
-msgstr ""
+msgstr "Escolher o fornecedor"
 
 #. module: purchase_requisition
 #: view:purchase.requisition:purchase_requisition.view_purchase_requisition_form
 msgid "Choose product lines"
-msgstr ""
+msgstr "Escolher as linhas de produtos"
 
 #. module: purchase_requisition
 #: view:purchase.requisition:purchase_requisition.view_purchase_requisition_form
 msgid "Close Call for Bids"
-msgstr ""
+msgstr "Fechar Licitação"
 
 #. module: purchase_requisition
 #: view:purchase.requisition:purchase_requisition.view_purchase_requisition_filter
 msgid "Closed Bids"
-msgstr ""
+msgstr "Licitações Fechadas"
 
 #. module: purchase_requisition
 #: field:purchase.requisition,company_id:0
@@ -264,12 +197,12 @@
 #. module: purchase_requisition
 #: view:purchase.requisition:purchase_requisition.view_purchase_requisition_form
 msgid "Confirm Call"
-msgstr ""
+msgstr "Confirmação de Chamada "
 
 #. module: purchase_requisition
 #: view:purchase.order.line:purchase_requisition.purchase_order_line_tree_tender
 msgid "Confirm Order"
-msgstr ""
+msgstr "Confirmar Pedido"
 
 #. module: purchase_requisition
 #: view:purchase.requisition:purchase_requisition.view_purchase_requisition_form
@@ -280,48 +213,42 @@
 #: view:purchase.requisition:purchase_requisition.view_purchase_requisition_filter
 #: selection:purchase.requisition,state:0
 msgid "Confirmed"
-msgstr ""
+msgstr "Confirmado"
 
 #. module: purchase_requisition
 #: view:purchase.requisition.partner:purchase_requisition.view_purchase_requisition_partner
 msgid "Create Request for Quotation"
-msgstr ""
-
-#. module: purchase_requisition
-#: field:bid.line.qty,create_uid:0
-#: field:purchase.requisition,create_uid:0
+msgstr "Criar solicitação de cotação"
+
+#. module: purchase_requisition
+#: field:bid.line.qty,create_uid:0 field:purchase.requisition,create_uid:0
 #: field:purchase.requisition.line,create_uid:0
 #: field:purchase.requisition.partner,create_uid:0
 msgid "Created by"
-msgstr ""
-
-#. module: purchase_requisition
-#: field:bid.line.qty,create_date:0
-#: field:purchase.requisition,create_date:0
+msgstr "Criado por"
+
+#. module: purchase_requisition
+#: field:bid.line.qty,create_date:0 field:purchase.requisition,create_date:0
 #: field:purchase.requisition.line,create_date:0
 #: field:purchase.requisition.partner,create_date:0
 msgid "Created on"
-msgstr ""
+msgstr "Criado em"
 
 #. module: purchase_requisition
 #: view:website:purchase_requisition.report_purchaserequisitions
 msgid "Date"
-msgstr ""
+msgstr "Data"
 
 #. module: purchase_requisition
 #: help:purchase.requisition,message_last_post:0
 msgid "Date of the last message posted on the record."
-msgstr ""
+msgstr "Data da última mensagem para o registro."
 
 #. module: purchase_requisition
 #: code:addons/purchase_requisition/wizard/purchase_requisition_partner.py:39
 #, python-format
 msgid "Define product(s) you want to include in the call for bids."
-<<<<<<< HEAD
-msgstr ""
-=======
 msgstr "Defina produto(s) que deseja incluir na licitação."
->>>>>>> 96502490
 
 #. module: purchase_requisition
 #: field:purchase.requisition,description:0
@@ -342,7 +269,7 @@
 #. module: purchase_requisition
 #: view:purchase.requisition:purchase_requisition.view_purchase_requisition_filter
 msgid "End Month"
-msgstr ""
+msgstr "Mês de Término"
 
 #. module: purchase_requisition
 #: code:addons/purchase_requisition/wizard/purchase_requisition_partner.py:39
@@ -358,25 +285,21 @@
 #. module: purchase_requisition
 #: view:purchase.requisition:purchase_requisition.view_purchase_requisition_filter
 msgid "Group By"
-msgstr ""
+msgstr "Agrupar por"
 
 #. module: purchase_requisition
 #: help:purchase.requisition,message_summary:0
 msgid ""
 "Holds the Chatter summary (number of messages, ...). This summary is "
 "directly in html format in order to be inserted in kanban views."
-msgstr ""
-"Contém o resumo da conversação (número de mensagens, ...). Este resumo é "
-"gerado diretamente em formato HTML para que possa ser inserido nas visões "
-"kanban."
-
-#. module: purchase_requisition
-#: field:bid.line.qty,id:0
-#: field:purchase.requisition,id:0
+msgstr "Contém o resumo da conversação (número de mensagens, ...). Este resumo é gerado diretamente em formato HTML para que possa ser inserido nas visões kanban."
+
+#. module: purchase_requisition
+#: field:bid.line.qty,id:0 field:purchase.requisition,id:0
 #: field:purchase.requisition.line,id:0
 #: field:purchase.requisition.partner,id:0
 msgid "ID"
-msgstr ""
+msgstr "ID"
 
 #. module: purchase_requisition
 #: help:purchase.requisition,message_unread:0
@@ -391,23 +314,21 @@
 #. module: purchase_requisition
 #: field:purchase.requisition,message_last_post:0
 msgid "Last Message Date"
-msgstr ""
-
-#. module: purchase_requisition
-#: field:bid.line.qty,write_uid:0
-#: field:purchase.requisition,write_uid:0
+msgstr "Data da última mensagem"
+
+#. module: purchase_requisition
+#: field:bid.line.qty,write_uid:0 field:purchase.requisition,write_uid:0
 #: field:purchase.requisition.line,write_uid:0
 #: field:purchase.requisition.partner,write_uid:0
 msgid "Last Updated by"
-msgstr ""
-
-#. module: purchase_requisition
-#: field:bid.line.qty,write_date:0
-#: field:purchase.requisition,write_date:0
+msgstr "Última atualização por"
+
+#. module: purchase_requisition
+#: field:bid.line.qty,write_date:0 field:purchase.requisition,write_date:0
 #: field:purchase.requisition.line,write_date:0
 #: field:purchase.requisition.partner,write_date:0
 msgid "Last Updated on"
-msgstr ""
+msgstr "Última atualização em"
 
 #. module: purchase_requisition
 #: field:procurement.order,requisition_id:0
@@ -432,11 +353,7 @@
 #. module: purchase_requisition
 #: field:purchase.requisition,multiple_rfq_per_supplier:0
 msgid "Multiple RFQ per supplier"
-<<<<<<< HEAD
-msgstr ""
-=======
 msgstr "PDC múltiplo por fornecedor"
->>>>>>> 96502490
 
 #. module: purchase_requisition
 #: view:website:purchase_requisition.report_purchaserequisitions
@@ -451,11 +368,7 @@
 #. module: purchase_requisition
 #: view:purchase.requisition:purchase_requisition.view_purchase_requisition_filter
 msgid "New Call for Bids"
-<<<<<<< HEAD
-msgstr ""
-=======
 msgstr "Nova Licitação"
->>>>>>> 96502490
 
 #. module: purchase_requisition
 #: view:purchase.requisition:purchase_requisition.view_purchase_requisition_form
@@ -463,18 +376,19 @@
 msgstr "Data do Pedido"
 
 #. module: purchase_requisition
+#: view:purchase.requisition:purchase_requisition.view_purchase_requisition_filter
+msgid "Ordering Date"
+msgstr "Ordenação de Data"
+
+#. module: purchase_requisition
 #: selection:purchase.requisition,state:0
 msgid "PO Created"
-msgstr ""
+msgstr "Pedido de compra criado"
 
 #. module: purchase_requisition
 #: field:purchase.requisition,picking_type_id:0
 msgid "Picking Type"
-<<<<<<< HEAD
-msgstr ""
-=======
 msgstr "Tipo de Separação"
->>>>>>> 96502490
 
 #. module: purchase_requisition
 #: model:ir.model,name:purchase_requisition.model_procurement_order
@@ -490,7 +404,7 @@
 #. module: purchase_requisition
 #: model:ir.model,name:purchase_requisition.model_product_template
 msgid "Product Template"
-msgstr ""
+msgstr "Modelo de Produto"
 
 #. module: purchase_requisition
 #: field:purchase.requisition.line,product_uom_id:0
@@ -511,7 +425,7 @@
 #. module: purchase_requisition
 #: field:purchase.requisition,po_line_ids:0
 msgid "Products by supplier"
-msgstr ""
+msgstr "Produtos por fornecedor"
 
 #. module: purchase_requisition
 #: field:purchase.requisition,line_ids:0
@@ -527,12 +441,12 @@
 #. module: purchase_requisition
 #: model:ir.model,name:purchase_requisition.model_purchase_order_line
 msgid "Purchase Order Line"
-msgstr ""
+msgstr "Item da Ordem de Compra"
 
 #. module: purchase_requisition
 #: view:purchase.order.line:purchase_requisition.purchase_order_line_tree_tender
 msgid "Purchase Order Lines"
-msgstr ""
+msgstr "Linhas do Pedido de Compra"
 
 #. module: purchase_requisition
 #: field:purchase.requisition,purchase_ids:0
@@ -561,15 +475,15 @@
 msgstr "Parceiros da Requisição de Compra"
 
 #. module: purchase_requisition
-#: code:addons/purchase_requisition/purchase_requisition.py:414
+#: code:addons/purchase_requisition/purchase_requisition.py:416
 #, python-format
 msgid "Purchase Requisition created"
-msgstr ""
+msgstr "Requisição de compra criada"
 
 #. module: purchase_requisition
 #: view:website:purchase_requisition.report_purchaserequisitions
 msgid "Purchase Requisitions (exclusive)"
-msgstr ""
+msgstr "Requisições de compra (exclusivas)"
 
 #. module: purchase_requisition
 #: model:ir.actions.act_window,name:purchase_requisition.act_res_partner_2_purchase_order
@@ -583,29 +497,20 @@
 
 #. module: purchase_requisition
 #: view:bid.line.qty:purchase_requisition.view_bid_line_qty
-#: field:bid.line.qty,qty:0
-#: field:purchase.requisition.line,product_qty:0
+#: field:bid.line.qty,qty:0 field:purchase.requisition.line,product_qty:0
 msgid "Quantity"
 msgstr "Quantidade"
 
 #. module: purchase_requisition
 #: field:purchase.order.line,quantity_bid:0
 msgid "Quantity Bid"
-<<<<<<< HEAD
-msgstr ""
-=======
 msgstr "Quantidade Oferta"
->>>>>>> 96502490
-
-#. module: purchase_requisition
-#: code:addons/purchase_requisition/purchase_requisition.py:191
+
+#. module: purchase_requisition
+#: code:addons/purchase_requisition/purchase_requisition.py:192
 #, python-format
 msgid "RFQ created"
-<<<<<<< HEAD
-msgstr ""
-=======
 msgstr "PDC criado"
->>>>>>> 96502490
 
 #. module: purchase_requisition
 #: view:purchase.requisition:purchase_requisition.view_purchase_requisition_form
@@ -621,12 +526,12 @@
 #. module: purchase_requisition
 #: view:purchase.requisition:purchase_requisition.view_purchase_requisition_form
 msgid "Requests for Quotation"
-msgstr ""
+msgstr "Solicitação para Cotação"
 
 #. module: purchase_requisition
 #: view:website:purchase_requisition.report_purchaserequisitions
 msgid "Requests for Quotation Details"
-msgstr ""
+msgstr "Detalhes  dos pedidos de cotação"
 
 #. module: purchase_requisition
 #: view:purchase.order:purchase_requisition.purchase_order_search_inherit
@@ -649,77 +554,49 @@
 #: field:purchase.requisition.line,schedule_date:0
 #: view:website:purchase_requisition.report_purchaserequisitions
 msgid "Scheduled Date"
-msgstr ""
+msgstr "Data Programada"
 
 #. module: purchase_requisition
 #: field:purchase.requisition,ordering_date:0
 msgid "Scheduled Ordering Date"
-msgstr ""
+msgstr "Data de Ordenação Programado"
 
 #. module: purchase_requisition
 #: view:website:purchase_requisition.report_purchaserequisitions
 msgid "Scheduled Ordering Date:"
-msgstr ""
+msgstr "Programado Data Ordenação:"
 
 #. module: purchase_requisition
 #: view:purchase.requisition:purchase_requisition.view_purchase_requisition_filter
 msgid "Search Call for Bids"
-<<<<<<< HEAD
-msgstr ""
-=======
 msgstr "Pesquisar Licitação"
->>>>>>> 96502490
 
 #. module: purchase_requisition
 #: selection:purchase.requisition,exclusive:0
 msgid "Select multiple RFQ"
-<<<<<<< HEAD
-msgstr ""
-=======
 msgstr "Selecione múltiplos PDC"
->>>>>>> 96502490
 
 #. module: purchase_requisition
 #: selection:purchase.requisition,exclusive:0
 msgid "Select only one RFQ (exclusive)"
-<<<<<<< HEAD
-msgstr ""
-=======
 msgstr "Selecione apenas um PDC (exclusivo)"
->>>>>>> 96502490
 
 #. module: purchase_requisition
 #: help:purchase.requisition,exclusive:0
 msgid ""
-<<<<<<< HEAD
-"Select only one RFQ (exclusive):  On the confirmation of a purchase order, "
-"it cancels the remaining purchase order.\n"
-"Select multiple RFQ:  It allows to have multiple purchase orders.On "
-"confirmation of a purchase order it does not cancel the remaining orders"
-msgstr ""
-=======
 "Select only one RFQ (exclusive):  On the confirmation of a purchase order, it cancels the remaining purchase order.\n"
 "Select multiple RFQ:  It allows to have multiple purchase orders.On confirmation of a purchase order it does not cancel the remaining orders"
 msgstr "Selecione apenas um PDC (exclusivo): Na confirmação de uma ordem de compra, ele cancela a ordem de compra restante.\nSelecione PDC múltiplos: Permite ter múltiplas ordens de compra. Na de uma ordem de compra não cancela as ordens restantes"
->>>>>>> 96502490
 
 #. module: purchase_requisition
 #: view:website:purchase_requisition.report_purchaserequisitions
 msgid "Selection Type:"
-<<<<<<< HEAD
-msgstr ""
-=======
 msgstr "Tipo de Seleção:"
->>>>>>> 96502490
 
 #. module: purchase_requisition
 #: view:purchase.requisition:purchase_requisition.view_purchase_requisition_form
 msgid "Send RFQ by Email"
-<<<<<<< HEAD
-msgstr ""
-=======
 msgstr "Enviar PDC por E-mail"
->>>>>>> 96502490
 
 #. module: purchase_requisition
 #: view:purchase.requisition:purchase_requisition.view_purchase_requisition_filter
@@ -734,12 +611,7 @@
 #. module: purchase_requisition
 #: view:website:purchase_requisition.report_purchaserequisitions
 msgid "Source:"
-msgstr ""
-
-#. module: purchase_requisition
-#: view:purchase.requisition:purchase_requisition.view_purchase_requisition_filter
-msgid "Start Month"
-msgstr ""
+msgstr "Origem:"
 
 #. module: purchase_requisition
 #: view:purchase.requisition:purchase_requisition.view_purchase_requisition_filter
@@ -764,11 +636,7 @@
 msgid ""
 "Technical field for not loosing the initial information about the quantity "
 "proposed in the bid"
-<<<<<<< HEAD
-msgstr ""
-=======
 msgstr "Campo técnico para não perder a informação inicial sobre a quantidade proposta na oferta"
->>>>>>> 96502490
 
 #. module: purchase_requisition
 #: view:purchase.requisition:purchase_requisition.view_purchase_requisition_form
@@ -778,7 +646,7 @@
 #. module: purchase_requisition
 #: help:purchase.requisition,schedule_date:0
 msgid "The expected and scheduled date where all the products are received"
-msgstr ""
+msgstr "A data prevista e programada, onde todos os produtos são recebidos"
 
 #. module: purchase_requisition
 #: view:purchase.requisition:purchase_requisition.view_purchase_requisition_filter
@@ -803,16 +671,12 @@
 #. module: purchase_requisition
 #: view:purchase.requisition:purchase_requisition.view_purchase_requisition_form
 msgid "View Products Lines"
-msgstr ""
+msgstr "Veja as Linhas dos Produtos"
 
 #. module: purchase_requisition
 #: view:purchase.requisition:purchase_requisition.view_purchase_requisition_form
 msgid "View RFQs/Bids"
-<<<<<<< HEAD
-msgstr ""
-=======
 msgstr "Veja PDCs/Ofertas"
->>>>>>> 96502490
 
 #. module: purchase_requisition
 #: field:purchase.requisition,warehouse_id:0
@@ -820,9 +684,9 @@
 msgstr "Armazém"
 
 #. module: purchase_requisition
-#: code:addons/purchase_requisition/purchase_requisition.py:188
-#: code:addons/purchase_requisition/purchase_requisition.py:239
-#: code:addons/purchase_requisition/purchase_requisition.py:248
+#: code:addons/purchase_requisition/purchase_requisition.py:189
+#: code:addons/purchase_requisition/purchase_requisition.py:240
+#: code:addons/purchase_requisition/purchase_requisition.py:249
 #, python-format
 msgid "Warning!"
 msgstr "Aviso!"
@@ -830,41 +694,45 @@
 #. module: purchase_requisition
 #: field:purchase.requisition,website_message_ids:0
 msgid "Website Messages"
-msgstr ""
+msgstr "Mensagens do Site"
 
 #. module: purchase_requisition
 #: help:purchase.requisition,website_message_ids:0
 msgid "Website communication history"
-msgstr ""
-
-#. module: purchase_requisition
-#: code:addons/purchase_requisition/purchase_requisition.py:239
+msgstr "Histórico de Comunicação do Site"
+
+#. module: purchase_requisition
+#: code:addons/purchase_requisition/purchase_requisition.py:240
 #, python-format
 msgid "You have already generate the purchase order(s)."
-msgstr ""
-
-#. module: purchase_requisition
-#: code:addons/purchase_requisition/purchase_requisition.py:188
+msgstr "Você já gerou o(s) pedido(s) de compra(s)"
+
+#. module: purchase_requisition
+#: code:addons/purchase_requisition/purchase_requisition.py:189
 #, python-format
 msgid ""
 "You have already one %s purchase order for this partner, you must cancel "
 "this purchase order to create a new quotation."
-msgstr ""
-"Você já tem um %s pedido de compra para este parceiro, você precisa cancelar "
-"este pedido para criar uma nova cotação."
-
-#. module: purchase_requisition
-#: code:addons/purchase_requisition/purchase_requisition.py:248
+msgstr "Você já tem um %s pedido de compra para este parceiro, você precisa cancelar este pedido para criar uma nova cotação."
+
+#. module: purchase_requisition
+#: code:addons/purchase_requisition/purchase_requisition.py:249
 #, python-format
 msgid "You have no line selected for buying."
-msgstr ""
+msgstr "Você não tem nenhuma linha selecionada para a compra."
 
 #. module: purchase_requisition
 #: view:purchase.requisition:purchase_requisition.view_purchase_requisition_form
 msgid "e.g. OP0025"
-msgstr ""
+msgstr "e.x. OP0025"
 
 #. module: purchase_requisition
 #: view:purchase.requisition:purchase_requisition.view_purchase_requisition_form
 msgid "e.g. PO0025"
-msgstr "ex. PO0025"+msgstr "ex. PO0025"
+
+#. module: purchase_requisition
+#: view:bid.line.qty:purchase_requisition.view_bid_line_qty
+#: view:purchase.requisition.partner:purchase_requisition.view_purchase_requisition_partner
+msgid "or"
+msgstr "ou"