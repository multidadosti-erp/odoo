--- conflicted
+++ resolved
@@ -96,13 +96,6 @@
             <field name="model">project.project</field>
             <field name="inherit_id" ref="project.edit_project"/>
             <field name="arch" type="xml">
-<<<<<<< HEAD
-                <xpath expr='//tr[@name="use_tasks_row"]' position='after'>
-                    <tr>
-                        <td><group><field name="use_phases"/></group></td>
-                        <td><button name="%(act_project_phases)d" string="Phases" type="action" attrs="{'invisible':[('use_phases','=', 0)]}"/></td>
-                    </tr>
-=======
                 <xpath expr="//div[@name='options_active']" position='inside'>
                        <field name="use_phases" class="oe_inline"/>
                        <label for="use_phases"/>
@@ -111,7 +104,6 @@
                         <button icon="terp-gtk-go-back-rtl" name="%(act_project_phases)d"
                                 string="Phases" type="action"
                                 attrs="{'invisible':[('use_phases','=', 0)]}"/>
->>>>>>> 220766fc
                 </xpath>
             </field>
         </record>
