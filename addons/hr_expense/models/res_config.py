--- conflicted
+++ resolved
@@ -1,10 +1,6 @@
 # -*- coding: utf-8 -*-
 
 from odoo import api, fields, models
-<<<<<<< HEAD
-
-=======
->>>>>>> 78e9c7f5
 
 class HrExpenseConfigSettings(models.TransientModel):
     _name = 'hr.expense.config.settings'
