--- conflicted
+++ resolved
@@ -27,13 +27,8 @@
             <field eval="25" name="priority"/>
             <field name="arch" type="xml">
                 <form string="Expenses" class="o_expense_form">
-<<<<<<< HEAD
-                <header>
+                <header invisible="context.get('expense_adding_line')">
                     <button name="action_submit_expenses" states="draft" string="Submit to Manager" type="object" class="oe_highlight o_expense_submit"/>
-=======
-                <header invisible="context.get('expense_adding_line')">
-                    <button name="submit_expenses" states="draft" string="Submit to Manager" type="object" class="oe_highlight o_expense_submit"/>
->>>>>>> fa1f2132
                     <field name="state" widget="statusbar" statusbar_visible="draft,reported,done"/>
                     <button name="action_view_sheet" type="object" string="View Report" class="oe_highlight" attrs="{'invisible': [('state', '=','draft')]}"/>
                 </header>
