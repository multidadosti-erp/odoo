--- conflicted
+++ resolved
@@ -65,7 +65,6 @@
                     self.assertEquals(line.product_id, self.product_expense, "Product of debit move line should be the one from the expense")
                 else:
                     self.assertAlmostEquals(line.debit, 63.64)
-<<<<<<< HEAD
                     self.assertEquals(len(line.analytic_line_ids), 0, "The tax move line should not have analytic lines")
                     self.assertFalse(line.product_id, "Product of tax move line should be false")
 
@@ -73,7 +72,6 @@
         self.assertEquals(len(self.analytic_account.line_ids), 1, "Analytic Account should have only one line")
         self.assertAlmostEquals(self.analytic_account.line_ids[0].amount, -636.36, "Amount on the only AAL is wrong")
         self.assertEquals(self.analytic_account.line_ids[0].product_id, self.product_expense, "Product of AAL should be the one from the expense")
-=======
 
     def test_expense_from_email(self):
         user_demo = self.env.ref('base.user_demo')
@@ -93,5 +91,4 @@
         self.assertEquals(expense.product_id, self.product)
         self.assertEquals(expense.tax_ids.ids, [self.tax.id])
         self.assertEquals(expense.total_amount, 10863.60)
-        self.assertTrue(expense.employee_id in user_demo.employee_ids)
->>>>>>> bb6f6c57
+        self.assertTrue(expense.employee_id in user_demo.employee_ids)