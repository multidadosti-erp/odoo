--- conflicted
+++ resolved
@@ -8,11 +8,7 @@
     _inherit = 'sale.config.settings'
 
     sale_note = fields.Text(related='company_id.sale_note', string="Terms & Conditions")
-<<<<<<< HEAD
-    default_use_sale_note = fields.Boolean(string='Default Terms & Conditions', default_model='sale.config.settings')
-=======
-    default_use_sale_note = fields.Boolean()
->>>>>>> b2fa9f2a
+    default_use_sale_note = fields.Boolean(string='Default Terms & Conditions')
     group_product_variant = fields.Boolean("Attributes & Variants",
         implied_group='product.group_product_variant')
     group_sale_pricelist = fields.Boolean("Use pricelists to adapt your price per customers",
