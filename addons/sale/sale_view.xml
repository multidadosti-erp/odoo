--- conflicted
+++ resolved
@@ -156,16 +156,9 @@
                             <button name="invoice_corrected" states="invoice_except" string="Ignore Exception"/>
                             <button name="ship_recreate" states="shipping_except" string="Recreate Delivery Order"/>
                             <button name="ship_corrected" states="shipping_except" string="Ignore Exception"/>
-<<<<<<< HEAD
-                            <button name="action_quotation_send" string="Send by Mail" type="object" states="draft,sent" class="oe_highlight"/>
-                            <button name="print_quotation" string="Send by Post" type="object" states="draft,sent" class="oe_highlight"/>
-                            <button name="action_button_confirm" states="draft" string="Confirm" type="object"/>
-=======
                             <button name="action_quotation_send" string="Send by Mail" type="object" states="draft,sent"/>
-                            <button name="manual_invoice" states="manual" string="Create Final Invoice" type="object" class="oe_highlight"/>
                             <button name="print_quotation" string="Send by Post" type="object" states="draft,sent"/>
                             <button name="action_button_confirm" states="draft" string="Confirm" type="object" class="oe_highlight"/>
->>>>>>> 63a68491
                             <button name="action_button_confirm" states="sent" string="Confirm" class="oe_highlight" type="object"/>
                             <button name="action_view_invoice" string="Open Invoice" type="object" class="oe_highlight"
                               attrs="{'invisible': ['|','|',('state', '!=','progress'), ('invoiced', '=', True),('order_policy','=','picking')]}"/>
@@ -262,7 +255,6 @@
                                         <field name="move_ids" widget="many2many"/>
                                     </div>
                                 </form>
-<<<<<<< HEAD
                                 <tree string="Sales Order Lines" editable="bottom">
                                     <field name="state" invisible="1"/>
                                     <field name="sequence" invisible="1"/>
@@ -275,11 +267,6 @@
                                         context="{'partner_id':parent.partner_id, 'quantity':product_uom_qty, 'pricelist':parent.pricelist_id, 'shop':parent.shop_id, 'uom':product_uom}"
                                         groups="base.group_user" 
                                         on_change="product_id_change(parent.pricelist_id, product_id, product_uom_qty, product_uom, product_uos_qty, product_uos, name, parent.partner_id, False, True, parent.date_order, False, parent.fiscal_position, False, context)"/>
-=======
-                                <tree string="Sales Order Lines">
-                                    <field name="state" invisible="1"/>
-                                    <field name="sequence"/>
->>>>>>> 63a68491
                                     <field name="name"/>
                                     <field name="product_uom_qty"
                                         context="{'partner_id':parent.partner_id, 'quantity':product_uom_qty, 'pricelist':parent.pricelist_id, 'shop':parent.shop_id, 'uom':product_uom}"
