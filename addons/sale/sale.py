# -*- coding: utf-8 -*-
# Part of Odoo. See LICENSE file for full copyright and licensing details.

from datetime import datetime, timedelta
from openerp import SUPERUSER_ID
from openerp import api, fields, models, _
import openerp.addons.decimal_precision as dp
from openerp.exceptions import UserError
from openerp.tools import float_is_zero, float_compare, DEFAULT_SERVER_DATETIME_FORMAT


class res_company(models.Model):
    _inherit = "res.company"
    sale_note = fields.Text(string='Default Terms and Conditions', translate=True)


class SaleOrder(models.Model):
    _name = "sale.order"
    _inherit = ['mail.thread', 'ir.needaction_mixin']
    _description = "Sales Order"
    _order = 'date_order desc, id desc'

    @api.depends('order_line.price_total')
    def _amount_all(self):
        """
        Compute the total amounts of the SO.
        """
        for order in self:
            amount_untaxed = amount_tax = 0.0
            for line in order.order_line:
                amount_untaxed += line.price_subtotal
                amount_tax += line.price_tax
            order.update({
                'amount_untaxed': order.pricelist_id.currency_id.round(amount_untaxed),
                'amount_tax': order.pricelist_id.currency_id.round(amount_tax),
                'amount_total': amount_untaxed + amount_tax,
            })

    @api.depends('state', 'order_line.invoice_status')
    def _get_invoiced(self):
        """
        Compute the invoice status of a SO. Possible statuses:
        - no: if the SO is not in status 'sale' or 'done', we consider that there is nothing to
          invoice. This is also hte default value if the conditions of no other status is met.
        - to invoice: if any SO line is 'to invoice', the whole SO is 'to invoice'
        - invoiced: if all SO lines are invoiced, the SO is invoiced.
        - upselling: if all SO lines are invoiced or upselling, the status is upselling.

        The invoice_ids are obtained thanks to the invoice lines of the SO lines, and we also search
        for possible refunds created directly from existing invoices. This is necessary since such a
        refund is not directly linked to the SO.
        """
        for order in self:
            invoice_ids = order.order_line.mapped('invoice_lines').mapped('invoice_id')
            # Search for refunds as well
            refund_ids = self.env['account.invoice'].browse()
            if invoice_ids:
                refund_ids = refund_ids.search([('type', '=', 'out_refund'), ('origin', 'in', invoice_ids.mapped('number'))])

            line_invoice_status = [line.invoice_status for line in order.order_line]

            if order.state not in ('sale', 'done'):
                invoice_status = 'no'
            elif any(invoice_status == 'to invoice' for invoice_status in line_invoice_status):
                invoice_status = 'to invoice'
            elif all(invoice_status == 'invoiced' for invoice_status in line_invoice_status):
                invoice_status = 'invoiced'
            elif all(invoice_status in ['invoiced', 'upselling'] for invoice_status in line_invoice_status):
                invoice_status = 'upselling'
            else:
                invoice_status = 'no'

<<<<<<< HEAD
            order.update({
                'invoice_count': len(set(invoice_ids.ids + refund_ids.ids)),
                'invoice_ids': invoice_ids.ids + refund_ids.ids,
                'invoice_status': invoice_status
            })
=======
    def _invoiced(self, cursor, user, ids, name, arg, context=None):
        res = {}
        for sale in self.browse(cursor, user, ids, context=context):
            res[sale.id] = True
            invoice_existence = False
            for invoice in sale.invoice_ids:
                if invoice.state!='cancel':
                    invoice_existence = True
                    if invoice.state != 'paid':
                        res[sale.id] = False
                        break
            if not invoice_existence or sale.state == 'manual':
                res[sale.id] = False
        return res

    def _invoiced_search(self, cursor, user, obj, name, args, context=None):
        if not len(args):
            return []
        clause = ''
        sale_clause = ''
        no_invoiced = False
        for arg in args:
            if (arg[1] == '=' and arg[2]) or (arg[1] == '!=' and not arg[2]):
                clause += 'AND inv.state = \'paid\''
            else:
                clause += 'AND inv.state != \'cancel\' AND sale.state != \'cancel\'  AND inv.state <> \'paid\'  AND rel.order_id = sale.id '
                sale_clause = ',  sale_order AS sale '
                no_invoiced = True

        cursor.execute('SELECT rel.order_id ' \
                'FROM sale_order_invoice_rel AS rel, account_invoice AS inv '+ sale_clause + \
                'WHERE rel.invoice_id = inv.id ' + clause)
        res = cursor.fetchall()
        if no_invoiced:
            cursor.execute('SELECT sale.id ' \
                    'FROM sale_order AS sale ' \
                    'WHERE sale.id NOT IN ' \
                        '(SELECT rel.order_id ' \
                        'FROM sale_order_invoice_rel AS rel) and sale.state != \'cancel\'')
            res.extend(cursor.fetchall())
        if not res:
            return [('id', '=', 0)]
        return [('id', 'in', [x[0] for x in res])]

    def _get_order(self, cr, uid, ids, context=None):
        result = {}
        for line in self.pool.get('sale.order.line').browse(cr, uid, ids, context=context):
            result[line.order_id.id] = True
        return result.keys()

    def _get_default_company(self, cr, uid, context=None):
        company_id = self.pool.get('res.users')._get_company(cr, uid, context=context)
        if not company_id:
            raise UserError(_('There is no default company for the current user!'))
        return company_id

    _columns = {
        'name': fields.char('Order Reference', required=True, copy=False,
            readonly=True, states={'draft': [('readonly', False)], 'sent': [('readonly', False)]}, select=True),
        'origin': fields.char('Source Document', help="Reference of the document that generated this sales order request."),
        'client_order_ref': fields.char('Customer Reference', copy=False),
        'state': fields.selection([
            ('draft', 'Draft Quotation'),
            ('sent', 'Quotation Sent'),
            ('cancel', 'Cancelled'),
            ('waiting_date', 'Waiting Schedule'),
            ('progress', 'Sales Order'),
            ('manual', 'Sale to Invoice'),
            ('shipping_except', 'Shipping Exception'),
            ('invoice_except', 'Invoice Exception'),
            ('done', 'Done'),
            ], 'Status', readonly=True, copy=False, help="Gives the status of the quotation or sales order.\
              \nThe exception status is automatically set when a cancel operation occurs \
              in the invoice validation (Invoice Exception) or in the picking list process (Shipping Exception).\nThe 'Waiting Schedule' status is set when the invoice is confirmed\
               but waiting for the scheduler to run on the order date.", select=True),
        'date_order': fields.datetime('Date', required=True, readonly=True, select=True, states={'draft': [('readonly', False)], 'sent': [('readonly', False)]}, copy=False),
        'validity_date': fields.date('Expiration Date', readonly=True, states={'draft': [('readonly', False)], 'sent': [('readonly', False)]}),
        'create_date': fields.datetime('Creation Date', readonly=True, select=True, help="Date on which sales order is created."),
        'date_confirm': fields.date('Confirmation Date', readonly=True, select=True, help="Date on which sales order is confirmed.", copy=False),
        'user_id': fields.many2one('res.users', 'Salesperson', states={'draft': [('readonly', False)], 'sent': [('readonly', False)]}, select=True, track_visibility='onchange'),
        'partner_id': fields.many2one('res.partner', 'Customer', readonly=True, states={'draft': [('readonly', False)], 'sent': [('readonly', False)]}, required=True, change_default=True, select=True, track_visibility='always'),
        'partner_invoice_id': fields.many2one('res.partner', 'Invoice Address', readonly=True, required=True, states={'draft': [('readonly', False)], 'sent': [('readonly', False)]}, help="Invoice address for current sales order."),
        'partner_shipping_id': fields.many2one('res.partner', 'Delivery Address', readonly=True, required=True, states={'draft': [('readonly', False)], 'sent': [('readonly', False)]}, help="Delivery address for current sales order."),
        'order_policy': fields.selection([
                ('manual', 'On Demand'),
            ], 'Create Invoice', required=True, readonly=True, states={'draft': [('readonly', False)], 'sent': [('readonly', False)]},
            help="""This field controls how invoice and delivery operations are synchronized."""),
        'pricelist_id': fields.many2one('product.pricelist', 'Pricelist', required=True, readonly=True, states={'draft': [('readonly', False)], 'sent': [('readonly', False)]}, help="Pricelist for current sales order."),
        'currency_id': fields.related('pricelist_id', 'currency_id', type="many2one", relation="res.currency", string="Currency", readonly=True, required=True),
        'project_id': fields.many2one('account.analytic.account', 'Contract / Analytic', readonly=True, states={'draft': [('readonly', False)], 'sent': [('readonly', False)]}, help="The analytic account related to a sales order."),

        'order_line': fields.one2many('sale.order.line', 'order_id', 'Order Lines', readonly=True, states={'draft': [('readonly', False)], 'sent': [('readonly', False)]}, copy=True),
        'invoice_ids': fields.many2many('account.invoice', 'sale_order_invoice_rel', 'order_id', 'invoice_id', 'Invoices', readonly=True, copy=False, help="This is the list of invoices that have been generated for this sales order. The same sales order may have been invoiced in several times (by line for example)."),
        'invoiced_rate': fields.function(_invoiced_rate, string='Invoiced Ratio', type='float'),
        'invoiced': fields.function(_invoiced, string='Paid',
            fnct_search=_invoiced_search, type='boolean', help="It indicates that an invoice has been paid."),
        'invoice_exists': fields.function(_invoice_exists, string='Invoiced',
            fnct_search=_invoiced_search, type='boolean', help="It indicates that sales order has at least one invoice."),
        'note': fields.text('Terms and conditions'),

        'amount_untaxed': fields.function(_amount_all_wrapper, digits_compute=dp.get_precision('Account'), string='Untaxed Amount',
            store={
                'sale.order': (lambda self, cr, uid, ids, c={}: ids, ['order_line'], 10),
                'sale.order.line': (_get_order, ['price_unit', 'tax_id', 'discount', 'product_uom_qty'], 10),
            },
            multi='sums', help="The amount without tax.", track_visibility='always'),
        'amount_tax': fields.function(_amount_all_wrapper, digits_compute=dp.get_precision('Account'), string='Taxes',
            store={
                'sale.order': (lambda self, cr, uid, ids, c={}: ids, ['order_line'], 10),
                'sale.order.line': (_get_order, ['price_unit', 'tax_id', 'discount', 'product_uom_qty'], 10),
            },
            multi='sums', help="The tax amount."),
        'amount_total': fields.function(_amount_all_wrapper, digits_compute=dp.get_precision('Account'), string='Total',
            store={
                'sale.order': (lambda self, cr, uid, ids, c={}: ids, ['order_line'], 10),
                'sale.order.line': (_get_order, ['price_unit', 'tax_id', 'discount', 'product_uom_qty'], 10),
            },
            multi='sums', help="The total amount."),

        'payment_term': fields.many2one('account.payment.term', 'Payment Term'),
        'fiscal_position': fields.many2one('account.fiscal.position', 'Fiscal Position'),
        'company_id': fields.many2one('res.company', 'Company'),
        'team_id': fields.many2one('crm.team', 'Sales Team', oldname='section_id', change_default=True),
        'procurement_group_id': fields.many2one('procurement.group', 'Procurement group', copy=False),
        'product_id': fields.related('order_line', 'product_id', type='many2one', relation='product.product', string='Product'),
    }

    _defaults = {
        'date_order': fields.datetime.now,
        'order_policy': 'manual',
        'company_id': _get_default_company,
        'state': 'draft',
        'user_id': lambda obj, cr, uid, context: uid,
        'name': lambda obj, cr, uid, context: '/',
        'partner_invoice_id': lambda self, cr, uid, context: context.get('partner_id', False) and self.pool.get('res.partner').address_get(cr, uid, [context['partner_id']], ['invoice'])['invoice'],
        'partner_shipping_id': lambda self, cr, uid, context: context.get('partner_id', False) and self.pool.get('res.partner').address_get(cr, uid, [context['partner_id']], ['delivery'])['delivery'],
        'note': lambda self, cr, uid, context: self.get_salenote(cr, uid, [], context.get('partner_id'), context=context),
        'team_id': lambda s, cr, uid, c: s.pool['crm.team']._get_default_team_id(cr, uid, context=c),
    }
    _sql_constraints = [
        ('name_uniq', 'unique(name, company_id)', 'Order Reference must be unique per Company!'),
    ]
    _order = 'date_order desc, id desc'
>>>>>>> a6694333

    @api.model
    def _default_note(self):
        return self.env.user.company_id.sale_note

    @api.model
    def _get_default_team(self):
        default_team_id = self.env['crm.team']._get_default_team_id()
        return self.env['crm.team'].browse(default_team_id)

    @api.onchange('fiscal_position_id')
    def _compute_tax_id(self):
        """
        Trigger the recompute of the taxes if the fiscal position is changed on the SO.
        """
        for order in self:
            order.order_line._compute_tax_id()

    name = fields.Char(string='Order Reference', required=True, copy=False, readonly=True, index=True, default='New')
    origin = fields.Char(string='Source Document', help="Reference of the document that generated this sales order request.")
    client_order_ref = fields.Char(string='Customer Reference', copy=False)

    state = fields.Selection([
        ('draft', 'Quotation'),
        ('sent', 'Quotation Sent'),
        ('sale', 'Sale Order'),
        ('done', 'Done'),
        ('cancel', 'Cancelled'),
        ], string='Status', readonly=True, copy=False, index=True, track_visibility='onchange', default='draft')
    date_order = fields.Datetime(string='Order Date', required=True, readonly=True, index=True, states={'draft': [('readonly', False)], 'sent': [('readonly', False)]}, copy=False, default=fields.Date.context_today)
    validity_date = fields.Date(string='Expiration Date', readonly=True, states={'draft': [('readonly', False)], 'sent': [('readonly', False)]})
    create_date = fields.Datetime(string='Creation Date', readonly=True, index=True, help="Date on which sales order is created.")

    user_id = fields.Many2one('res.users', string='Salesperson', index=True, track_visibility='onchange', default=lambda self: self.env.user)
    partner_id = fields.Many2one('res.partner', string='Customer', readonly=True, states={'draft': [('readonly', False)], 'sent': [('readonly', False)]}, required=True, change_default=True, index=True, track_visibility='always')
    partner_invoice_id = fields.Many2one('res.partner', string='Invoice Address', readonly=True, required=True, states={'draft': [('readonly', False)], 'sent': [('readonly', False)]}, help="Invoice address for current sales order.")
    partner_shipping_id = fields.Many2one('res.partner', string='Delivery Address', readonly=True, required=True, states={'draft': [('readonly', False)], 'sent': [('readonly', False)]}, help="Delivery address for current sales order.")

    pricelist_id = fields.Many2one('product.pricelist', string='Pricelist', required=True, readonly=True, states={'draft': [('readonly', False)], 'sent': [('readonly', False)]}, help="Pricelist for current sales order.")
    currency_id = fields.Many2one("res.currency", related='pricelist_id.currency_id', string="Currency", readonly=True, required=True)
    project_id = fields.Many2one('account.analytic.account', 'Analytic Account', readonly=True, states={'draft': [('readonly', False)], 'sent': [('readonly', False)]}, help="The analytic account related to a sales order.", copy=False)

    order_line = fields.One2many('sale.order.line', 'order_id', string='Order Lines', states={'cancel': [('readonly', True)], 'done': [('readonly', True)]}, copy=True)

    invoice_count = fields.Integer(string='# of Invoices', compute='_get_invoiced', readonly=True)
    invoice_ids = fields.Many2many("account.invoice", string='Invoices', compute="_get_invoiced", readonly=True, copy=False)
    invoice_status = fields.Selection([
        ('upselling', 'Upselling Opportunity'),
        ('invoiced', 'Fully Invoiced'),
        ('to invoice', 'To Invoice'),
        ('no', 'Nothing to Invoice')
        ], string='Invoice Status', compute='_get_invoiced', store=True, readonly=True, default='no')

    note = fields.Text('Terms and conditions', default=_default_note)

    amount_untaxed = fields.Monetary(string='Untaxed Amount', store=True, readonly=True, compute='_amount_all', track_visibility='always')
    amount_tax = fields.Monetary(string='Taxes', store=True, readonly=True, compute='_amount_all', track_visibility='always')
    amount_total = fields.Monetary(string='Total', store=True, readonly=True, compute='_amount_all', track_visibility='always')

    payment_term_id = fields.Many2one('account.payment.term', string='Payment Term', oldname='payment_term')
    fiscal_position_id = fields.Many2one('account.fiscal.position', oldname='fiscal_position', string='Fiscal Position')
    company_id = fields.Many2one('res.company', 'Company', default=lambda self: self.env['res.company']._company_default_get('sale.order'))
    team_id = fields.Many2one('crm.team', 'Sales Team', change_default=True, default=_get_default_team)
    procurement_group_id = fields.Many2one('procurement.group', 'Procurement Group', copy=False)

    product_id = fields.Many2one('product.product', related='order_line.product_id', string='Product')

    @api.multi
    def button_dummy(self):
        return True

    @api.multi
    def unlink(self):
        for order in self:
            if order.state != 'draft':
                raise UserError(_('You can only delete draft quotations!'))
        return super(SaleOrder, self).unlink()

    @api.multi
    def _track_subtype(self, init_values):
        self.ensure_one()
        if 'state' in init_values and self.state == 'sale':
            return 'sale.mt_order_confirmed'
        elif 'state' in init_values and self.state == 'sent':
            return 'sale.mt_order_sent'
        return super(SaleOrder, self)._track_subtype(init_values)

    @api.onchange('partner_shipping_id')
    def onchange_partner_shipping_id(self):
        """
        Trigger the change of fiscal position when the shipping address is modified.
        """
        fiscal_position = self.env['account.fiscal.position'].get_fiscal_position(self.partner_id.id, self.partner_shipping_id.id)
        if fiscal_position:
            self.fiscal_position_id = fiscal_position
        return {}

    @api.multi
    @api.onchange('partner_id')
    def onchange_partner_id(self):
        """
        Update the following fields when the partner is changed:
        - Pricelist
        - Payment term
        - Invoice address
        - Delivery address
        """
        if not self.partner_id:
            self.update({
                'partner_invoice_id': False,
                'partner_shipping_id': False,
                'payment_term_id': False,
                'fiscal_position_id': False,
            })
            return

        addr = self.partner_id.address_get(['delivery', 'invoice'])
        values = {
            'pricelist_id': self.partner_id.property_product_pricelist and self.partner_id.property_product_pricelist.id or False,
            'payment_term_id': self.partner_id.property_payment_term_id and self.partner_id.property_payment_term_id.id or False,
            'partner_invoice_id': addr['invoice'],
            'partner_shipping_id': addr['delivery'],
        }

        if self.partner_id.user_id:
            values['user_id'] = self.partner_id.user_id.id
        if self.partner_id.team_id:
            values['team_id'] = self.partner_id.team_id.id
        self.update(values)

    @api.model
    def create(self, vals):
        if vals.get('name', 'New') == 'New':
            vals['name'] = self.env['ir.sequence'].next_by_code('sale.order') or 'New'

        # Makes sure partner_invoice_id', 'partner_shipping_id' and 'pricelist_id' are defined
        if any(f not in vals for f in ['partner_invoice_id', 'partner_shipping_id', 'pricelist_id']):
            partner = self.env['res.partner'].browse(vals.get('partner_id'))
            addr = partner.address_get(['delivery', 'invoice'])
            vals['partner_invoice_id'] = vals.setdefault('partner_invoice_id', addr['invoice'])
            vals['partner_shipping_id'] = vals.setdefault('partner_shipping_id', addr['delivery'])
            vals['pricelist_id'] = vals.setdefault('pricelist_id', partner.property_product_pricelist and partner.property_product_pricelist.id)
        result = super(SaleOrder, self).create(vals)
        return result

    @api.multi
    def _prepare_invoice(self):
        """
        Prepare the dict of values to create the new invoice for a sales order. This method may be
        overridden to implement custom invoice generation (making sure to call super() to establish
        a clean extension chain).
        """
        self.ensure_one()
        journal_ids = self.env['account.journal'].search([('type', '=', 'sale'), ('company_id', '=', self.company_id.id)], limit=1)
        if not journal_ids:
            raise UserError(_('Please define an accounting sale journal for this company.'))
        invoice_vals = {
            'name': self.client_order_ref or '',
            'origin': self.name,
            'type': 'out_invoice',
            'reference': self.client_order_ref or self.name,
            'account_id': self.partner_invoice_id.property_account_receivable_id.id,
            'partner_id': self.partner_invoice_id.id,
            'journal_id': journal_ids[0].id,
            'currency_id': self.pricelist_id.currency_id.id,
            'comment': self.note,
            'payment_term_id': self.payment_term_id.id,
            'fiscal_position_id': self.fiscal_position_id.id or self.partner_invoice_id.property_account_position_id.id,
            'company_id': self.company_id.id,
            'user_id': self.user_id and self.user_id.id,
            'team_id': self.team_id.id
        }
        return invoice_vals

    @api.multi
    def print_quotation(self):
        self.filtered(lambda s: s.state == 'draft').write({'state': 'sent'})
        return self.env['report'].get_action(self, 'sale.report_saleorder')

    @api.multi
    def action_view_invoice(self):
        invoice_ids = self.mapped('invoice_ids')
        imd = self.env['ir.model.data']
        action = imd.xmlid_to_object('account.action_invoice_tree1')
        list_view_id = imd.xmlid_to_res_id('account.invoice_tree')
        form_view_id = imd.xmlid_to_res_id('account.invoice_form')

        result = {
            'name': action.name,
            'help': action.help,
            'type': action.type,
            'views': [[list_view_id, 'tree'], [form_view_id, 'form'], [False, 'graph'], [False, 'kanban'], [False, 'calendar'], [False, 'pivot']],
            'target': action.target,
            'context': action.context,
            'res_model': action.res_model,
        }
        if len(invoice_ids) > 1:
            result['domain'] = "[('id','in',%s)]" % invoice_ids.ids
        elif len(invoice_ids) == 1:
            result['views'] = [(form_view_id, 'form')]
            result['res_id'] = invoice_ids.ids[0]
        else:
            result = {'type': 'ir.actions.act_window_close'}
        return result

    @api.multi
    def action_invoice_create(self, grouped=False, final=False):
        """
        Create the invoice associated to the SO.
        :param grouped: if True, invoices are grouped by SO id. If False, invoices are grouped by
                        (partner, currency)
        :param final: if True, refunds will be generated if necessary
        :returns: list of created invoices
        """
        inv_obj = self.env['account.invoice']
        precision = self.env['decimal.precision'].precision_get('Product Unit of Measure')
        invoices = {}

        for order in self:
            group_key = order.id if grouped else (order.partner_id.id, order.currency_id.id)
            for line in order.order_line.sorted(key=lambda l: l.qty_to_invoice < 0):
                if float_is_zero(line.qty_to_invoice, precision_digits=precision):
                    continue
                if group_key not in invoices:
                    inv_data = order._prepare_invoice()
                    invoice = inv_obj.create(inv_data)
                    invoices[group_key] = invoice
                if line.qty_to_invoice > 0:
                    line.invoice_line_create(invoices[group_key].id, line.qty_to_invoice)
                elif line.qty_to_invoice < 0 and final:
                    line.invoice_line_create(invoices[group_key].id, line.qty_to_invoice)

        for invoice in invoices.values():
            # If invoice is negative, do a refund invoice instead
            if invoice.amount_untaxed < 0:
                invoice.type = 'out_refund'
                for line in invoice.invoice_line_ids:
                    line.quantity = -line.quantity
            # Necessary to force computation of taxes. In account_invoice, they are triggered
            # by onchanges, which are not triggered when doing a create.
            invoice.compute_taxes()

        return [inv.id for inv in invoices.values()]

    @api.multi
    def action_draft(self):
        self.filtered(lambda s: s.state in ['cancel', 'sent']).write({'state': 'draft'})

    @api.multi
    def action_cancel(self):
        self.write({'state': 'cancel'})

    @api.multi
    def action_quotation_send(self):
        '''
        This function opens a window to compose an email, with the edi sale template message loaded by default
        '''
        self.ensure_one()
        ir_model_data = self.env['ir.model.data']
        try:
            template_id = ir_model_data.get_object_reference('sale', 'email_template_edi_sale')[1]
        except ValueError:
            template_id = False
        try:
            compose_form_id = ir_model_data.get_object_reference('mail', 'email_compose_message_wizard_form')[1]
        except ValueError:
            compose_form_id = False
        ctx = dict()
        ctx.update({
            'default_model': 'sale.order',
            'default_res_id': self.ids[0],
            'default_use_template': bool(template_id),
            'default_template_id': template_id,
            'default_composition_mode': 'comment',
            'mark_so_as_sent': True
        })
        return {
            'type': 'ir.actions.act_window',
            'view_type': 'form',
            'view_mode': 'form',
            'res_model': 'mail.compose.message',
            'views': [(compose_form_id, 'form')],
            'view_id': compose_form_id,
            'target': 'new',
            'context': ctx,
        }

    @api.multi
    def force_quotation_send(self):
        for order in self:
            email_act = order.action_quotation_send()
            if email_act and email_act.get('context'):
                email_ctx = email_act['context']
                email_ctx.update(default_email_from=order.company_id.email)
                order.with_context(email_ctx).message_post_with_template(email_ctx.get('default_template_id'))
        return True

    @api.multi
    def action_done(self):
        self.write({'state': 'done'})

    @api.model
    def _prepare_procurement_group(self):
        return {'name': self.name}

    @api.multi
    def action_confirm(self):
        for order in self:
            order.state = 'sale'
            order.order_line._action_procurement_create()
            if not order.project_id:
                for line in order.order_line:
                    if line.product_id.invoice_policy == 'cost':
                        order._create_analytic_account()
                        break
        if self.env['ir.values'].get_default('sale.config.settings', 'auto_done_setting'):
            self.action_done()

    @api.multi
    def _create_analytic_account(self, prefix=None):
        for order in self:
            name = order.name
            if prefix:
                name = prefix + ": " + order.name
            analytic = self.env['account.analytic.account'].create({
                'name': name,
                'code': order.client_order_ref,
                'company_id': order.company_id.id,
                'partner_id': order.partner_id.id
            })
            order.project_id = analytic


class SaleOrderLine(models.Model):
    _name = 'sale.order.line'
    _description = 'Sales Order Line'
    _order = 'order_id desc, sequence, id'

    @api.depends('state', 'product_uom_qty', 'qty_delivered', 'qty_to_invoice', 'qty_invoiced')
    def _compute_invoice_status(self):
        """
        Compute the invoice status of a SO line. Possible statuses:
        - no: if the SO is not in status 'sale' or 'done', we consider that there is nothing to
          invoice. This is also hte default value if the conditions of no other status is met.
        - to invoice: we refer to the quantity to invoice of the line. Refer to method
          `_get_to_invoice_qty()` for more information on how this quantity is calculated.
        - upselling: we consider the SO line in two situations. First case, the quantity invoiced is
          larger the the quantity ordered. Second case, the quantity invoiced is at least equal to
          the quantity ordered, and moreover we have delivered more than ordered. The latter
          situation could arise if, for example, a project took more time than expected but we
          decided not to invoice the extra cost to the client.
        - invoiced: the quantity invoiced is strictly equal to the quantity ordered.
        """
        precision = self.env['decimal.precision'].precision_get('Product Unit of Measure')
        for line in self:
            if line.state not in ('sale', 'done'):
                line.invoice_status = 'no'
            elif not float_is_zero(line.qty_to_invoice, precision_digits=precision):
                line.invoice_status = 'to invoice'
            elif float_compare(line.qty_invoiced, line.product_uom_qty, precision_digits=precision) == 1 or\
                    (float_compare(line.qty_invoiced, line.product_uom_qty, precision_digits=precision) >= 0 and\
                    float_compare(line.qty_delivered, line.product_uom_qty, precision_digits=precision) == 1):
                line.invoice_status = 'upselling'
            elif float_compare(line.qty_invoiced, line.product_uom_qty, precision_digits=precision) == 0:
                line.invoice_status = 'invoiced'
            else:
                line.invoice_status = 'no'

    @api.depends('product_uom_qty', 'discount', 'price_unit', 'tax_id')
    def _compute_amount(self):
        """
        Compute the amounts of the SO line.
        """
        for line in self:
            price = line.price_unit * (1 - (line.discount or 0.0) / 100.0)
            taxes = line.tax_id.compute_all(price, line.order_id.currency_id, line.product_uom_qty, product=line.product_id, partner=line.order_id.partner_id)
            line.update({
                'price_tax': taxes['total_included'] - taxes['total_excluded'],
                'price_total': taxes['total_included'],
                'price_subtotal': taxes['total_excluded'],
            })

    @api.depends('product_id.invoice_policy', 'order_id.state')
    def _compute_qty_delivered_updateable(self):
        for line in self:
            line.qty_delivered_updateable = line.product_id.invoice_policy in ('order', 'delivery') and line.order_id.state == 'sale'

    @api.depends('qty_invoiced', 'qty_delivered', 'product_uom_qty', 'order_id.state')
    def _get_to_invoice_qty(self):
        """
        Compute the quantity to invoice. If the invoice policy is order, the quantity to invoice is
        calculated from the ordered quantity. Otherwise, the quantity delivered is used.
        """
        for line in self:
            if line.order_id.state in ['sale', 'done']:
                if line.product_id.invoice_policy == 'order':
                    line.qty_to_invoice = line.product_uom_qty - line.qty_invoiced
                else:
                    line.qty_to_invoice = line.qty_delivered - line.qty_invoiced
            else:
                line.qty_to_invoice = 0

    @api.depends('invoice_lines.invoice_id.state', 'invoice_lines.quantity')
    def _get_invoice_qty(self):
        """
        Compute the quantity invoiced. If case of a refund, the quantity invoiced is decreased. Note
        that this is the case only if the refund is generated from the SO.
        """
        for line in self:
            qty_invoiced = 0.0
            for invoice_line in line.invoice_lines:
                if invoice_line.invoice_id.state != 'cancel':
                    if invoice_line.invoice_id.type == 'out_invoice':
                        qty_invoiced += invoice_line.quantity
                    elif invoice_line.invoice_id.type == 'out_refund':
                        qty_invoiced -= invoice_line.quantity
            line.qty_invoiced = qty_invoiced

    @api.depends('price_subtotal', 'product_uom_qty')
    def _get_price_reduce(self):
        for line in self:
            line.price_reduce = line.price_subtotal / line.product_uom_qty if line.product_uom_qty else 0.0

    @api.multi
    @api.onchange('order_id', 'product_id')
    def _compute_tax_id(self):
        for line in self:
            fpos = line.order_id.fiscal_position_id or line.order_id.partner_id.property_account_position_id
            if fpos:
                # The superuser is used by website_sale in order to create a sale order. We need to make
                # sure we only select the taxes related to the company of the partner. This should only
                # apply if the partner is linked to a company.
                if self.env.uid == SUPERUSER_ID and line.order_id.company_id:
                    taxes = fpos.map_tax(line.product_id.taxes_id).filtered(lambda r: r.company_id == line.order_id.company_id)
                else:
                    taxes = fpos.map_tax(line.product_id.taxes_id)
                line.tax_id = taxes
            else:
                line.tax_id = line.product_id.taxes_id if line.product_id.taxes_id else False

    @api.multi
    def _prepare_order_line_procurement(self, group_id=False):
        self.ensure_one()
        return {
            'name': self.name,
            'origin': self.order_id.name,
            'date_planned': datetime.strptime(self.order_id.date_order, DEFAULT_SERVER_DATETIME_FORMAT) + timedelta(days=self.customer_lead),
            'product_id': self.product_id.id,
            'product_qty': self.product_uom_qty,
            'product_uom': self.product_uom.id,
            'company_id': self.order_id.company_id.id,
            'group_id': group_id,
            'sale_line_id': self.id
        }

    @api.multi
    def _action_procurement_create(self):
        """
        Create procurements based on quantity ordered. If the quantity is increased, new
        procurements are created. If the quantity is decreased, no automated action is taken.
        """
        precision = self.env['decimal.precision'].precision_get('Product Unit of Measure')
        new_procs = self.env['procurement.order'] #Empty recordset
        for line in self:
            if line.state != 'sale':
                continue
            qty = 0.0
            for proc in line.procurement_ids:
                qty += proc.product_qty
            if float_compare(qty, line.product_uom_qty, precision_digits=precision) >= 0:
                return False

            if not line.order_id.procurement_group_id:
                vals = line.order_id._prepare_procurement_group()
                line.order_id.procurement_group_id = self.env["procurement.group"].create(vals)

            vals = line._prepare_order_line_procurement(group_id=line.order_id.procurement_group_id.id)
            vals['product_qty'] = line.product_uom_qty - qty
            new_proc = self.env["procurement.order"].create(vals)
            new_procs += new_proc
        new_procs.run()
        return new_procs

    @api.model
    def _get_analytic_invoice_policy(self):
        return ['cost']

    @api.model
    def _get_analytic_track_service(self):
        return []

    @api.model
    def create(self, values):
        line = super(SaleOrderLine, self).create(values)
        if line.state == 'sale':
            if line.product_id.track_service in self._get_analytic_track_service() or line.product_id.invoice_policy in self._get_analytic_invoice_policy() and not line.order_id.project_id:
                line.order_id._create_analytic_account()
            line._action_procurement_create()

        return line

    @api.multi
    def write(self, values):
        lines = False
        if 'product_uom_qty' in values:
            precision = self.env['decimal.precision'].precision_get('Product Unit of Measure')
            lines = self.filtered(
                lambda r: r.state == 'sale' and float_compare(r.product_uom_qty, values['product_uom_qty'], precision_digits=precision) == -1)
        result = super(SaleOrderLine, self).write(values)
        if lines:
            lines._action_procurement_create()
        return result

    order_id = fields.Many2one('sale.order', string='Order Reference', required=True, ondelete='cascade', index=True, copy=False)
    name = fields.Text(string='Description', required=True)
    sequence = fields.Integer(string='Sequence', default=10)

    invoice_lines = fields.Many2many('account.invoice.line', 'sale_order_line_invoice_rel', 'order_line_id', 'invoice_line_id', string='Invoice Lines', copy=False)
    invoice_status = fields.Selection([
        ('upselling', 'Upselling Opportunity'),
        ('invoiced', 'Fully Invoiced'),
        ('to invoice', 'To Invoice'),
        ('no', 'Nothing to Invoice')
        ], string='Invoice Status', compute='_compute_invoice_status', store=True, readonly=True, default='no')
    price_unit = fields.Float('Unit Price', required=True, digits_compute=dp.get_precision('Product Price'), default=0.0)

    price_subtotal = fields.Monetary(compute='_compute_amount', string='Subtotal', readonly=True, store=True)
    price_tax = fields.Monetary(compute='_compute_amount', string='Taxes', readonly=True, store=True)
    price_total = fields.Monetary(compute='_compute_amount', string='Total', readonly=True, store=True)

    price_reduce = fields.Monetary(compute='_get_price_reduce', string='Price Reduce', readonly=True, store=True)
    tax_id = fields.Many2many('account.tax', string='Taxes', readonly=True, states={'draft': [('readonly', False)]})

    discount = fields.Float(string='Discount (%)', digits_compute=dp.get_precision('Discount'), default=0.0)

    product_id = fields.Many2one('product.product', string='Product', domain=[('sale_ok', '=', True)], change_default=True, ondelete='restrict', required=True)
    product_uom_qty = fields.Float(string='Quantity', digits_compute=dp.get_precision('Product Unit of Measure'), required=True, default=1.0)
    product_uom = fields.Many2one('product.uom', string='Unit of Measure', required=True)

    qty_delivered_updateable = fields.Boolean(compute='_compute_qty_delivered_updateable', string='Can Edit Delivered', readonly=True, default=True)
    qty_delivered = fields.Float(string='Delivered', copy=False, digits_compute=dp.get_precision('Product Unit of Measure'), default=0.0)
    qty_to_invoice = fields.Float(
        compute='_get_to_invoice_qty', string='To Invoice', store=True, readonly=True,
        digits_compute=dp.get_precision('Product Unit of Measure'), default=0.0)
    qty_invoiced = fields.Float(
        compute='_get_invoice_qty', string='Invoiced', store=True, readonly=True,
        digits_compute=dp.get_precision('Product Unit of Measure'), default=0.0)

    salesman_id = fields.Many2one(related='order_id.user_id', store=True, string='Salesperson', readonly=True)
    currency_id = fields.Many2one(related='order_id.currency_id', store=True, string='Currency', readonly=True)
    company_id = fields.Many2one(related='order_id.company_id', string='Company', store=True, readonly=True)
    order_partner_id = fields.Many2one(related='order_id.partner_id', store=True, string='Customer')

    state = fields.Selection([
        ('draft', 'Quotation'),
        ('sent', 'Quotation Sent'),
        ('sale', 'Sale Order'),
        ('done', 'Done'),
        ('cancel', 'Cancelled'),
    ], related='order_id.state', string='Order Status', readonly=True, copy=False, store=True, default='draft')

    customer_lead = fields.Float(
        'Delivery Lead Time', required=True, default=0.0,
        help="Number of days between the order confirmation and the shipping of the products to the customer", oldname="delay")
    procurement_ids = fields.One2many('procurement.order', 'sale_line_id', string='Procurements')

    @api.multi
    def _prepare_invoice_line(self, qty):
        """
        Prepare the dict of values to create the new invoice line for a sales order line.

        :param qty: float quantity to invoice
        """
        self.ensure_one()
        res = {}
        account_id = self.product_id.property_account_income_id.id or self.product_id.categ_id.property_account_income_categ_id.id
        if not account_id:
            raise UserError(_('Please define income account for this product: "%s" (id:%d) - or for its category: "%s".') % \
                            (self.product_id.name, self.product_id.id, self.product_id.categ_id.name))

        fpos = self.order_id.fiscal_position_id or self.order_id.partner_id.property_account_position_id
        if fpos:
            account_id = self.order_id.fiscal_position_id.map_account(account_id)

        res = {
            'name': self.name,
            'sequence': self.sequence,
            'origin': self.order_id.name,
            'account_id': account_id,
            'price_unit': self.price_unit,
            'quantity': qty,
            'discount': self.discount,
            'uom_id': self.product_uom.id,
            'product_id': self.product_id.id or False,
            'invoice_line_tax_ids': [(6, 0, self.tax_id.ids)],
            'account_analytic_id': self.order_id.project_id.id,
        }
        return res

    @api.multi
    def invoice_line_create(self, invoice_id, qty):
        """
        Create an invoice line. The quantity to invoice can be positive (invoice) or negative
        (refund).

        :param invoice_id: integer
        :param qty: float quantity to invoice
        """
        precision = self.env['decimal.precision'].precision_get('Product Unit of Measure')
        for line in self:
            if not float_is_zero(qty, precision_digits=precision):
                vals = line._prepare_invoice_line(qty=qty)
                vals.update({'invoice_id': invoice_id, 'sale_line_ids': [(6, 0, [line.id])]})
                self.env['account.invoice.line'].create(vals)

    @api.multi
    @api.onchange('product_id')
    def product_id_change(self):
        if not self.product_id:
            return {'domain': {'product_uom': []}}

        vals = {}
        domain = {'product_uom': [('category_id', '=', self.product_id.uom_id.category_id.id)]}
        if not (self.product_uom and (self.product_id.uom_id.category_id.id == self.product_uom.category_id.id)):
            vals['product_uom'] = self.product_id.uom_id

        product = self.product_id.with_context(
            lang=self.order_id.partner_id.lang,
            partner=self.order_id.partner_id.id,
            quantity=self.product_uom_qty,
            date=self.order_id.date_order,
            pricelist=self.order_id.pricelist_id.id,
            uom=self.product_uom.id
        )

        name = product.name_get()[0][1]
        if product.description_sale:
            name += '\n' + product.description_sale
        vals['name'] = name

        if self.order_id.pricelist_id and self.order_id.partner_id:
            vals['price_unit'] = product.price
        self.update(vals)
        return {'domain': domain}

    @api.onchange('product_uom')
    def product_uom_change(self):
        if not self.product_uom:
            self.price_unit = 0.0
            return
        if self.order_id.pricelist_id and self.order_id.partner_id:
            product = self.product_id.with_context(
                lang=self.order_id.partner_id.lang,
                partner=self.order_id.partner_id.id,
                quantity=self.product_uom_qty,
                date_order=self.order_id.date_order,
                pricelist=self.order_id.pricelist_id.id,
                uom=self.product_uom.id
            )
            self.price_unit = product.price

    @api.multi
    def unlink(self):
        if self.filtered(lambda x: x.state in ('sale', 'done')):
            raise UserError(_('You can not remove a sale order line.\nDiscard changes and try setting the quantity to 0.'))
        return super(SaleOrderLine, self).unlink()

    @api.multi
    def _get_delivered_qty(self):
        '''
        Intended to be overridden in sale_stock and sale_mrp
        :return: the quantity delivered
        :rtype: float
        '''
        return 0.0

<<<<<<< HEAD
=======
        product = product_obj.browse(cr, uid, product_id)
        value = {
            'product_uom': product.uom_id.id,
        }
        # FIXME must depend on uos/uom of the product and not only of the coeff.
        try:
            value.update({
                'product_uom_qty': product_uos_qty / product.uos_coeff,
                'th_weight': product_uos_qty / product.uos_coeff * product.weight
            })
        except ZeroDivisionError:
            pass
        return {'value': value}

    def create(self, cr, uid, values, context=None):
        if values.get('order_id') and values.get('product_id') and  any(f not in values for f in ['name', 'price_unit', 'product_uom_qty', 'product_uom']):
            order = self.pool['sale.order'].read(cr, uid, values['order_id'], ['pricelist_id', 'partner_id', 'date_order', 'fiscal_position'], context=context)
            defaults = self.product_id_change(cr, uid, [], order['pricelist_id'][0], values['product_id'],
                qty=float(values.get('product_uom_qty', False)),
                uom=values.get('product_uom', False),
                qty_uos=float(values.get('product_uos_qty', False)),
                uos=values.get('product_uos', False),
                name=values.get('name', False),
                partner_id=order['partner_id'][0],
                date_order=order['date_order'],
                fiscal_position=order['fiscal_position'][0] if order['fiscal_position'] else False,
                flag=False,  # Force name update
                context=dict(context or {}, company_id=values.get('company_id'))
            )['value']
            if defaults.get('tax_id'):
                defaults['tax_id'] = [[6, 0, defaults['tax_id']]]
            values = dict(defaults, **values)
        return super(sale_order_line, self).create(cr, uid, values, context=context)

    def product_id_change(self, cr, uid, ids, pricelist, product, qty=0,
            uom=False, qty_uos=0, uos=False, name='', partner_id=False,
            lang=False, update_tax=True, date_order=False, packaging=False, fiscal_position=False, flag=False, context=None):
        if context is None:
            context = {}
        Partner = self.pool['res.partner']
        ProductUom = self.pool['product.uom']
        Product = self.pool['product.product']
        ctx_product = dict(context)
        partner = False
        if partner_id:
            partner = Partner.browse(cr, uid, partner_id, context=context)
            ctx_product['lang'] = partner.lang
            ctx_product['partner_id'] = partner_id
        elif lang:
            ctx_product['lang'] = lang

        if not product:
            return {'value': {'th_weight': 0,
                    'product_uos_qty': qty}, 'domain': {'product_uom': [],
                    'product_uos': []}}
        if not date_order:
            date_order = time.strftime(DEFAULT_SERVER_DATE_FORMAT)

        result = {}
        product_obj = Product.browse(cr, uid, product, context=ctx_product)

        uom2 = False
        if uom:
            uom2 = ProductUom.browse(cr, uid, uom, context=context)
            if product_obj.uom_id.category_id.id != uom2.category_id.id:
                uom = False
        if uos:
            if product_obj.uos_id:
                uos2 = ProductUom.browse(cr, uid, uos, context=context)
                if product_obj.uos_id.category_id.id != uos2.category_id.id:
                    uos = False
            else:
                uos = False
>>>>>>> a6694333

class MailComposeMessage(models.TransientModel):
    _inherit = 'mail.compose.message'

<<<<<<< HEAD
    @api.multi
    def send_mail(self, auto_commit=False):
        if self._context.get('default_model') == 'sale.order' and self._context.get('default_res_id') and self._context.get('mark_so_as_sent'):
            order = self.env['sale.order'].browse([self._context['default_res_id']])
            if order.state == 'draft':
                order.state = 'sent'
        return super(MailComposeMessage, self.with_context(mail_post_autofollow=True)).send_mail()
=======
    def send_mail(self, cr, uid, ids, auto_commit=False, context=None):
        context = context or {}
        if context.get('default_model') == 'sale.order' and context.get('default_res_id') and context.get('mark_so_as_sent'):
            context = dict(context, mail_post_autofollow=True)
            self.pool.get('sale.order').signal_workflow(cr, uid, [context['default_res_id']], 'quotation_sent')
        return super(mail_compose_message, self).send_mail(cr, uid, ids, auto_commit=auto_commit, context=context)
>>>>>>> a6694333


class AccountInvoice(models.Model):
    _inherit = 'account.invoice'

    @api.model
    def _get_default_team(self):
        default_team_id = self.env['crm.team']._get_default_team_id()
        return self.env['crm.team'].browse(default_team_id)

    team_id = fields.Many2one('crm.team', string='Sales Team', default=_get_default_team)

    @api.multi
    def confirm_paid(self):
        res = super(AccountInvoice, self).confirm_paid()
        todo = set()
        for invoice in self:
            for line in invoice.invoice_line_ids:
                for sale_line in line.sale_line_ids:
                    todo.add((sale_line.order_id, invoice.number))
        for (order, name) in todo:
            order.message_post(body=_("Invoice %s paid") % (name))
        return res


class AccountInvoiceLine(models.Model):
    _inherit = 'account.invoice.line'
    sale_line_ids = fields.Many2many('sale.order.line', 'sale_order_line_invoice_rel', 'invoice_line_id', 'order_line_id', string='Sale Order Lines', readonly=True, copy=False)


class ProcurementOrder(models.Model):
    _inherit = 'procurement.order'
    sale_line_id = fields.Many2one('sale.order.line', string='Sale Order Line')


class ProductProduct(models.Model):
    _inherit = 'product.product'

    @api.multi
    def _sales_count(self):
        r = {}
        domain = [
            ('state', 'in', ['sale', 'done']),
            ('product_id', 'in', self.ids),
        ]
        for group in self.env['sale.report'].read_group(domain, ['product_id', 'product_uom_qty'], ['product_id']):
            r[group['product_id'][0]] = group['product_uom_qty']
        for product in self:
            product.sales_count = r.get(product.id, 0)
        return r

    sales_count = fields.Integer(compute='_sales_count', string='# Sales')


class ProductTemplate(models.Model):
    _inherit = 'product.template'
    track_service = fields.Selection([('manual', 'Manually set quantities on order')], string='Track Service', default='manual')

    @api.multi
    @api.depends('product_variant_ids.sales_count')
    def _sales_count(self):
        for product in self:
            product.sales_count = sum([p.sales_count for p in product.product_variant_ids])

    @api.multi
    def action_view_sales(self):
        self.ensure_one()
        action = self.env.ref('sale.action_product_sale_list')
        product_ids = self.product_variant_ids.ids

        return {
            'name': action.name,
            'help': action.help,
            'type': action.type,
            'view_type': action.view_type,
            'view_mode': action.view_mode,
            'target': action.target,
            'context': "{'search_default_product_id': " + ','.join(map(str, product_ids)) + ", 'default_product_id': " + str(product_ids[0]) + "}",
            'res_model': action.res_model,
            'domain': action.domain,
        }

    sales_count = fields.Integer(compute='_sales_count', string='# Sales')
    invoice_policy = fields.Selection(
        [('order', 'Ordered quantities'),
         ('delivery', 'Delivered quantities'),
         ('cost', 'Invoice based on time and material')],
        string='Invoicing Policy', default='order')<|MERGE_RESOLUTION|>--- conflicted
+++ resolved
@@ -70,157 +70,11 @@
             else:
                 invoice_status = 'no'
 
-<<<<<<< HEAD
             order.update({
                 'invoice_count': len(set(invoice_ids.ids + refund_ids.ids)),
                 'invoice_ids': invoice_ids.ids + refund_ids.ids,
                 'invoice_status': invoice_status
             })
-=======
-    def _invoiced(self, cursor, user, ids, name, arg, context=None):
-        res = {}
-        for sale in self.browse(cursor, user, ids, context=context):
-            res[sale.id] = True
-            invoice_existence = False
-            for invoice in sale.invoice_ids:
-                if invoice.state!='cancel':
-                    invoice_existence = True
-                    if invoice.state != 'paid':
-                        res[sale.id] = False
-                        break
-            if not invoice_existence or sale.state == 'manual':
-                res[sale.id] = False
-        return res
-
-    def _invoiced_search(self, cursor, user, obj, name, args, context=None):
-        if not len(args):
-            return []
-        clause = ''
-        sale_clause = ''
-        no_invoiced = False
-        for arg in args:
-            if (arg[1] == '=' and arg[2]) or (arg[1] == '!=' and not arg[2]):
-                clause += 'AND inv.state = \'paid\''
-            else:
-                clause += 'AND inv.state != \'cancel\' AND sale.state != \'cancel\'  AND inv.state <> \'paid\'  AND rel.order_id = sale.id '
-                sale_clause = ',  sale_order AS sale '
-                no_invoiced = True
-
-        cursor.execute('SELECT rel.order_id ' \
-                'FROM sale_order_invoice_rel AS rel, account_invoice AS inv '+ sale_clause + \
-                'WHERE rel.invoice_id = inv.id ' + clause)
-        res = cursor.fetchall()
-        if no_invoiced:
-            cursor.execute('SELECT sale.id ' \
-                    'FROM sale_order AS sale ' \
-                    'WHERE sale.id NOT IN ' \
-                        '(SELECT rel.order_id ' \
-                        'FROM sale_order_invoice_rel AS rel) and sale.state != \'cancel\'')
-            res.extend(cursor.fetchall())
-        if not res:
-            return [('id', '=', 0)]
-        return [('id', 'in', [x[0] for x in res])]
-
-    def _get_order(self, cr, uid, ids, context=None):
-        result = {}
-        for line in self.pool.get('sale.order.line').browse(cr, uid, ids, context=context):
-            result[line.order_id.id] = True
-        return result.keys()
-
-    def _get_default_company(self, cr, uid, context=None):
-        company_id = self.pool.get('res.users')._get_company(cr, uid, context=context)
-        if not company_id:
-            raise UserError(_('There is no default company for the current user!'))
-        return company_id
-
-    _columns = {
-        'name': fields.char('Order Reference', required=True, copy=False,
-            readonly=True, states={'draft': [('readonly', False)], 'sent': [('readonly', False)]}, select=True),
-        'origin': fields.char('Source Document', help="Reference of the document that generated this sales order request."),
-        'client_order_ref': fields.char('Customer Reference', copy=False),
-        'state': fields.selection([
-            ('draft', 'Draft Quotation'),
-            ('sent', 'Quotation Sent'),
-            ('cancel', 'Cancelled'),
-            ('waiting_date', 'Waiting Schedule'),
-            ('progress', 'Sales Order'),
-            ('manual', 'Sale to Invoice'),
-            ('shipping_except', 'Shipping Exception'),
-            ('invoice_except', 'Invoice Exception'),
-            ('done', 'Done'),
-            ], 'Status', readonly=True, copy=False, help="Gives the status of the quotation or sales order.\
-              \nThe exception status is automatically set when a cancel operation occurs \
-              in the invoice validation (Invoice Exception) or in the picking list process (Shipping Exception).\nThe 'Waiting Schedule' status is set when the invoice is confirmed\
-               but waiting for the scheduler to run on the order date.", select=True),
-        'date_order': fields.datetime('Date', required=True, readonly=True, select=True, states={'draft': [('readonly', False)], 'sent': [('readonly', False)]}, copy=False),
-        'validity_date': fields.date('Expiration Date', readonly=True, states={'draft': [('readonly', False)], 'sent': [('readonly', False)]}),
-        'create_date': fields.datetime('Creation Date', readonly=True, select=True, help="Date on which sales order is created."),
-        'date_confirm': fields.date('Confirmation Date', readonly=True, select=True, help="Date on which sales order is confirmed.", copy=False),
-        'user_id': fields.many2one('res.users', 'Salesperson', states={'draft': [('readonly', False)], 'sent': [('readonly', False)]}, select=True, track_visibility='onchange'),
-        'partner_id': fields.many2one('res.partner', 'Customer', readonly=True, states={'draft': [('readonly', False)], 'sent': [('readonly', False)]}, required=True, change_default=True, select=True, track_visibility='always'),
-        'partner_invoice_id': fields.many2one('res.partner', 'Invoice Address', readonly=True, required=True, states={'draft': [('readonly', False)], 'sent': [('readonly', False)]}, help="Invoice address for current sales order."),
-        'partner_shipping_id': fields.many2one('res.partner', 'Delivery Address', readonly=True, required=True, states={'draft': [('readonly', False)], 'sent': [('readonly', False)]}, help="Delivery address for current sales order."),
-        'order_policy': fields.selection([
-                ('manual', 'On Demand'),
-            ], 'Create Invoice', required=True, readonly=True, states={'draft': [('readonly', False)], 'sent': [('readonly', False)]},
-            help="""This field controls how invoice and delivery operations are synchronized."""),
-        'pricelist_id': fields.many2one('product.pricelist', 'Pricelist', required=True, readonly=True, states={'draft': [('readonly', False)], 'sent': [('readonly', False)]}, help="Pricelist for current sales order."),
-        'currency_id': fields.related('pricelist_id', 'currency_id', type="many2one", relation="res.currency", string="Currency", readonly=True, required=True),
-        'project_id': fields.many2one('account.analytic.account', 'Contract / Analytic', readonly=True, states={'draft': [('readonly', False)], 'sent': [('readonly', False)]}, help="The analytic account related to a sales order."),
-
-        'order_line': fields.one2many('sale.order.line', 'order_id', 'Order Lines', readonly=True, states={'draft': [('readonly', False)], 'sent': [('readonly', False)]}, copy=True),
-        'invoice_ids': fields.many2many('account.invoice', 'sale_order_invoice_rel', 'order_id', 'invoice_id', 'Invoices', readonly=True, copy=False, help="This is the list of invoices that have been generated for this sales order. The same sales order may have been invoiced in several times (by line for example)."),
-        'invoiced_rate': fields.function(_invoiced_rate, string='Invoiced Ratio', type='float'),
-        'invoiced': fields.function(_invoiced, string='Paid',
-            fnct_search=_invoiced_search, type='boolean', help="It indicates that an invoice has been paid."),
-        'invoice_exists': fields.function(_invoice_exists, string='Invoiced',
-            fnct_search=_invoiced_search, type='boolean', help="It indicates that sales order has at least one invoice."),
-        'note': fields.text('Terms and conditions'),
-
-        'amount_untaxed': fields.function(_amount_all_wrapper, digits_compute=dp.get_precision('Account'), string='Untaxed Amount',
-            store={
-                'sale.order': (lambda self, cr, uid, ids, c={}: ids, ['order_line'], 10),
-                'sale.order.line': (_get_order, ['price_unit', 'tax_id', 'discount', 'product_uom_qty'], 10),
-            },
-            multi='sums', help="The amount without tax.", track_visibility='always'),
-        'amount_tax': fields.function(_amount_all_wrapper, digits_compute=dp.get_precision('Account'), string='Taxes',
-            store={
-                'sale.order': (lambda self, cr, uid, ids, c={}: ids, ['order_line'], 10),
-                'sale.order.line': (_get_order, ['price_unit', 'tax_id', 'discount', 'product_uom_qty'], 10),
-            },
-            multi='sums', help="The tax amount."),
-        'amount_total': fields.function(_amount_all_wrapper, digits_compute=dp.get_precision('Account'), string='Total',
-            store={
-                'sale.order': (lambda self, cr, uid, ids, c={}: ids, ['order_line'], 10),
-                'sale.order.line': (_get_order, ['price_unit', 'tax_id', 'discount', 'product_uom_qty'], 10),
-            },
-            multi='sums', help="The total amount."),
-
-        'payment_term': fields.many2one('account.payment.term', 'Payment Term'),
-        'fiscal_position': fields.many2one('account.fiscal.position', 'Fiscal Position'),
-        'company_id': fields.many2one('res.company', 'Company'),
-        'team_id': fields.many2one('crm.team', 'Sales Team', oldname='section_id', change_default=True),
-        'procurement_group_id': fields.many2one('procurement.group', 'Procurement group', copy=False),
-        'product_id': fields.related('order_line', 'product_id', type='many2one', relation='product.product', string='Product'),
-    }
-
-    _defaults = {
-        'date_order': fields.datetime.now,
-        'order_policy': 'manual',
-        'company_id': _get_default_company,
-        'state': 'draft',
-        'user_id': lambda obj, cr, uid, context: uid,
-        'name': lambda obj, cr, uid, context: '/',
-        'partner_invoice_id': lambda self, cr, uid, context: context.get('partner_id', False) and self.pool.get('res.partner').address_get(cr, uid, [context['partner_id']], ['invoice'])['invoice'],
-        'partner_shipping_id': lambda self, cr, uid, context: context.get('partner_id', False) and self.pool.get('res.partner').address_get(cr, uid, [context['partner_id']], ['delivery'])['delivery'],
-        'note': lambda self, cr, uid, context: self.get_salenote(cr, uid, [], context.get('partner_id'), context=context),
-        'team_id': lambda s, cr, uid, c: s.pool['crm.team']._get_default_team_id(cr, uid, context=c),
-    }
-    _sql_constraints = [
-        ('name_uniq', 'unique(name, company_id)', 'Order Reference must be unique per Company!'),
-    ]
-    _order = 'date_order desc, id desc'
->>>>>>> a6694333
 
     @api.model
     def _default_note(self):
@@ -897,102 +751,17 @@
         '''
         return 0.0
 
-<<<<<<< HEAD
-=======
-        product = product_obj.browse(cr, uid, product_id)
-        value = {
-            'product_uom': product.uom_id.id,
-        }
-        # FIXME must depend on uos/uom of the product and not only of the coeff.
-        try:
-            value.update({
-                'product_uom_qty': product_uos_qty / product.uos_coeff,
-                'th_weight': product_uos_qty / product.uos_coeff * product.weight
-            })
-        except ZeroDivisionError:
-            pass
-        return {'value': value}
-
-    def create(self, cr, uid, values, context=None):
-        if values.get('order_id') and values.get('product_id') and  any(f not in values for f in ['name', 'price_unit', 'product_uom_qty', 'product_uom']):
-            order = self.pool['sale.order'].read(cr, uid, values['order_id'], ['pricelist_id', 'partner_id', 'date_order', 'fiscal_position'], context=context)
-            defaults = self.product_id_change(cr, uid, [], order['pricelist_id'][0], values['product_id'],
-                qty=float(values.get('product_uom_qty', False)),
-                uom=values.get('product_uom', False),
-                qty_uos=float(values.get('product_uos_qty', False)),
-                uos=values.get('product_uos', False),
-                name=values.get('name', False),
-                partner_id=order['partner_id'][0],
-                date_order=order['date_order'],
-                fiscal_position=order['fiscal_position'][0] if order['fiscal_position'] else False,
-                flag=False,  # Force name update
-                context=dict(context or {}, company_id=values.get('company_id'))
-            )['value']
-            if defaults.get('tax_id'):
-                defaults['tax_id'] = [[6, 0, defaults['tax_id']]]
-            values = dict(defaults, **values)
-        return super(sale_order_line, self).create(cr, uid, values, context=context)
-
-    def product_id_change(self, cr, uid, ids, pricelist, product, qty=0,
-            uom=False, qty_uos=0, uos=False, name='', partner_id=False,
-            lang=False, update_tax=True, date_order=False, packaging=False, fiscal_position=False, flag=False, context=None):
-        if context is None:
-            context = {}
-        Partner = self.pool['res.partner']
-        ProductUom = self.pool['product.uom']
-        Product = self.pool['product.product']
-        ctx_product = dict(context)
-        partner = False
-        if partner_id:
-            partner = Partner.browse(cr, uid, partner_id, context=context)
-            ctx_product['lang'] = partner.lang
-            ctx_product['partner_id'] = partner_id
-        elif lang:
-            ctx_product['lang'] = lang
-
-        if not product:
-            return {'value': {'th_weight': 0,
-                    'product_uos_qty': qty}, 'domain': {'product_uom': [],
-                    'product_uos': []}}
-        if not date_order:
-            date_order = time.strftime(DEFAULT_SERVER_DATE_FORMAT)
-
-        result = {}
-        product_obj = Product.browse(cr, uid, product, context=ctx_product)
-
-        uom2 = False
-        if uom:
-            uom2 = ProductUom.browse(cr, uid, uom, context=context)
-            if product_obj.uom_id.category_id.id != uom2.category_id.id:
-                uom = False
-        if uos:
-            if product_obj.uos_id:
-                uos2 = ProductUom.browse(cr, uid, uos, context=context)
-                if product_obj.uos_id.category_id.id != uos2.category_id.id:
-                    uos = False
-            else:
-                uos = False
->>>>>>> a6694333
 
 class MailComposeMessage(models.TransientModel):
     _inherit = 'mail.compose.message'
 
-<<<<<<< HEAD
     @api.multi
     def send_mail(self, auto_commit=False):
         if self._context.get('default_model') == 'sale.order' and self._context.get('default_res_id') and self._context.get('mark_so_as_sent'):
             order = self.env['sale.order'].browse([self._context['default_res_id']])
             if order.state == 'draft':
                 order.state = 'sent'
-        return super(MailComposeMessage, self.with_context(mail_post_autofollow=True)).send_mail()
-=======
-    def send_mail(self, cr, uid, ids, auto_commit=False, context=None):
-        context = context or {}
-        if context.get('default_model') == 'sale.order' and context.get('default_res_id') and context.get('mark_so_as_sent'):
-            context = dict(context, mail_post_autofollow=True)
-            self.pool.get('sale.order').signal_workflow(cr, uid, [context['default_res_id']], 'quotation_sent')
-        return super(mail_compose_message, self).send_mail(cr, uid, ids, auto_commit=auto_commit, context=context)
->>>>>>> a6694333
+        return super(MailComposeMessage, self.with_context(mail_post_autofollow=True)).send_mail(auto_commit=auto_commit)
 
 
 class AccountInvoice(models.Model):
