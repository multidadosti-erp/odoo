--- conflicted
+++ resolved
@@ -443,13 +443,8 @@
             attendee_add.value = 'MAILTO:' + attendee.email
         res = cal.serialize()
         return res
-<<<<<<< HEAD
-
-    def _send_mail(self, cr, uid, ids, mail_to, email_from=tools.config.get('email_from', False), context={}):
-=======
     
     def _send_mail(self, cr, uid, ids, mail_to, email_from=tools.config.get('email_from', False), context=None):
->>>>>>> 734da018
         """
         Send mail for event invitation to event attendees. 
         @param cr: the current row, from the database cursor,
@@ -849,23 +844,12 @@
             return {}
         event = self.browse(cr, uid, ids, context=context)[0]
         value = {
-<<<<<<< HEAD
-                 'date': event.date and event.date[:11] + '00:00:00',
-                 'date_deadline': event.date_deadline and event.date_deadline[:11] + '00:00:00',
-                 'duration': 24
-                 }
-        return {'value': value}
-
-    def onchange_dates(self, cr, uid, ids, start_date, duration=False, end_date=False, allday=False, context={}):
-        """
-=======
                  'duration': 24 
                  }
         return {'value': value}
     
     def onchange_dates(self, cr, uid, ids, start_date, duration=False, end_date=False, allday=False, context=None):
         """Returns duration and/or end date based on values passed
->>>>>>> 734da018
         @param self: The object pointer
         @param cr: the current row, from the database cursor,
         @param uid: the current user’s ID for security checks,
@@ -886,11 +870,6 @@
 
         if allday: # For all day event
             value = {
-<<<<<<< HEAD
-                 'date': start,
-                 'date_deadline': start,
-=======
->>>>>>> 734da018
                  'duration': 24
                  }
             return {'value': value}
@@ -1023,11 +1002,7 @@
     _columns = {
         'id': fields.integer('ID'),
         'sequence': fields.integer('Sequence'),
-<<<<<<< HEAD
-        'name': fields.char('Description', size=64, required=True),
-=======
         'name': fields.char('Description', size=64, required=False),
->>>>>>> 734da018
         'date': fields.datetime('Date'),
         'date_deadline': fields.datetime('Deadline'),
         'create_date': fields.datetime('Created', readonly=True),
@@ -1085,21 +1060,12 @@
                                    ('SU', 'Sunday')], 'Weekday'),
         'byday': fields.selection([('1', 'First'), ('2', 'Second'), \
                                    ('3', 'Third'), ('4', 'Fourth'), \
-<<<<<<< HEAD
-                                   ('5', 'Fifth'), ('-1', 'Last')], 'By day'),
-        'month_list': fields.selection(months.items(), 'Month'),
-        'end_date': fields.date('Repeat Until'),
-        'attendee_ids': fields.many2many('calendar.attendee', 'event_attendee_rel', \
-                                 'event_id', 'attendee_id', 'Attendees'),
-        'allday': fields.boolean('All Day'),
-=======
                                    ('5', 'Fifth'), ('-1', 'Last')], 'By day'), 
         'month_list': fields.selection(months.items(), 'Month'), 
         'end_date': fields.date('Repeat Until'), 
         'attendee_ids': fields.many2many('calendar.attendee', 'event_attendee_rel', \
                                  'event_id', 'attendee_id', 'Attendees'), 
         'allday': fields.boolean('All Day'), 
->>>>>>> 734da018
         'active': fields.boolean('Active', help="If the active field is set to \
 true, it will allow you to hide the event alarm information without removing it.")
     }
@@ -1140,16 +1106,6 @@
             id4 = data_obj.browse(cr, uid, id4, context=context).res_id
         for id in ids:
             value = {
-<<<<<<< HEAD
-                    'name': _('Event'),
-                    'view_type': 'form',
-                    'view_mode': 'form,tree',
-                    'res_model': 'calendar.event',
-                    'view_id': False,
-                    'views': [(id2, 'form'), (id3, 'tree'), (id4, 'calendar')],
-                    'type': 'ir.actions.act_window',
-                    'res_id': base_calendar_id2real_id(id),
-=======
                     'name': _('Event'), 
                     'view_type': 'form', 
                     'view_mode': 'form,tree', 
@@ -1158,7 +1114,6 @@
                     'views': [(id2, 'form'), (id3, 'tree'), (id4, 'calendar')], 
                     'type': 'ir.actions.act_window', 
                     'res_id': base_calendar_id2real_id(id), 
->>>>>>> 734da018
                     'nodestroy': True
                     }
 
@@ -1695,17 +1650,10 @@
 
     _inherit = 'ir.model'
 
-<<<<<<< HEAD
-    def read(self, cr, uid, ids, fields=None, context={},
-            load='_classic_read'):
-        """
-        Read IR Model
-=======
     def read(self, cr, uid, ids, fields=None, context=None, 
             load='_classic_read'):
         """ 
         Overrides orm read method.
->>>>>>> 734da018
         @param self: The object pointer
         @param cr: the current row, from the database cursor,
         @param uid: the current user’s ID for security checks,
@@ -1750,13 +1698,8 @@
     _inherit = 'res.users'
 
     def _get_user_avail(self, cr, uid, ids, context=None):
-<<<<<<< HEAD
-        """
-        Get USer Availability
-=======
         """ 
         Get User Availability
->>>>>>> 734da018
         @param self: The object pointer
         @param cr: the current row, from the database cursor,
         @param uid: the current user’s ID for security checks,
@@ -1786,13 +1729,8 @@
         return res
 
     def _get_user_avail_fun(self, cr, uid, ids, name, args, context=None):
-<<<<<<< HEAD
-        """
-        Get USer Availability Function
-=======
         """ 
         Get User Availability Function
->>>>>>> 734da018
         @param self: The object pointer
         @param cr: the current row, from the database cursor,
         @param uid: the current user’s ID for security checks,
