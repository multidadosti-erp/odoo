# Translation of Odoo Server.
# This file contains the translation of the following modules:
# * calendar
#
# Translators:
# Zeeshan Ali Khan <zeeshan1234@gmail.com>, 2015
msgid ""
msgstr ""
"Project-Id-Version: Odoo 9.0\n"
"Report-Msgid-Bugs-To: \n"
<<<<<<< HEAD
"POT-Creation-Date: 2016-08-19 10:26+0000\n"
=======
"POT-Creation-Date: 2016-08-18 14:08+0000\n"
>>>>>>> bc1a0a32
"PO-Revision-Date: 2016-06-03 04:50+0000\n"
"Last-Translator: Martin Trigaux\n"
"Language-Team: Hindi (http://www.transifex.com/odoo/odoo-9/language/hi/)\n"
"Language: hi\n"
"MIME-Version: 1.0\n"
"Content-Type: text/plain; charset=UTF-8\n"
"Content-Transfer-Encoding: \n"
"Plural-Forms: nplurals=2; plural=(n != 1);\n"

#. module: calendar
#: model:mail.template,body_html:calendar.calendar_template_meeting_changedate
msgid ""
"\n"
"% set colors = {'needsAction': 'grey', 'accepted': 'green', 'tentative': "
"'#FFFF00',  'declined': 'red'}\n"
"<div summary=\"o_mail_template\" style=\"padding:0px;width:600px;margin:auto;"
"background: #FFFFFF repeat top /100%;color:#777777\">\n"
"    <table cellspacing=\"0\" cellpadding=\"0\" style=\"width:600px;border-"
"collapse:collapse;background:inherit;color:inherit\">\n"
"        <tbody><tr>\n"
"            <td valign=\"center\" width=\"200\" style=\"padding:10px 10px "
"10px 5px;font-size: 12px\">\n"
"                <img src=\"/logo.png\" style=\"padding: 0px; margin: 0px; "
"height: auto; width: 80px;\" alt=\"${user.company_id.name}\">\n"
"            </td>\n"
"            <td valign=\"center\" align=\"right\" width=\"340\" style="
"\"padding:10px 10px 10px 5px; font-size: 12px;\">\n"
"                <p>\n"
"                    <a href=\"/calendar/meeting/accept?db=${'dbname' in ctx "
"and ctx['dbname'] or ''}&token=${object.access_token}&action=${'action_id' "
"in ctx and ctx['action_id'] or ''}&id=${object.event_id.id}\" style="
"\"padding: 5px 10px; font-size: 12px; line-height: 18px; color: #FFFFFF; "
"border-color:#a24689; text-decoration: none; display: inline-block; margin-"
"bottom: 0px; font-weight: 400; text-align: center; vertical-align: middle; "
"cursor: pointer; white-space: nowrap; background-image: none; background-"
"color: #a24689; border: 1px solid #a24689; border-radius:3px\">Accept</a>\n"
"                    <a href=\"/calendar/meeting/decline?db=${'dbname' in ctx "
"and ctx['dbname'] or '' }&token=${object.access_token}&action=${'action_id' "
"in ctx and ctx['action_id'] or ''}&id=${object.event_id.id}\" style="
"\"padding: 5px 10px; font-size: 12px; line-height: 18px; color: #FFFFFF; "
"border-color:#a24689; text-decoration: none; display: inline-block; margin-"
"bottom: 0px; font-weight: 400; text-align: center; vertical-align: middle; "
"cursor: pointer; white-space: nowrap; background-image: none; background-"
"color: #a24689; border: 1px solid #a24689; border-radius:3px\">Decline</a>\n"
"                    <a href=\"/calendar/meeting/view?db=${'dbname' in ctx "
"and ctx['dbname'] or ''}&token=${object.access_token}&action=${'action_id' "
"in ctx and ctx['action_id'] or ''}&id=${object.event_id.id}\" style="
"\"padding: 5px 10px; font-size: 12px; line-height: 18px; color: #FFFFFF; "
"border-color:#a24689; text-decoration: none; display: inline-block; margin-"
"bottom: 0px; font-weight: 400; text-align: center; vertical-align: middle; "
"cursor: pointer; white-space: nowrap; background-image: none; background-"
"color: #a24689; border: 1px solid #a24689; border-radius:3px\">View</a>\n"
"                </p>\n"
"            </td>\n"
"        </tr></tbody>\n"
"    </table>\n"
"    <table cellspacing=\"0\" cellpadding=\"0\" style=\"width:600px;border-"
"collapse:collapse;background:inherit;color:inherit\">\n"
"        <tbody><tr>\n"
"            <td valign=\"top\" style=\"width:600px; padding:10px 10px 10px "
"5px;\">\n"
"                <div>\n"
"                    <hr width=\"100%\" style=\"background-color:"
"rgb(204,204,204);border:medium none;clear:both;display:block;font-size:0px;"
"min-height:1px;line-height:0;margin:15px auto;padding:0\">\n"
"                </div>\n"
"            </td>\n"
"        </tr></tbody>\n"
"    </table>\n"
"</div>\n"
"<div style=\"padding:0px;width:600px;margin:auto;background: #FFFFFF repeat "
"top /100%;color:#777777\">\n"
"    <table cellspacing=\"0\" cellpadding=\"0\" style=\"width:600px;border-"
"collapse:collapse;background:inherit;color:inherit\">\n"
"        <tbody><tr>\n"
"            <td style=\"padding:10px 10px 10px 5px;font-size: 14px;\">\n"
"                <p style=\"font-size: 20px; text-align: center;\"><strong>"
"${object.event_id.name} date updated</strong></p>\n"
"                <p>\n"
"                    <strong>Dear ${object.cn}</strong>,<br />\n"
"                    The date of the meeting has been upated. The meeting  "
"${object.event_id.name} created by ${object.event_id.user_id.partner_id."
"name} is now scheduled for ${object.event_id.get_display_time_tz(tz=object."
"partner_id.tz)}.\n"
"                </p> \n"
"                <table style=\"margin-top: 20px;\"><tr>\n"
"                    <td>\n"
"                        <div style=\"border-top-left-radius:3px;border-top-"
"right-radius:3px;font-size:12px;border-collapse:separate;text-align:center;"
"font-weight:bold;color:#ffffff;width:130px;min-height: 18px;background:"
"#a24689;padding-top: 4px;\">\n"
"                            ${object.event_id.get_interval(object.event_id."
"start, 'dayname', tz=object.partner_id.tz if not object.event_id.allday else "
"None)}\n"
"                        </div>\n"
"                        <div style=\"font-size:48px;min-height:auto;font-"
"weight:bold;text-align:center;color: #5F5F5F;background-color: #F8F8F8;"
"width: 130px;border:1px solid #a24689;\">\n"
"                            ${object.event_id.get_interval(object.event_id."
"start,'day', tz=object.partner_id.tz if not object.event_id.allday else "
"None)}\n"
"                        </div>\n"
"                        <div style='font-size:12px;text-align:center;font-"
"weight:bold;color:#ffffff;background-color:#a24689'>${object.event_id."
"get_interval(object.event_id.start, 'month', tz=object.partner_id.tz if not "
"object.event_id.allday else None)}</div>\n"
"                        <div style=\"border-collapse:separate;color: #5F5F5F;"
"text-align:center;width: 130px;font-size:12px;border-bottom-right-radius:3px;"
"font-weight:bold;border:1px solid #a24689;border-bottom-left-radius:3px;\">"
"${not object.event_id.allday and object.event_id.get_interval(object."
"event_id.start, 'time', tz=object.partner_id.tz) or ''}</div>\n"
"                    </td>\n"
"                    <td width=\"20px;\"/>\n"
"                    <td>\n"
"                        <p>Details of the event</p>\n"
"                        <ul>\n"
"                        % if object.event_id.location:\n"
"                            <li>Location: ${object.event_id.location}\n"
"                            (<a href=\"http://maps.google.com/maps?oi=map&q="
"${object.event_id.location}\">View Map</a>)\n"
"                            </li>\n"
"                        % endif\n"
"                        % if object.event_id.description :\n"
"                            <li>Description: ${object.event_id.description}</"
"li>\n"
"                        % endif\n"
"                        % if not object.event_id.allday and object.event_id."
"duration\n"
"                            <li>Duration: ${('%dH%02d' % (object.event_id."
"duration,(object.event_id.duration*60)%60))}</li>\n"
"                        % endif\n"
"                        <li>Attendees\n"
"                        <ul>\n"
"                        % for attendee in object.event_id.attendee_ids:\n"
"                            <li>\n"
"                                <div style=\"display:inline-block; border-"
"radius: 50%; width:10px; height:10px;background:${colors[attendee.state] or "
"'white'};\"></div>\n"
"                                % if attendee.cn != object.cn:\n"
"                                <span style=\"margin-left:5px\">${attendee."
"cn}</span>\n"
"                                % else:\n"
"                                <span style=\"margin-left:5px\">You</span>\n"
"                                % endif\n"
"                            </li>\n"
"                        % endfor\n"
"                        </ul></li>\n"
"                        </ul>\n"
"                    </td>\n"
"                </tr></table>\n"
"            </td>\n"
"        </tr></tbody>\n"
"    </table>\n"
"</div>"
msgstr ""

#. module: calendar
#: model:mail.template,body_html:calendar.calendar_template_meeting_invitation
msgid ""
"\n"
"% set colors = {'needsAction': 'grey', 'accepted': 'green', 'tentative': "
"'#FFFF00',  'declined': 'red'}\n"
"<div summary=\"o_mail_template\" style=\"padding:0px;width:600px;margin:auto;"
"background: #FFFFFF repeat top /100%;color:#777777\">\n"
"    <table cellspacing=\"0\" cellpadding=\"0\" style=\"width:600px;border-"
"collapse:collapse;background:inherit;color:inherit\">\n"
"        <tbody><tr>\n"
"            <td valign=\"center\" width=\"200\" style=\"padding:10px 10px "
"10px 5px;font-size: 12px\">\n"
"                <img src=\"/logo.png\" style=\"padding: 0px; margin: 0px; "
"height: auto; width: 80px;\" alt=\"${user.company_id.name}\">\n"
"            </td>\n"
"            <td valign=\"center\" align=\"right\" width=\"340\" style="
"\"padding:10px 10px 10px 5px; font-size: 12px;\">\n"
"                <p>\n"
"                    <a href=\"/calendar/meeting/accept?db=${'dbname' in ctx "
"and ctx['dbname'] or ''}&token=${object.access_token}&action=${'action_id' "
"in ctx and ctx['action_id'] or ''}&id=${object.event_id.id}\" style="
"\"padding: 5px 10px; font-size: 12px; line-height: 18px; color: #FFFFFF; "
"border-color:#a24689; text-decoration: none; display: inline-block; margin-"
"bottom: 0px; font-weight: 400; text-align: center; vertical-align: middle; "
"cursor: pointer; white-space: nowrap; background-image: none; background-"
"color: #a24689; border: 1px solid #a24689; border-radius:3px\">Accept</a>\n"
"                    <a href=\"/calendar/meeting/decline?db=${'dbname' in ctx "
"and ctx['dbname'] or '' }&token=${object.access_token}&action=${'action_id' "
"in ctx and ctx['action_id'] or ''}&id=${object.event_id.id}\" style="
"\"padding: 5px 10px; font-size: 12px; line-height: 18px; color: #FFFFFF; "
"border-color:#a24689; text-decoration: none; display: inline-block; margin-"
"bottom: 0px; font-weight: 400; text-align: center; vertical-align: middle; "
"cursor: pointer; white-space: nowrap; background-image: none; background-"
"color: #a24689; border: 1px solid #a24689; border-radius:3px\">Decline</a>\n"
"                    <a href=\"/calendar/meeting/view?db=${'dbname' in ctx "
"and ctx['dbname'] or ''}&token=${object.access_token}&action=${'action_id' "
"in ctx and ctx['action_id'] or ''}&id=${object.event_id.id}\" style="
"\"padding: 5px 10px; font-size: 12px; line-height: 18px; color: #FFFFFF; "
"border-color:#a24689; text-decoration: none; display: inline-block; margin-"
"bottom: 0px; font-weight: 400; text-align: center; vertical-align: middle; "
"cursor: pointer; white-space: nowrap; background-image: none; background-"
"color: #a24689; border: 1px solid #a24689; border-radius:3px\">View</a>\n"
"                </p>\n"
"            </td>\n"
"        </tr></tbody>\n"
"    </table>\n"
"    <table cellspacing=\"0\" cellpadding=\"0\" style=\"width:600px;border-"
"collapse:collapse;background:inherit;color:inherit\">\n"
"        <tbody><tr>\n"
"            <td valign=\"top\" style=\"width:600px; padding:10px 10px 10px "
"5px;\">\n"
"                <div>\n"
"                    <hr width=\"100%\" style=\"background-color:"
"rgb(204,204,204);border:medium none;clear:both;display:block;font-size:0px;"
"min-height:1px;line-height:0;margin:15px auto;padding:0\">\n"
"                </div>\n"
"            </td>\n"
"        </tr></tbody>\n"
"    </table>\n"
"</div>\n"
"<div style=\"padding:0px;width:600px;margin:auto;background: #FFFFFF repeat "
"top /100%;color:#777777\">\n"
"    <table cellspacing=\"0\" cellpadding=\"0\" style=\"width:600px;border-"
"collapse:collapse;background:inherit;color:inherit\">\n"
"        <tbody><tr>\n"
"            <td style=\"padding:10px 10px 10px 5px;font-size: 14px;\">\n"
"                <p style=\"font-size: 20px; text-align: center;\">Invitation "
"to <strong>${object.event_id.name}</strong></p>\n"
"                <p>\n"
"                    <strong>Dear ${object.cn}</strong>,<br />\n"
"                    ${object.event_id.user_id.partner_id.name} invited you "
"for the ${object.event_id.name} meeting of ${object.event_id.user_id."
"company_id.name}.</p> \n"
"                <table style=\"margin-top: 20px;\"><tr>\n"
"                    <td>\n"
"                        <div style=\"border-top-left-radius:3px;border-top-"
"right-radius:3px;font-size:12px;border-collapse:separate;text-align:center;"
"font-weight:bold;color:#ffffff;width:130px;min-height: 18px;background:"
"#a24689;padding-top: 4px;\">\n"
"                            ${object.event_id.get_interval(object.event_id."
"start, 'dayname', tz=object.partner_id.tz if not object.event_id.allday else "
"None)}\n"
"                        </div>\n"
"                        <div style=\"font-size:48px;min-height:auto;font-"
"weight:bold;text-align:center;color: #5F5F5F;background-color: #F8F8F8;"
"width: 130px;border:1px solid #a24689;\">\n"
"                            ${object.event_id.get_interval(object.event_id."
"start,'day', tz=object.partner_id.tz if not object.event_id.allday else "
"None)}\n"
"                        </div>\n"
"                        <div style='font-size:12px;text-align:center;font-"
"weight:bold;color:#ffffff;background-color:#a24689'>${object.event_id."
"get_interval(object.event_id.start, 'month', tz=object.partner_id.tz if not "
"object.event_id.allday else None)}</div>\n"
"                        <div style=\"border-collapse:separate;color: #5F5F5F;"
"text-align:center;width: 130px;font-size:12px;border-bottom-right-radius:3px;"
"font-weight:bold;border:1px solid #a24689;border-bottom-left-radius:3px;\">"
"${not object.event_id.allday and object.event_id.get_interval(object."
"event_id.start, 'time', tz=object.partner_id.tz) or ''}</div>\n"
"                    </td>\n"
"                    <td width=\"20px;\"/>\n"
"                    <td>\n"
"                        <p>Details of the event</p>\n"
"                        <ul>\n"
"                        % if object.event_id.location:\n"
"                            <li>Location: ${object.event_id.location}\n"
"                            (<a href=\"http://maps.google.com/maps?oi=map&q="
"${object.event_id.location}\">View Map</a>)\n"
"                            </li>\n"
"                        % endif\n"
"                        % if object.event_id.description :\n"
"                            <li>Description: ${object.event_id.description}</"
"li>\n"
"                        % endif\n"
"                        % if not object.event_id.allday and object.event_id."
"duration\n"
"                            <li>Duration: ${('%dH%02d' % (object.event_id."
"duration,(object.event_id.duration*60)%60))}</li>\n"
"                        % endif\n"
"                        <li>Attendees\n"
"                        <ul>\n"
"                        % for attendee in object.event_id.attendee_ids:\n"
"                            <li>\n"
"                                <div style=\"display:inline-block; border-"
"radius: 50%; width:10px; height:10px;background:${colors[attendee.state] or "
"'white'};\"></div>\n"
"                                % if attendee.cn != object.cn:\n"
"                                <span style=\"margin-left:5px\">${attendee."
"cn}</span>\n"
"                                % else:\n"
"                                <span style=\"margin-left:5px\">You</span>\n"
"                                % endif\n"
"                            </li>\n"
"                        % endfor\n"
"                        </ul></li>\n"
"                        </ul>\n"
"                    </td>\n"
"                </tr></table>\n"
"            </td>\n"
"        </tr></tbody>\n"
"    </table>\n"
"</div>"
msgstr ""

#. module: calendar
#: model:mail.template,body_html:calendar.calendar_template_meeting_reminder
msgid ""
"\n"
"% set colors = {'needsAction': 'grey', 'accepted': 'green', 'tentative': "
"'#FFFF00',  'declined': 'red'}\n"
"<div summary=\"o_mail_template\" style=\"padding:0px;width:600px;margin:auto;"
"background: #FFFFFF repeat top /100%;color:#777777\">\n"
"    <table cellspacing=\"0\" cellpadding=\"0\" style=\"width:600px;border-"
"collapse:collapse;background:inherit;color:inherit\">\n"
"        <tbody><tr>\n"
"            <td valign=\"center\" width=\"200\" style=\"padding:10px 10px "
"10px 5px;font-size: 12px\">\n"
"                <img src=\"/logo.png\" style=\"padding: 0px; margin: 0px; "
"height: auto; width: 80px;\" alt=\"${user.company_id.name}\">\n"
"            </td>\n"
"            <td valign=\"center\" align=\"right\" width=\"340\" style="
"\"padding:10px 10px 10px 5px; font-size: 12px;\">\n"
"                <p>\n"
"                    <a href=\"/calendar/meeting/accept?db=${'dbname' in ctx "
"and ctx['dbname'] or ''}&token=${object.access_token}&action=${'action_id' "
"in ctx and ctx['action_id'] or ''}&id=${object.event_id.id}\" style="
"\"padding: 5px 10px; font-size: 12px; line-height: 18px; color: #FFFFFF; "
"border-color:#a24689; text-decoration: none; display: inline-block; margin-"
"bottom: 0px; font-weight: 400; text-align: center; vertical-align: middle; "
"cursor: pointer; white-space: nowrap; background-image: none; background-"
"color: #a24689; border: 1px solid #a24689; border-radius:3px\">Accept</a>\n"
"                    <a href=\"/calendar/meeting/decline?db=${'dbname' in ctx "
"and ctx['dbname'] or '' }&token=${object.access_token}&action=${'action_id' "
"in ctx and ctx['action_id'] or ''}&id=${object.event_id.id}\" style="
"\"padding: 5px 10px; font-size: 12px; line-height: 18px; color: #FFFFFF; "
"border-color:#a24689; text-decoration: none; display: inline-block; margin-"
"bottom: 0px; font-weight: 400; text-align: center; vertical-align: middle; "
"cursor: pointer; white-space: nowrap; background-image: none; background-"
"color: #a24689; border: 1px solid #a24689; border-radius:3px\">Decline</a>\n"
"                    <a href=\"/calendar/meeting/view?db=${'dbname' in ctx "
"and ctx['dbname'] or ''}&token=${object.access_token}&action=${'action_id' "
"in ctx and ctx['action_id'] or ''}&id=${object.event_id.id}\" style="
"\"padding: 5px 10px; font-size: 12px; line-height: 18px; color: #FFFFFF; "
"border-color:#a24689; text-decoration: none; display: inline-block; margin-"
"bottom: 0px; font-weight: 400; text-align: center; vertical-align: middle; "
"cursor: pointer; white-space: nowrap; background-image: none; background-"
"color: #a24689; border: 1px solid #a24689; border-radius:3px\">View</a>\n"
"                </p>\n"
"            </td>\n"
"        </tr></tbody>\n"
"    </table>\n"
"    <table cellspacing=\"0\" cellpadding=\"0\" style=\"width:600px;border-"
"collapse:collapse;background:inherit;color:inherit\">\n"
"        <tbody><tr>\n"
"            <td valign=\"top\" style=\"width:600px; padding:10px 10px 10px "
"5px;\">\n"
"                <div>\n"
"                    <hr width=\"100%\" style=\"background-color:"
"rgb(204,204,204);border:medium none;clear:both;display:block;font-size:0px;"
"min-height:1px;line-height:0;margin:15px auto;padding:0\">\n"
"                </div>\n"
"            </td>\n"
"        </tr></tbody>\n"
"    </table>\n"
"</div>\n"
"<div style=\"padding:0px;width:600px;margin:auto;background: #FFFFFF repeat "
"top /100%;color:#777777\">\n"
"    <table cellspacing=\"0\" cellpadding=\"0\" style=\"width:600px;border-"
"collapse:collapse;background:inherit;color:inherit\">\n"
"        <tbody><tr>\n"
"            <td style=\"padding:10px 10px 10px 5px;font-size: 14px;\">\n"
"                <p style=\"font-size: 20px; text-align: center;\">Reminder "
"for <strong>${object.event_id.name}</strong></p>\n"
"                <p>\n"
"                    <strong>Dear ${object.cn}</strong>,<br />\n"
"                    This is a reminder for the below event :\n"
"                </p> \n"
"                <table style=\"margin-top: 20px;\"><tr>\n"
"                    <td>\n"
"                        <div style=\"border-top-left-radius:3px;border-top-"
"right-radius:3px;font-size:12px;border-collapse:separate;text-align:center;"
"font-weight:bold;color:#ffffff;width:130px;min-height: 18px;background:"
"#a24689;padding-top: 4px;\">\n"
"                            ${object.event_id.get_interval(object.event_id."
"start, 'dayname', tz=object.partner_id.tz if not object.event_id.allday else "
"None)}\n"
"                        </div>\n"
"                        <div style=\"font-size:48px;min-height:auto;font-"
"weight:bold;text-align:center;color: #5F5F5F;background-color: #F8F8F8;"
"width: 130px;border:1px solid #a24689;\">\n"
"                            ${object.event_id.get_interval(object.event_id."
"start,'day', tz=object.partner_id.tz if not object.event_id.allday else "
"None)}\n"
"                        </div>\n"
"                        <div style='font-size:12px;text-align:center;font-"
"weight:bold;color:#ffffff;background-color:#a24689'>${object.event_id."
"get_interval(object.event_id.start, 'month', tz=object.partner_id.tz if not "
"object.event_id.allday else None)}</div>\n"
"                        <div style=\"border-collapse:separate;color: #5F5F5F;"
"text-align:center;width: 130px;font-size:12px;border-bottom-right-radius:3px;"
"font-weight:bold;border:1px solid #a24689;border-bottom-left-radius:3px;\">"
"${not object.event_id.allday and object.event_id.get_interval(object."
"event_id.start, 'time', tz=object.partner_id.tz) or ''}</div>\n"
"                    </td>\n"
"                    <td width=\"20px;\"/>\n"
"                    <td>\n"
"                        <p>Details of the event</p>\n"
"                        <ul>\n"
"                        % if object.event_id.location:\n"
"                            <li>Location: ${object.event_id.location}\n"
"                            (<a href=\"http://maps.google.com/maps?oi=map&q="
"${object.event_id.location}\">View Map</a>)\n"
"                            </li>\n"
"                        % endif\n"
"                        % if object.event_id.description :\n"
"                            <li>Description: ${object.event_id.description}</"
"li>\n"
"                        % endif\n"
"                        % if not object.event_id.allday and object.event_id."
"duration\n"
"                            <li>Duration: ${('%dH%02d' % (object.event_id."
"duration,(object.event_id.duration*60)%60))}</li>\n"
"                        % endif\n"
"                        <li>Attendees\n"
"                        <ul>\n"
"                        % for attendee in object.event_id.attendee_ids:\n"
"                            <li>\n"
"                                <div style=\"display:inline-block; border-"
"radius: 50%; width:10px; height:10px;background:${colors[attendee.state] or "
"'white'};\"></div>\n"
"                                % if attendee.cn != object.cn:\n"
"                                <span style=\"margin-left:5px\">${attendee."
"cn}</span>\n"
"                                % else:\n"
"                                <span style=\"margin-left:5px\">You</span>\n"
"                                % endif\n"
"                            </li>\n"
"                        % endfor\n"
"                        </ul></li>\n"
"                        </ul>\n"
"                    </td>\n"
"                </tr></table>\n"
"            </td>\n"
"        </tr></tbody>\n"
"    </table>\n"
"</div>"
msgstr ""

#. module: calendar
#. openerp-web
#: code:addons/calendar/static/src/js/base_calendar.js:35
#, python-format
msgid " [Me]"
msgstr ""

#. module: calendar
#: model:mail.template,subject:calendar.calendar_template_meeting_reminder
msgid "${object.event_id.name} - Reminder"
msgstr ""

#. module: calendar
#: model:mail.template,subject:calendar.calendar_template_meeting_invitation
msgid "${object.event_id.name} invitation"
msgstr ""

#. module: calendar
#: model:mail.template,subject:calendar.calendar_template_meeting_changedate
msgid "${object.event_id.name}: Date updated"
msgstr ""

#. module: calendar
#: code:addons/calendar/calendar.py:767
#, python-format
msgid ""
"%s at %s To\n"
" %s at %s (%s)"
msgstr ""

#. module: calendar
#: code:addons/calendar/calendar.py:765
#, python-format
msgid "%s at (%s To %s) (%s)"
msgstr ""

#. module: calendar
#: code:addons/calendar/calendar.py:263
#, python-format
msgid "%s has accepted invitation"
msgstr ""

#. module: calendar
#: code:addons/calendar/calendar.py:278
#, python-format
msgid "%s has declined invitation"
msgstr ""

#. module: calendar
#: model:ir.ui.view,arch_db:calendar.view_calendar_event_form
#: model:ir.ui.view,arch_db:calendar.view_calendar_event_form_popup
msgid "<span> hours</span>"
msgstr ""

#. module: calendar
#: model:ir.ui.view,arch_db:calendar.view_calendar_event_form
msgid "Accept"
msgstr "स्वीकार करना"

#. module: calendar
#: selection:calendar.attendee,state:0
#: selection:calendar.event,attendee_status:0
msgid "Accepted"
msgstr "स्वीकार किए जाते हैं"

#. module: calendar
#: model:ir.model.fields,field_description:calendar.field_calendar_event_active
msgid "Active"
msgstr "सक्रिय"

#. module: calendar
#. openerp-web
#: code:addons/calendar/static/src/js/base_calendar.js:132
#, python-format
msgid "Add Favorite Calendar"
msgstr ""

#. module: calendar
#: model:ir.model.fields,field_description:calendar.field_calendar_event_allday
msgid "All Day"
msgstr ""

#. module: calendar
<<<<<<< HEAD
#: code:addons/calendar/calendar.py:762
=======
#: code:addons/calendar/calendar.py:771
>>>>>>> bc1a0a32
#, python-format
msgid "AllDay , %s"
msgstr ""

#. module: calendar
#: model:ir.model.fields,field_description:calendar.field_calendar_alarm_duration
msgid "Amount"
msgstr ""

#. module: calendar
#: model:ir.model.fields,field_description:calendar.field_calendar_event_is_attendee
msgid "Attendee"
msgstr ""

#. module: calendar
#: model:ir.model.fields,field_description:calendar.field_calendar_event_attendee_status
msgid "Attendee Status"
msgstr ""

#. module: calendar
#: model:ir.model,name:calendar.model_calendar_attendee
msgid "Attendee information"
msgstr ""

#. module: calendar
#: model:ir.model.fields,field_description:calendar.field_calendar_event_attendee_ids
#: model:ir.model.fields,field_description:calendar.field_calendar_event_partner_ids
#: model:ir.ui.view,arch_db:calendar.view_calendar_event_form
#: model:ir.ui.view,arch_db:calendar.view_calendar_event_form_popup
msgid "Attendees"
msgstr ""

#. module: calendar
#: model:ir.ui.view,arch_db:calendar.view_calendar_event_search
msgid "Availability"
msgstr "उपलब्धता"

#. module: calendar
<<<<<<< HEAD
#: code:addons/calendar/calendar.py:1705
=======
#: code:addons/calendar/calendar.py:1714
>>>>>>> bc1a0a32
#: selection:calendar.attendee,availability:0
#: selection:calendar.event,show_as:0
#, python-format
msgid "Busy"
msgstr ""

#. module: calendar
#: model:ir.model.fields,field_description:calendar.field_calendar_event_byday
msgid "By day"
msgstr ""

#. module: calendar
#: model:ir.ui.menu,name:calendar.mail_menu_calendar
#: model:ir.ui.menu,name:calendar.menu_calendar_configuration
msgid "Calendar"
msgstr ""

#. module: calendar
#: model:ir.actions.act_window,name:calendar.action_calendar_alarm
#: model:ir.ui.menu,name:calendar.menu_calendar_alarm
#: model:ir.ui.view,arch_db:calendar.calendar_alarm_view_form
#: model:ir.ui.view,arch_db:calendar.view_calendar_alarm_tree
msgid "Calendar Alarm"
msgstr ""

#. module: calendar
#. openerp-web
#: code:addons/calendar/static/src/xml/base_calendar.xml:43
#, python-format
msgid "Calendar Invitation"
msgstr ""

#. module: calendar
#: model:ir.ui.view,arch_db:calendar.view_calendar_event_form
msgid "Click here to update only this instance and not all recurrences."
msgstr ""

#. module: calendar
#: model:ir.actions.act_window,help:calendar.action_calendar_event
msgid "Click to schedule a new meeting."
msgstr ""

#. module: calendar
#: model:ir.model.fields,field_description:calendar.field_calendar_event_color_partner_id
msgid "Color index of creator"
msgstr ""

#. module: calendar
#: model:ir.model.fields,field_description:calendar.field_calendar_attendee_cn
msgid "Common name"
msgstr ""

#. module: calendar
#: selection:calendar.event,state:0
msgid "Confirmed"
msgstr "पुष्टि"

#. module: calendar
#: model:ir.model.fields,field_description:calendar.field_calendar_attendee_partner_id
msgid "Contact"
msgstr "संपर्क"

#. module: calendar
#: model:ir.model.fields,field_description:calendar.field_calendar_alarm_create_uid
#: model:ir.model.fields,field_description:calendar.field_calendar_attendee_create_uid
#: model:ir.model.fields,field_description:calendar.field_calendar_contacts_create_uid
#: model:ir.model.fields,field_description:calendar.field_calendar_event_create_uid
#: model:ir.model.fields,field_description:calendar.field_calendar_event_type_create_uid
msgid "Created by"
msgstr ""

#. module: calendar
#: model:ir.model.fields,field_description:calendar.field_calendar_alarm_create_date
#: model:ir.model.fields,field_description:calendar.field_calendar_attendee_create_date
#: model:ir.model.fields,field_description:calendar.field_calendar_contacts_create_date
#: model:ir.model.fields,field_description:calendar.field_calendar_event_create_date
#: model:ir.model.fields,field_description:calendar.field_calendar_event_type_create_date
msgid "Created on"
msgstr ""

#. module: calendar
#: model:ir.model.fields,field_description:calendar.field_calendar_event_display_start
msgid "Date"
msgstr "तिथि"

#. module: calendar
#: selection:calendar.event,month_by:0
#: model:ir.model.fields,field_description:calendar.field_calendar_event_day
msgid "Date of month"
msgstr ""

#. module: calendar
#: model:ir.ui.view,arch_db:calendar.view_calendar_event_form
msgid "Day of Month"
msgstr ""

#. module: calendar
#: selection:calendar.event,month_by:0
msgid "Day of month"
msgstr ""

#. module: calendar
#: selection:calendar.alarm,interval:0 selection:calendar.event,rrule_type:0
msgid "Day(s)"
msgstr ""

#. module: calendar
#: model:ir.ui.view,arch_db:calendar.view_calendar_event_form
msgid "Decline"
msgstr ""

#. module: calendar
#: selection:calendar.attendee,state:0
#: selection:calendar.event,attendee_status:0
msgid "Declined"
msgstr ""

#. module: calendar
#: model:ir.model.fields,field_description:calendar.field_calendar_event_description
msgid "Description"
msgstr "विवरण"

#. module: calendar
#. openerp-web
#: code:addons/calendar/static/src/xml/base_calendar.xml:18
#, python-format
msgid "Details"
msgstr "विवरण"

#. module: calendar
#: model:ir.model.fields,field_description:calendar.field_calendar_alarm_display_name
#: model:ir.model.fields,field_description:calendar.field_calendar_alarm_manager_display_name
#: model:ir.model.fields,field_description:calendar.field_calendar_attendee_display_name
#: model:ir.model.fields,field_description:calendar.field_calendar_contacts_display_name
#: model:ir.model.fields,field_description:calendar.field_calendar_event_display_name
#: model:ir.model.fields,field_description:calendar.field_calendar_event_type_display_name
msgid "Display Name"
msgstr ""

#. module: calendar
#. openerp-web
#: code:addons/calendar/static/src/js/base_calendar.js:168
#, python-format
msgid "Do you really want to delete this filter from favorite?"
msgstr ""

#. module: calendar
#: model:ir.model.fields,field_description:calendar.field_calendar_event_duration
#: model:ir.ui.view,arch_db:calendar.view_calendar_event_form
msgid "Duration"
msgstr "अवधि"

#. module: calendar
#: model:ir.model.fields,field_description:calendar.field_calendar_alarm_duration_minutes
#: model:ir.model.fields,help:calendar.field_calendar_alarm_duration_minutes
msgid "Duration in minutes"
msgstr "अवधि मिनटों में"

#. module: calendar
#: selection:calendar.alarm,type:0
#: model:ir.model.fields,field_description:calendar.field_calendar_attendee_email
msgid "Email"
msgstr "ईमेल"

#. module: calendar
<<<<<<< HEAD
#: code:addons/calendar/calendar.py:1356
=======
#: code:addons/calendar/calendar.py:1365
>>>>>>> bc1a0a32
#, python-format
msgid "Email addresses not found"
msgstr "ईमेल पते नहीं पाये गए"

#. module: calendar
#: model:ir.model,name:calendar.model_mail_compose_message
msgid "Email composition wizard"
msgstr ""

#. module: calendar
#: model:ir.model,name:calendar.model_survey_mail_compose_message
msgid "Email composition wizard for Survey"
msgstr ""

#. module: calendar
#: model:ir.model.fields,help:calendar.field_calendar_attendee_email
msgid "Email of Invited Person"
msgstr ""

#. module: calendar
#: model:ir.model.fields,field_description:calendar.field_calendar_contacts_partner_id
msgid "Employee"
msgstr "कर्मचारी"

#. module: calendar
#: model:ir.model.fields,field_description:calendar.field_calendar_event_stop_date
#: model:ir.ui.view,arch_db:calendar.view_calendar_event_tree
msgid "End Date"
msgstr "समाप्ति तिथि"

#. module: calendar
#: model:ir.model.fields,field_description:calendar.field_calendar_event_stop_datetime
msgid "End Datetime"
msgstr "समाप्ति तिथि एवं समय"

#. module: calendar
#: selection:calendar.event,end_type:0
msgid "End date"
msgstr "समाप्ति तिथि"

#. module: calendar
#: model:ir.ui.view,arch_db:calendar.view_calendar_event_form
msgid "Ending at"
msgstr "समाप्ति"

#. module: calendar
#: constraint:calendar.event:0
msgid "Error ! End date cannot be set before start date."
msgstr "त्रुटि! समाप्ति तिथि आरम्भ तिथि से पहले की नहीं हो सकती।"

#. module: calendar
#: model:ir.model,name:calendar.model_calendar_event
msgid "Event"
msgstr "घटना"

#. module: calendar
#: model:ir.model.fields,field_description:calendar.field_calendar_event_display_time
msgid "Event Time"
msgstr ""

#. module: calendar
#: model:ir.model,name:calendar.model_calendar_alarm
msgid "Event alarm"
msgstr ""

#. module: calendar
<<<<<<< HEAD
#: code:addons/calendar/calendar.py:1230
=======
#: code:addons/calendar/calendar.py:1239
>>>>>>> bc1a0a32
#, python-format
msgid "Event recurrence interval cannot be negative."
msgstr ""

#. module: calendar
#. openerp-web
#: code:addons/calendar/static/src/js/base_calendar.js:45
#, python-format
msgid "Everybody's calendars"
msgstr ""

#. module: calendar
#: selection:calendar.event,class:0
msgid "Everyone"
msgstr ""

#. module: calendar
#: selection:calendar.event,byday:0
msgid "Fifth"
msgstr "पाँचवाँ"

#. module: calendar
#: selection:calendar.event,byday:0
msgid "First"
msgstr "पहला"

#. module: calendar
#: code:addons/calendar/calendar.py:143
#, python-format
msgid "First you have to specify the date of the invitation."
msgstr "पहले आप आमंत्रण तिथि दर्ज करें"

#. module: calendar
#: selection:calendar.event,byday:0
msgid "Fourth"
msgstr "चौथा"

#. module: calendar
#: selection:calendar.attendee,availability:0
#: selection:calendar.event,show_as:0
msgid "Free"
msgstr "स्वतंत्र"

#. module: calendar
#: model:ir.model.fields,field_description:calendar.field_calendar_attendee_availability
msgid "Free/Busy"
msgstr ""

#. module: calendar
#: model:ir.model.fields,field_description:calendar.field_calendar_event_fr
msgid "Fri"
msgstr "शुक्र"

#. module: calendar
#: selection:calendar.event,week_list:0
msgid "Friday"
msgstr "शुक्रवार"

#. module: calendar
#: model:ir.ui.view,arch_db:calendar.view_calendar_event_search
msgid "Group By"
msgstr ""

#. module: calendar
<<<<<<< HEAD
#: code:addons/calendar/calendar.py:1647
=======
#: code:addons/calendar/calendar.py:1656
>>>>>>> bc1a0a32
#, python-format
msgid "Group by date is not supported, use the calendar view instead."
msgstr ""

#. module: calendar
#: model:ir.model,name:calendar.model_ir_http
msgid "HTTP routing"
msgstr ""

#. module: calendar
#: selection:calendar.alarm,interval:0
msgid "Hour(s)"
msgstr ""

#. module: calendar
#: model:ir.model.fields,field_description:calendar.field_calendar_alarm_id
#: model:ir.model.fields,field_description:calendar.field_calendar_alarm_manager_id
#: model:ir.model.fields,field_description:calendar.field_calendar_attendee_id
#: model:ir.model.fields,field_description:calendar.field_calendar_contacts_id
#: model:ir.model.fields,field_description:calendar.field_calendar_event_id
#: model:ir.model.fields,field_description:calendar.field_calendar_event_type_id
msgid "ID"
msgstr ""

#. module: calendar
#: model:ir.model.fields,help:calendar.field_calendar_event_active
msgid ""
"If the active field is set to false, it will allow you to hide the event "
"alarm information without removing it."
msgstr ""

#. module: calendar
#: model:mail.message.subtype,name:calendar.subtype_invitation
msgid "Invitation"
msgstr ""

#. module: calendar
#: model:ir.model.fields,field_description:calendar.field_calendar_attendee_access_token
msgid "Invitation Token"
msgstr ""

#. module: calendar
#: model:ir.ui.view,arch_db:calendar.view_calendar_event_form
msgid "Invitation details"
msgstr ""

#. module: calendar
#: model:ir.ui.view,arch_db:calendar.view_calendar_event_form
msgid "Invitations"
msgstr ""

#. module: calendar
#: model:ir.model,name:calendar.model_mail_wizard_invite
msgid "Invite wizard"
msgstr ""

#. module: calendar
#: selection:calendar.event,byday:0
msgid "Last"
msgstr ""

#. module: calendar
#: model:ir.model.fields,field_description:calendar.field_calendar_alarm___last_update
#: model:ir.model.fields,field_description:calendar.field_calendar_alarm_manager___last_update
#: model:ir.model.fields,field_description:calendar.field_calendar_attendee___last_update
#: model:ir.model.fields,field_description:calendar.field_calendar_contacts___last_update
#: model:ir.model.fields,field_description:calendar.field_calendar_event___last_update
#: model:ir.model.fields,field_description:calendar.field_calendar_event_type___last_update
msgid "Last Modified on"
msgstr ""

#. module: calendar
#: model:ir.model.fields,field_description:calendar.field_calendar_alarm_write_uid
#: model:ir.model.fields,field_description:calendar.field_calendar_attendee_write_uid
#: model:ir.model.fields,field_description:calendar.field_calendar_contacts_write_uid
#: model:ir.model.fields,field_description:calendar.field_calendar_event_type_write_uid
#: model:ir.model.fields,field_description:calendar.field_calendar_event_write_uid
msgid "Last Updated by"
msgstr ""

#. module: calendar
#: model:ir.model.fields,field_description:calendar.field_calendar_alarm_write_date
#: model:ir.model.fields,field_description:calendar.field_calendar_attendee_write_date
#: model:ir.model.fields,field_description:calendar.field_calendar_contacts_write_date
#: model:ir.model.fields,field_description:calendar.field_calendar_event_type_write_date
#: model:ir.model.fields,field_description:calendar.field_calendar_event_write_date
msgid "Last Updated on"
msgstr ""

#. module: calendar
#: model:ir.model.fields,field_description:calendar.field_res_partner_calendar_last_notif_ack
msgid "Last notification marked as read from base Calendar"
msgstr ""

#. module: calendar
#: model:ir.model.fields,help:calendar.field_calendar_event_rrule_type
msgid "Let the event automatically repeat at that interval"
msgstr ""

#. module: calendar
#: model:ir.model.fields,field_description:calendar.field_calendar_event_location
msgid "Location"
msgstr ""

#. module: calendar
#: model:ir.model.fields,help:calendar.field_calendar_event_location
msgid "Location of Event"
msgstr ""

#. module: calendar
#: model:ir.model.fields,field_description:calendar.field_calendar_contacts_user_id
msgid "Me"
msgstr ""

#. module: calendar
#: model:ir.ui.view,arch_db:calendar.view_calendar_event_search
msgid "Meeting"
msgstr ""

#. module: calendar
#: model:ir.ui.view,arch_db:calendar.view_calendar_event_form
msgid "Meeting Details"
msgstr ""

#. module: calendar
#: model:ir.model.fields,field_description:calendar.field_calendar_event_name
msgid "Meeting Subject"
msgstr ""

#. module: calendar
#: model:ir.model,name:calendar.model_calendar_event_type
msgid "Meeting Type"
msgstr ""

#. module: calendar
#: model:ir.actions.act_window,name:calendar.action_calendar_event_type
#: model:ir.ui.menu,name:calendar.menu_calendar_event_type
#: model:ir.ui.view,arch_db:calendar.view_calendar_event_type_tree
msgid "Meeting Types"
msgstr ""

#. module: calendar
#: model:ir.model.fields,field_description:calendar.field_calendar_attendee_event_id
msgid "Meeting linked"
msgstr ""

#. module: calendar
#: model:ir.actions.act_window,name:calendar.action_calendar_event
#: model:ir.actions.act_window,name:calendar.action_calendar_event_notify
#: model:ir.ui.view,arch_db:calendar.view_calendar_event_calendar
#: model:ir.ui.view,arch_db:calendar.view_calendar_event_form
#: model:ir.ui.view,arch_db:calendar.view_calendar_event_form_popup
#: model:ir.ui.view,arch_db:calendar.view_calendar_event_tree
msgid "Meetings"
msgstr ""

#. module: calendar
#: model:ir.model,name:calendar.model_mail_message
msgid "Message"
msgstr ""

#. module: calendar
#: selection:calendar.alarm,interval:0
msgid "Minute(s)"
msgstr ""

#. module: calendar
#: model:ir.ui.view,arch_db:calendar.view_calendar_event_form
msgid "Misc"
msgstr ""

#. module: calendar
#: model:ir.model.fields,field_description:calendar.field_calendar_event_mo
msgid "Mon"
msgstr ""

#. module: calendar
#: selection:calendar.event,week_list:0
msgid "Monday"
msgstr ""

#. module: calendar
#: selection:calendar.event,rrule_type:0
msgid "Month(s)"
msgstr ""

#. module: calendar
#: model:ir.ui.view,arch_db:calendar.view_calendar_event_search
msgid "My Events"
msgstr ""

#. module: calendar
#: model:ir.ui.view,arch_db:calendar.view_calendar_event_search
msgid "My Meetings"
msgstr ""

#. module: calendar
#: model:ir.model.fields,field_description:calendar.field_calendar_alarm_name
#: model:ir.model.fields,field_description:calendar.field_calendar_event_type_name
msgid "Name"
msgstr "नाम"

#. module: calendar
#: selection:calendar.attendee,state:0
#: selection:calendar.event,attendee_status:0
msgid "Needs Action"
msgstr ""

#. module: calendar
#. openerp-web
#: code:addons/calendar/static/src/xml/base_calendar.xml:36
#, python-format
msgid "No I'm not going."
msgstr ""

#. module: calendar
#: selection:calendar.alarm,type:0
msgid "Notification"
msgstr ""

#. module: calendar
#: selection:calendar.event,end_type:0
msgid "Number of repetitions"
msgstr ""

#. module: calendar
#. openerp-web
#: code:addons/calendar/static/src/xml/base_calendar.xml:17
#, python-format
msgid "OK"
msgstr ""

#. module: calendar
#: selection:calendar.event,class:0
msgid "Only internal users"
msgstr ""

#. module: calendar
#: selection:calendar.event,class:0
msgid "Only me"
msgstr ""

#. module: calendar
#: model:ir.model.fields,field_description:calendar.field_calendar_event_month_by
msgid "Option"
msgstr ""

#. module: calendar
#: model:ir.ui.view,arch_db:calendar.view_calendar_event_form
msgid "Options"
msgstr ""

#. module: calendar
#: model:ir.ui.view,arch_db:calendar.view_calendar_event_form
msgid "Owner"
msgstr ""

#. module: calendar
#: model:ir.model,name:calendar.model_res_partner
msgid "Partner"
msgstr "साथी"

#. module: calendar
<<<<<<< HEAD
#: code:addons/calendar/calendar.py:1243
=======
#: code:addons/calendar/calendar.py:1252
>>>>>>> bc1a0a32
#, python-format
msgid "Please select a proper day of the month."
msgstr ""

#. module: calendar
#: model:ir.model.fields,field_description:calendar.field_calendar_event_class
#: model:ir.ui.view,arch_db:calendar.view_calendar_event_search
msgid "Privacy"
msgstr ""

#. module: calendar
#: model:ir.model.fields,field_description:calendar.field_calendar_event_end_type
msgid "Recurrence Termination"
msgstr ""

#. module: calendar
#: model:ir.model.fields,field_description:calendar.field_calendar_event_rrule_type
msgid "Recurrency"
msgstr ""

#. module: calendar
#: model:ir.model.fields,field_description:calendar.field_calendar_event_recurrency
msgid "Recurrent"
msgstr ""

#. module: calendar
#: model:ir.model.fields,field_description:calendar.field_calendar_event_recurrent_id
msgid "Recurrent ID"
msgstr ""

#. module: calendar
#: model:ir.model.fields,field_description:calendar.field_calendar_event_recurrent_id_date
msgid "Recurrent ID date"
msgstr ""

#. module: calendar
#: model:ir.model.fields,help:calendar.field_calendar_event_recurrency
msgid "Recurrent Meeting"
msgstr ""

#. module: calendar
#: model:ir.model.fields,field_description:calendar.field_calendar_event_rrule
msgid "Recurrent Rule"
msgstr ""

#. module: calendar
#: model:ir.model.fields,field_description:calendar.field_calendar_event_alarm_ids
msgid "Reminders"
msgstr ""

#. module: calendar
#. openerp-web
#: code:addons/calendar/static/src/xml/base_calendar.xml:26
#, python-format
msgid "Remove this favorite from the list"
msgstr ""

#. module: calendar
#: model:ir.model.fields,field_description:calendar.field_calendar_event_count
msgid "Repeat"
msgstr ""

#. module: calendar
#: model:ir.model.fields,field_description:calendar.field_calendar_event_interval
msgid "Repeat Every"
msgstr ""

#. module: calendar
#: model:ir.model.fields,field_description:calendar.field_calendar_event_final_date
msgid "Repeat Until"
msgstr ""

#. module: calendar
#: model:ir.model.fields,help:calendar.field_calendar_event_interval
msgid "Repeat every (Days/Week/Month/Year)"
msgstr ""

#. module: calendar
#: model:ir.model.fields,help:calendar.field_calendar_event_count
msgid "Repeat x times"
msgstr ""

#. module: calendar
#: model:ir.model.fields,field_description:calendar.field_calendar_event_user_id
#: model:ir.ui.view,arch_db:calendar.view_calendar_event_search
msgid "Responsible"
msgstr "जिम्मेदार"

#. module: calendar
#: model:ir.model.fields,field_description:calendar.field_calendar_event_sa
msgid "Sat"
msgstr ""

#. module: calendar
#: selection:calendar.event,week_list:0
msgid "Saturday"
msgstr ""

#. module: calendar
#: model:ir.ui.view,arch_db:calendar.view_calendar_event_search
msgid "Search Meetings"
msgstr ""

#. module: calendar
#: selection:calendar.event,byday:0
msgid "Second"
msgstr ""

#. module: calendar
#: model:ir.ui.view,arch_db:calendar.view_calendar_event_form
msgid "Select attendees..."
msgstr ""

#. module: calendar
#: model:ir.ui.view,arch_db:calendar.view_calendar_event_form
msgid "Send mail"
msgstr ""

#. module: calendar
#: model:ir.model.fields,field_description:calendar.field_calendar_event_show_as
msgid "Show Time as"
msgstr ""

#. module: calendar
#. openerp-web
#: code:addons/calendar/static/src/xml/base_calendar.xml:19
#, python-format
msgid "Snooze"
msgstr ""

#. module: calendar
#: model:ir.model.fields,field_description:calendar.field_calendar_event_start
msgid "Start"
msgstr "प्रारंभ"

#. module: calendar
#: model:ir.model.fields,field_description:calendar.field_calendar_event_start_date
#: model:ir.ui.view,arch_db:calendar.view_calendar_event_tree
msgid "Start Date"
msgstr "प्रारंभ दिनांक"

#. module: calendar
#: model:ir.model.fields,field_description:calendar.field_calendar_event_start_datetime
msgid "Start DateTime"
msgstr ""

#. module: calendar
#: model:ir.model.fields,help:calendar.field_calendar_event_start
msgid "Start date of an event, without time for full days events"
msgstr ""

#. module: calendar
#: model:ir.ui.view,arch_db:calendar.view_calendar_event_form
#: model:ir.ui.view,arch_db:calendar.view_calendar_event_form_popup
msgid "Starting at"
msgstr ""

#. module: calendar
#: model:ir.model.fields,field_description:calendar.field_calendar_attendee_state
#: model:ir.model.fields,field_description:calendar.field_calendar_event_state
msgid "Status"
msgstr "स्थिति"

#. module: calendar
#: model:ir.model.fields,help:calendar.field_calendar_attendee_state
msgid "Status of the attendee's participation"
msgstr ""

#. module: calendar
#: model:ir.model.fields,field_description:calendar.field_calendar_event_stop
msgid "Stop"
msgstr ""

#. module: calendar
#: model:ir.model.fields,help:calendar.field_calendar_event_stop
msgid "Stop date of an event, without time for full days events"
msgstr ""

#. module: calendar
#: model:ir.ui.view,arch_db:calendar.view_calendar_event_tree
msgid "Subject"
msgstr "विषय"

#. module: calendar
#: model:ir.model.fields,field_description:calendar.field_calendar_event_su
msgid "Sun"
msgstr ""

#. module: calendar
#: selection:calendar.event,week_list:0
msgid "Sunday"
msgstr ""

#. module: calendar
#: sql_constraint:calendar.event.type:0
msgid "Tag name already exists !"
msgstr ""

#. module: calendar
#: model:ir.model.fields,field_description:calendar.field_calendar_event_categ_ids
msgid "Tags"
msgstr "टैग"

#. module: calendar
#: model:ir.ui.view,arch_db:calendar.view_calendar_event_form
msgid "The"
msgstr ""

#. module: calendar
#: model:ir.actions.act_window,help:calendar.action_calendar_event
msgid ""
"The calendar is shared between employees and fully integrated with\n"
"            other applications such as the employee holidays or the "
"business\n"
"            opportunities."
msgstr ""

#. module: calendar
<<<<<<< HEAD
#: code:addons/calendar/calendar.py:1352
=======
#: code:addons/calendar/calendar.py:1361
>>>>>>> bc1a0a32
#, python-format
msgid "The following contacts have no email address :"
msgstr ""

#. module: calendar
#: selection:calendar.event,byday:0
msgid "Third"
msgstr ""

#. module: calendar
#: model:ir.ui.view,arch_db:calendar.view_calendar_event_form
msgid "This event is linked to a recurrence...<br/>"
msgstr ""

#. module: calendar
#: model:ir.model.fields,field_description:calendar.field_calendar_event_th
msgid "Thu"
msgstr ""

#. module: calendar
#: selection:calendar.event,week_list:0
msgid "Thursday"
msgstr ""

#. module: calendar
#: model:ir.model.fields,field_description:calendar.field_calendar_event_tu
msgid "Tue"
msgstr ""

#. module: calendar
#: selection:calendar.event,week_list:0
msgid "Tuesday"
msgstr ""

#. module: calendar
#: model:ir.model.fields,field_description:calendar.field_calendar_alarm_type
msgid "Type"
msgstr "प्रकार"

#. module: calendar
#: selection:calendar.attendee,state:0
#: selection:calendar.event,attendee_status:0
#: model:ir.ui.view,arch_db:calendar.view_calendar_event_form
msgid "Uncertain"
msgstr ""

#. module: calendar
#: selection:calendar.event,state:0
msgid "Unconfirmed"
msgstr ""

#. module: calendar
#: model:ir.model.fields,field_description:calendar.field_calendar_alarm_interval
msgid "Unit"
msgstr ""

#. module: calendar
#: model:ir.ui.view,arch_db:calendar.view_calendar_event_search
msgid "Unread Messages"
msgstr "अपठित संदेश"

#. module: calendar
#: model:ir.ui.view,arch_db:calendar.view_calendar_event_form
msgid "Until"
msgstr ""

#. module: calendar
#: model:ir.ui.view,arch_db:calendar.view_calendar_event_form
msgid "Update only this instance"
msgstr ""

#. module: calendar
#: model:ir.model.fields,field_description:calendar.field_calendar_event_we
msgid "Wed"
msgstr ""

#. module: calendar
#: selection:calendar.event,week_list:0
msgid "Wednesday"
msgstr ""

#. module: calendar
#: selection:calendar.event,rrule_type:0
msgid "Week(s)"
msgstr ""

#. module: calendar
#: model:ir.model.fields,field_description:calendar.field_calendar_event_week_list
msgid "Weekday"
msgstr ""

#. module: calendar
#. openerp-web
#: code:addons/calendar/static/src/xml/base_calendar.xml:48
#, python-format
msgid "When"
msgstr ""

#. module: calendar
#. openerp-web
#: code:addons/calendar/static/src/xml/base_calendar.xml:52
#, python-format
msgid "Where"
msgstr ""

#. module: calendar
#. openerp-web
#: code:addons/calendar/static/src/xml/base_calendar.xml:56
#, python-format
msgid "Who"
msgstr ""

#. module: calendar
#: selection:calendar.event,rrule_type:0
msgid "Year(s)"
msgstr "वर्ष"

#. module: calendar
#. openerp-web
#: code:addons/calendar/static/src/xml/base_calendar.xml:35
#, python-format
msgid "Yes I'm going."
msgstr ""

#. module: calendar
#: code:addons/calendar/calendar.py:106
#, python-format
msgid "You cannot duplicate a calendar attendee."
msgstr ""

#. module: calendar
#: model:ir.model.fields,field_description:calendar.field_calendar_contacts_active
msgid "active"
msgstr ""

#. module: calendar
#: model:ir.model,name:calendar.model_calendar_alarm_manager
msgid "calendar.alarm_manager"
msgstr ""

#. module: calendar
#: model:ir.model,name:calendar.model_calendar_contacts
msgid "calendar.contacts"
msgstr ""

#. module: calendar
#: model:ir.ui.view,arch_db:calendar.view_calendar_event_form
msgid "e.g. Business Lunch"
msgstr ""

#. module: calendar
<<<<<<< HEAD
#: code:addons/calendar/calendar.py:1228
=======
#: code:addons/calendar/calendar.py:1237
>>>>>>> bc1a0a32
#, python-format
msgid "interval cannot be negative."
msgstr ""

#. module: calendar
#: model:ir.model,name:calendar.model_ir_attachment
msgid "ir.attachment"
msgstr ""

#. module: calendar
#: model:ir.model,name:calendar.model_ir_values
msgid "ir.values"
msgstr ""

#~ msgid "Followers"
#~ msgstr "फ़ॉलोअर्स"

#~ msgid "If checked new messages require your attention."
#~ msgstr "sale"

#~ msgid "Messages"
#~ msgstr "संदेश"<|MERGE_RESOLUTION|>--- conflicted
+++ resolved
@@ -8,11 +8,7 @@
 msgstr ""
 "Project-Id-Version: Odoo 9.0\n"
 "Report-Msgid-Bugs-To: \n"
-<<<<<<< HEAD
-"POT-Creation-Date: 2016-08-19 10:26+0000\n"
-=======
 "POT-Creation-Date: 2016-08-18 14:08+0000\n"
->>>>>>> bc1a0a32
 "PO-Revision-Date: 2016-06-03 04:50+0000\n"
 "Last-Translator: Martin Trigaux\n"
 "Language-Team: Hindi (http://www.transifex.com/odoo/odoo-9/language/hi/)\n"
@@ -481,7 +477,7 @@
 msgstr ""
 
 #. module: calendar
-#: code:addons/calendar/calendar.py:767
+#: code:addons/calendar/calendar.py:776
 #, python-format
 msgid ""
 "%s at %s To\n"
@@ -489,7 +485,7 @@
 msgstr ""
 
 #. module: calendar
-#: code:addons/calendar/calendar.py:765
+#: code:addons/calendar/calendar.py:774
 #, python-format
 msgid "%s at (%s To %s) (%s)"
 msgstr ""
@@ -541,11 +537,7 @@
 msgstr ""
 
 #. module: calendar
-<<<<<<< HEAD
-#: code:addons/calendar/calendar.py:762
-=======
 #: code:addons/calendar/calendar.py:771
->>>>>>> bc1a0a32
 #, python-format
 msgid "AllDay , %s"
 msgstr ""
@@ -584,11 +576,7 @@
 msgstr "उपलब्धता"
 
 #. module: calendar
-<<<<<<< HEAD
-#: code:addons/calendar/calendar.py:1705
-=======
 #: code:addons/calendar/calendar.py:1714
->>>>>>> bc1a0a32
 #: selection:calendar.attendee,availability:0
 #: selection:calendar.event,show_as:0
 #, python-format
@@ -754,11 +742,7 @@
 msgstr "ईमेल"
 
 #. module: calendar
-<<<<<<< HEAD
-#: code:addons/calendar/calendar.py:1356
-=======
 #: code:addons/calendar/calendar.py:1365
->>>>>>> bc1a0a32
 #, python-format
 msgid "Email addresses not found"
 msgstr "ईमेल पते नहीं पाये गए"
@@ -825,11 +809,7 @@
 msgstr ""
 
 #. module: calendar
-<<<<<<< HEAD
-#: code:addons/calendar/calendar.py:1230
-=======
 #: code:addons/calendar/calendar.py:1239
->>>>>>> bc1a0a32
 #, python-format
 msgid "Event recurrence interval cannot be negative."
 msgstr ""
@@ -894,11 +874,7 @@
 msgstr ""
 
 #. module: calendar
-<<<<<<< HEAD
-#: code:addons/calendar/calendar.py:1647
-=======
 #: code:addons/calendar/calendar.py:1656
->>>>>>> bc1a0a32
 #, python-format
 msgid "Group by date is not supported, use the calendar view instead."
 msgstr ""
@@ -1162,11 +1138,7 @@
 msgstr "साथी"
 
 #. module: calendar
-<<<<<<< HEAD
-#: code:addons/calendar/calendar.py:1243
-=======
 #: code:addons/calendar/calendar.py:1252
->>>>>>> bc1a0a32
 #, python-format
 msgid "Please select a proper day of the month."
 msgstr ""
@@ -1385,11 +1357,7 @@
 msgstr ""
 
 #. module: calendar
-<<<<<<< HEAD
-#: code:addons/calendar/calendar.py:1352
-=======
 #: code:addons/calendar/calendar.py:1361
->>>>>>> bc1a0a32
 #, python-format
 msgid "The following contacts have no email address :"
 msgstr ""
@@ -1541,11 +1509,7 @@
 msgstr ""
 
 #. module: calendar
-<<<<<<< HEAD
-#: code:addons/calendar/calendar.py:1228
-=======
 #: code:addons/calendar/calendar.py:1237
->>>>>>> bc1a0a32
 #, python-format
 msgid "interval cannot be negative."
 msgstr ""
