--- conflicted
+++ resolved
@@ -11,11 +11,7 @@
 msgstr ""
 "Project-Id-Version: Odoo 9.0\n"
 "Report-Msgid-Bugs-To: \n"
-<<<<<<< HEAD
-"POT-Creation-Date: 2016-08-19 10:26+0000\n"
-=======
 "POT-Creation-Date: 2016-08-18 14:08+0000\n"
->>>>>>> bc1a0a32
 "PO-Revision-Date: 2016-02-01 13:45+0000\n"
 "Last-Translator: Alex Puchkov <ap@alteco.co>\n"
 "Language-Team: Russian (http://www.transifex.com/odoo/odoo-9/language/ru/)\n"
@@ -488,11 +484,7 @@
 msgstr "${object.event_id.name} - Дата была изменена"
 
 #. module: calendar
-<<<<<<< HEAD
-#: code:addons/calendar/calendar.py:767
-=======
 #: code:addons/calendar/calendar.py:776
->>>>>>> bc1a0a32
 #, python-format
 msgid ""
 "%s at %s To\n"
@@ -500,7 +492,7 @@
 msgstr ""
 
 #. module: calendar
-#: code:addons/calendar/calendar.py:765
+#: code:addons/calendar/calendar.py:774
 #, python-format
 msgid "%s at (%s To %s) (%s)"
 msgstr ""
@@ -552,11 +544,7 @@
 msgstr "Весь день"
 
 #. module: calendar
-<<<<<<< HEAD
-#: code:addons/calendar/calendar.py:762
-=======
 #: code:addons/calendar/calendar.py:771
->>>>>>> bc1a0a32
 #, python-format
 msgid "AllDay , %s"
 msgstr "Целый день , %s"
@@ -595,11 +583,7 @@
 msgstr "Доступность"
 
 #. module: calendar
-<<<<<<< HEAD
-#: code:addons/calendar/calendar.py:1705
-=======
 #: code:addons/calendar/calendar.py:1714
->>>>>>> bc1a0a32
 #: selection:calendar.attendee,availability:0
 #: selection:calendar.event,show_as:0
 #, python-format
@@ -765,11 +749,7 @@
 msgstr "Эл. почта"
 
 #. module: calendar
-<<<<<<< HEAD
-#: code:addons/calendar/calendar.py:1356
-=======
 #: code:addons/calendar/calendar.py:1365
->>>>>>> bc1a0a32
 #, python-format
 msgid "Email addresses not found"
 msgstr "Не найден адрес эл. почты"
@@ -836,11 +816,7 @@
 msgstr "Сигнал о событии"
 
 #. module: calendar
-<<<<<<< HEAD
-#: code:addons/calendar/calendar.py:1230
-=======
 #: code:addons/calendar/calendar.py:1239
->>>>>>> bc1a0a32
 #, python-format
 msgid "Event recurrence interval cannot be negative."
 msgstr "Интервал повторения не может быть отрицательным."
@@ -905,11 +881,7 @@
 msgstr "Группировать по"
 
 #. module: calendar
-<<<<<<< HEAD
-#: code:addons/calendar/calendar.py:1647
-=======
 #: code:addons/calendar/calendar.py:1656
->>>>>>> bc1a0a32
 #, python-format
 msgid "Group by date is not supported, use the calendar view instead."
 msgstr ""
@@ -1178,11 +1150,7 @@
 msgstr "Контрагент"
 
 #. module: calendar
-<<<<<<< HEAD
-#: code:addons/calendar/calendar.py:1243
-=======
 #: code:addons/calendar/calendar.py:1252
->>>>>>> bc1a0a32
 #, python-format
 msgid "Please select a proper day of the month."
 msgstr "Пожалуйста, выберите правильный день месяца"
@@ -1404,11 +1372,7 @@
 "для деловой деятельности."
 
 #. module: calendar
-<<<<<<< HEAD
-#: code:addons/calendar/calendar.py:1352
-=======
 #: code:addons/calendar/calendar.py:1361
->>>>>>> bc1a0a32
 #, python-format
 msgid "The following contacts have no email address :"
 msgstr "У следующих контактов нет адресов электронной почты:"
@@ -1560,11 +1524,7 @@
 msgstr "например Бизнес ланч"
 
 #. module: calendar
-<<<<<<< HEAD
-#: code:addons/calendar/calendar.py:1228
-=======
 #: code:addons/calendar/calendar.py:1237
->>>>>>> bc1a0a32
 #, python-format
 msgid "interval cannot be negative."
 msgstr "интервал не может быть отрицательным."
