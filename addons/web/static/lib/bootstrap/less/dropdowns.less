//
// Dropdown menus
// --------------------------------------------------


// Dropdown arrow/caret
.caret {
  display: inline-block;
  width: 0;
  height: 0;
  margin-left: 2px;
  vertical-align: middle;
  border-top:   @caret-width-base dashed;
<<<<<<< HEAD
=======
  border-top:   @caret-width-base solid ~"\9"; // IE8
>>>>>>> 63e92cbc
  border-right: @caret-width-base solid transparent;
  border-left:  @caret-width-base solid transparent;
}

// The dropdown wrapper (div)
.dropup,
.dropdown {
  position: relative;
}

// Prevent the focus on the dropdown toggle when closing dropdowns
.dropdown-toggle:focus {
  outline: 0;
}

// The dropdown menu (ul)
.dropdown-menu {
  position: absolute;
  top: 100%;
  left: 0;
  z-index: @zindex-dropdown;
  display: none; // none by default, but block on "open" of the menu
  float: left;
  min-width: 160px;
  padding: 5px 0;
  margin: 2px 0 0; // override default ul
  list-style: none;
  font-size: @font-size-base;
  text-align: left; // Ensures proper alignment if parent has it changed (e.g., modal footer)
  background-color: @dropdown-bg;
  border: 1px solid @dropdown-fallback-border; // IE8 fallback
  border: 1px solid @dropdown-border;
  border-radius: @border-radius-base;
  .box-shadow(0 6px 12px rgba(0,0,0,.175));
  background-clip: padding-box;

  // Aligns the dropdown menu to right
  //
  // Deprecated as of 3.1.0 in favor of `.dropdown-menu-[dir]`
  &.pull-right {
    right: 0;
    left: auto;
  }

  // Dividers (basically an hr) within the dropdown
  .divider {
    .nav-divider(@dropdown-divider-bg);
  }

  // Links within the dropdown menu
  > li > a {
    display: block;
    padding: 3px 20px;
    clear: both;
    font-weight: normal;
    line-height: @line-height-base;
    color: @dropdown-link-color;
    white-space: nowrap; // prevent links from randomly breaking onto new lines
  }
}

// Hover/Focus state
.dropdown-menu > li > a {
  &:hover,
  &:focus {
    text-decoration: none;
    color: @dropdown-link-hover-color;
    background-color: @dropdown-link-hover-bg;
  }
}

// Active state
.dropdown-menu > .active > a {
  &,
  &:hover,
  &:focus {
    color: @dropdown-link-active-color;
    text-decoration: none;
    outline: 0;
    background-color: @dropdown-link-active-bg;
  }
}

// Disabled state
//
// Gray out text and ensure the hover/focus state remains gray

.dropdown-menu > .disabled > a {
  &,
  &:hover,
  &:focus {
    color: @dropdown-link-disabled-color;
  }

  // Nuke hover/focus effects
  &:hover,
  &:focus {
    text-decoration: none;
    background-color: transparent;
    background-image: none; // Remove CSS gradient
    .reset-filter();
    cursor: @cursor-disabled;
  }
}

// Open state for the dropdown
.open {
  // Show the menu
  > .dropdown-menu {
    display: block;
  }

  // Remove the outline when :focus is triggered
  > a {
    outline: 0;
  }
}

// Menu positioning
//
// Add extra class to `.dropdown-menu` to flip the alignment of the dropdown
// menu with the parent.
.dropdown-menu-right {
  left: auto; // Reset the default from `.dropdown-menu`
  right: 0;
}
// With v3, we enabled auto-flipping if you have a dropdown within a right
// aligned nav component. To enable the undoing of that, we provide an override
// to restore the default dropdown menu alignment.
//
// This is only for left-aligning a dropdown menu within a `.navbar-right` or
// `.pull-right` nav component.
.dropdown-menu-left {
  left: 0;
  right: auto;
}

// Dropdown section headers
.dropdown-header {
  display: block;
  padding: 3px 20px;
  font-size: @font-size-small;
  line-height: @line-height-base;
  color: @dropdown-header-color;
  white-space: nowrap; // as with > li > a
}

// Backdrop to catch body clicks on mobile, etc.
.dropdown-backdrop {
  position: fixed;
  left: 0;
  right: 0;
  bottom: 0;
  top: 0;
  z-index: (@zindex-dropdown - 10);
}

// Right aligned dropdowns
.pull-right > .dropdown-menu {
  right: 0;
  left: auto;
}

// Allow for dropdowns to go bottom up (aka, dropup-menu)
//
// Just add .dropup after the standard .dropdown class and you're set, bro.
// TODO: abstract this so that the navbar fixed styles are not placed here?

.dropup,
.navbar-fixed-bottom .dropdown {
  // Reverse the caret
  .caret {
    border-top: 0;
    border-bottom: @caret-width-base dashed;
    border-bottom: @caret-width-base solid ~"\9"; // IE8
    content: "";
  }
  // Different positioning for bottom up menu
  .dropdown-menu {
    top: auto;
    bottom: 100%;
    margin-bottom: 2px;
  }
}


// Component alignment
//
// Reiterate per navbar.less and the modified component alignment there.

@media (min-width: @grid-float-breakpoint) {
  .navbar-right {
    .dropdown-menu {
      .dropdown-menu-right();
    }
    // Necessary for overrides of the default right aligned menu.
    // Will remove come v4 in all likelihood.
    .dropdown-menu-left {
      .dropdown-menu-left();
    }
  }
}<|MERGE_RESOLUTION|>--- conflicted
+++ resolved
@@ -11,10 +11,7 @@
   margin-left: 2px;
   vertical-align: middle;
   border-top:   @caret-width-base dashed;
-<<<<<<< HEAD
-=======
   border-top:   @caret-width-base solid ~"\9"; // IE8
->>>>>>> 63e92cbc
   border-right: @caret-width-base solid transparent;
   border-left:  @caret-width-base solid transparent;
 }
