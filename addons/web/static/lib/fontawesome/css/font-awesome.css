--- conflicted
+++ resolved
@@ -13,10 +13,7 @@
 }
 .fa {
   display: inline-block;
-<<<<<<< HEAD
-=======
   font-family: FontAwesome !important;
->>>>>>> ea54d4af
   font: normal normal normal 14px/1 FontAwesome;
   font-size: inherit;
   text-rendering: auto;
