@charset "utf-8"

// Variables {{{
$facets-border: #afafb6
$section-title-color: #7C7BAD
$tag-bg-light: #f0f0fa
$tag-bg-dark: #7C7BAD
$tag-border: #afafb6
$tag-border-selected: #a6a6fe
$hover-background: #f0f0fa
$link-color: #7C7BAD
$sheet-max-width: 860px
$sheet-min-width: 650px
$sheet-padding: 16px
// }}}
// Mixins {{{
@font-face
    font-family: 'mnmliconsRegular'
    src: url('/web/static/src/font/mnmliconsv21-webfont.eot') format('eot')
    src: url('/web/static/src/font/mnmliconsv21-webfont.woff') format('woff')
    src: url('/web/static/src/font/mnmliconsv21-webfont.ttf') format('truetype')
    src: url('/web/static/src/font/mnmliconsv21-webfont.svg') format('svg') active
    font-weight: normal
    font-style: normal

@font-face
    font-family: 'EntypoRegular'
    src: url('/web/static/src/font/entypo-webfont.eot') format('eot')
    src: url('/web/static/src/font/entypo-webfont.eot?#iefix') format('embedded-opentype')
    src: url('/web/static/src/font/entypo-webfont.woff') format('woff')
    src: url('/web/static/src/font/entypo-webfont.ttf') format('truetype')
    src: url('/web/static/src/font/entypo-webfont.svg') format('svg') active
    font-weight: normal
    font-style: normal

@mixin reset()
    border: none
    padding: 0
    margin: 0
    background: none
    @include radius(0)
    @include box-shadow(none)

@mixin vertical-gradient($startColor: #555, $endColor: #333)
    background-color: mix($startColor, $endColor)
    background-image: -webkit-gradient(linear, left top, left bottom, from($startColor), to($endColor)) /* Saf4+, Chrome */
    background-image: -webkit-linear-gradient(top, $startColor, $endColor) /* Chrome 10+, Saf5.1+, iOS 5+ */
    background-image:    -moz-linear-gradient(top, $startColor, $endColor) /* FF3.6 */
    background-image:     -ms-linear-gradient(top, $startColor, $endColor) /* IE10 */
    background-image:      -o-linear-gradient(top, $startColor, $endColor) /* Opera 11.10+ */
    background-image:         linear-gradient(to bottom, $startColor, $endColor)

@mixin radial-gradient($gradient)
    background-position: center center
    background-image: -webkit-radial-gradient(circle, $gradient)
    background-image: -moz-radial-gradient($gradient)
    background-image: -ms-radial-gradient($gradient)
    background-image: radial-gradient($gradient)

@mixin radius($radius: 5px)
    -moz-border-radius: $radius
    -webkit-border-radius: $radius
    border-radius: $radius

@mixin box-shadow($bsval: 0px 1px 4px #777)
    -moz-box-shadow: $bsval
    -webkit-box-shadow: $bsval
    box-shadow: $bsval

@mixin transition($transval: (border linear 0.2s, box-shadow linear 0.2s))
    -webkit-transition: $transval
    -moz-transition: $transval
    -ms-transition: $transval
    -o-transition: $transval
    transition: $transval

@mixin opacity($opacity: .5)
    filter: alpha(opacity=$opacity * 100)
    opacity: $opacity

@mixin background-clip($clip: padding-box)
    -webkit-background-clip: $clip
    -moz-background-clip: $clip
    background-clip: $clip

@mixin box-sizing($type: content)
    // type = border || content || padding
    -webkit-box-sizing: #{$type}-box
    -moz-box-sizing: #{$type}-box
    -ms-box-sizing: #{$type}-box
    box-sizing: #{$type}-box

@mixin skew-gradient($startColor: #555, $endColor: #333)
    background-color: $endColor
    background: -moz-linear-gradient(135deg, $endColor, $startColor)
    background: -o-linear-gradient(135deg, $startColor, $endColor)
    background: -webkit-gradient(linear, left top, right bottom, from($startColor), to($endColor))
    background: -ms-linear-gradient(top, $startColor, $endColor) /* IE10 */

@mixin transform($transform)
    -webkit-transform: $transform
    -moz-transform: $transform
    -ms-transform: $transform
    -o-transform: $transform
    transform: $transform

@mixin keyframes($name)
    @-webkit-keyframes #{$name}
        @content
    @-moz-keyframes #{$name}
        @content
    @-ms-keyframes #{$name}
        @content
    @-o-keyframes #{$name}
        @content
    @keyframes #{$name}
        @content


// Transforms the (readable) text of an inline element into an mmlicons icon,
// allows for actual readable text in-code (and in readers?) with iconic looks
@mixin text-to-icon($icon-name, $color: #404040)
    font-size: 1px
    letter-spacing: -1px
    color: transparent
    text-shadow: none
    font-weight: normal
    &:before
        font: 21px "mnmliconsRegular"
        content: $icon-name
        color: $color

@mixin text-to-entypo-icon($icon-name, $color: #404040, $size: 21px)
    font-size: 1px
    letter-spacing: -1px
    color: transparent
    text-shadow: none
    font-weight: normal
    &:before
        font: $size "entypoRegular"
        content: $icon-name
        color: $color

// }}}

.openerp
    // Global style {{{
    padding: 0
    margin: 0
    font-family: "Lucida Grande", Helvetica, Verdana, Arial, sans-serif
    color: #4c4c4c
    font-size: 13px
    background: white
    &.openerp_webclient_container
        height: 100%
    // }}}
    //Placeholder style{{{
    \:-moz-placeholder
        color: $tag-border !important
        font-style: italic !important
    \::-webkit-input-placeholder
        color: $tag-border !important
        font-style: italic !important
    \:-ms-input-placeholder
        color: $tag-border !important
        font-style: italic !important
    //}}}
    // Tag reset {{{
    a
        text-decoration: none
        cursor: pointer !important
    table
        padding: 0
        border-collapse: collapse
    thead
        font-weight: bold
        background-color: #f0f0f0
        th
            border-left: 1px solid #dfdfdf
            &:first-child
                border-left: none
            &.null
                border-left: none
    th, td
        padding: 0
        text-align: left
    th
        font-weight: bold
        vertical-align: middle
    td
        vertical-align: top
    .oe_title
        width: 38%
        float: left    
    .oe_title:after
        content: "."
        display: block
        height: 0
        clear: both
        visibility: hidden    
    .oe_form_group
        clear: both
    .zebra tbody tr:nth-child(odd) td
        background-color: #f0f0fa
        @include vertical-gradient(#f0f0fa, #eeeef6)
    .zebra tbody tr:hover td
        @include vertical-gradient(#eee, #dedede)
    input, textarea, select
        padding: 2px 4px
        border: 1px solid #ccc
        @include radius(3px)
        background: white
    img
        vertical-align: middle
    h4
        margin: 4px 0
        font-weight: bold
        font-size: inherit
    // }}}
    // Button style {{{
    a.button:link, a.button:visited, button, .oe_button, input[type='submit']
        display: inline-block
        border: 1px solid rgba(0,0,0,0.4)
        color: #4c4c4c
        margin: 0
        padding: 3px 12px
        font-size: 13px
        text-align: center
        @include vertical-gradient(#efefef, #d8d8d8)
        @include radius(3px)
        @include box-shadow((0 1px 2px rgba(0, 0, 0, .1), 0 1px 1px rgba(255, 255, 255, .8) inset))
        text-shadow: 0 1px 1px rgba(255, 255, 255, .5)
        -webkit-font-smoothing: antialiased
        outline: none

    a.button:hover, button:hover,.oe_button:hover, input[type='submit']:hover
        @include vertical-gradient(#f6f6f6, #e3e3e3)
        cursor: pointer
        background-position: 0

    a.button:focus, button:focus, .oe_button:focus, input[type='submit']:focus
        border: 1px solid #80bfff
        background-position: 0
        @include vertical-gradient(#f6f6f6, #e3e3e3)
        @include box-shadow((0 0 3px #80bfff, 0 1px 1px rgba(255, 255, 255, .8) inset))

    a.button:active, a.button.active, button:active, .oe_button:active, .oe_button.active, input[type='submit']:active, input[type='submit'].active
        @include vertical-gradient(#e3e3e3, #f6f6f6)
        @include box-shadow(none)

    a.button.disabled, button:disabled, .oe_button:disabled, input[type='submit']:disabled
        background: #efefef !important
        border: 1px solid #d1d1d1 !important
        @include box-shadow(none !important)
        color: #aaa !important
        cursor: default
        text-shadow: 0 1px 1px #fff !important
    // }}}
    // Jquery ui Overrides {{{
    .ui-widget-content a
        color: $link-color
    .oe_bounce_container
        display: inline-block

    // Bug lp:1051746
    .text-tag .text-button
        height: auto !important
        min-height: 16px

    // bug noted in jquery ui CSS doesn't seem to occur in IE9,
    // so remove position:relative
    .ui-tabs
        position: static

    // }}}
    // Generic classes {{{
    .oe_i
        font-family: "mnmliconsRegular" !important
        font-size: 21px
        font-weight: 300 !important
    .oe_e
        font-family: "entypoRegular" !important
        font-size: 34px
        font-weight: 300 !important
        line-height: 100%
    .oe_left
        float: left
        margin-right: 8px
        width: 305px
    .oe_right
        float: right
        margin-left: 8px
    .oe_text_center
        text-align: center
    .oe_text_left
        text-align: left
    .oe_text_right
        text-align: right
    .oe_clear
        clear: both
    .oe_wait
        cursor: wait
    .oe_fade
        color: #888
        font-weight: normal
    .oe_bold
        font-weight: bold
    .oe_inline
        width: auto !important
    .oe_highlight
        color: white
        background: #DC5F59
    button.oe_highlight
        @include vertical-gradient(#df3f3f, #a21a1a)
        @include box-shadow((0 1px 2px rgba(0, 0, 0, 0.1), 0 1px 1px rgba(155, 155, 155, 0.4) inset))
    button.oe_highlight:hover
        @include vertical-gradient(lighten(#e04f4f, 2%), lighten(#a21a1a, 2%))
    button.oe_highlight:active
        @include vertical-gradient(lighten(#a21a1a, 8%), darken(#df3f3f, 8%))
    .oe_background_grey
        background: #eee !important

    .oe_form_dirty
        .oe_highlight_on_dirty
            color: white
            background: #dc5f59
            font-weight: bold
        button.oe_highlight_on_dirty
            @include vertical-gradient(#dc5f59, #b33630)
            @include box-shadow(none)
            &:hover
                background: #ED6F6A
    .oe_stat_button
        font-weight: normal
        width: 132px !important
        height: 40px
        color: #666
        margin: 0px -1px -1px 0px
        padding: 0
        border: 1px solid #dddddd
        border-radius: 0
        box-shadow: none
        background: white
        > div
            display: table-cell
            vertical-align: middle
            text-align: left
            padding: 0
            line-height: 120%
        .stat_button_icon
            color: #7C7BAD
            font-size: 24px
            padding: 0px 3px
            width: 37px
            text-align: center
        .oe_form_field_percent_pie
            width: 42px
        .oe_form_field_bar_chart
            width: 42px
        svg
            width: 38px
            height: 38px
            display: inline
            vertical-align: middle
    .oe_stat_button:hover
        background: #7c7bad
        color: white
        .fa
            color: white
    .oe_button_box
        width: 400px
        text-align: right
        .oe_stat_button
            display: inline-table
    .oe_avatar
        > img
            max-height: 90px
            max-width: 90px
            @include radius(3px)
            @include box-shadow(0 1px 4px rgba(0, 0, 0, 0.4))
            border: none
            margin-bottom: 10px
    .oe_avatar + div
        margin-left: 5px
    .oe_image_small > img
        max-width: 50px
        max-height: 50px
    .oe_image_medium > img
        max-width: 180px
        max-height: 180px
    .oe_button.oe_link
        @include reset()
        img
            display: inline-block
        span
            @include reset()
            color: $link-color
            font-weight: bold
            &:hover
                text-decoration: underline
    .oe_webclient
        .oe_star_on, .oe_star_off
            color: #cccccc
            text-shadow: 0 0 2px black
            vertical-align: top
            position: relative
            top: -5px
        .oe_star_on:hover, .oe_star_off:hover
            text-decoration: none
        .oe_star_on
            color: gold
    p.oe_grey
        max-width: 650px
    .oe_grey
        color: #aaa
    // Added for generic error message and customize bootstrap3 <pre>,<hr>
    .oe_error_detail 
        hr
            display: block
            -webkit-margin-before: 0.5em
            -webkit-margin-after: 0.5em
            -webkit-margin-start: auto
            -webkit-margin-end: auto
            border-style: inset
            border-width: 1px
    // }}}

    // Tags (for many2many tags, among others) {{{
    .oe_tag
        border: 1px solid $tag-border
        font-size: 11px
        padding: 2px 4px
        margin: 0 2px 2px 0
        @include radius(3px)
        background: $tag-bg-light
        color: #4C4C4C
    .oe_tag_dark
        background: $tag-bg-dark
        color: #eee
    .oe_form_field_radio
        &.oe_horizontal
            white-space: nowrap
            label
                display: inline-block
                text-align: center
                height: 16px
        &.oe_vertical
            label
                margin-left: 4px
        &.oe_form_required
            .oe_radio_input
                border: 2px solid transparent
                display: inline-block
                height: 12px
                width: 12px
                vertical-align: top
                border-radius: 10px
                margin: 1px 0
            &.oe_form_invalid
                .oe_radio_input
                    border-color: red
    .oe_tags
        &.oe_inline
            min-width: 250px
        .text-wrap
            width: 100% !important
            textarea
                width: 100% !important
        .text-core
            min-height: 22px
            .text-wrap .text-dropdown .text-list .text-suggestion em
                font-style: italic
                text-decoration: none
        margin-bottom: 1px
    // }}}
    // Notebook {{{
    .oe_notebook
        margin: 8px 0
        padding: 0 16px
        list-style: none
        zoom: 1
    .oe_notebook.ui-corner-all
        @include radius(0)
    .oe_notebook:before, .oe_notebook:after
        display: table
        content: ""
        zoom: 1
    .oe_notebook:after
        clear: both
    .oe_notebook > li
        float: left
    .oe_notebook > li > a
        display: block
        color: #808080
    .oe_notebook > li.ui-tabs-active > a
        color: #4c4c4c
    .oe_notebook
        border-color: #ddd
        border-style: solid
        border-width: 0 0 1px
    .oe_notebook > li
        position: relative
    .oe_notebook > li > a
        padding: 0 12px
        margin-right: 2px
        line-height: 30px
        border: 1px solid transparent
        @include radius(4px 4px 0 0)
    .oe_notebook > li > a:hover
        text-decoration: none
        background-color: #eee
        border-color: #eee #eee #ddd
    .ui-tabs .oe_notebook.ui-tabs-nav li.ui-tabs-active
        border-bottom: none
        padding-bottom: 1px
    .oe_notebook > li.ui-state-active > a, .oe_notebook > li.ui-state-active > a:hover
        background-color: #ffffff
        border: 1px solid #ddd
        border-bottom-color: transparent
        cursor: default
    .oe_notebook_page
        padding: 0
        //Customize label weight according bootstrap3
        > label:not([for])
            font-weight: normal !important
        // End of customize 
    div.ui-tabs
        padding: 3px 0px 3px 0px
    .ui-tabs-hide
        display: none
    // }}}
    // Dropdown {{{
    .oe_dropdown, .oe_dropdown_hover, .oe_dropdown_toggle
        position: relative
        cursor: pointer
    .oe_dropdown_toggle
        color: #2B2B2B
        font-weight: normal
    .oe_dropdown_hover:hover .oe_dropdown_menu, .oe_dropdown_menu.oe_opened
        display: block
    .oe_dropdown_menu
        display: none
        position: absolute
        z-index: 3
        margin: 0
        border: 1px solid $tag-border
        background: white
        padding: 4px 0
        min-width: 140px
        text-align: left
        @include radius(3px)
        @include box-shadow(0 1px 4px rgba(0,0,0,0.3))
        > li
            &:hover
                @include vertical-gradient(#f0f0fa, #eeeef6)
                @include box-shadow(none)
            list-style-type: none
            float: none
            display: block
            position: relative
            margin: 0
            padding: 2px 8px
            > a
                white-space: nowrap
                display: block
                color: #4c4c4c
                text-decoration: none
                &:hover
                    text-decoration: none
    .oe_dropdown_arrow:after
        width: 0
        height: 0
        display: inline-block
        content: "&darr"
        text-indent: -99999px
        vertical-align: top
        margin-top: 8px
        //margin-left set at 3px to avoid a strange overflow
        margin-left: 3px
        border-left: 4px solid transparent
        border-right: 4px solid transparent
        border-top: 4px solid#404040
        @include opacity(0.5)
    .oe_sidebar
        white-space: nowrap
        .oe_dropdown_menu
            .oe_sidebar_add_attachment
                height: 20px
                cursor: pointer
                padding-left: 6px
                margin-top: 6px
                span
                    font-weight: bold
                .oe_hidden_input_file
                    width: 200px
                &:hover
                    @include vertical-gradient(#f0f0fa, #eeeef6)
                    @include box-shadow(none)
            li
                .oe_sidebar_delete_item
                    position: absolute
                    top: 4px
                    right: 4px
                    display: none
                    width: 12px
                    height: 12px
                    padding: 1px
                    color: #8786b7
                    line-height: 8px
                    text-align: center
                    font-weight: bold
                    text-shadow: 0 1px 1px white
                    &:hover
                        text-decoration: none
                        color: white
                        background: #8786b7
                        text-shadow: 0 1px 1px rgba(0, 0, 0, 0.4)
                        @include radius(2px)
                &:hover
                    .oe_sidebar_delete_item
                        display: inline-block
    // }}}
    // Loading {{{
    .oe_loading
        display: none
        z-index: 100
        position: fixed
        top: 0
        right: 50%
        padding: 4px 12px
        background: #A61300
        color: white
        text-align: center
        border: 1px solid #900
        border-top: none
        -moz-border-radius-bottomright: 8px
        -moz-border-radius-bottomleft: 8px
        border-bottom-right-radius: 8px
        border-bottom-left-radius: 8px
    // }}}
    // Notifications {{{
    .oe_notification
        z-index: 1500
        
    .oe_webclient_timezone_notification
        a
            color: white
            text-decoration: underline
        p
            margin-top: 1em
        dt
            font-weight: bold
    .oe_timezone_systray
        span
            margin-top: 1px
            background-color: #f6cf3b
    // }}}
    // CrashManager {{{
    .oe_dialog_warning
        width: 100%
        p
            text-align: center
    .oe_dialog_icon
        padding: 5px
        width: 32px
    // }}}
    // DatabaseManager {{{
    .oe_database_manager
        background: #fff
        color: #000
        text-align: left
        .oe_database_manager_menu
            color: #000
    // }}}
    // WebClient {{{
    .oe_webclient
        width: 100%
        height: 100%
        border-spacing: 0px
    // }}}
    // WebClient.fullscreen {{{
    .oe_content_full_screen
        .oe_application
            top: 0
            left: 0
        .oe_topbar, .oe_leftbar
            display: none
    // }}}
    // Top Menu {{{

    .navbar
        .oe_topbar_anonymous_login
            background-color: #dc5f59
            color: #eeeeee
            @include vertical-gradient(#FC8787, #800000)
            a
                display: block
                padding: 5px 10px 7px
                line-height: 20px
                height: 30px
                text-decoration: none
                color: white
                background: transparent
                @include transition(all 0.2s ease-out)
            a:hover
                background: rgba(0,0,0,0.1)
                color: white
                text-shadow: 0px 0px 3px rgba(0,0,0,0.2)
                @include box-shadow(0 1px 2px rgba(0,0,0,0.2) inset)
        .oe_topbar_item
            display: block
            padding: 5px 10px 26px
            line-height: 20px
            height: 20px
            text-decoration: none
            color: #eee
            vertical-align: top
            text-shadow: 0 1px 1px rgba(0,0,0,0.2)
            @include transition(all 0.2s ease-out)
            &:hover
                background: rgba(0,0,0,0.2)
                text-shadow: black 0px 0px 3px
                color: white
                @include box-shadow(0 1px 2px rgba(0,0,0,0.4) inset)

        .oe_topbar_avatar
            width: 24px
            height: 24px
            margin: -2px 2px 0 0
            @include radius(3px)
        .oe_topbar_avatar
            vertical-align: top
        .oe_dropdown_arrow:after
            border-top: 4px solid white
        .dropdown_menu
            top: 32px
            background: #333
            background: rgba(37,37,37,0.9)
            border-color: #999
            border-color: rgba(0, 0, 0, 0.2)
            border-style: solid
            border-width: 0 2px 1px
            @include radius(0 0 6px 6px)
            @include background-clip()
            li
                float: none
                padding: 3px 12px
                a
                    color: #eee
                &:hover
                    @include vertical-gradient(#292929, #191919)
                    @include box-shadow(none)
        .oe_topbar_name
            max-width: 150px
            display: inline-block
            height: 15px // Customize to manage caret when topbar_name is over sized.
            text-overflow: ellipsis
            white-space: nowrap
            overflow: hidden // Customize to bring ellipsis when topbar_name is over sized.

    // oe menu is the list of the buttons on the left side of the bar.
    // So why aren't the buttons oe_topbar_items ? This sad state of affairs
    // is a leftover from an uncomplete refactoring when the left and top menu
    // were merged. You are welcome to refactor and clean this up
    .navbar-nav
        float: left
        padding: 0
        margin: 0
        font-size: 13px
        > li
            list-style-type: none
            padding: 0
            margin: 0
            float: left
            display: block
            color: #eeeeee
            > a
                display: block
                padding: 5px 10px 26px !important
                line-height: 20px
                height: 20px
                text-decoration: none
                color: #eee !important
                vertical-align: top
                text-shadow: 0 1px 1px rgba(0,0,0,0.2)
                @include transition(all 0.2s ease-out)
                &:hover
                    background: rgba(0,0,0,0.2)
                    text-shadow: black 0px 0px 3px
                    color: white
                    @include box-shadow(0 1px 2px rgba(0,0,0,0.4) inset)
            > .active
                background: rgba(0,0,0,0.30)
                text-shadow: black 0px 0px 3px
                @include box-shadow(0 1px 2px rgba(0,0,0,0.4) inset)

    .oe_user_menu
        float: right
        padding: 0
        margin: 0
        li
            list-style-type: none
            float: left
        .oe_dropdown_menu
            right: -1px

    .oe_systray > div
        float: left
        padding: 0 4px 0 4px
    .oe_systray
        float: right

    // }}}
    // Webclient.leftbar {{{
    .oe_leftbar
        display: none
        width: 220px
        background: #f0eeee
        border-right: 1px solid $tag-border
        text-shadow: none
        padding-bottom: 16px
    a.oe_logo
        position: relative
        width: 220px
        display: block
        text-align: center
        img
            margin: 14px 0
            border: 0
        .oe_logo_edit
            margin: 14px 0
            position: absolute
            top: 1px
            padding: 4px
            width: 100%
            display: none
            text-align: center
            color: #eee
            background: rgba(37,37,37,0.9)
            @include box-sizing(border)
        &:hover .oe_logo_edit_admin
            display: block
    .oe_footer
        position: fixed
        bottom: 0
        padding: 4px 0
        background: #f0eeee
        width: 220px
        text-align: center
        a
            font-weight: bold
            color: black
            span
                color: #c81010
    // }}}
    // Webclient.leftbar items {{{

    .oe_secondary_menu_section
        font-weight: bold
        margin-left: 8px
        color: $link-color
    .oe_secondary_submenu
        margin-bottom: 10px !important
        line-height: 1.1em
        margin-top: 3px
        .oe_menu_text
            white-space: nowrap
            overflow: hidden
            display: inline-block
            text-overflow: ellipsis
            max-width: 85%
            margin-top: 1px
        .badge
            &:hover
                cursor: pointer
                @include transform(scale(1.1))
        .oe_menu_toggler:before
            width: 0
            height: 0
            display: inline-block
            content: "&darr"
            text-indent: -99999px
            vertical-align: top
            margin-left: -12px
            margin-top: 4px
            margin-right: 4px
            border-top: 4px solid transparent
            border-bottom: 4px solid transparent
            border-left: 4px solid #4c4c4c
            @include opacity(0.5)
        .oe_menu_opened:before
            margin-top: 6px
            margin-left: -16px
            margin-right: 4px
            border-left: 4px solid transparent
            border-right: 4px solid transparent
            border-top: 4px solid #4c4c4c
        .oe_secondary_submenu li
            margin-left: 20px
    // }}}
    // About openerp {{{
    .oe_about
        background-color: white
        background-image: url(data:image/png;base64,iVBORw0KGgoAAAANSUhEUgAAAAYAAAAGCAYAAADgzO9IAAAAKUlEQVQIHWO8e/fufwYsgAUkJigoiCIF5DMyoYggcUiXgNnBiGQKmAkARpcEQeriln4AAAAASUVORK5CYII=)
        @include radius(0 0 2px 2px)
        a
            color: $link-color
            &:hover
                text-decoration: underline
            &:focus
                outline: none
        .oe_logo
            margin-left: -6px
        .oe_bottom
            text-shadow: 0 1px 1px #999999
            @include vertical-gradient(#b41616, #600606)
            color: #eee
            padding: 0 16px
            @include radius(0 0 2px 2px)
            a
                color: #eee
    // }}}
    // ActionManager {{{
    a.oe_form_uri:hover
        text-decoration: underline
    .oe_application
        width: 100%
        height: 100%
        a
            color: $link-color
        > div
            height: 100%
        .oe_breadcrumb_item:not(:last-child)
            max-width: 7em
            white-space: nowrap
            text-overflow: ellipsis
        .oe_breadcrumb_title > *
            display: inline-block
            overflow: hidden
            font-weight: bold
    // }}}
    // ViewManager common {{{
    .oe_view_manager
        display: table
        height: inherit
        width: 100%
        .oe_view_manager_body
            height: inherit
        .oe_view_manager_view_kanban:not(:empty)
            height: inherit
        &[data-view-type=kanban]
            .oe_view_manager_body
                display: table-row

        table.oe_view_manager_header
            border-collapse: separate
            width: 100%
            table-layout: fixed
            .oe_header_row
                //min-height: 26px
                //line-height: 26px
                clear: both
                text-shadow: 0 1px 1px white
            .oe_header_row:last-child
                td
                    padding-top: 0
            .oe_header_row:first-child
                td
                    padding-top: 8px
            .oe_view_manager_sidebar
                margin: 0px auto
                text-align: center
                .oe_dropdown_arrow:after
                    opacity: 0.9
            td
                line-height: 26px
            h2
                font-size: 18px
                margin: 0
                float: left
                line-height: 30px
                a
                    color: $link-color
            .oe_dropdown_menu
                line-height: normal
            .oe_button_group
                display: inline-block
                border: 1px solid #ababab
                @include radius(5px)
                li
                    float: left
                    border-right: 1px solid #ababab
                    &:last-child
                        border: none
                a
                    color: #4c4c4c
                    &:hover
                        text-decoration: none
                .active
                    background: #999
                    @include box-shadow(0 1px 4px rgba(0,0,0,0.3) inset)
                    a
                        color: #fff
                        text-shadow: 0 1px 2px rgba(0,0,0,0.4)
            .oe_view_manager_buttons
                white-space: nowrap
        // }}}
        // ViewManager.switches {{{
        .oe_view_manager_switch
            padding: 0
            margin: 0 0 0 8px
            li
                margin: 0
                width: 24px
                height: 24px
                line-height: 16px
                padding: 0
                text-align: center
                list-style-type: none
                a
                    position: relative
            .oe_vm_switch_list:after, .oe_vm_switch_tree:after
                padding: 2px
                content: "i"
            .oe_vm_switch_form:after
                content: "m"
            .oe_vm_switch_graph:after
                font-family: "mnmliconsRegular" !important
                font-size: 21px
                font-weight: 300 !important
                content: "}"
                top: -2px
                position: relative
            .oe_vm_switch_gantt:after
                font-family: "mnmliconsRegular" !important
                font-size: 21px
                font-weight: 300 !important
                content: "y"
                top: -2px
                position: relative
            .oe_vm_switch_calendar:after
                content: "P"
            .oe_vm_switch_kanban:after
                content: "k"
            .oe_vm_switch_diagram:after
                content: "f"
        // }}}
    // List pager {{{
    .oe_list_pager
        line-height: 26px
    .oe_pager_value
        float: left
        margin-right: 8px
    ul.oe_pager_group
        padding: 0
        margin: 0
    .oe_pager_group
        float: left
        height: 24px
        line-height: 24px
        display: inline-block
        border: 1px solid #ababab
        cursor: pointer
        @include radius(5px)
        li
            height: 24px
            line-height: 24px
            padding: 0
            margin: 0
            list-style-type: none
            float: left
            border-right: 1px solid #ababab
            &:last-child
                border: none
        a
            color: #4c4c4c
            padding: 0 8px
            &:hover
                text-decoration: none
        .active
            background: #999
            @include box-shadow(0 1px 4px rgba(0,0,0,0.3) inset)
            a
                color: #fff
                text-shadow: 0 1px 2px rgba(0,0,0,0.4)
    .oe_list_pager.oe_list_pager_single_page .oe_pager_group
        display: none
    // }}}
    // ViewManager application {{{
    .oe_view_manager_current
        height: 100%
        > .oe_view_manager_header
            border-bottom: 1px solid #cacaca
            @include vertical-gradient(#fcfcfc, #dedede)
            @include box-shadow((0 1px 0 rgba(255,255,255,0.4), 0 0 9px rgba(0,0,0,0.1)))
            .oe_header_row
                td
                    padding: 8px
            .oe_header_row:first-child
                td
                    padding-top: 8px
    // }}}
    // ViewManager inline {{{
    .oe_view_manager_inline, .oe_view_manager_inlineview
        height: 100%
        > .oe_view_manager_header
            display: none
    // }}}
    // FormPopup {{{
    .oe_popup_form 
        .oe_formview .oe_form_pager
            display: none !important
        // Customize label weight for popup wizard appear from another wizard according bootstrap3
        table label
            font-weight: normal
        // End of customize
    .oe_popup_list_pager
        float: right
    // }}}
    // SearchView {{{
    .oe_searchview
        cursor: text
        position: relative
        float: right
        padding: 1px 0
        line-height: 18px
        width: 400px
        border: 1px solid #ababab
        background: white
        @include radius(13px)
        @include box-shadow(0 1px 2px rgba(0,0,0,0.2) inset)
        input, textarea
            padding: 3px
            height: 14px
            font-size: 12px
            line-height: 18px
        //Customize searchview input, select
        input:not([type]), input[type="text"], input[type="number"]
            width: 156px
            height: 22px
        input[type="checkbox"]
            margin: 3px 3px 3px 4px
        select
            margin: 2px 4px 2px 0 
        //End of customize
        &.oe_focused
            border-color: $tag-border-selected
            @include box-shadow(0 1px 2px $tag-border-selected inset)
        .oe_searchview_clear
            cursor: pointer
            position: absolute
            top: 0
            right: 18px
            width: 15px
            height: 24px
            background: url(../img/search_reset.gif) center center no-repeat
        .oe_searchview_unfold_drawer
            position: absolute
            top: 0
            right: 0
            height: 24px
            padding: 0 7px 0 4px
            color: #ccc
            cursor: pointer
            &:hover
                color: #999
            &:before
                position: absolute
                top: 10px
                right: 7px
                width: 0
                height: 0
                display: inline-block
                content: ""
                vertical-align: top
                border-top: 5px solid #4C4C4C
                border-left: 5px solid transparent
                border-right: 5px solid transparent
                @include opacity()

        .oe_searchview_search
            @include text-to-icon("r", #a3a3a3)
            @include box-shadow(none)
            @include radius(0)
            position: absolute
            left: 3px
            top: 1px
            padding: 0
            border: none
            background: transparent

        .oe_searchview_facets
            min-height: 22px
            margin: 0 35px 0 15px
            *
                vertical-align: top
                display: inline-block
                line-height: 17px
            .oe_searchview_facet
                margin: 1px 0
                font-size: 11px
                &:focus
                    outline: none
            .oe_searchview_input
                padding: 0 0 0 6px
                font-size: 12px
                height: 16px
                margin-top: 3px
                &:focus
                    outline: none
            .oe_searchview_facet
                position: relative
                cursor: pointer
                padding: 0
                -webkit-font-smoothing: auto
                // spacing for opera, FF
                &:focus
                    border-color: $tag-border-selected
                    @include box-shadow(0 0 3px 1px $tag-border-selected)
                .oe_facet_values
                    background: $tag-bg-light
                    @include radius(0 3px 3px 0)
                .oe_facet_category, .oe_facet_value
                    padding: 0 4px
                .oe_facet_category
                    color: white
                    text-shadow: 0 1px 1px rgba(0, 0, 0, 0.4)
                .oe_facet_category.oe_i
                    font-size: 16px
                .oe_facet_value
                    border-left: 1px solid $tag-border
                    text-shadow: 0 1px 1px white
                    color: #4C4C4C
                    &:last-child
                        padding-right: 16px
                .oe_facet_remove
                    position: absolute
                    top: 3px
                    right: 3px
                    color: #8786b7
                    line-height: 8px
                    width: 12px
                    height: 12px
                    padding-top: 1px
                    text-align: center
                    font-weight: bold
                    cursor: pointer
                    text-shadow: 0 1px 1px white
                    &:hover
                        color: white
                        background: #8786b7
                        text-shadow: 0 1px 1px rgba(0, 0, 0, 0.4)
                        @include radius(2px)
        &.oe_searchview_open_drawer
            .oe_searchview_drawer
                display: block

        .oe_searchview_drawer
            cursor: default
            position: absolute
            z-index: 2
            // detach drawer from field slightly
            margin-top: 4px
            top: 100%
            right: -1px
            background-color: white
            min-width: 100%
            display: none
            border: 1px solid $tag-border
            text-align: left
            @include radius(4px)
            @include box-shadow(0 1px 4px rgba(0,0,0,0.3))
            > div
                border-top: 1px solid #ccc
                margin: 0
                padding: 8px
            > div:first-child
                border-top: none
                margin: 0
            h3
                margin: 8px 4px 4px 0px
                color: $section-title-color
                font-size: 13px
            h4, h4 *
                margin: 0 0 0 2px
                cursor: pointer
                font-weight: normal
                display: inline-block
                &:hover
                    background-color: $hover-background
            h4:before
                content: "▸ "
                color: #a3a3a3
            button
                margin: 4px 0
            .button
                border: none
                background: transparent
                padding: 0 2px
                @include box-shadow(none)
                @include radius(0)
            .oe_searchview_section
                display: table
                width: 100%
                > div
                    @include box-sizing(border)
                    display: table-cell
                    width: 50%
                    padding-left: 2px // Managed padding-left according bootstrap3
                ul
                    margin: 0 8px 8px
                    padding: 0
                    list-style: none
                li
                    list-style: none
                    padding: 2px 4px 2px 20px
                    line-height: 14px
                    color: inherit
                    cursor: pointer
                    position: relative
                    &.oe_selected:before
                        content: "W"
                        font-family: "entypoRegular" !important
                        font-size: 24px
                        font-weight: 300 !important
                        color: #a3a3a3
                        position: absolute
                        left: 4px
                        top: -2px
                    // after oe_selected so background color is not overridden
                    &:hover
                        background-color: $hover-background
            form
                margin-left: 12px
                p
                    margin: 4px 0
                    line-height: 18px
                button
                    margin: 0 0 8px -3px // Managed margin-left according bootstrap3
            .oe_searchview_custom
                padding: 0 8px 8px 8px
                div
                    padding: 0
                    h4
                        margin: 0
                form
                    display: none
                li
                    cursor: pointer
                    position: relative
                    line-height: 14px
                    padding: 2px 4px 2px 20px
                    &:hover
                        background-color: $hover-background
                    button
                        position: absolute
                        top: 0
                        right: 5px
                //Customize for searchview label
                label
                    font-weight: normal
                //End of Customize
            .oe_searchview_dashboard
                form
                    display: none
                    margin-top: 2px

            .oe_searchview_advanced
                form
                    display: none
                    margin-top: 8px
                button.oe_add_condition:before
                    content: "Z"
                    font-family: "entypoRegular" !important
                    font-size: 24px
                    font-weight: 300 !important
                    margin-right: 4px
                ul
                    list-style: none
                    padding: 0
                li
                    position: relative
                    list-style: none
                    margin: 0
                    white-space: nowrap
                    &:first-child .searchview_extended_prop_or
                        visibility: hidden
                        margin-left: -14px
                .searchview_extended_prop_or
                    opacity: 0.5
                    margin-left: -14px //Customize 'or' in searchview
            .oe_opened
                h4:before
                    content: "▾ "
                    position: relative
                    top: -1px
                form
                    display: block

            // delete buttons
            .oe_searchview_custom_delete, .searchview_extended_delete_prop
                display: inline-block
                width: 12px
                height: 12px
                line-height: 12px
                padding: 1px
                color: #8786b7
                line-height: 8px
                text-align: center
                font-weight: bold
                text-shadow: 0 1px 1px white
                &:hover
                    text-decoration: none
                    color: white
                    background: #8786b7
                    text-shadow: 0 1px 1px rgba(0, 0, 0, 0.4)
                    @include radius(2px)
            .oe_searchview_custom_delete
                display: none
                position: absolute
                bottom: 1px
                right: 4px
            .oe_searchview_custom_private, .oe_searchview_custom_public
                &:hover
                    .oe_searchview_custom_delete
                        display: inline-block
            .oe_searchview_custom_public:after
                content: ","
                font-family: "entypoRegular" !important
                font-size: 22px
                font-weight: 300 !important
                margin: 0 0 0 4px
                padding: 0


    // }}}
    // Views Common {{{
    .oe_view_nocontent
        padding: 15px
        margin-top: 0
        color: #777777
        font-size: 125%
        max-width: 700px
        .oe_view_nocontent_create
            margin-top: 0
            padding-top: 35px
            color: #4c4c4c
            &:before
                content: ""
                display: inline-block
                position: absolute
                width: 70px
                height: 80px
                margin-left: -70px
                margin-top: -50px
                background: transparent url(/web/static/src/img/view_empty_arrow.png) no-repeat 0px 0px
        > p
            padding-left: 78px
        .oe_empty_custom_dashboard
            background: transparent url(/web/static/src/img/graph_background.png) no-repeat 0 0
            margin-top: -15px
            padding: 100px 0 0 137px
            min-height: 327px
            margin-left: -15px
    .oe_view.oe_cannot_create
        .oe_view_nocontent_create
            display: none
    // }}}
    // FormView.base and dynamic tags {{{
    .oe_formview
        background: white
    .oe_form_dropdown_section
        position: relative
        display: inline-block
    .oe_form_invalid
        input, select, textarea
            background-color: #F66 !important
            border: 1px solid #D00 !important
    .oe_view_manager_current .oe_form_editable
        .oe_highlight
            color: #404040
            background: none
        button.oe_highlight
            @include vertical-gradient(#efefef, #d8d8d8)
            @include box-shadow((0 1px 2px rgba(0, 0, 0, .1), 0 1px 1px rgba(255, 255, 255, .8) inset))
        button.oe_highlight:active
            @include vertical-gradient(#e3e3e3, #f6f6f6)
            @include box-shadow(none)
        button.oe_highlight:hover
            @include vertical-gradient(#f6f6f6, #e3e3e3)
            @include box-shadow((0 1px 2px rgba(0, 0, 0, .1), 0 1px 1px rgba(255, 255, 255, .8) inset))
    .oe_form_invisible
        display: none !important
    .oe_form_editable
        .oe_read_only
            display: none !important
    .oe_form_readonly
        .oe_edit_only, .oe_form_field:empty
            display: none !important
        .oe_form .oe_form_field_date
            width: auto
        .oe_form_field_boolean.boolean
            position: relative
            top: -20px
            width: 14px
            height: 14px
            z-index: 10000
            // IE needs a color in order for the layer to respond to mouse events
            backgroundColor: "#fff"
            opacity: 0
    // Sheet and padding
    .oe_form_nosheet
        margin: 16px
        > header
            margin: -16px -16px 0 -16px
            padding: 0
    .oe_form_nosheet.oe_form_nomargin
        margin: 0
        > header
            margin: 0
    .oe_form_sheetbg
        padding: 16px 0
    .oe_form_sheet_width
        min-width: 650px
        max-width: $sheet-max-width
        margin: 0 auto
    .oe_form_sheet
        background: white
        min-height: 330px
        padding: 16px
        .oe_list
            overflow-x: auto
    // Sheet inline mode
    .oe_application
        .oe_form_sheetbg
            background: url(/web/static/src/img/form_sheetbg.png)
            border-bottom: 1px solid #ddd
            // Customize font weight according bootstrap3
            .oe_subtotal_footer label
                font-weight: bold
            table label
                font-weight: normal
            // End of customize
        .oe_form_sheet
            border: 1px solid #c8c8d3 //$tag-border
            @include box-shadow(0 4px 20px rgba(0,0,0,0.15))
            .ui-tabs
                margin: 0 -16px
            .oe_notebook_page
                padding: 0 16px
    // }}}
    // FormView.header {{{
    .oe_form > :not(.oe_form_nosheet) header
        padding-left: 2px
        ul:not(.oe_tooltip_technical):not(.oe_dropdown_menu)
            display: inline-block
            float: right
        .oe_button
            margin: 3px 2px 1px
            &:first-child
                margin-left: 6px

    .oe_form  header
        border-bottom: 1px solid #cacaca
        padding-left: 2px
        @include vertical-gradient(#fcfcfc, #dedede)
        > span
            margin-left: 4px        
        
    // }}}
    // FormView.custom tags and classes {{{
    .oe_form
        header
            .oe_tags
                margin: 5px 0 0 5px
                width: 400px
                padding-bottom: 0
        div.oe_chatter
            box-sizing: border-box
            min-width: $sheet-min-width + 2* $sheet-padding
            max-width: $sheet-max-width + 2* $sheet-padding
            margin: 0 auto
            padding: 16px 16px 48px
        div.oe_form_configuration
            p, ul, ol
                color: #aaa
                max-width: 650px
            label
                min-width: 150px
            .oe_form_group_cell_label
                padding: 1px 0
            .oe_form_group_cell div div
                padding: 1px 0
        .oe_subtotal_footer
            width: 1% !important
            td.oe_form_group_cell
                text-align: right
                padding: 0 !important
            td.oe_form_group_cell_label
                border-right: none
            .oe_subtotal_footer_separator
                width: 108px
                border-top: 1px solid #cacaca
                margin-top: 4px
                padding-top: 4px
                font-weight: bold
                font-size: 18px
            label:after
                content: ":"
            label.oe_subtotal_footer_separator
                font-weight: bold !important
                padding: 2px 11px 2px 0px !important
            label.oe_form_label_help
                font-weight: normal !important
        .oe_form_box_info
            background: #fe9
            border-bottom: 1px solid #cb6
            padding: 4px
            > p
                margin: auto
        .oe_form_box_warning
            background: #bd362f
            border-bottom: 1px solid #900
            padding: 4px
            *
                color: white
                text-shadow: none
            > p
                margin: auto
    // }}}
    // FormView.group {{{
    .oe_form
        .oe_form_button
            margin: 2px
        td.oe_form_group_cell_label
            border-right: 1px solid #ddd
            padding: 2px 0px
            label
                line-height: 18px
                display: block
                min-width: 150px
                font-weight: bold !important
        td.oe_form_group_cell + .oe_form_group_cell
            padding: 2px 0 2px 8px
        .oe_form_group
            width: 100%
            margin: 9px 0 9px 0
            .oe_form_group_cell.oe_group_right
                padding-left: 20px
    // }}}
    // FormView.label {{{
    .oe_form
        .oe_form_label_help[for], .oe_form_label[for]
            white-space: nowrap
            padding-right: 8px
            span
                font-size: 80%
                color: darkGreen
                vertical-align: top
                position: relative
                top: -4px
                padding: 0 2px
    // }}}
    // FormView.separator {{{
    .oe_horizontal_border
        border-bottom: 1px solid black
    .oe_horizontal_separator
        font-weight: bold
        font-size: 20px
        margin: 15px 0px 10px 0px
        color: $section-title-color
    .oe_horizontal_separator:empty
        height: 5px
    .oe_vertical_separator
        border-left: 1px solid #666
        padding: 0 4px 0 4px
    // }}}
    // FormView.progressbar {{{
    .oe_form_field_progressbar
        display: inline-block
        min-width: 70px
    .oe_form_field_progressbar.ui-progressbar
        height: 22px
        font-size: 10px
        @include box-sizing(border)
        border: 1px solid #999
        @include radius(3px)
        background: white
        min-width: 50px
        span
            position: absolute
            margin-left: 10px
            font-weight: bold
        .ui-widget-header
            background: #cccccc url(/web/static/lib/jquery.ui/css/smoothness/images/ui-bg_highlight-soft_75_cccccc_1x100.png) 50% 50% repeat-x
    // }}}
    // FormView.fields {{{
    .oe_form
        .oe_form_field_text
            width: 100%
            .oe_form_text_content
                text-overflow: ellipsis
                display: inline-block
                white-space: pre-wrap
                overflow-x: hidden
                width: 100%
        .oe_form_field_char input,
        .oe_form_field_url input,
        .oe_form_field_email input,
        .oe_form_field_text textarea,
        .oe_form_field_selection select
            width: 100%
        .oe_notebook_page .oe_form_field_text textarea
            min-height: 96px
        .oe_form_field_text.oe_inline, .oe_form_field_text.oe_inline > textarea
            width: 500px
        h1, h2, h3, h4, h5, h6
            margin: 0 0 4px 0
            input
                height: inherit !important
                font-size: inherit
        // Customize for formview
        .oe_title h1, h1
            font-weight: bold
            font-size: 2em
        h2
            font-size: 1.5em
        label
            font-weight: bold
            margin-bottom: 0px
            display: inline
        // End of customize
        .oe_form_field
            width: 100%
            display: inline-block
            padding: 2px 2px 2px 0px
            vertical-align: top
            input
                margin: 0px
        input[type="text"], input[type="password"], input[type="file"], select
            height: 22px
            padding-top: 2px
        input[type="text"], input[type="password"], input[type="file"], select, textarea
            @include box-sizing(border)
            background: white
            min-width: 60px
            color: #1f1f1f
            font-family: "Lucida Grande", Helvetica, Verdana, Arial, sans-serif
        input[readonly], select[readonly], textarea[readonly], input[disabled], select[disabled]
            background: #E5E5E5 !important
            color: #666
        textarea[disabled]
            border: none
            padding-left: 8px
            @include box-shadow(none)
            @include radius(0px)
            color: #4c4c4c
        textarea.oe_inline[disabled]
            border-left: 8px solid #eee
        .oe_form_field_url button img
            vertical-align: top
        .oe_form_field_monetary,
        .oe_form_field_date,
        .oe_form_field_datetime
            white-space: nowrap
        .oe_form_field_boolean
            width: auto
        .oe_datepicker_container
            display: none
        .oe_datepicker_root
            display: inline-block
        .oe_form_required
            input:not([disabled]):not([readonly]), select:not([disabled]):not([readonly]), textarea:not([disabled]):not([readonly])
                background-color: #D2D2FF !important
        .oe_form_invalid
            input, select, textarea
                background-color: #F66 !important
                border: 1px solid #D00 !important
        .oe_input_icon
            cursor: pointer
            margin: 3px 0 0 -21px
            vertical-align: top
        .oe_input_icon_disabled
            position: absolute
            cursor: default
            opacity: 0.5
            filter: alpha(opacity=50)
            right: 5px
            top: 3px
        .oe_form_field_with_button.oe_no_button > .oe_button
            display: none
        .oe_form_field_with_button:not(.oe_no_button)
            > .oe_button
                float: right
                @include radius(0)
                border-bottom-left-radius: 0px
                height: 22px
        .oe_form_field_with_button
            input
                width: 100%
            > div
                position: relative
                overflow: hidden
        .oe_form_embedded_html
            position: relative
            width: 100%
            margin: auto
            overflow: auto            
            text-align: justify
        .oe_form_field_html .oe_input_icon
            float: right
            margin: 4px 7px

    .oe_form_editable
        .oe_form
            .oe_form_field_integer input
                width: 6em
            .oe_form_field_float input
                width: 7em
            .oe_form_field_date input
                width: 100px
            .oe_form_field_datetime input
                width: 150px
    // }}}
    // FormView.fields_binary {{{
    /* http://www.quirksmode.org/dom/inputfile.html
     * http://stackoverflow.com/questions/2855589/replace-input-type-file-by-an-image
     */
    .oe_hidden_input_file
        // Position: relative is used for the hidden input[type=file]
        // Do not remove it anymore !
        position: relative
        input.oe_form_binary_file
            z-index: 0
            line-height: 0
            font-size: 12px
            position: absolute
            top: 1px
            left: 0
            right: 0
            opacity: 0
            filter: alpha(opacity = 0)
            -ms-filter: "alpha(opacity=0)"
            margin: 0
            padding: 0
    .oe_form
        .oe_form_field_binary
            display: inline-block
        .oe_form_field_image
            padding: 0
            position: relative
            display: inline-block
            width: auto
            vertical-align: top
            .oe_form_field_image_controls
                position: absolute
                top: 1px
                padding: 4px 0
                width: 100%
                display: none
                text-align: center
                color: #eee
                background: rgba(37,37,37,0.9)
                @include radius(3px 3px 0 0)
                @include box-sizing(border)
            &:hover .oe_form_field_image_controls
                display: block
    .oe_fileupload
        display: inline-block
        clear: both
        width: 100%
        margin-bottom: -15px
        .oe_add
            float: left
            position: relative
            width: 100%
            left: +2px
            margin: 9px 0 /* Customize margin according bootstrap3 */
            overflow: hidden
            button
                display: inline
                height: 24px
                font-size: 12px
                line-height: 12px
                vertical-align: middle
            button.oe_attach
                width: 24px
                background: transparent
                color: #7C7BAD
                box-shadow: none
                border: none
                text-shadow: none
                .oe_e
                    position: relative
                    top: -1px
                    left: -9px                    
            input.oe_form_binary_file
                display: inline-block
                margin-left: -85px
                height: 22px
                width: 152px
                margin-top: -24px
                cursor: pointer
            .oe_attach_label
                color: #7C7BAD
                margin-left: -3px
        .oe_attachments
            margin-bottom: 4px
            margin-right: 0px
            font-size: 12px
            border-radius: 2px
            border: solid 1px rgba(124,123,173,0.14)
            .oe_attachment
                padding: 2px
                padding-left: 4px
                padding-right: 4px
                .oe_e
                    font-size: 23px
                    margin-top: -5px
                .oe_e:hover
                    text-decoration: none
            .oe_attachment:nth-child(odd)
                background: white
            .oe_attachment:nth-child(even)
                background: #F4F5FA
    // }}}
    // FormView.many2one {{{
    .oe_form_field_many2one
        display: inline-block
        td:first-child
            position: relative
        span.oe_m2o_drop_down_button
            position: absolute
            top: 2px
            right: 0px
        .oe_m2o_cm_button
            line-height: 14px
            float: right
            padding-left: 2px
        input
            padding-right: 13px
    &.ui-autocomplete
        li.oe_m2o_dropdown_option a
            font-style: italic
            padding-left: 2em
        li:not(.oe_m2o_dropdown_option) + li.oe_m2o_dropdown_option
            margin-top: 10px
    // }}}
    // FormView.fieldstatus {{{
    ul.oe_form_status, ul.oe_form_status_clickable
        display: inline-block
        margin: 0
        padding: 0 18px 0 0
        li
            display: inline-block
            list-style-type: none
            // It is probably a bad idea to modify this margin
            margin: 0 -18px 0 0
            padding: 0
            @include vertical-gradient(#fcfcfc, #dedede)
            &:first-child > .label
                border-left: 1px solid #cacaca
                padding-left: 14px
            &:last-child
                border-right: 1px solid #cacaca
                > .label
                    padding-right: 14px
                > .arrow
                    display: none
            > .label
                color: #4c4c4c
                text-shadow: 0 1px 1px #fcfcfc, 0 -1px 1px #dedede
                padding: 7px
                display: inline-block
                padding-left: 24px
                margin: 0
                position: relative
                // Customize for statusbar label
                line-height: normal
                font-size: 100%
                font-weight: normal
                // End of customize
            > .arrow
                width: 17px
                height: 30px
                display: inline-block
                vertical-align: top
                overflow: hidden
                margin-left: -5px
                span
                    position: relative
                    width: 24px
                    height: 24px
                    display: inline-block
                    margin-left: -12px
                    margin-top: 3px
                    box-shadow: -1px 1px 2px rgba(255,255,255,0.2), inset -1px 1px 1px rgba(0,0,0,0.2)
                    @include skew-gradient(#fcfcfc, #dedede)
                    @include radius(3px)
                    @include transform(rotate(45deg))
        ul.oe_dropdown_menu
            display: none
            padding: 0
            min-width: 0
            &.oe_opened
                display: block
            li
                margin: 0
                width: 100%
                span.label
                    padding-left: 14px

        li.oe_active
            @include vertical-gradient(#729fcf, #3465a4)
            > .arrow span
                @include skew-gradient(#729fcf, #3465a4)
            > .label
                color: white
                text-shadow: 0 1px 1px #729fcf, 0 -1px 1px #3465a4
    ul.oe_form_status_clickable
        li
            cursor: pointer
            &:hover
                @include vertical-gradient(darken(#fcfcfc, 8%), darken(#dedede, 8%))
                > .label
                    text-shadow: 0 -1px 1px #fcfcfc, 0 1px 1px #dedede
                > .arrow span
                    @include vertical-gradient(darken(#fcfcfc, 8%), darken(#dedede, 8%))
            > .label
                color: $link-color
        li.oe_active
            &:hover
                @include vertical-gradient(darken(#729fcf, 10%), darken(#3465a4, 10%))
                > .label
                    text-shadow: 0 -1px 1px #729fcf, 0 1px 1px #3465a4
                > .arrow span
                    @include skew-gradient(darken(#729fcf, 10%), darken(#3465a4, 10%))
    // }}}
    // FormView.one2many {{{
    .oe_form .oe_form_field_one2many > .oe_view_manager
        .oe_list_pager_single_page
            display: none
    .oe_form_field_one2many,.oe_form_field_many2many
        // TODO: oe_form_field_one2many_list?
        > .oe_view_manager
            .oe_list_pager_single_page
                display: none !important
            .oe_view_manager_view_list
                min-height: 132px

        .oe_form_field_one2many_list_row_add
            font-weight: bold
        .oe_list_content
            > thead
                border-bottom: 1px
            > tbody
                tr:nth-child(odd)
                    background: transparent
        .oe_list .oe_list_edit_row_save
            background: url(/web/static/src/img/iconset-b-remove.png) 50% 50% no-repeat
            &:before
                visibility: hidden

        &> .oe_view_manager
            .oe_header_row_top
                display: none
            .oe_view_manager_header2
                td
                    padding: 0px 8px
                    line-height: 16px
                    .oe_i
                        font-size: 13px
                    .oe_pager_group
                        height: auto
                        line-height: 16px
                        li
                            height: auto
                            line-height: 16px
        .oe_list_buttons.oe_editing .oe_list_save
            // keep "save row" button hidden in o2m
            visibility: hidden
    .oe_form_editable
        .oe_list_editable
            .oe_list_content
                td.oe_required
                    background-color: #d2d2ff
                td.oe_readonly
                    background-color: #eee

    $row-height: 27px
    .oe_list_editable .oe_list_content td.oe_list_field_cell
        padding: 4px 6px 3px
    .oe_list.oe_list_editable.oe_editing
        .oe_edition .oe_list_field_cell:not(.oe_readonly)
            *
                visibility: hidden
            color: transparent
            text-shadow: none
        .oe_m2o_drop_down_button
            top: 5px
        .oe_m2o_cm_button
            line-height: 19px
        .oe_input_icon
            margin-top: 5px
        .oe_form_field
            min-width: 0
            max-width: none
            input, textarea
                height: $row-height
                @include radius(0)
                border: 1px solid #aaf
                margin: 0
            input, textarea, select
                min-width: 0
            &.oe_form_field_float,&.oe_form_view_integer
                input
                    text-align: right
                    width: 100% !important
            &.oe_form_field_datetime,&.oe_form_field_date
                input.oe_datepicker_master
                    width: 100% !important
            &.oe_form_field_reference
                display: table
    .oe_list_group_name
        white-space: nowrap
    // }}}
    // FormView.many2many {{{
    .oe_form .oe_form_field_many2many > .oe_list
        .oe_list_pager_single_page
            display: none
    // }}}
    // ListView {{{
    .oe_list_buttons
        .oe_alternative
            visibility: hidden
        .oe_list_save, .oe_list_discard
            display: none
        &.oe_editing
            .oe_list_add
                display: none
            .oe_list_save
                display: inline-block
            .oe_list_discard
                display: inline
            .oe_alternative
                visibility: visible

    .oe_list
        &.oe_cannot_edit
            .oe_list_header_handle, .oe_list_field_handle
                display: none !important
                padding: 0 !important
        &.oe_cannot_delete
            .oe_list_record_delete
                display: none !important

        .oe_form
            .oe_form_nosheet
                margin: 0 // FIXME: either class or border should not be by default
                padding: 0
                border: none
            .oe_form_field
                width: auto
                position: absolute
                margin: 0 !important // dammit
                padding: 0
            .oe_form_field_boolean input
                margin: 1px 0 0 10px !important
        .oe_list_content .oe_group_header
            @include vertical-gradient(#fcfcfc, #dedede)

    .oe_list_content
        width: 100%
        td:first-child, th:first-child
            &:after
                border-width: 0
        td.oe_number
            text-align: right !important
            max-width: 100px
        td.oe_list_field_date, th.oe_list_header_date
            min-width: 6em
        > thead
            border-bottom: 2px solid #cacaca
            background: #eee
            vertical-align: top
        td, th
            padding: 3px 6px
            line-height: 18px
        th.oe_sortable, th.oe_sortable div
            cursor: pointer
        th.oe_sortable div
            position: relative
        th.oe_sortable div:after
            margin-right: 6px
            content: ""
            margin-top: 7px
            border-width: 0 4px 4px
            border-style: solid
            border-color: #000 transparent
            visibility: hidden
        th.sortup div:after
            float: right
            visibility: visible
            @include opacity(0.6)
        .oe_list_header_many2many_tags
            min-width: 70px
        th.sortdown div:after
            float: right
            border-bottom: none
            border-left: 4px solid transparent
            border-right: 4px solid transparent
            border-top: 4px solid #000
            visibility: visible
            @include box-shadow(none)
            @include opacity(0.6)
        > tbody
            cursor: pointer
            > tr
                height: $row-height
                border-top: 1px solid #ddd
                > td.oe_list_field_cell
                    padding: 3px 6px
                    white-space: pre-line
                > td, > th
                    > button
                        border: none
                        background: transparent
                        padding: 0
                    > button.btn_txt
                        border: 1px solid rgba(0,0,0,0.4)
                        background: #e3e3e3
                        padding: 3px 12px
                > td.oe_list_checkbox:first-child, th.oe_list_checkbox:first-child
                    width: 17px
                    &:after
                        border-width: 0
                > td.oe_list_field_boolean input
                    @include opacity()
            > tr:nth-child(odd)
                background-color: #f0f0fa
                @include vertical-gradient(#f0f0fa, #eeeef6)

        > tfoot
            border-top: 2px solid #cacaca
            border-bottom: 1px solid #cacaca
            background: #eee
            font-weight: bold


        .numeric
            text-align: right
            width: 82px
            input
                text-align: right
        th.oe_list_header_handle
            font-size: 1px
            overflow: hidden
            text-indent: -9001px
        td.oe_list_field_handle
            width: 1em
            padding: 0 !important
            cursor: ns-resize
            .oe_list_handle
                @include text-to-entypo-icon("}",#E0E0E0,18px)
                margin-right: 7px
        .oe_list_field_progressbar progress
            width: 100%
    // }}}
    // Tree view {{{
    .tree_header
        background-color: #f0f0f0
        border-bottom: 1px solid #cacaca
        color: #4c4c4c
        padding: 5px
        height: 25px
        button
            float: right
            height: 27px
            margin-right: 5px
    .oe-treeview-table
        width: 100%
        background-color: white
        border-spacing: 0
        color: #4c4c4c
        th
            padding: 10px
            font-weight: bold
            background-color: #f0f0f0
            border-bottom: 2px solid #cacaca

        td
            cursor: pointer
            vertical-align: middle
            text-align: left
            vertical-align: middle
            height: 20px
            padding-left: 4px
            padding-right: 4px
            border-right: 1px solid #e7e7e7

        td.oe_number
            text-align: right !important
        tr
            border-bottom: 1px solid #d6d6d6
            &:hover
                background-color: #e7e7e7
        span
            font-size: 90%
            font-weight: normal
            white-space: nowrap
            display: block
        .treeview-tr.oe-treeview-first
            background: transparent url(/web/static/src/img/expand.gif) 0 50% no-repeat
        .oe_open .treeview-tr.oe-treeview-first
            background-image: url(/web/static/src/img/collapse.gif)
        .treeview-tr.oe-treeview-first span, .treeview-td.oe-treeview-first span
            margin-left: 16px
    // }}}
    // Debugging stuff {{{
    .oe_layout_debugging
        .oe_form_group
            outline: 2px dashed green
        .oe_form_group_cell
            outline: 1px solid blue
        .oe_form_group:hover, .oe_form_group_cell:hover
            outline-color: red
        .oe_form_group_row_incomplete > td:last-child:after
            content: "[Incomplete Row]"
            background: red
            padding: 2px
            font-weight: bold
            color: white
            float: right
        .oe_form_group_row_incomplete.oe_form_group_row_newline > td:last-child:after
            content: "[newline]"
    .oe_debug_view
        float: left
    .oe_debug_view_log
        font-size: 95%
        line-height: 1.2em
    // }}}
    // Bootstrap HACKS {{{
    .navbar
        min-height: 32px
        margin-bottom: 0px
        border: none
        z-index: 1
        position: static
        background-color: #414141
        @include vertical-gradient(#646060, #262626)
    .navbar-default
        .navbar-nav
            li
                a:hover,a:focus
                    background: rgba(0, 0, 0, 0.3)
            .open > a,a:hover,a:focus
                background: rgba(0, 0, 0, 0.3) !important
            .dropdown > a .caret
                border-top-color: #777 !important
                border-bottom-color: #777 !important
    .navbar-nav
        li
            a
                padding: 4px 32px 4px 12px
    .oe_navbar .dropdown-menu
        font-size: 13px
        padding: 4px 0
        background: #333333 !important
        background: rgba(37, 37, 37, 0.9) !important
        border-color: #999999
        border-color: rgba(0, 0, 0, 0.2)
        background-color: #414141
        text-shadow: none
        @include vertical-gradient(#646060, #262626)
        @include radius(3px)
        li
            a,a:hover,a:focus
                color: #eeeeee

    // Minimized unused white space and label weight for wizard popup
    .oe_view_manager_new .oe_form_nosheet
        margin-top: 8px
        .oe_form_label
            font-weight: normal

    // Customize bootstrap3 for leftbar
    .nav
        li > a
            padding: 3px 4px 2px 18px
            color: #4c4c4c
        nav-pills.nav-stacked > li > ul
            padding-left: 16px
    .nav-pills > li.active,a.list-group-item.active
        > a
            background-color: #7c7bad
            color: white
            border-radius: 0
        a:hover,a:focus
            background-color: #7c7bad
        .badge
            background-color: white
            color: #7c7bad
            text-shadow: none
    .badge
        font-weight: normal
        font-size: 11px
        background-color: #7c7bad

    // Customize for global tags
    button, body
        line-height: normal
    h1,h2
        font-weight: bold
    h3
        font-size: 1.17em
        font-weight: bold
    p
        display: block
        -webkit-margin-before: 1em
        -webkit-margin-after: 1em
        -webkit-margin-start: 0px
        -webkit-margin-end: 0px
    pre
        background-color: #FFFFFF
        border: none
        padding: 10px 0 3px 0



    // Customize for chatter
    h5
        font-weight: bold
        font-size: smaller
    .oe_form .oe_subtype label, .oe_subtype label
        font-weight: normal
    .oe_msg_subtype_check
        margin: 3px 3px 0 !important
    // }}}
// Customize for kanban tooltip
.jqstooltip
    height: auto !important
    width: auto !important
    padding: 0
        
@-moz-document url-prefix()
    .openerp
        .oe_searchview .oe_searchview_search
            top: -1px
        .oe_form_field_many2one .oe_m2o_cm_button
            line-height: 18px
        .oe_webclient
            .oe_star_on, .oe_star_off
                top: 0px

// Kitten Mode {{{
.kitten-mode-activated
    background-size: cover
    background-attachment: fixed
    >*
        opacity: 0.70
.loading-kitten
    @include radius(15px)
    @include box-shadow(0 0 5px 5px #999)
// }}}

// jQueryUI top level {{{
// The jQuery-ui overlay and Autocomplete are outside the .openerp div, please don't add indentation !!!
div.ui-widget-overlay
    background: black
    @include opacity(0.3)
// TODO: I think only the overlay is problematic, the other top level widgets should use $.fn.openerpClass()
//       eg: $el.autocomplete().openerpClass();
.ui-widget
    font-family: "Lucida Grande", Helvetica, Verdana, Arial, sans-serif
    color: #4c4c4c
    font-size: 13px

.ui-menu
    padding: 2px 0
    @include box-shadow(0 1px 4px rgba(0,0,0,0.3))
    margin-top: 4px
    border: 1px solid $tag-border
    .ui-menu-item
        width: 100%
        padding: 0
        a
            padding: 1px 16px
        a.ui-corner-all
            @include radius(0)
        a.ui-state-active
            background: #f0f0fa
    .ui-menu-item a.ui-state-hover, .ui-menu-item a.ui-state-active
        background: $tag-bg-dark
        //color: #4c4c4c
        //@include vertical-gradient(#f0f0fa, #eeeef6)

.ui-corner-all
    @include radius(3px)
// }}}

.openerp
    .db_option_table
        td
            padding-bottom: 10px !important

// Server side single forms {{{
@mixin single-form($width: 400px)
    padding: 10px
    position: absolute
    left: 50%
    top: 50%
    width: $width
    /* Set margins to offset 50% of the w/h */
    margin-top: -($width / 2)
    margin-left: -($width / 2)

body.oe_single_form
    background: #eee url(/web/static/src/img/form_sheetbg.png)
    height: 100%

    .oe_single_form_logo
        padding: 10px
        text-align: center
        margin-bottom: 10px

    .oe_single_form_footer
        position: absolute
        bottom: -30px
        right: 0px
        width: 100%
        text-align: center

    .oe_single_form_container
        @include single-form(400px)

// }}}

// Internet Explorer 9+ specifics {{{
.openerp_ie
    .placeholder
        color: $tag-border !important
        font-style: italic !important
    .oe_form_binary_file
        width: 80px
    .oe_form_field_boolean input
        background: #fff
    .db_option_table .oe_form_field_selection
        width: auto
    input[type='checkbox']
        border: none
        background: none
        box-shadow: none
    .oe_logo
        img
            border: none
    .oe_header_row
        button.oe_highlight
            padding-top: 0
            padding-bottom: 0
    .oe_view_manager_view_kanban
        display: table-cell
    .oe_view_manager_buttons
        button.oe_write_full
            padding-top: 0
            padding-bottom: 0
        button.oe_highlight
            padding-top: 0
            padding-bottom: 0
        button .oe_form_button_edit
            padding-top: 0
            padding-bottom: 0
        button .oe_form_button_create
            padding-top: 0
            padding-bottom: 0
    .oe_kanban_image
        border: none
    .oe_msg_icon
        border: none
    .oe_form
        header
            ul
                height: 29px
    .oe_attach
        filter: none
    .oe_link
        filter: none
    .oe_kanban_show_more
        clear: both
        text-align: center
    &.oe_kanban_grouped .oe_kanban_show_more .oe_button
        width: 100%
        padding: 3px 12px

    .oe_form_buttons button
        padding-top: 0
        padding-bottom: 0
    .oe_sidebar button
        padding-top: 0
        padding-bottom: 0
    img
        border: none
    //buttons.
    .oe_dropdown_arrow
        line-height: 1.7em
    .oe_form_buttons, .oe_view_manager_buttons
        button
            line-height: 1.7em
        .oe_highlight
            line-height: 1.7em
    .oe_topbar
        filter: progid:DXImageTransform.Microsoft.gradient(startColorstr='#646060', endColorstr='#262626')
    .ui-state-error, .ui-widget-content .ui-state-error, .ui-widget-header .ui-state-error
        filter: progid:DXImageTransform.Microsoft.gradient(enabled=false)
    .oe_popup_form
        width: 99% !important
    .oe_form_label
        white-space: normal !important
    ul.oe_form_status, ul.oe_form_status_clickable
        li
            display: inline-block
            clear: both
            &:last-child
                overflow: hidden
                border-right: 1px solid #cacaca
                > .label
                    padding-right: 14px
                    border-right: none
                > .arrow
                    display: inline-block
                    opacity: 0
                    filter: alpha(opacity = 0)
                    border: none
                    width: 0
                    border-right: none 
            > .label
                border-bottom: 1px solid #cacaca
                background: transparent
            > .arrow
                span
                    background-color: #eeeeee !important
        li.oe_active
            > .label
                border-bottom: 1px solid #729fcf
            > .arrow span
                background-color: #729fcf !important

// }}}

// @media print {{{
@media print
    .openerp
        .oe_header_row, ul.oe_header, div.oe_mail_thread_action, .oe_mail_recthread_actions, .oe_button_box, .oe_form button, button.oe_invite, .oe_form header, .openerp .oe_notebook > li.ui-state-default, .oe_topbar, .oe_leftbar, .oe_loading
            // We use !important here because jQuery adds @style = display: block on elements when using $.fn.show()
            display: none !important
        .oe_list_content
            button, input[type=checkbox]
                visibility: hidden
        .tree_header button, .oe_mail .oe_mail_thread_msg .oe_mail_unread, .oe_mail_fetch_more, .oe_m2o_drop_down_button img, .oe_form_field_one2many_list_row_add
            visibility: hidden
        a
            &.oe_m2o_cm_button, &.oe_e
                visibility: hidden
        .oe_form
            .oe_form_field_date img, .oe_form_field_datetime img
                visibility: hidden
        .oe_notebook > li.ui-tabs-selected
            display: block
        .oe_application
            .oe_form_sheet, .oe_form_sheetbg
                border: 0px !important
                box-shadow: 0px 0px 0px
                .oe_list
                    overflow-x: visible
        .oe_view_manager_current > .oe_view_manager_header
            border: 0px !important
            box-shadow: 0px 0px 0px
        text-shadow: none
        .text-core .text-wrap .text-arrow
            background: none
        .openerp div.oe_mail_wall
            overflow: hidden !important
// }}}

<<<<<<< HEAD
.openerp
    .dropdown-menu.state
        background: white
        background: white !important
        min-width: 100%
        padding-right: 10px !important
    .dropdown-menu.state li a, .dropdown-menu.state li a:hover, .dropdown-menu.state li a:focus
        text-decoration: none
        color: #333
        padding-left: 5px
        padding-right: 0px
        font-size: 13px
    .btn-group.state
        padding-top: 3px
    .btn-group.state a
        color: #333333
    .btn-group.state a:hover
        text-decoration: none
        color: #333333
    .btn-group.state .dropdown-toggle 
        -webkit-box-shadow: None
    .status
        display: inline-block
        position: relative
        height: 12px
        width: 12px
        -moz-border-radius: 6px
        -webkit-border-radius: 6px
        border-radius: 6px
        -moz-box-shadow: 0 1px 3px rgba(0, 0, 0, 0.6)
        -webkit-box-shadow: 0 1px 3px rgba(0, 0, 0, 0.6)
        -box-shadow: 0 1px 3px rgba(0, 0, 0, 0.6)
        background-position: center center
        background-image: radial-gradient(#dddddd 0%, #aaaaaa 40%, #999999 100%)
        background-image: -moz-radial-gradient(#dddddd 0%, #aaaaaa 40%, #999999 100%)
        background-image: -webkit-radial-gradient(circle, #dddddd 0%, #aaaaaa 40%, #999999 100%)

    .status.error
        background: #cc3333
        background-position: center center
        background-image: radial-gradient(#ee7777 0%, #cc3333 40%, #bb0808 100%)
        background-image: -moz-radial-gradient(#ee7777 0%, #cc3333 40%, #bb0808 100%)
        background-image: -webkit-radial-gradient(circle, #ee7777 0%, #cc3333 40%, #bb0808 100%)

    .status.ok
        background: #44dd44
        background-position: center center
        background-image: radial-gradient(#55dd55 0%, #44cc44 40%, #33bb33 100%)
        background-image: -moz-radial-gradient(#55dd55 0%, #44cc44 40%, #33bb33 100%)
        background-image: -webkit-radial-gradient(circle, #55dd55 0%, #44cc44 40%, #33bb33 100%)

    .oe_star_left
        float: left
        margin-right: 8px
// End hack }}}
=======
// End of customize

// Customize bootstrap3 for tooltip
.tooltip
    padding: 0
    margin: 0
    font-family: "Lucida Grande", Helvetica, Verdana, Arial, sans-serif
    color: #4c4c4c
    font-size: 12px
    background: white
    text-shadow: 0 1px 1px rgba(255, 255, 255, 0.5)
    background-color: transparent
    .tooltip-inner
        text-align: left !important
        max-width: 350px
        .oe_tooltip_string
            color: #FD5
            font-weight: bold
            font-size: 13px
        .oe_tooltip_help
            white-space: pre-wrap
        .oe_tooltip_technical
            padding: 0 0 4px 0
            margin: 5px 0 0 15px
            li
                list-style: circle
        .oe_tooltip_technical_title
            font-weight: bold
        .oe_tooltip_close
            margin: -5px 0 0 2px
            cursor: default
            float: right
            color: white
            &:hover
                color: #999
                cursor: pointer
        .oe_tooltip_message
            max-width: 310px
>>>>>>> 7db3619c

// Hack for ui icon {{{
.ui-icon
    width: 18px
    height: 18px
// End hack}}}

// Customized modal according bootstrap3
.modal
    .modal-header button.close
        border: none
        background: none
        padding: 1px
        height: 18px
        font-size: 20px
    .modal-footer
        text-align: left
    .oe_button
        margin: 0 4px 0 0
    .oe_act_window.modal-body
        padding: 0

.ui-datepicker
    z-index: 1500 !important

input[type="radio"], input[type="checkbox"]
    margin-right: 4px
    margin-left: 4px

.blockUI.blockOverlay
    background-color: black
    opacity: 0.6000000238418579

// au BufWritePost,FileWritePost *.sass :!sass --style expanded --line-numbers <afile> > "%:p:r.css"
// vim:tabstop=4:shiftwidth=4:softtabstop=4:fdm=marker:<|MERGE_RESOLUTION|>--- conflicted
+++ resolved
@@ -2681,7 +2681,76 @@
             overflow: hidden !important
 // }}}
 
-<<<<<<< HEAD
+// End of customize
+
+// Customize bootstrap3 for tooltip
+.tooltip
+    padding: 0
+    margin: 0
+    font-family: "Lucida Grande", Helvetica, Verdana, Arial, sans-serif
+    color: #4c4c4c
+    font-size: 12px
+    background: white
+    text-shadow: 0 1px 1px rgba(255, 255, 255, 0.5)
+    background-color: transparent
+    .tooltip-inner
+        text-align: left !important
+        max-width: 350px
+        .oe_tooltip_string
+            color: #FD5
+            font-weight: bold
+            font-size: 13px
+        .oe_tooltip_help
+            white-space: pre-wrap
+        .oe_tooltip_technical
+            padding: 0 0 4px 0
+            margin: 5px 0 0 15px
+            li
+                list-style: circle
+        .oe_tooltip_technical_title
+            font-weight: bold
+        .oe_tooltip_close
+            margin: -5px 0 0 2px
+            cursor: default
+            float: right
+            color: white
+            &:hover
+                color: #999
+                cursor: pointer
+        .oe_tooltip_message
+            max-width: 310px
+
+// Hack for ui icon {{{
+.ui-icon
+    width: 18px
+    height: 18px
+// End hack}}}
+
+// Customized modal according bootstrap3
+.modal
+    .modal-header button.close
+        border: none
+        background: none
+        padding: 1px
+        height: 18px
+        font-size: 20px
+    .modal-footer
+        text-align: left
+    .oe_button
+        margin: 0 4px 0 0
+    .oe_act_window.modal-body
+        padding: 0
+
+.ui-datepicker
+    z-index: 1500 !important
+
+input[type="radio"], input[type="checkbox"]
+    margin-right: 4px
+    margin-left: 4px
+
+.blockUI.blockOverlay
+    background-color: black
+    opacity: 0.6000000238418579
 .openerp
     .dropdown-menu.state
         background: white
@@ -2736,79 +2805,5 @@
     .oe_star_left
         float: left
         margin-right: 8px
-// End hack }}}
-=======
-// End of customize
-
-// Customize bootstrap3 for tooltip
-.tooltip
-    padding: 0
-    margin: 0
-    font-family: "Lucida Grande", Helvetica, Verdana, Arial, sans-serif
-    color: #4c4c4c
-    font-size: 12px
-    background: white
-    text-shadow: 0 1px 1px rgba(255, 255, 255, 0.5)
-    background-color: transparent
-    .tooltip-inner
-        text-align: left !important
-        max-width: 350px
-        .oe_tooltip_string
-            color: #FD5
-            font-weight: bold
-            font-size: 13px
-        .oe_tooltip_help
-            white-space: pre-wrap
-        .oe_tooltip_technical
-            padding: 0 0 4px 0
-            margin: 5px 0 0 15px
-            li
-                list-style: circle
-        .oe_tooltip_technical_title
-            font-weight: bold
-        .oe_tooltip_close
-            margin: -5px 0 0 2px
-            cursor: default
-            float: right
-            color: white
-            &:hover
-                color: #999
-                cursor: pointer
-        .oe_tooltip_message
-            max-width: 310px
->>>>>>> 7db3619c
-
-// Hack for ui icon {{{
-.ui-icon
-    width: 18px
-    height: 18px
-// End hack}}}
-
-// Customized modal according bootstrap3
-.modal
-    .modal-header button.close
-        border: none
-        background: none
-        padding: 1px
-        height: 18px
-        font-size: 20px
-    .modal-footer
-        text-align: left
-    .oe_button
-        margin: 0 4px 0 0
-    .oe_act_window.modal-body
-        padding: 0
-
-.ui-datepicker
-    z-index: 1500 !important
-
-input[type="radio"], input[type="checkbox"]
-    margin-right: 4px
-    margin-left: 4px
-
-.blockUI.blockOverlay
-    background-color: black
-    opacity: 0.6000000238418579
-
 // au BufWritePost,FileWritePost *.sass :!sass --style expanded --line-numbers <afile> > "%:p:r.css"
 // vim:tabstop=4:shiftwidth=4:softtabstop=4:fdm=marker: