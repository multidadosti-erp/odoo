--- conflicted
+++ resolved
@@ -87,10 +87,7 @@
 }
 .openerp.openerp_webclient_container {
   height: 95%;
-<<<<<<< HEAD
   height: -webkit-calc(100% - 34px);
-=======
->>>>>>> ea54d4af
   height: calc(100% - 34px);
   display: -ms-flexbox;
   display: -webkit-flex;
@@ -98,12 +95,8 @@
 }
 @media (max-width: 768px) {
   .openerp.openerp_webclient_container {
-<<<<<<< HEAD
     height: 95%;
     height: -webkit-calc(100% - 52px);
-=======
-    height: 90%;
->>>>>>> ea54d4af
     height: calc(100% - 52px);
   }
 }
