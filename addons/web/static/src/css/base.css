--- conflicted
+++ resolved
@@ -1,4 +1,4 @@
-@charset "UTF-8";
+@charset "utf-8";
 @font-face {
   font-family: "mnmliconsRegular";
   src: url("/web/static/src/font/mnmliconsv21-webfont.eot") format("eot");
@@ -3180,7 +3180,6 @@
   border-radius: 3px;
 }
 
-<<<<<<< HEAD
 .openerp .db_option_table td {
   padding-bottom: 10px !important;
 }
@@ -3188,10 +3187,9 @@
 .openerp_ie .placeholder {
   color: #afafb6 !important;
   font-style: italic !important;
-=======
+}
 .openerp_ie .oe_form_binary_file {
   width: 80px;
->>>>>>> f0700b44
 }
 .openerp_ie .oe_form_field_boolean input {
   background: white;
