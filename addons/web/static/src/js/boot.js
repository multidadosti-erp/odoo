/*---------------------------------------------------------
 * OpenERP Web Boostrap Code
 *---------------------------------------------------------*/

/**
 * @name openerp
 * @namespace openerp
 */
(function() {
    if (this.openerp)
        return;
    var session_counter = 0;

    var openerp = this.openerp =  {
        // Per session namespace
        // openerp.<module> will map to
        // openerp.sessions.sessionname.<module> using a closure
        sessions: {},
        /**
         * OpenERP instance constructor
         *
         * @param {Array} modules list of modules to initialize
         */
        init: function(modules) {
            var new_instance = {
                // links to the global openerp
                _openerp: openerp,
                // Only web will be loaded, the rest will be by loaded by
                // openerp.web.Connection on the first connection
                _modules_loaded: false,
                // this unique id will be replaced by hostname_databasename by
                // openerp.web.Connection on the first connection
                _session_id: "session" + session_counter++,
                web: {},
                web_mobile: {}
            };
            openerp.sessions[new_instance._session_id] = new_instance;
            modules = modules || ["web"];
            for(var i=0; i < modules.length; i++) {
                openerp[modules[i]](new_instance);
            }
            return new_instance;
        }
    };
})();

/*---------------------------------------------------------
 * OpenERP Web web module split
 *---------------------------------------------------------*/

/**
 * @namespace
 */
openerp.web = function(instance) {
    openerp.web.core(instance);
    if (openerp.web.dates) {
        openerp.web.dates(instance);
    }
    openerp.web.formats(instance);
    openerp.web.chrome(instance);
    openerp.web.data(instance);
<<<<<<< HEAD
    var files = ["views","search","list","form","list_editable","web_mobile","view_tree","data_export","data_import","view_editor", 'embed'];
=======
    var files = ["views","search","list","form", "page","list_editable","web_mobile","view_tree","data_export","data_import","view_editor"];
>>>>>>> 54f3f389
    for(var i=0; i<files.length; i++) {
        if(openerp.web[files[i]]) {
            openerp.web[files[i]](instance);
        }
    }
    instance.log = function() {
        if (instance.connection.debug && window.console) {
            console.log.apply(console, arguments);
        }
    }
};

// vim:et fdc=0 fdl=0 foldnestmax=3 fdm=syntax:<|MERGE_RESOLUTION|>--- conflicted
+++ resolved
@@ -59,11 +59,7 @@
     openerp.web.formats(instance);
     openerp.web.chrome(instance);
     openerp.web.data(instance);
-<<<<<<< HEAD
-    var files = ["views","search","list","form","list_editable","web_mobile","view_tree","data_export","data_import","view_editor", 'embed'];
-=======
-    var files = ["views","search","list","form", "page","list_editable","web_mobile","view_tree","data_export","data_import","view_editor"];
->>>>>>> 54f3f389
+    var files = ["views","search","list","form", "page","list_editable","web_mobile","view_tree","data_export","data_import","view_editor","embed"];
     for(var i=0; i<files.length; i++) {
         if(openerp.web[files[i]]) {
             openerp.web[files[i]](instance);
