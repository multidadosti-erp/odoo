odoo.define('web.relational_fields_tests', function (require) {
"use strict";

var AbstractField = require('web.AbstractField');
var BasicModel = require('web.BasicModel');
var concurrency = require('web.concurrency');
var FormView = require('web.FormView');
var ListView = require('web.ListView');
var relationalFields = require('web.relational_fields');
var StandaloneFieldManagerMixin = require('web.StandaloneFieldManagerMixin');
var testUtils = require('web.test_utils');
var Widget = require('web.Widget');
var fieldUtils = require('web.field_utils');

var createView = testUtils.createView;

QUnit.module('fields', {}, function () {

QUnit.module('relational_fields', {
    beforeEach: function () {
        this.data = {
            partner: {
                fields: {
                    display_name: { string: "Displayed name", type: "char" },
                    foo: {string: "Foo", type: "char", default: "My little Foo Value"},
                    bar: {string: "Bar", type: "boolean", default: true},
                    int_field: {string: "int_field", type: "integer", sortable: true},
                    qux: {string: "Qux", type: "float", digits: [16,1] },
                    p: {string: "one2many field", type: "one2many", relation: 'partner', relation_field: 'trululu'},
                    turtles: {string: "one2many turtle field", type: "one2many", relation: 'turtle', relation_field: 'turtle_trululu'},
                    trululu: {string: "Trululu", type: "many2one", relation: 'partner'},
                    timmy: { string: "pokemon", type: "many2many", relation: 'partner_type'},
                    product_id: {string: "Product", type: "many2one", relation: 'product'},
                    color: {
                        type: "selection",
                        selection: [['red', "Red"], ['black', "Black"]],
                        default: 'red',
                        string: "Color",
                    },
                    date: {string: "Some Date", type: "date"},
                    datetime: {string: "Datetime Field", type: 'datetime'},
                    user_id: {string: "User", type: 'many2one', relation: 'user'},
                    reference: {string: "Reference Field", type: 'reference', selection: [
                        ["product", "Product"], ["partner_type", "Partner Type"], ["partner", "Partner"]]},
                },
                records: [{
                    id: 1,
                    display_name: "first record",
                    bar: true,
                    foo: "yop",
                    int_field: 10,
                    qux: 0.44,
                    p: [],
                    turtles: [2],
                    timmy: [],
                    trululu: 4,
                    user_id: 17,
                    reference: 'product,37',
                }, {
                    id: 2,
                    display_name: "second record",
                    bar: true,
                    foo: "blip",
                    int_field: 9,
                    qux: 13,
                    p: [],
                    timmy: [],
                    trululu: 1,
                    product_id: 37,
                    date: "2017-01-25",
                    datetime: "2016-12-12 10:55:05",
                    user_id: 17,
                }, {
                    id: 4,
                    display_name: "aaa",
                    bar: false,
                }],
                onchanges: {},
            },
            product: {
                fields: {
                    name: {string: "Product Name", type: "char"}
                },
                records: [{
                    id: 37,
                    display_name: "xphone",
                }, {
                    id: 41,
                    display_name: "xpad",
                }]
            },
            partner_type: {
                fields: {
                    name: {string: "Partner Type", type: "char"},
                    color: {string: "Color index", type: "integer"},
                },
                records: [
                    {id: 12, display_name: "gold", color: 2},
                    {id: 14, display_name: "silver", color: 5},
                ]
            },
            turtle: {
                fields: {
                    display_name: { string: "Displayed name", type: "char" },
                    turtle_foo: {string: "Foo", type: "char"},
                    turtle_bar: {string: "Bar", type: "boolean", default: true},
                    turtle_int: {string: "int", type: "integer", sortable: true},
                    turtle_qux: {string: "Qux", type: "float", digits: [16,1], required: true, default: 1.5},
                    turtle_description: {string: "Description", type: "text"},
                    turtle_trululu: {string: "Trululu", type: "many2one", relation: 'partner'},
                    turtle_ref: {string: "Reference", type: 'reference', selection: [
                        ["product", "Product"], ["partner", "Partner"]]},
                    product_id: {string: "Product", type: "many2one", relation: 'product', required: true},
                    partner_ids: {string: "Partner", type: "many2many", relation: 'partner'},
                },
                records: [{
                    id: 1,
                    display_name: "leonardo",
                    turtle_bar: true,
                    turtle_foo: "yop",
                    partner_ids: [],
                }, {
                    id: 2,
                    display_name: "donatello",
                    turtle_bar: true,
                    turtle_foo: "blip",
                    turtle_int: 9,
                    partner_ids: [2,4],
                }, {
                    id: 3,
                    display_name: "raphael",
                    product_id: 37,
                    turtle_bar: false,
                    turtle_foo: "kawa",
                    turtle_int: 21,
                    turtle_qux: 9.8,
                    partner_ids: [],
                    turtle_ref: 'product,37',
                }],
            },
            user: {
                fields: {
                    name: {string: "Name", type: "char"},
                },
                records: [{
                    id: 17,
                    name: "Aline",
                }, {
                    id: 19,
                    name: "Christine",
                }]
            },
        };
    }
}, function () {

    QUnit.module('FieldMany2One');

    QUnit.test('many2ones in form views', function (assert) {
        assert.expect(5);
        var form = createView({
            View: FormView,
            model: 'partner',
            data: this.data,
            arch: '<form string="Partners">' +
                    '<sheet>' +
                        '<group>' +
                            '<field name="trululu" string="custom label"/>' +
                        '</group>' +
                    '</sheet>' +
                '</form>',
            archs: {
                'partner,false,form': '<form string="Partners"><field name="display_name"/></form>',
            },
            res_id: 1,
            mockRPC: function (route, args) {
                if (args.method === 'get_formview_action') {
                    assert.deepEqual(args.args[0], [4], "should call get_formview_action with correct id");
                    return $.when({
                        res_id: 17,
                        type: 'ir.actions.act_window',
                        target: 'current',
                        res_model: 'res.partner'
                    });
                }
                if (args.method === 'get_formview_id') {
                    assert.deepEqual(args.args[0], [4], "should call get_formview_id with correct id");
                    return $.when(false);
                }
                return this._super(route, args);
            },
        });

        testUtils.intercept(form, 'do_action', function (event) {
            assert.strictEqual(event.data.action.res_id, 17,
                "should do a do_action with correct parameters");
        });

        assert.strictEqual(form.$('a.o_form_uri:contains(aaa)').length, 1,
                        "should contain a link");
        form.$('a.o_form_uri').click(); // click on the link in readonly mode (should trigger do_action)

        form.$buttons.find('.o_form_button_edit').click();

        form.$('.o_external_button').click(); // click on the external button (should do an RPC)

        assert.strictEqual($('.modal .modal-title').text().trim(), 'Open: custom label',
                        "dialog title should display the custom string label");

        // TODO: test that we can edit the record in the dialog, and that the value is correctly
        // updated on close
        form.destroy();
    });

    QUnit.test('many2ones in form views with show_adress', function (assert) {
        assert.expect(4);
        var form = createView({
            View: FormView,
            model: 'partner',
            data: this.data,
            arch: '<form string="Partners">' +
                    '<sheet>' +
                        '<group>' +
                            '<field ' +
                                'name="trululu" ' +
                                'string="custom label" ' +
                                'context="{\'search_default_customer\':1, \'show_address\': 1}" ' +
                                'options="{\'always_reload\': True}"' +
                            '/>' +
                        '</group>' +
                    '</sheet>' +
                '</form>',
            mockRPC: function (route, args) {
                if (args.method === 'name_get') {
                    return this._super(route, args).then(function (result) {
                        result[0][1] += '\nStreet\nCity ZIP';
                        return result;
                    });
                }
                return this._super(route, args);
            },
            res_id: 1,
        });

        assert.strictEqual($('a.o_form_uri').html(), 'aaa<br>Street<br>City ZIP',
            "input should have a multi-line content in readonly due to show_address");
        form.$buttons.find('.o_form_button_edit').click();
        assert.strictEqual(form.$('button.o_external_button:visible').length, 1,
            "should have an open record button");

        form.$('input.o_input').click();
        form.$('input.o_input').trigger($.Event('keyup', {
            which: $.ui.keyCode.ESC,
            keyCode: $.ui.keyCode.ESC,
        }));

        assert.strictEqual(form.$('button.o_external_button:visible').length, 1,
            "should still have an open record button");
        form.$('input.o_input').trigger('focusout');
        assert.strictEqual($('.modal button:contains(Create and edit)').length, 0,
            "there should not be a quick create modal");

        form.destroy();
    });

    QUnit.test('many2ones in form views with search more', function (assert) {
        assert.expect(3);
        this.data.partner.records.push({
            id: 5,
            display_name: "Partner 4",
        }, {
            id: 6,
            display_name: "Partner 5",
        }, {
            id: 7,
            display_name: "Partner 6",
        }, {
            id: 8,
            display_name: "Partner 7",
        }, {
            id: 9,
            display_name: "Partner 8",
        }, {
            id: 10,
            display_name: "Partner 9",
        });
        this.data.partner.fields.datetime.searchable = true;
        var form = createView({
            View: FormView,
            model: 'partner',
            data: this.data,
            arch: '<form string="Partners">' +
                    '<sheet>' +
                        '<group>' +
                            '<field name="trululu"/>' +
                        '</group>' +
                    '</sheet>' +
                '</form>',
            archs: {
                'partner,false,list': '<tree><field name="display_name"/></tree>',
                'partner,false,search': '<search><field name="datetime"/></search>',
            },
            res_id: 1,
        });

        form.$buttons.find('.o_form_button_edit').click();
        var $dropdown = form.$('.o_field_many2one input').autocomplete('widget');
        form.$('.o_field_many2one input').click();
        $dropdown.find('.o_m2o_dropdown_option:contains(Search)').mouseenter().click();  // Open Search More

        assert.strictEqual($('tr.o_data_row').length, 9, "should display 9 records");

        $('.o_searchview_more').click();  // Magnifying class for more filters
        $('button:contains(Filters)').click();
        $('.o_add_filter').click();  // Add a custom filter, datetime field is selected
        assert.strictEqual($('li.o_filter_condition select.o_searchview_extended_prop_field').val(), 'datetime',
            "datetime field should be selected");
        $('.o_apply_filter').click();

        assert.strictEqual($('tr.o_data_row').length, 0, "should display 0 records");
        form.destroy();
    });

    QUnit.test('onchanges on many2ones trigger when editing record in form view', function (assert) {
        assert.expect(9);

        this.data.partner.onchanges.user_id = function () {};
        this.data.user.fields.other_field = {string: "Other Field", type: "char"};
        var form = createView({
            View: FormView,
            model: 'partner',
            data: this.data,
            arch: '<form string="Partners">' +
                    '<sheet>' +
                        '<group>' +
                            '<field name="user_id"/>' +
                        '</group>' +
                    '</sheet>' +
                '</form>',
            archs: {
                'user,false,form': '<form string="Users"><field name="other_field"/></form>',
            },
            res_id: 1,
            mockRPC: function (route, args) {
                assert.step(args.method);
                if (args.method === 'get_formview_id') {
                    return $.when(false);
                }
                if (args.method === 'onchange') {
                    assert.strictEqual(args.args[1].user_id, 17,
                        "onchange is triggered with correct user_id");
                }
                return this._super(route, args);
            },
        });

        // open the many2one in form view and change something
        form.$buttons.find('.o_form_button_edit').click();
        form.$('.o_external_button').click();
        $('.modal-body input[name="other_field"]').val('wood').trigger('input');

        // save the modal and make sure an onchange is triggered
        $('.modal .modal-footer .btn-primary').first().click();
        assert.verifySteps(['read', 'get_formview_id', 'read', 'write', 'onchange', 'read']);

        // save the main record, and check that no extra rpcs are done (record
        // is not dirty, only a related record was modified)
        form.$buttons.find('.o_form_button_save').click();
        assert.verifySteps(['read', 'get_formview_id', 'read', 'write', 'onchange', 'read']);
        form.destroy();
    });

    QUnit.test('many2one readonly fields with option "no_open"', function (assert) {
        assert.expect(1);

        var form = createView({
            View: FormView,
            model: 'partner',
            data: this.data,
            arch:'<form string="Partners">' +
                    '<sheet>' +
                        '<group>' +
                            '<field name="trululu" options="{&quot;no_open&quot;: True}" />' +
                        '</group>' +
                    '</sheet>' +
                '</form>',
            res_id: 1,
        });

        assert.strictEqual(form.$('a.o_form_uri').length, 0, "should not have an anchor");
        form.destroy();
    });

    QUnit.test('many2one in edit mode', function (assert) {
        assert.expect(16);

        // create 10 partners to have the 'Search More' option in the autocomplete dropdown
        for (var i=0; i<10; i++) {
            var id = 20 + i;
            this.data.partner.records.push({id: id, display_name: "Partner " + id});
        }

        var form = createView({
            View: FormView,
            model: 'partner',
            data: this.data,
            arch: '<form string="Partners">' +
                    '<sheet>' +
                        '<group>' +
                            '<field name="trululu"/>' +
                        '</group>' +
                    '</sheet>' +
                '</form>',
            res_id: 1,
            archs: {
                'partner,false,list': '<tree string="Partners"><field name="display_name"/></tree>',
                'partner,false,search': '<search string="Partners">' +
                                            '<field name="display_name" string="Name"/>' +
                                        '</search>',
            },
            mockRPC: function (route, args) {
                if (route === '/web/dataset/call_kw/partner/write') {
                    assert.strictEqual(args.args[1].trululu, 20, "should write the correct id");
                }
                return this._super.apply(this, arguments);
            },
        });

        // the SelectCreateDialog requests the session, so intercept its custom
        // event to specify a fake session to prevent it from crashing
        testUtils.intercept(form, 'get_session', function (event) {
            event.data.callback({user_context: {}});
        });

        form.$buttons.find('.o_form_button_edit').click();
        var $dropdown = form.$('.o_field_many2one input').autocomplete('widget');

        form.$('.o_field_many2one input').click();
        assert.ok($dropdown.is(':visible'),
                    'clicking on the m2o input should open the dropdown if it is not open yet');
        assert.strictEqual($dropdown.find('li:not(.o_m2o_dropdown_option)').length, 7,
                    'autocomplete should contains 7 suggestions');
        assert.strictEqual($dropdown.find('li.o_m2o_dropdown_option').length, 2,
                    'autocomplete should contain "Search More" and Create and Edit..."');

        form.$('.o_field_many2one input').click();
        assert.ok(!$dropdown.is(':visible'),
                    'clicking on the m2o input should close the dropdown if it is open');

        // change the value of the m2o with a suggestion of the dropdown
        form.$('.o_field_many2one input').click();
        $dropdown.find('li:first()').click();
        assert.ok(!$dropdown.is(':visible'), 'clicking on a value should close the dropdown');
        assert.strictEqual(form.$('.o_field_many2one input').val(), 'first record',
                    'value of the m2o should have been correctly updated');

        // change the value of the m2o with a record in the 'Search More' modal
        form.$('.o_field_many2one input').click();
        // click on 'Search More' (mouseenter required by ui-autocomplete)
        $dropdown.find('.o_m2o_dropdown_option:contains(Search)').mouseenter().click();
        assert.ok($('.modal .o_list_view').length, "should have opened a list view in a modal");
        assert.ok(!$('.modal .o_list_view .o_list_record_selector').length,
            "there should be no record selector in the list view");
        assert.ok(!$('.modal .modal-footer .o_select_button').length,
            "there should be no 'Select' button in the footer");
        assert.ok($('.modal tbody tr').length > 10, "list should contain more than 10 records");
        // filter the list using the searchview
        $('.modal .o_searchview_input').trigger({type: 'keypress', which: 80}); // P
        $('.modal .o_searchview_input').trigger({type: 'keydown', which: 13}); // enter
        assert.strictEqual($('.modal tbody tr').length, 10,
            "list should be restricted to records containing a P (10 records)");
        // choose a record
        $('.modal tbody tr:contains(Partner 20)').click(); // choose record 'Partner 20'
        assert.ok(!$('.modal').length, "should have closed the modal");
        assert.ok(!$dropdown.is(':visible'), 'should have closed the dropdown');
        assert.strictEqual(form.$('.o_field_many2one input').val(), 'Partner 20',
                    'value of the m2o should have been correctly updated');

        // save
        form.$buttons.find('.o_form_button_save').click();
        assert.strictEqual(form.$('a.o_form_uri').text(), 'Partner 20',
            "should display correct value after save");

        form.destroy();
    });

    QUnit.test('many2one searches with correct value', function (assert) {
        var done = assert.async();
        assert.expect(6);

        var M2O_DELAY = relationalFields.FieldMany2One.prototype.AUTOCOMPLETE_DELAY;
        relationalFields.FieldMany2One.prototype.AUTOCOMPLETE_DELAY = 0;

        var form = createView({
            View: FormView,
            model: 'partner',
            data: this.data,
            arch: '<form string="Partners">' +
                    '<sheet>' +
                        '<field name="trululu"/>' +
                    '</sheet>' +
                '</form>',
            res_id: 1,
            mockRPC: function (route, args) {
                if (args.method === 'name_search') {
                    assert.step('search: ' + args.kwargs.name);
                }
                return this._super.apply(this, arguments);
            },
            viewOptions: {
                mode: 'edit',
            },
        });

        assert.strictEqual(form.$('.o_field_many2one input').val(), 'aaa',
            "should be initially set to 'aaa'");

        form.$('.o_field_many2one input').click(); // should search with ''
        // unset the many2one -> should search again with ''
        form.$('.o_field_many2one input').val('').trigger('keydown');
        concurrency.delay(0).then(function () {
            // write 'p' -> should search with 'p'
            form.$('.o_field_many2one input').val('p').trigger('keydown').trigger('keyup');

            return concurrency.delay(0);
        }).then(function () {
            // close and re-open the dropdown -> should search with 'p' again
            form.$('.o_field_many2one input').click();
            form.$('.o_field_many2one input').click();

            assert.verifySteps(['search: ', 'search: ', 'search: p', 'search: p']);

            relationalFields.FieldMany2One.prototype.AUTOCOMPLETE_DELAY = M2O_DELAY;
            form.destroy();
            done();
        });
    });

    QUnit.test('many2one field with option always_reload', function (assert) {
        assert.expect(4);
        var count = 0;
        var form = createView({
            View: FormView,
            model: 'partner',
            data: this.data,
            arch: '<form>' +
                    '<field name="trululu" options="{\'always_reload\': True}"/>' +
                '</form>',
            res_id: 2,
            mockRPC: function (route, args) {
                if (args.method === 'name_get') {
                    count++;
                    return $.when([[1, "first record\nand some address"]]);
                }
                return this._super(route, args);
            },
        });

        assert.strictEqual(count, 1, "an extra name_get should have been done");
        assert.ok(form.$('a:contains(and some address)').length,
            "should display additional result");

        form.$buttons.find('.o_form_button_edit').click();

        assert.strictEqual(form.$('input').val(), "first record",
            "actual field value should be displayed to be edited");

        form.$buttons.find('.o_form_button_save').click();

        assert.ok(form.$('a:contains(and some address)').length,
            "should still display additional result");
        form.destroy();
    });

    QUnit.test('standalone many2one field', function (assert) {
        assert.expect(3);
        var done = assert.async();

        var M2O_DELAY = relationalFields.FieldMany2One.prototype.AUTOCOMPLETE_DELAY;
        relationalFields.FieldMany2One.prototype.AUTOCOMPLETE_DELAY = 0;

        var fixture = $('#qunit-fixture');
        var self = this;

        var model = testUtils.createModel({
            Model: BasicModel,
            data: this.data,
        });

        model.makeRecord('coucou', [{
            name: 'partner_id',
            relation: 'partner',
            type: 'many2one',
            value: [1, 'first partner'],
        }], {
            partner_id: {
                options: {
                    no_open: true,
                },
            },
        }).then(function (recordID) {
            var record = model.get(recordID);
            // create a new widget that uses the StandaloneFieldManagerMixin
            var StandaloneWidget = Widget.extend(StandaloneFieldManagerMixin, {
                init: function (parent) {
                    this._super.apply(this, arguments);
                    StandaloneFieldManagerMixin.init.call(this, parent);
                },
            });
            var parent = new StandaloneWidget(model);
            testUtils.addMockEnvironment(parent, {
                data: self.data,
                mockRPC: function (route, args) {
                    assert.step(args.method);
                    return this._super.apply(this, arguments);
                },
            });

            var relField = new relationalFields.FieldMany2One(parent,
                'partner_id',
                record,
                {
                    mode: 'edit',
            });

            relField.appendTo(fixture);
            $('input.o_input').val('xyzzrot').trigger('input');

            concurrency.delay(0).then(function () {
                var $dropdown = $('input.o_input').autocomplete('widget');
                $dropdown.find('.o_m2o_dropdown_option:contains(Create)')
                    .first().mouseenter().click();
                assert.verifySteps(['name_search', 'name_create']);
                parent.destroy();
                model.destroy();
                relationalFields.FieldMany2One.prototype.AUTOCOMPLETE_DELAY = M2O_DELAY;
                done();
            });
        });
    });

    // QUnit.test('onchange on a many2one to a different model', function (assert) {
    // This test is commented because the mock server does not give the correct response.
    // It should return a couple [id, display_name], but I don't know the logic used
    // by the server, so it's hard to emulate it correctly
    //     assert.expect(2);

    //     this.data.partner.records[0].product_id = 41;
    //     this.data.partner.onchanges = {
    //         foo: function(obj) {
    //             obj.product_id = 37;
    //         },
    //     };

    //     var form = createView({
    //         View: FormView,
    //         model: 'partner',
    //         data: this.data,
    //         arch: '<form>' +
    //                 '<field name="foo"/>' +
    //                 '<field name="product_id"/>' +
    //             '</form>',
    //         res_id: 1,
    //     });
    //     form.$buttons.find('.o_form_button_edit').click();
    //     assert.strictEqual(form.$('input').eq(1).val(), 'xpad', "initial product_id val should be xpad");

    //     form.$('input').eq(0).val("let us trigger an onchange").trigger('input');

    //     assert.strictEqual(form.$('input').eq(1).val(), 'xphone', "onchange should have been applied");
    // });

    QUnit.test('form: quick create then save directly', function (assert) {
        var done = assert.async();
        assert.expect(5);

        var M2O_DELAY = relationalFields.FieldMany2One.prototype.AUTOCOMPLETE_DELAY;
        relationalFields.FieldMany2One.prototype.AUTOCOMPLETE_DELAY = 0;

        var def = $.Deferred();
        var newRecordID;
        var form = createView({
            View: FormView,
            model: 'partner',
            data: this.data,
            arch: '<form>' +
                    '<field name="trululu"/>' +
                '</form>',
            mockRPC: function (route, args) {
                var result = this._super.apply(this, arguments);
                if (args.method === 'name_create') {
                    assert.step('name_create');
                    return def.then(_.constant(result)).then(function (nameGet) {
                        newRecordID = nameGet[0];
                        return nameGet;
                    });
                }
                if (args.method === 'create') {
                    assert.step('create');
                    assert.strictEqual(args.args[0].trululu, newRecordID,
                        "should create with the correct m2o id");
                }
                return result;
            },
        });

        var $dropdown = form.$('.o_field_many2one input').autocomplete('widget');
        form.$('.o_field_many2one input').val('b').trigger('keydown');
        concurrency.delay(0).then(function () {
            $dropdown.find('li:first()').click(); // quick create 'b'
            form.$buttons.find('.o_form_button_save').click();

            assert.verifySteps(['name_create'],
                "should wait for the name_create before creating the record");

            def.resolve();

            assert.verifySteps(['name_create', 'create']);

            relationalFields.FieldMany2One.prototype.AUTOCOMPLETE_DELAY = M2O_DELAY;
            form.destroy();
            done();
        });
    });

    QUnit.test('list: quick create then save directly', function (assert) {
        var done = assert.async();
        assert.expect(8);

        var M2O_DELAY = relationalFields.FieldMany2One.prototype.AUTOCOMPLETE_DELAY;
        relationalFields.FieldMany2One.prototype.AUTOCOMPLETE_DELAY = 0;

        var def = $.Deferred();
        var newRecordID;
        var list = createView({
            View: ListView,
            model: 'partner',
            data: this.data,
            arch: '<tree editable="top">' +
                    '<field name="trululu"/>' +
                '</tree>',
            mockRPC: function (route, args) {
                var result = this._super.apply(this, arguments);
                if (args.method === 'name_create') {
                    assert.step('name_create');
                    return def.then(_.constant(result)).then(function (nameGet) {
                        newRecordID = nameGet[0];
                        return nameGet;
                    });
                }
                if (args.method === 'create') {
                    assert.step('create');
                    assert.strictEqual(args.args[0].trululu, newRecordID,
                        "should create with the correct m2o id");
                }
                return result;
            },
        });

        list.$buttons.find('.o_list_button_add').click();

        var $dropdown = list.$('.o_field_many2one input').autocomplete('widget');
        list.$('.o_field_many2one input').val('b').trigger('keydown');
        concurrency.delay(0).then(function () {
            $dropdown.find('li:first()').click(); // quick create 'b'
            list.$buttons.find('.o_list_button_add').click();

            assert.verifySteps(['name_create'],
                "should wait for the name_create before creating the record");
            assert.strictEqual(list.$('.o_data_row').length, 4,
                "should wait for the name_create before adding the new row");

            def.resolve();

            assert.verifySteps(['name_create', 'create']);
            assert.strictEqual(list.$('.o_data_row:nth(1) .o_data_cell').text(), 'b',
                "created row should have the correct m2o value");
            assert.strictEqual(list.$('.o_data_row').length, 5,
                "should have added the fifth row");

            relationalFields.FieldMany2One.prototype.AUTOCOMPLETE_DELAY = M2O_DELAY;
            list.destroy();
            done();
        });
    });

    QUnit.test('list in form: quick create then save directly', function (assert) {
        var done = assert.async();
        assert.expect(6);

        var M2O_DELAY = relationalFields.FieldMany2One.prototype.AUTOCOMPLETE_DELAY;
        relationalFields.FieldMany2One.prototype.AUTOCOMPLETE_DELAY = 0;

        var def = $.Deferred();
        var newRecordID;
        var form = createView({
            View: FormView,
            model: 'partner',
            data: this.data,
            arch: '<form>' +
                    '<sheet>' +
                        '<field name="p">' +
                            '<tree editable="bottom">' +
                                '<field name="trululu"/>' +
                            '</tree>' +
                        '</field>' +
                    '</sheet>' +
                '</form>',
            mockRPC: function (route, args) {
                var result = this._super.apply(this, arguments);
                if (args.method === 'name_create') {
                    assert.step('name_create');
                    return def.then(_.constant(result)).then(function (nameGet) {
                        newRecordID = nameGet[0];
                        return nameGet;
                    });
                }
                if (args.method === 'create') {
                    assert.step('create');
                    assert.strictEqual(args.args[0].p[0][2].trululu, newRecordID,
                        "should create with the correct m2o id");
                }
                return result;
            },
        });

        form.$('.o_field_x2many_list_row_add a').click();

        var $dropdown = form.$('.o_field_many2one input').autocomplete('widget');
        form.$('.o_field_many2one input').val('b').trigger('keydown');
        concurrency.delay(0).then(function () {
            $dropdown.find('li:first()').click(); // quick create 'b'
            form.$buttons.find('.o_form_button_save').click();

            assert.verifySteps(['name_create'],
                "should wait for the name_create before creating the record");

            def.resolve();

            assert.verifySteps(['name_create', 'create']);
            assert.strictEqual(form.$('.o_data_row:first .o_data_cell').text(), 'b',
                "first row should have the correct m2o value");

            relationalFields.FieldMany2One.prototype.AUTOCOMPLETE_DELAY = M2O_DELAY;
            form.destroy();
            done();
        });
    });

    QUnit.test('list in form: quick create then add a new line directly', function (assert) {
        // required many2one inside a one2many list: directly after quick creating
        // a new many2one value (before the name_create returns), click on add an item:
        // at this moment, the many2one has still no value, and as it is required,
        // the row is discarded if a saveLine is requested. However, it should
        // wait for the name_create to return before trying to save the line.
        var done = assert.async();
        assert.expect(8);

        this.data.partner.onchanges = {
            trululu: function () {},
        };

        var M2O_DELAY = relationalFields.FieldMany2One.prototype.AUTOCOMPLETE_DELAY;
        relationalFields.FieldMany2One.prototype.AUTOCOMPLETE_DELAY = 0;

        var def = $.Deferred();
        var newRecordID;
        var form = createView({
            View: FormView,
            model: 'partner',
            data: this.data,
            arch: '<form>' +
                    '<sheet>' +
                        '<field name="p">' +
                            '<tree editable="bottom">' +
                                '<field name="trululu" required="1"/>' +
                            '</tree>' +
                        '</field>' +
                    '</sheet>' +
                '</form>',
            mockRPC: function (route, args) {
                var result = this._super.apply(this, arguments);
                if (args.method === 'name_create') {
                    return def.then(_.constant(result)).then(function (nameGet) {
                        newRecordID = nameGet[0];
                        return nameGet;
                    });
                }
                if (args.method === 'create') {
                    assert.deepEqual(args.args[0].p[0][2].trululu, newRecordID);
                }
                return result;
            },
        });

        form.$('.o_field_x2many_list_row_add a').click();

        var $dropdown = form.$('.o_field_many2one input').autocomplete('widget');
        form.$('.o_field_many2one input').val('b').trigger('keydown');
        concurrency.delay(0).then(function () {
            $dropdown.find('li:first()').click(); // quick create 'b'
            form.$('.o_field_x2many_list_row_add a').click();

            assert.strictEqual(form.$('.o_data_row').length, 1,
                "there should still be only one row");
            assert.ok(form.$('.o_data_row').hasClass('o_selected_row'),
                "the row should still be in edition");

            def.resolve();

            assert.strictEqual(form.$('.o_data_row:first .o_data_cell').text(), 'b',
                "first row should have the correct m2o value");
            assert.strictEqual(form.$('.o_data_row').length, 2,
                "there should now be 2 rows");
            assert.ok(form.$('.o_data_row:nth(1)').hasClass('o_selected_row'),
                "the second row should be in edition");

            form.$buttons.find('.o_form_button_save').click();

            assert.strictEqual(form.$('.o_data_row').length, 1,
                "there should be 1 row saved (the second one was empty and invalid)");
            assert.strictEqual(form.$('.o_data_row .o_data_cell').text(), 'b',
                "should have the correct m2o value");

            relationalFields.FieldMany2One.prototype.AUTOCOMPLETE_DELAY = M2O_DELAY;
            form.destroy();
            done();
        });
    });

    QUnit.test('list in form: create with one2many with many2one', function (assert) {
        assert.expect(1);

        var form = createView({
            View: FormView,
            model: 'partner',
            data: this.data,
            arch: '<form>' +
                    '<sheet>' +
                        '<field name="p">' +
                            '<tree editable="bottom">' +
                                '<field name="display_name"/>' +
                                '<field name="trululu"/>' +
                            '</tree>' +
                        '</field>' +
                    '</sheet>' +
                '</form>',
            mockRPC: function (route, args) {
                if (args.method === 'default_get') {
                    return $.when({p: [[0, 0, {display_name: 'new record'}]]});
                } else if (args.method === 'name_get') {
                    // This should not be called at all and thus is not accounted for
                    // in the assert.expect. If this is called, you broke this test.
                    assert.notOk(_.str.startsWith(args.args[0][0], 'virtual_'),
                        "should not call name_get for the m2o inside o2m which has no value");
                }
                return this._super.apply(this, arguments);
            },
        });

        assert.strictEqual($('td.o_data_cell:first').text(), 'new record',
            "should have created the new record in the o2m with the correct name");

        form.destroy();
    });

    QUnit.test('list in form: create with one2many with many2one (version 2)', function (assert) {
        // This test simulates the exact same scenario as the previous one,
        // except that the value for the many2one is explicitely set to false,
        // which is stupid, but this happens, so we have to handle it
        assert.expect(1);

        var form = createView({
            View: FormView,
            model: 'partner',
            data: this.data,
            arch: '<form>' +
                    '<sheet>' +
                        '<field name="p">' +
                            '<tree editable="bottom">' +
                                '<field name="display_name"/>' +
                                '<field name="trululu"/>' +
                            '</tree>' +
                        '</field>' +
                    '</sheet>' +
                '</form>',
            mockRPC: function (route, args) {
                if (args.method === 'default_get') {
                    return $.when({p: [[0, 0, {display_name: 'new record', trululu: false}]]});
                } else if (args.method === 'name_get') {
                    // This should not be called at all and thus is not accounted for
                    // in the assert.expect. If this is called, you broke this test.
                    assert.notOk(_.str.startsWith(args.args[0][0], 'virtual_'),
                        "should not call name_get for the m2o inside o2m which has no value");
                }
                return this._super.apply(this, arguments);
            },
        });

        assert.strictEqual($('td.o_data_cell:first').text(), 'new record',
            "should have created the new record in the o2m with the correct name");

        form.destroy();
    });

    QUnit.test('list in form: default_get with x2many create', function (assert) {
        assert.expect(5);

        var displayName = 'brandon is the new timmy';
        this.data.partner.onchanges.timmy = function (obj) {
            assert.deepEqual(
                obj.timmy,
                [
                    [6, false, []],
                    [0, obj.timmy[1][1], {display_name: displayName, name: 'brandon'}]
                ],
                "should have properly created the x2many command list");
            obj.int_field = obj.timmy.length;
        };

        var form = createView({
            View: FormView,
            model: 'partner',
            data: this.data,
            arch: '<form>' +
                    '<sheet>' +
                        '<field name="timmy">' +
                            '<tree editable="bottom">' +
                                '<field name="display_name"/>' +
                            '</tree>' +
                        '</field>' +
                        '<field name="int_field"/>' +
                    '</sheet>' +
                '</form>',
            mockRPC: function (route, args) {
                if (args.method === 'default_get') {
                    return $.when({timmy: [[0, 0, {display_name: 'brandon is the new timmy', name: 'brandon'}]]});
                }
                if (args.method === 'create') {
                    assert.deepEqual(args.args[0], {
                        int_field: 2,
                        timmy: [
                            [6, false, []],
                            [0, args.args[0].timmy[1][1], {display_name: displayName, name: 'brandon'}],
                        ],
                    }, "should send the correct values to create");
                }
                return this._super.apply(this, arguments);
            },
        });

        assert.strictEqual($('td.o_data_cell:first').text(), 'brandon is the new timmy',
            "should have created the new record in the m2m with the correct name");
        assert.strictEqual($('input.o_field_integer').val(), '2',
            "should have called and executed the onchange properly");

        // edit the subrecord and save
        displayName = 'new value';
        form.$('.o_data_cell').click();
        form.$('.o_data_cell input').val(displayName).trigger('input');
        form.$buttons.find('.o_form_button_save').click();

        form.destroy();
    });

    QUnit.test('list in form: default_get with x2many create and onchange', function (assert) {
        assert.expect(2);

        this.data.partner.onchanges.turtles = function (obj) {
            assert.deepEqual(
                obj.turtles,
                [
<<<<<<< HEAD
                    [0, 2, {turtle_foo: 'blip', id: 2}],
                    [0, 3, {turtle_foo: 'kawa', id: 3}]
=======
                    [1, 2, {turtle_foo: 'blip'}],
                    [1, 3, {turtle_foo: 'kawa'}]
>>>>>>> dc2a6c6c
                ],
                "should have properly created the x2many command list");
        };

        var form = createView({
            View: FormView,
            model: 'partner',
            data: this.data,
            arch: '<form>' +
                    '<sheet>' +
                        '<field name="turtles">' +
                            '<tree editable="bottom">' +
                                '<field name="turtle_foo"/>' +
                            '</tree>' +
                        '</field>' +
                        '<field name="int_field"/>' +
                    '</sheet>' +
                '</form>',
            mockRPC: function (route, args) {
                if (args.method === 'default_get') {
                    return $.when({turtles: [[6, 0, [2,3]]]});
                }
                if (args.method === 'create') {
                    // it would be even better if we did not send the current
                    // unchanged state with the command 1, but this seems more
                    // difficult.
                    assert.deepEqual(args.args[0].turtles, [
                        [1, 2, {turtle_foo: 'blip'}],
                        [1, 3, {turtle_foo: 'kawa'}]
                    ], 'should send proper commands to create method');
                }
                return this._super.apply(this, arguments);
            },
        });

        form.$buttons.find('.o_form_button_save').click();

        form.destroy();
    });

    QUnit.test('list in form: call button in sub view', function (assert) {
        assert.expect(6);

        this.data.partner.records[0].p = [2];
        var form = createView({
            View: FormView,
            model: 'partner',
            data: this.data,
            arch: '<form>' +
                    '<sheet>' +
                        '<field name="p">' +
                            '<tree editable="bottom">' +
                                '<field name="product_id"/>' +
                            '</tree>' +
                        '</field>' +
                    '</sheet>' +
                '</form>',
            res_id: 1,
            mockRPC: function (route, args) {
                if (route === '/web/dataset/call_kw/product/get_formview_id') {
                    return $.when(false);
                }
                return this._super.apply(this, arguments);
            },
            intercepts: {
                execute_action: function (event) {
                    assert.strictEqual(event.data.env.model, 'product',
                        'should call with correct model in env');
                    assert.strictEqual(event.data.env.currentID, 37,
                        'should call with correct currentID in env');
                    assert.deepEqual(event.data.env.resIDs, [37],
                        'should call with correct resIDs in env');
                },
            },
            archs: {
                'product,false,form': '<form string="Partners">' +
                                        '<header>' +
                                            '<button name="action" type="action" string="Just do it !"/>' +
                                            '<button name="object" type="object" string="Just don\'t do it !"/>' +
                                            '<field name="display_name"/>' +
                                        '</header>' +
                                      '</form>',
            },
        });

        form.$buttons.find('.o_form_button_edit').click();
        form.$('td.o_data_cell:first').click();  // edit first one2many line
        form.$('.o_external_button').click();  // open product sub view in modal
        $('button:contains("Just do it !")').click(); // click on action button
        $('button:contains("Just don\'t do it !")').click(); // click on object button

        form.destroy();
    });

    QUnit.test('autocompletion in a many2one, in form view with a domain', function (assert) {
        assert.expect(1);

        var form = createView({
            View: FormView,
            model: 'partner',
            data: this.data,
            arch: '<form>' +
                    '<field name="product_id"/>' +
                '</form>',
            res_id: 1,
            viewOptions: {
                domain: [['trululu', '=', 4]]
            },
            mockRPC: function (route, args) {
                if (args.method === 'name_search') {
                    assert.deepEqual(args.kwargs.args, [], "should not have a domain");
                }
                return this._super(route, args);
            }
        });
        form.$buttons.find('.o_form_button_edit').click();

        form.$('input').click();
        form.destroy();
    });

    QUnit.test('autocompletion in a many2one, in form view with a date field', function (assert) {
        assert.expect(1);

        var form = createView({
            View: FormView,
            model: 'partner',
            data: this.data,
            arch: '<form>' +
                    '<field name="bar"/>' +
                    '<field name="date"/>' +
                    '<field name="trululu" domain="[(\'bar\',\'=\',True)]"/>' +
                '</form>',
            res_id: 2,
            mockRPC: function (route, args) {
                if (args.method === 'name_search') {
                    assert.deepEqual(args.kwargs.args, [["bar", "=", true]], "should not have a domain");
                }
                return this._super(route, args);
            },
        });
        form.$buttons.find('.o_form_button_edit').click();

        form.$('input:eq(2)').click();
        form.destroy();
    });

    QUnit.test('creating record with many2one with option always_reload', function (assert) {
        assert.expect(2);

        this.data.partner.fields.trululu.default = 1;
        this.data.partner.onchanges = {
            trululu: function (obj) {
                obj.trululu = 2; //[2, "second record"];
            },
        };

        var count = 0;

        var form = createView({
            View: FormView,
            model: 'partner',
            data: this.data,
            arch: '<form>' +
                    '<field name="trululu" options="{\'always_reload\': True}"/>' +
                '</form>',
            mockRPC: function (route, args) {
                count++;
                if (args.method === 'name_get' && args.args[0][0] === 2) {
                    return $.when([[2, "hello world\nso much noise"]]);
                }
                return this._super(route, args);
            },
        });

        assert.strictEqual(count, 3, "should have done 3 rpcs (default_get, onchange, name_get)");
        assert.strictEqual(form.$('input').val(), 'hello world',
            "should have taken the correct display name");
        form.destroy();
    });

    QUnit.test('selecting a many2one, then discarding', function (assert) {
        assert.expect(3);

        var form = createView({
            View: FormView,
            model: 'partner',
            data: this.data,
            arch: '<form string="Partners">' +
                        '<field name="product_id"/>' +
                '</form>',
            res_id: 1,
        });
        assert.strictEqual(form.$('a').text(), '', 'the tag a should be empty');
        form.$buttons.find('.o_form_button_edit').click();

        form.$('.o_field_many2one input').click();
        form.$('.o_field_many2one input').autocomplete('widget').find('a').first().click();


        assert.strictEqual(form.$('input').val(), "xphone", "should have selected xphone");

        form.$buttons.find('.o_form_button_cancel').click();
        assert.strictEqual(form.$('a').text(), '', 'the tag a should be empty');
        form.destroy();
    });

    QUnit.test('domain and context are correctly used when doing a name_search in a m2o', function (assert) {
        assert.expect(4);

        this.data.partner.records[0].timmy = [12];

        var form = createView({
            View: FormView,
            model: 'partner',
            data: this.data,
            arch:
                '<form string="Partners">' +
                    '<field name="product_id" ' +
                        'domain="[[\'foo\', \'=\', \'bar\'], [\'foo\', \'=\', foo]]" ' +
                        'context="{\'hello\': \'world\', \'test\': foo}"/>' +
                    '<field name="foo"/>' +
                    '<field name="trululu" context="{\'timmy\': timmy}" domain="[[\'id\', \'in\', timmy]]"/>' +
                    '<field name="timmy" widget="many2many_tags" invisible="1"/>' +
                '</form>',
            res_id: 1,
            session: {user_context: {hey: "ho"}},
            mockRPC: function (route, args) {
                if (args.method === 'name_search' && args.model === 'product') {
                    assert.deepEqual(
                        args.kwargs.args,
                        [['foo', '=', 'bar'], ['foo', '=', 'yop']],
                        'the field attr domain should have been used for the RPC (and evaluated)');
                    assert.deepEqual(
                        args.kwargs.context,
                        {hey: "ho", hello: "world", test: "yop"},
                        'the field attr context should have been used for the ' +
                        'RPC (evaluated and merged with the session one)');
                    return $.when([]);
                }
                if (args.method === 'name_search' && args.model === 'partner') {
                    assert.deepEqual(args.kwargs.args, [['id', 'in', [12]]],
                        'the field attr domain should have been used for the RPC (and evaluated)');
                    assert.deepEqual(args.kwargs.context, {hey: 'ho', timmy: [[6, false, [12]]]},
                        'the field attr context should have been used for the RPC (and evaluated)');
                    return $.when([]);
                }
                return this._super.apply(this, arguments);
            },
        });

        form.$buttons.find('.o_form_button_edit').click();
        form.$('.o_field_widget[name=product_id] input').click();

        form.$('.o_field_widget[name=trululu] input').click();

        form.destroy();
    });

    QUnit.test('quick create on a many2one', function (assert) {
        assert.expect(1);

        var form = createView({
            View: FormView,
            model: 'partner',
            data: this.data,
            arch: '<form string="Partners">' +
                        '<sheet>' +
                            '<field name="product_id"/>' +
                        '</sheet>' +
                '</form>',
            mockRPC: function (route, args) {
                if (route === '/web/dataset/call_kw/product/name_create') {
                    assert.strictEqual(args.args[0], 'new partner',
                        "should name create a new product");
                }
                return this._super.apply(this, arguments);
            },
        });

        form.$('.o_field_many2one input').focus();
        form.$('.o_field_many2one input').val('new partner').trigger('keyup').trigger('focusout');

        $('.modal .modal-footer .btn-primary').first().click();

        form.destroy();
    });

    QUnit.test('slow create on a many2one', function (assert) {
        assert.expect(1);

        var form = createView({
            View: FormView,
            model: 'partner',
            data: this.data,
            arch:
                '<form>' +
                    '<sheet>' +
                        '<field name="product_id" options="{\'quick_create\': False}"/>' +
                    '</sheet>' +
                '</form>',
            archs: {
                'product,false,form':
                    '<form>' +
                        '<field name="name"/>' +
                    '</form>',
            },
        });

        form.$('.o_field_many2one input').focus();
        form.$('.o_field_many2one input').val('new partner').trigger('keyup').trigger('focusout');

        $('.modal .modal-footer .btn-primary').first().click();

        assert.strictEqual($('.modal:visible:last .o_form_view').length, 1,
            'a new modal should be opened and contain a form view');

        form.destroy();
    });

    QUnit.test('no_create option on a many2one', function (assert) {
        assert.expect(1);

        var form = createView({
            View: FormView,
            model: 'partner',
            data: this.data,
            arch: '<form string="Partners">' +
                        '<sheet>' +
                            '<field name="product_id" options="{\'no_create\': True}"/>' +
                        '</sheet>' +
                '</form>',
        });

        form.$('.o_field_many2one input').focus();
        form.$('.o_field_many2one input').val('new partner').trigger('keyup').trigger('focusout');

        assert.strictEqual($('.modal').length, 0, "should not display the create modal");
        form.destroy();
    });

    QUnit.test('can_create and can_write option on a many2one', function (assert) {
        assert.expect(5);

        this.data.product.options = {
            can_create: "false",
            can_write: "false",
        };

        var form = createView({
            View: FormView,
            model: 'partner',
            data: this.data,
            arch: '<form string="Partners">' +
                        '<sheet>' +
                            '<field name="product_id" can_create="false" can_write="false"/>' +
                        '</sheet>' +
                '</form>',
            archs: {
                'product,false,form': '<form string="Products"><field name="display_name"/></form>',
            },
            mockRPC: function (route) {
                if (route === '/web/dataset/call_kw/product/get_formview_id') {
                    return $.when(false);
                }
                return this._super.apply(this, arguments);
            },
        });

        form.$('.o_field_many2one input').click();
        assert.strictEqual($('.ui-autocomplete .o_m2o_dropdown_option:contains(Create)').length, 0,
            "there shouldn't be any option to search and create");

        $('.ui-autocomplete li:contains(xpad)').mouseenter().click();
        assert.strictEqual(form.$('.o_field_many2one input').val(), "xpad",
            "the correct record should be selected");
        assert.strictEqual(form.$('.o_field_many2one .o_external_button').length, 1,
            "there should be an external button displayed");

        form.$('.o_field_many2one .o_external_button').click();
        assert.strictEqual($('.modal .o_form_view.o_form_readonly').length, 1,
            "there should be a readonly form view opened");

        $('.modal .o_form_button_cancel').click();

        form.$('.o_field_many2one input').val('new product').trigger('keyup').trigger('focusout');

        assert.strictEqual($('.modal').length, 0, "should not display the create modal");
        form.destroy();
    });

    QUnit.test('pressing enter in a m2o in an editable list', function (assert) {
        assert.expect(9);
        var done = assert.async();
        var M2O_DELAY = relationalFields.FieldMany2One.prototype.AUTOCOMPLETE_DELAY;
        relationalFields.FieldMany2One.prototype.AUTOCOMPLETE_DELAY = 0;

        var list = createView({
            View: ListView,
            model: 'partner',
            data: this.data,
            arch: '<tree editable="bottom"><field name="product_id"/></tree>',
        });

        list.$('td.o_data_cell:first').click();
        assert.strictEqual(list.$('.o_selected_row').length, 1,
            "should have a row in edit mode");

        // we now write 'a' and press enter to check that the selection is
        // working, and prevent the navigation
        list.$('td.o_data_cell input:first').val('a').trigger('input');
        concurrency.delay(0).then(function () {
            var $input = list.$('td.o_data_cell input:first');
            var $dropdown = $input.autocomplete('widget');
            assert.ok($dropdown.is(':visible'), "autocomplete dropdown should be visible");

            // we now trigger ENTER to select first choice
            $input.trigger($.Event('keydown', {
                which: $.ui.keyCode.ENTER,
                keyCode: $.ui.keyCode.ENTER,
            }));
            assert.strictEqual($input[0], document.activeElement,
                "input should still be focused");

            // we now trigger again ENTER to make sure we can move to next line
            $input.trigger($.Event('keydown', {
                which: $.ui.keyCode.ENTER,
                keyCode: $.ui.keyCode.ENTER,
            }));

            assert.notOk(document.contains($input[0]),
                "input should no longer be in dom");
            assert.ok(list.$('tr.o_data_row:eq(1)').hasClass('o_selected_row'),
                "second row should now be selected");

            // we now write again 'a' in the cell to select xpad. We will now
            // test with the tab key
            list.$('td.o_data_cell input:first').val('a').trigger('input');
            return concurrency.delay(0);
        }).then(function () {
            var $input = list.$('td.o_data_cell input:first');
            var $dropdown = $input.autocomplete('widget');
            assert.ok($dropdown.is(':visible'), "autocomplete dropdown should be visible");
            $input.trigger($.Event('keydown', {
                which: $.ui.keyCode.TAB,
                keyCode: $.ui.keyCode.TAB,
            }));
            assert.strictEqual($input[0], document.activeElement,
                "input should still be focused");

            // we now trigger again ENTER to make sure we can move to next line
            $input.trigger($.Event('keydown', {
                which: $.ui.keyCode.TAB,
                keyCode: $.ui.keyCode.TAB,
            }));

            assert.notOk(document.contains($input[0]),
                "input should no longer be in dom");
            assert.ok(list.$('tr.o_data_row:eq(2)').hasClass('o_selected_row'),
                "third row should now be selected");
            list.destroy();
            relationalFields.FieldMany2One.prototype.AUTOCOMPLETE_DELAY = M2O_DELAY;
            done();
        });
    });

    QUnit.test('pressing ENTER on a \'no_quick_create\' many2one should not trigger M2ODialog', function (assert) {
        var done = assert.async();
        assert.expect(2);

        var M2O_DELAY = relationalFields.FieldMany2One.prototype.AUTOCOMPLETE_DELAY;
        relationalFields.FieldMany2One.prototype.AUTOCOMPLETE_DELAY = 0;

        var form = createView({
            View: FormView,
            model: 'partner',
            data: this.data,
            arch: '<form>' +
                    '<field name="trululu" options="{\'no_quick_create\': True}"/>' +
                    '<field name="foo"/>' +
                '</form>',
            archs: {
                'partner,false,form': '<form string="Partners"><field name="display_name"/></form>',
            },
        });

        var $input = form.$('.o_field_many2one input');
        $input.val("Something that does not exist").trigger('input');
        $('.ui-autocomplete .ui-menu-item a:contains(Create and)').trigger('mouseenter');
        concurrency.delay(0).then(function() {
            $input.trigger($.Event('keydown', {
                which: $.ui.keyCode.ENTER,
                keyCode: $.ui.keyCode.ENTER,
            }));
            $input.trigger($.Event('keypress', {
                which: $.ui.keyCode.ENTER,
                keyCode: $.ui.keyCode.ENTER,
            }));
            $input.trigger($.Event('keyup', {
                which: $.ui.keyCode.ENTER,
                keyCode: $.ui.keyCode.ENTER,
            }));
            concurrency.delay(0).then(function() {
                $input.blur();
                assert.strictEqual($('.modal').length, 1,
                    "should have one modal in body");
                // Check that discarding clears $input
                $('.modal .o_form_button_cancel').click();
                assert.strictEqual($input.val(), '',
                    "the field should be empty");
                form.destroy();
                relationalFields.FieldMany2One.prototype.AUTOCOMPLETE_DELAY = M2O_DELAY;
                done();
            });
        });
    });

    QUnit.test('many2one in editable list + onchange, with enter [REQUIRE FOCUS]', function (assert) {
        assert.expect(6);
        var done = assert.async();
        var M2O_DELAY = relationalFields.FieldMany2One.prototype.AUTOCOMPLETE_DELAY;
        relationalFields.FieldMany2One.prototype.AUTOCOMPLETE_DELAY = 0;

        this.data.partner.onchanges.product_id = function (obj) {
            obj.int_field = obj.product_id || 0;
        };

        var def = $.Deferred();

        var list = createView({
            View: ListView,
            model: 'partner',
            data: this.data,
            arch: '<tree editable="bottom"><field name="product_id"/><field name="int_field"/></tree>',
            mockRPC: function (route, args) {
                if (args.method) {
                    assert.step(args.method);
                }
                var result = this._super.apply(this, arguments);
                if (args.method === 'onchange') {
                    return def.then(_.constant(result));
                }
                return result;
            },
        });

        list.$('td.o_data_cell:first').click();
        list.$('td.o_data_cell input:first').val('a').trigger('input');
        concurrency.delay(0).then(function () {
            var $input = list.$('td.o_data_cell input:first');
            $input.trigger($.Event('keydown', {
                which: $.ui.keyCode.ENTER,
                keyCode: $.ui.keyCode.ENTER,
            }));
            $input.trigger($.Event('keyup', {
                which: $.ui.keyCode.ENTER,
                keyCode: $.ui.keyCode.ENTER,
            }));
            def.resolve();
            $input.trigger($.Event('keydown', {
                which: $.ui.keyCode.ENTER,
                keyCode: $.ui.keyCode.ENTER,
            }));
            assert.strictEqual($('div.modal').length, 0, "should not have any modal in DOM");
            assert.verifySteps(['name_search', 'onchange', 'write', 'read']);
            list.destroy();
            relationalFields.FieldMany2One.prototype.AUTOCOMPLETE_DELAY = M2O_DELAY;
            done();
        });
    });

    QUnit.test('many2one in editable list + onchange, with enter, part 2 [REQUIRE FOCUS]', function (assert) {
        // this is the same test as the previous one, but the onchange is just
        // resolved slightly later
        assert.expect(6);
        var done = assert.async();
        var M2O_DELAY = relationalFields.FieldMany2One.prototype.AUTOCOMPLETE_DELAY;
        relationalFields.FieldMany2One.prototype.AUTOCOMPLETE_DELAY = 0;

        this.data.partner.onchanges.product_id = function (obj) {
            obj.int_field = obj.product_id || 0;
        };

        var def = $.Deferred();

        var list = createView({
            View: ListView,
            model: 'partner',
            data: this.data,
            arch: '<tree editable="bottom"><field name="product_id"/><field name="int_field"/></tree>',
            mockRPC: function (route, args) {
                if (args.method) {
                    assert.step(args.method);
                }
                var result = this._super.apply(this, arguments);
                if (args.method === 'onchange') {
                    return def.then(_.constant(result));
                }
                return result;
            },
        });

        list.$('td.o_data_cell:first').click();
        list.$('td.o_data_cell input:first').val('a').trigger('input');
        concurrency.delay(0).then(function () {
            var $input = list.$('td.o_data_cell input:first');
            $input.trigger($.Event('keydown', {
                which: $.ui.keyCode.ENTER,
                keyCode: $.ui.keyCode.ENTER,
            }));
            $input.trigger($.Event('keyup', {
                which: $.ui.keyCode.ENTER,
                keyCode: $.ui.keyCode.ENTER,
            }));
            $input.trigger($.Event('keydown', {
                which: $.ui.keyCode.ENTER,
                keyCode: $.ui.keyCode.ENTER,
            }));
            def.resolve();
            assert.strictEqual($('div.modal').length, 0, "should not have any modal in DOM");
            assert.verifySteps(['name_search', 'onchange', 'write', 'read']);
            list.destroy();
            relationalFields.FieldMany2One.prototype.AUTOCOMPLETE_DELAY = M2O_DELAY;
            done();
        });
    });

    QUnit.test('many2one: domain updated by an onchange', function (assert) {
        assert.expect(2);

        this.data.partner.onchanges = {
            int_field: function () {},
        };

        var domain = [];
        var form = createView({
            View: FormView,
            model: 'partner',
            data: this.data,
            arch: '<form>' +
                    '<field name="int_field"/>' +
                    '<field name="trululu"/>' +
                '</form>',
            res_id: 1,
            mockRPC: function (route, args) {
                if (args.method === 'onchange') {
                    domain = [['id', 'in', [10]]];
                    return $.when({
                        domain: {
                            trululu: domain,
                            unexisting_field: domain,
                        }
                    });
                }
                if (args.method === 'name_search') {
                    assert.deepEqual(args.kwargs.args, domain,
                        "sent domain should be correct");
                }
                return this._super(route, args);
            },
            viewOptions: {
                mode: 'edit',
            },
        });

        // trigger a name_search (domain should be [])
        form.$('.o_field_widget[name=trululu] input').click();
        // close the dropdown
        form.$('.o_field_widget[name=trululu] input').click();
        // trigger an onchange that will update the domain
        form.$('.o_field_widget[name=int_field]').val(2).trigger('input');
        // trigger a name_search (domain should be [['id', 'in', [10]]])
        form.$('.o_field_widget[name=trululu] input').click();

        form.destroy();
    });

    QUnit.test('many2one in one2many: domain updated by an onchange', function (assert) {
        assert.expect(3);

        this.data.partner.onchanges = {
            trululu: function () {},
        };

        var domain = [];
        var form = createView({
            View: FormView,
            model: 'partner',
            data: this.data,
            arch: '<form>' +
                    '<field name="p">' +
                        '<tree editable="bttom">' +
                            '<field name="trululu"/>' +
                        '</tree>' +
                    '</field>' +
                '</form>',
            res_id: 1,
            mockRPC: function (route, args) {
                if (args.method === 'onchange') {
                    return $.when({
                        domain: {
                            trululu: domain,
                        },
                    });
                }
                if (args.method === 'name_search') {
                    assert.deepEqual(args.kwargs.args, domain,
                        "sent domain should be correct");
                }
                return this._super(route, args);
            },
            viewOptions: {
                mode: 'edit',
            },
        });

        // add a first row with a specific domain for the m2o
        domain = [['id', 'in', [10]]]; // domain for subrecord 1
        form.$('.o_field_x2many_list_row_add a').click(); // triggers the onchange
        form.$('.o_field_widget[name=trululu] input').click(); // triggers the name_search

        // add a second row with another domain for the m2o
        domain = [['id', 'in', [5]]]; // domain for subrecord 2
        form.$('.o_field_x2many_list_row_add a').click(); // triggers the onchange
        form.$('.o_field_widget[name=trululu] input').click(); // triggers the name_search

        // check again the first row to ensure that the domain hasn't change
        domain = [['id', 'in', [10]]]; // domain for subrecord 1 should have been kept
        form.$('.o_data_row:first .o_data_cell').click();
        form.$('.o_field_widget[name=trululu] input').click(); // triggers the name_search

        form.destroy();
    });

    QUnit.test('updating a many2one from a many2many', function (assert) {
        assert.expect(4);

        this.data.turtle.records[1].turtle_trululu = 1;

        var form = createView({
            View: FormView,
            model: 'partner',
            data: this.data,
            arch: '<form string="Partners">' +
                    '<group>' +
                        '<field name="turtles">' +
                            '<tree editable="bottom">' +
                                '<field name="display_name"/>' +
                                '<field name="turtle_trululu"/>' +
                            '</tree>' +
                        '</field>' +
                    '</group>' +
                '</form>',
            res_id: 1,
            archs: {
                'partner,false,form': '<form string="Trululu"><field name="display_name"/></form>',
            },
            mockRPC: function (route, args) {
                if (args.method === 'get_formview_id') {
                    assert.deepEqual(args.args[0], [1], "should call get_formview_id with correct id");
                    return $.when(false);
                }
                return this._super(route, args);
            },
        });

        // Opening the modal
        form.$buttons.find('.o_form_button_edit').click();
        form.$('.o_data_row td:contains(first record)').click();
        form.$('.o_external_button').click();
        assert.strictEqual($('.modal').length, 1,
            "should have one modal in body");

        // Changing the 'trululu' value
        $('.modal input[name="display_name"]').val('test').trigger('input');
        $('.modal button.btn-primary').click();

        // Test whether the value has changed
        assert.strictEqual($('.modal').length, 0,
            "the modal should be closed");
        assert.equal(form.$('.o_data_cell:contains(test)').text(), 'test',
            "the partner name should have been updated to 'test'");

        form.destroy();
    });

    QUnit.module('FieldOne2Many');

    QUnit.test('one2many basic properties', function (assert) {
        assert.expect(6);

        this.data.partner.records[0].p = [2];
        var form = createView({
            View: FormView,
            model: 'partner',
            data: this.data,
            arch:'<form string="Partners">' +
                    '<sheet>' +
                        '<notebook>' +
                            '<page string="Partner page">' +
                                '<field name="p">' +
                                    '<tree>' +
                                        '<field name="foo"/>' +
                                    '</tree>' +
                                '</field>' +
                            '</page>' +
                        '</notebook>' +
                    '</sheet>' +
                '</form>',
            res_id: 1,
        });


        assert.strictEqual(form.$('td.o_list_record_selector').length, 0,
                        "embedded one2many should not have a selector");
        assert.ok(!form.$('.o_field_x2many_list_row_add').length,
            "embedded one2many should not be editable");
        assert.ok(!form.$('td.o_list_record_delete').length,
            "embedded one2many records should not have a trash icon");

        form.$buttons.find('.o_form_button_edit').click();

        assert.ok(form.$('.o_field_x2many_list_row_add').length,
            "embedded one2many should now be editable");

        assert.strictEqual(form.$('.o_field_x2many_list_row_add').attr('colspan'), "2",
            "should have colspan 2 (one for field foo, one for being below trash icon)");

        assert.ok(form.$('td.o_list_record_delete').length,
            "embedded one2many records should have a trash icon");
        form.destroy();
    });

    QUnit.test('one2many with date and datetime', function (assert) {
        assert.expect(2);

        this.data.partner.records[0].p = [2];
        var form = createView({
            View: FormView,
            model: 'partner',
            data: this.data,
            arch:'<form string="Partners">' +
                    '<sheet>' +
                        '<notebook>' +
                            '<page string="Partner page">' +
                                '<field name="p">' +
                                    '<tree>' +
                                        '<field name="date"/>' +
                                        '<field name="datetime"/>' +
                                    '</tree>' +
                                '</field>' +
                            '</page>' +
                        '</notebook>' +
                    '</sheet>' +
                '</form>',
            res_id: 1,
            session: {
                getTZOffset: function () {
                    return 120;
                },
            },
        });
        assert.strictEqual(form.$('td:eq(0)').text(), "01/25/2017",
            "should have formatted the date");
        assert.strictEqual(form.$('td:eq(1)').text(), "12/12/2016 12:55:05",
            "should have formatted the datetime");
        form.destroy();
    });

    QUnit.test('rendering with embedded one2many', function (assert) {
        assert.expect(2);

        this.data.partner.records[0].p = [2];
        var form = createView({
            View: FormView,
            model: 'partner',
            data: this.data,
            arch:'<form string="Partners">' +
                    '<sheet>' +
                        '<notebook>' +
                            '<page string="P page">' +
                                '<field name="p">' +
                                    '<tree>' +
                                        '<field name="foo"/>' +
                                        '<field name="bar"/>' +
                                    '</tree>' +
                                '</field>' +
                            '</page>' +
                        '</notebook>' +
                    '</sheet>' +
            '</form>',
            res_id: 1,
        });

        assert.strictEqual(form.$('th:contains(Foo)').length, 1,
            "embedded one2many should have a column titled according to foo");
        assert.strictEqual(form.$('td:contains(blip)').length, 1,
            "embedded one2many should have a cell with relational value");
        form.destroy();
    });

    QUnit.test('embedded one2many with widget', function (assert) {
        assert.expect(1);

        this.data.partner.records[0].p = [2];
        var form = createView({
            View: FormView,
            model: 'partner',
            data: this.data,
            arch:'<form string="Partners">' +
                    '<sheet>' +
                        '<notebook>' +
                            '<page string="P page">' +
                                '<field name="p">' +
                                    '<tree>' +
                                        '<field name="int_field" widget="handle"/>' +
                                        '<field name="foo"/>' +
                                    '</tree>' +
                                '</field>' +
                            '</page>' +
                        '</notebook>' +
                    '</sheet>' +
            '</form>',
            res_id: 1,
        });

        assert.strictEqual(form.$('span.o_row_handle').length, 1, "should have 1 handles");
        form.destroy();
    });

    QUnit.test('embedded one2many with handle widget', function (assert) {
        assert.expect(8);

        this.data.partner.records[0].p = [1, 2, 4];
        var form = createView({
            View: FormView,
            model: 'partner',
            data: this.data,
            arch:'<form string="Partners">' +
                    '<sheet>' +
                        '<notebook>' +
                            '<page string="P page">' +
                                '<field name="p">' +
                                    '<tree default_order="int_field">' +
                                        '<field name="int_field" widget="handle"/>' +
                                        '<field name="foo"/>' +
                                    '</tree>' +
                                '</field>' +
                            '</page>' +
                        '</notebook>' +
                    '</sheet>' +
                 '</form>',
            res_id: 1,
        });

        testUtils.intercept(form, "field_changed", function (event) {
            assert.step(event.data.changes.p.data.int_field.toString());
        }, true);

        assert.strictEqual(form.$('td.o_data_cell:not(.o_handle_cell)').text(), "My little Foo Valueblipyop",
            "should have the 3 rows in the correct order");

        form.$buttons.find('.o_form_button_edit').click();
        assert.strictEqual(form.$('td.o_data_cell:not(.o_handle_cell)').text(), "My little Foo Valueblipyop",
            "should still have the 3 rows in the correct order");

        // Drag and drop the fourth line in second position
        testUtils.dragAndDrop(
            form.$('.ui-sortable-handle').eq(1),
            form.$('tbody tr').first(),
            {position: 'top'}
        );

        assert.verifySteps(["0", "1", "2"],
            "sequences values should be incremental starting from the previous minimum one");

        assert.strictEqual(form.$('td.o_data_cell:not(.o_handle_cell)').text(), "blipMy little Foo Valueyop",
            "should have the 3 rows in the new order");

        form.$buttons.find('.o_form_button_save').click();
        assert.strictEqual(form.$('td.o_data_cell:not(.o_handle_cell)').text(), "blipMy little Foo Valueyop",
            "should still have the 3 rows in the new order");

        form.destroy();
    });

    QUnit.test('embedded one2many (editable list) with handle widget', function (assert) {
        assert.expect(9);

        this.data.partner.records[0].p = [1, 2, 4];
        var form = createView({
            View: FormView,
            model: 'partner',
            data: this.data,
            arch:'<form string="Partners">' +
                    '<sheet>' +
                        '<notebook>' +
                            '<page string="P page">' +
                                '<field name="p">' +
                                    '<tree editable="top">' +
                                        '<field name="int_field" widget="handle"/>' +
                                        '<field name="foo"/>' +
                                    '</tree>' +
                                '</field>' +
                            '</page>' +
                        '</notebook>' +
                    '</sheet>' +
                 '</form>',
            res_id: 1,
        });

        testUtils.intercept(form, "field_changed", function (event) {
            assert.step(event.data.changes.p.data.int_field.toString());
        }, true);

        assert.strictEqual(form.$('td.o_data_cell:not(.o_handle_cell)').text(), "My little Foo Valueblipyop",
            "should have the 3 rows in the correct order");

        form.$buttons.find('.o_form_button_edit').click();
        assert.strictEqual(form.$('td.o_data_cell:not(.o_handle_cell)').text(), "My little Foo Valueblipyop",
            "should still have the 3 rows in the correct order");

        // Drag and drop the second line in first position
        testUtils.dragAndDrop(
            form.$('.ui-sortable-handle').eq(1),
            form.$('tbody tr').first(),
            {position: 'top'}
        );

        assert.verifySteps(["0", "1", "2"],
            "sequences values should be incremental starting from the previous minimum one");

        assert.strictEqual(form.$('td.o_data_cell:not(.o_handle_cell)').text(), "blipMy little Foo Valueyop",
            "should have the 3 rows in the new order");

        form.$('tbody tr:first td:first').click();

        assert.strictEqual(form.$('tbody tr:first td.o_data_cell:not(.o_handle_cell) input').val(), "blip",
            "should edit the correct row");

        form.$buttons.find('.o_form_button_save').click();
        assert.strictEqual(form.$('td.o_data_cell:not(.o_handle_cell)').text(), "blipMy little Foo Valueyop",
            "should still have the 3 rows in the new order");

        form.destroy();
    });

    QUnit.test('one2many field when using the pager', function (assert) {
        assert.expect(13);

        var ids = [];
        for (var i=0; i<45; i++) {
            var id = 10 + i;
            ids.push(id);
            this.data.partner.records.push({
                id: id,
                display_name: "relational record " + id,
            });
        }
        this.data.partner.records[0].p = ids.slice(0, 42);
        this.data.partner.records[1].p = ids.slice(42);

        var count = 0;
        var form = createView({
            View: FormView,
            model: 'partner',
            data: this.data,
            arch: '<form string="Partners">' +
                    '<field name="p">' +
                        '<kanban>' +
                            '<field name="display_name"/>' +
                            '<templates>' +
                                '<t t-name="kanban-box">' +
                                    '<div><t t-esc="record.display_name"/></div>' +
                                '</t>' +
                            '</templates>' +
                        '</kanban>' +
                    '</field>' +
                '</form>',
            viewOptions: {
                ids: [1, 2],
                index: 0,
            },
            mockRPC: function () {
                count++;
                return this._super.apply(this, arguments);
            },
            res_id: 1,
        });

        // we are on record 1, which has 90 related record (first 40 should be
        // displayed), 2 RPCs (read) should have been done, one on the main record
        // and one for the O2M
        assert.strictEqual(count, 2, 'two RPCs should have been done');
        assert.strictEqual(form.$('.o_kanban_record:not(".o_kanban_ghost")').length, 40,
            'one2many kanban should contain 40 cards for record 1');

        // move to record 2, which has 3 related records (and shouldn't contain the
        // related records of record 1 anymore). Two additional RPCs should have
        // been done
        form.pager.next();
        assert.strictEqual(count, 4, 'two RPCs should have been done');
        assert.strictEqual(form.$('.o_kanban_record:not(".o_kanban_ghost")').length, 3,
            'one2many kanban should contain 3 cards for record 2');

        // move back to record 1, which should contain again its first 40 related
        // records
        form.pager.previous();
        assert.strictEqual(count, 6, 'two RPCs should have been done');
        assert.strictEqual(form.$('.o_kanban_record:not(".o_kanban_ghost")').length, 40,
            'one2many kanban should contain 40 cards for record 1');

        // move to the second page of the o2m: 1 RPC should have been done to fetch
        // the 2 subrecords of page 2, and those records should now be displayed
        form.$('.o_x2m_control_panel .o_pager_next').click();
        assert.strictEqual(count, 7, 'one RPC should have been done');
        assert.strictEqual(form.$('.o_kanban_record:not(".o_kanban_ghost")').length, 2,
            'one2many kanban should contain 2 cards for record 1 at page 2');

        // move to record 2 again and check that everything is correctly updated
        form.pager.next();
        assert.strictEqual(count, 9, 'two RPCs should have been done');
        assert.strictEqual(form.$('.o_kanban_record:not(".o_kanban_ghost")').length, 3,
            'one2many kanban should contain 3 cards for record 2');

        // move back to record 1 and move to page 2 again: all data should have
        // been correctly reloaded
        form.pager.previous();
        assert.strictEqual(count, 11, 'two RPCs should have been done');
        form.$('.o_x2m_control_panel .o_pager_next').click();
        assert.strictEqual(count, 12, 'one RPC should have been done');
        assert.strictEqual(form.$('.o_kanban_record:not(".o_kanban_ghost")').length, 2,
            'one2many kanban should contain 2 cards for record 1 at page 2');
        form.destroy();
    });

    QUnit.test('edition of one2many field with pager', function (assert) {
        assert.expect(31);

        var ids = [];
        for (var i = 0; i < 45; i++) {
            var id = 10 + i;
            ids.push(id);
            this.data.partner.records.push({
                id: id,
                display_name: "relational record " + id,
            });
        }
        this.data.partner.records[0].p = ids;

        var saveCount = 0;
        var checkRead = false;
        var readIDs;
        var form = createView({
            View: FormView,
            model: 'partner',
            data: this.data,
            arch: '<form string="Partners">' +
                    '<field name="p">' +
                        '<kanban>' +
                            '<field name="display_name"/>' +
                            '<templates>' +
                                '<t t-name="kanban-box">' +
                                    '<div class="oe_kanban_global_click">' +
                                        '<a t-if="!read_only_mode" type="delete" class="fa fa-times pull-right delete_icon"/>' +
                                        '<span><t t-esc="record.display_name.value"/></span>' +
                                    '</div>' +
                                '</t>' +
                            '</templates>' +
                        '</kanban>' +
                    '</field>' +
                '</form>',
            archs: {
                'partner,false,form': '<form><field name="display_name"/></form>',
            },
            mockRPC: function (route, args) {
                if (args.method === 'read' && checkRead) {
                    readIDs = args.args[0];
                    checkRead = false;
                }
                if (args.method === 'write') {
                    saveCount++;
                    var nbCommands = args.args[1].p.length;
                    var nbLinkCommands = _.filter(args.args[1].p, function (command) {
                        return command[0] === 4;
                    }).length;
                    switch(saveCount) {
                        case 1:
                            assert.strictEqual(nbCommands, 46,
                                "should send 46 commands (one for each record)");
                            assert.strictEqual(nbLinkCommands, 45,
                                "should send a LINK_TO command for each existing record");
                            assert.deepEqual(args.args[1].p[45], [0, args.args[1].p[45][1], {
                                display_name: 'new record',
                            }], "should sent a CREATE command for the new record");
                            break;
                        case 2:
                            assert.strictEqual(nbCommands, 46,
                                "should send 46 commands");
                            assert.strictEqual(nbLinkCommands, 45,
                                "should send a LINK_TO command for each existing record");
                            assert.deepEqual(args.args[1].p[45], [2, 10, false],
                                "should sent a DELETE command for the deleted record");
                            break;
                        case 3:
                            assert.strictEqual(nbCommands, 47,
                                "should send 47 commands");
                            assert.strictEqual(nbLinkCommands, 43,
                                "should send a LINK_TO command for each existing record");
                            assert.deepEqual(args.args[1].p[43],
                                [0, args.args[1].p[43][1], {display_name: 'new record page 1'}],
                                "should sent correct CREATE command");
                            assert.deepEqual(args.args[1].p[44],
                                [0, args.args[1].p[44][1], {display_name: 'new record page 2'}],
                                "should sent correct CREATE command");
                            assert.deepEqual(args.args[1].p[45],
                                [2, 11, false],
                                "should sent correct DELETE command");
                            assert.deepEqual(args.args[1].p[46],
                                [2, 52, false],
                                "should sent correct DELETE command");
                            break;
                    }
                }
                return this._super.apply(this, arguments);
            },
            res_id: 1,
        });

        assert.strictEqual(form.$('.o_kanban_record:not(".o_kanban_ghost")').length, 40,
            'there should be 40 records on page 1');
        assert.strictEqual(form.$('.o_x2m_control_panel .o_pager_counter').text().trim(),
            '1-40 / 45', "pager range should be correct");

        // add a record on page one
        checkRead = true;
        form.$buttons.find('.o_form_button_edit').click();
        form.$('.o-kanban-button-new').click();
        $('.modal input').val('new record').trigger('input');
        $('.modal .modal-footer .btn-primary:first').click(); // save and close
        // checks
        assert.strictEqual(readIDs, undefined, "should not have read any record");
        assert.strictEqual(form.$('span:contains(new record)').length, 0,
            "new record should be on page 2");
        assert.strictEqual(form.$('.o_kanban_record:not(".o_kanban_ghost")').length, 40,
            'there should be 40 records on page 1');
        assert.strictEqual(form.$('.o_x2m_control_panel .o_pager_counter').text().trim(),
            '1-40 / 46', "pager range should be correct");
        assert.strictEqual(form.$('.o_kanban_record:first span:contains(new record)').length,
            0, 'new record should not be on page 1');
        // save
        form.$buttons.find('.o_form_button_save').click();

        // delete a record on page one
        checkRead = true;
        form.$buttons.find('.o_form_button_edit').click();
        assert.strictEqual(form.$('.o_kanban_record:first span:contains(relational record 10)').length,
            1, 'first record should be the one with id 10 (next checks rely on that)');
        form.$('.delete_icon:first').click();
        // checks
        assert.deepEqual(readIDs, [50],
            "should have read a record (to display 40 records on page 1)");
        assert.strictEqual(form.$('.o_kanban_record:not(".o_kanban_ghost")').length, 40,
            'there should be 40 records on page 1');
        assert.strictEqual(form.$('.o_x2m_control_panel .o_pager_counter').text().trim(),
            '1-40 / 45', "pager range should be correct");
        // save
        form.$buttons.find('.o_form_button_save').click();

        // add and delete records in both pages
        form.$buttons.find('.o_form_button_edit').click();
        checkRead = true;
        readIDs = undefined;
        // add and delete a record in page 1
        form.$('.o-kanban-button-new').click();
        $('.modal input').val('new record page 1').trigger('input');
        $('.modal .modal-footer .btn-primary:first').click(); // save and close
        assert.strictEqual(form.$('.o_kanban_record:first span:contains(relational record 11)').length,
            1, 'first record should be the one with id 11 (next checks rely on that)');
        form.$('.delete_icon:first').click();
        assert.deepEqual(readIDs, [51],
            "should have read a record (to display 40 records on page 1)");
        // add and delete a record in page 2
        form.$('.o_x2m_control_panel .o_pager_next').click();
        assert.strictEqual(form.$('.o_kanban_record:first span:contains(relational record 52)').length,
            1, 'first record should be the one with id 52 (next checks rely on that)');
        checkRead = true;
        readIDs = undefined;
        form.$('.delete_icon:first').click();
        form.$('.o-kanban-button-new').click();
        $('.modal input').val('new record page 2').trigger('input');
        $('.modal .modal-footer .btn-primary:first').click(); // save and close
        assert.strictEqual(readIDs, undefined, "should not have read any record");
        // checks
        assert.strictEqual(form.$('.o_kanban_record:not(".o_kanban_ghost")').length, 5,
            'there should be 5 records on page 2');
        assert.strictEqual(form.$('.o_x2m_control_panel .o_pager_counter').text().trim(),
            '41-45 / 45', "pager range should be correct");
        assert.strictEqual(form.$('.o_kanban_record span:contains(new record page 1)').length,
            1, 'new records should be on page 2');
        assert.strictEqual(form.$('.o_kanban_record span:contains(new record page 2)').length,
            1, 'new records should be on page 2');
        // save
        form.$buttons.find('.o_form_button_save').click();

        form.destroy();
    });

    QUnit.test('sorting one2many fields', function (assert) {
        assert.expect(4);

        this.data.partner.fields.foo.sortable = true;
        this.data.partner.records.push({id: 23, foo: "abc"});
        this.data.partner.records.push({id: 24, foo: "xyz"});
        this.data.partner.records.push({id: 25, foo: "def"});
        this.data.partner.records[0].p = [23,24,25];

        var rpcCount = 0;
        var form = createView({
            View: FormView,
            model: 'partner',
            data: this.data,
            arch: '<form string="Partners">' +
                    '<field name="p">' +
                        '<tree>' +
                            '<field name="foo"/>' +
                        '</tree>' +
                    '</field>' +
                '</form>',
            res_id: 1,
            mockRPC: function () {
                rpcCount++;
                return this._super.apply(this, arguments);
            },
        });

        rpcCount = 0;
        assert.ok(form.$('table tbody tr:eq(2) td:contains(def)').length,
            "the 3rd record is the one with 'def' value");
        form.renderer._render = function () {
            throw "should not render the whole form";
        };

        form.$('table thead th:contains(Foo)').click();
        assert.strictEqual(rpcCount, 0,
            'sort should be in memory, no extra RPCs should have been done');
        assert.ok(form.$('table tbody tr:eq(2) td:contains(xyz)').length,
            "the 3rd record is the one with 'xyz' value");

        form.$('table thead th:contains(Foo)').click();
        assert.ok(form.$('table tbody tr:eq(2) td:contains(abc)').length,
            "the 3rd record is the one with 'abc' value");

        form.destroy();
    });

    QUnit.test('one2many list field edition', function (assert) {
        assert.expect(6);

        this.data.partner.records.push({
            id: 3,
            display_name: "relational record 1",
        });
        this.data.partner.records[1].p = [3];

        var form = createView({
            View: FormView,
            model: 'partner',
            data: this.data,
            arch: '<form string="Partners">' +
                    '<field name="p">' +
                        '<tree editable="top">' +
                            '<field name="display_name"/>' +
                        '</tree>' +
                    '</field>' +
                '</form>',
            res_id: 2,
        });

        // edit the first line of the o2m
        assert.strictEqual(form.$('.o_field_one2many tbody td').first().text(), 'relational record 1',
            "display name of first record in o2m list should be 'relational record 1'");
        form.$buttons.find('.o_form_button_edit').click();
        form.$('.o_field_one2many tbody td').first().click();
        assert.ok(form.$('.o_field_one2many tbody td').first().parent().hasClass('o_selected_row'),
            "first row of o2m should be in edition");
        form.$('.o_field_one2many tbody td').first().find('input').val("new value").trigger('input');
        assert.ok(form.$('.o_field_one2many tbody td').first().parent().hasClass('o_selected_row'),
            "first row of o2m should still be in edition");

        // // leave o2m edition
        form.$el.click();
        assert.ok(!form.$('.o_field_one2many tbody td').first().parent().hasClass('o_selected_row'),
            "first row of o2m should be readonly again");

        // discard changes
        form.$buttons.find('.o_form_button_cancel').click();
        assert.strictEqual(form.$('.o_field_one2many tbody td').first().text(), 'new value',
            "changes shouldn't have been discarded yet, waiting for user confirmation");
        $('.modal .modal-footer .btn-primary').click();
        assert.strictEqual(form.$('.o_field_one2many tbody td').first().text(), 'relational record 1',
            "display name of first record in o2m list should be 'relational record 1'");

        // edit again and save
        form.$buttons.find('.o_form_button_edit').click();
        form.$('.o_field_one2many tbody td').first().click();
        form.$('.o_field_one2many tbody td').first().find('input').val("new value").trigger('input');
        form.$el.click();
        form.$buttons.find('.o_form_button_save').click();
        // FIXME: this next test doesn't pass as the save of updates of
        // relational data is temporarily disabled
        // assert.strictEqual(form.$('.o_field_one2many tbody td').first().text(), 'new value',
        //     "display name of first record in o2m list should be 'new value'");

        form.destroy();
    });

    QUnit.test('one2many list: create action disabled', function (assert) {
        assert.expect(2);
        var form = createView({
            View: FormView,
            model: 'partner',
            data: this.data,
            arch:'<form string="Partners">' +
                    '<field name="p">' +
                        '<tree create="0">' +
                            '<field name="display_name"/>' +
                        '</tree>' +
                    '</field>' +
                '</form>',
            res_id: 1,
        });

        assert.ok(!form.$('.o_field_x2many_list_row_add').length,
            '"Add an item" link should not be available in readonly');

        form.$buttons.find('.o_form_button_edit').click();

        assert.ok(!form.$('.o_field_x2many_list_row_add').length,
            '"Add an item" link should not be available in readonly');
        form.destroy();
    });

    QUnit.test('one2many list: unlink one record', function (assert) {
        assert.expect(5);
        this.data.partner.records[0].p = [2, 4];
        var form = createView({
            View: FormView,
            model: 'partner',
            data: this.data,
            arch:'<form string="Partners">' +
                    '<field name="p" widget="many2many">' +
                        '<tree>' +
                            '<field name="display_name"/>' +
                        '</tree>' +
                    '</field>' +
                '</form>',
            res_id: 1,
            mockRPC: function (route, args) {
                if (route === '/web/dataset/call_kw/partner/write') {
                    var commands = args.args[1].p;
                    assert.strictEqual(commands.length, 2,
                        'should have generated two commands');
                    assert.ok(commands[0][0] === 4 && commands[0][1] === 4,
                        'should have generated the command 4 (LINK_TO) with id 4');
                    assert.ok(commands[1][0] === 3 && commands[1][1] === 2,
                        'should have generated the command 3 (UNLINK) with id 2');
                }
                return this._super.apply(this, arguments);
            },
        });
        form.$buttons.find('.o_form_button_edit').click();

        assert.strictEqual(form.$('td.o_list_record_delete span').length, 2,
            "should have 2 delete buttons");

        form.$('td.o_list_record_delete span').first().click();

        assert.strictEqual(form.$('td.o_list_record_delete span').length, 1,
            "should have 1 delete button (a record is supposed to have been unlinked)");

        // save and check that the correct command has been generated
        form.$buttons.find('.o_form_button_save').click();
        form.destroy();
    });

    QUnit.test('one2many list: deleting one record', function (assert) {
        assert.expect(5);
        this.data.partner.records[0].p = [2, 4];
        var form = createView({
            View: FormView,
            model: 'partner',
            data: this.data,
            arch:'<form string="Partners">' +
                    '<field name="p">' +
                        '<tree>' +
                            '<field name="display_name"/>' +
                        '</tree>' +
                    '</field>' +
                '</form>',
            res_id: 1,
            mockRPC: function (route, args) {
                if (route === '/web/dataset/call_kw/partner/write') {
                    var commands = args.args[1].p;
                    assert.strictEqual(commands.length, 2,
                        'should have generated two commands');
                    assert.ok(commands[0][0] === 4 && commands[0][1] === 4,
                        'should have generated the command 4 (LINK_TO) with id 4');
                    assert.ok(commands[1][0] === 2 && commands[1][1] === 2,
                        'should have generated the command 2 (DELETE) with id 2');
                }
                return this._super.apply(this, arguments);
            },
        });
        form.$buttons.find('.o_form_button_edit').click();

        assert.strictEqual(form.$('td.o_list_record_delete span').length, 2,
            "should have 2 delete buttons");

        form.$('td.o_list_record_delete span').first().click();

        assert.strictEqual(form.$('td.o_list_record_delete span').length, 1,
            "should have 1 delete button (a record is supposed to have been deleted)");

        // save and check that the correct command has been generated
        form.$buttons.find('.o_form_button_save').click();

        // FIXME: it would be nice to test that the view is re-rendered correctly,
        // but as the relational data isn't re-fetched, the rendering is ok even
        // if the changes haven't been saved
        form.destroy();
    });

    QUnit.test('one2many kanban: edition', function (assert) {
        assert.expect(14);

        this.data.partner.records[0].p = [2];
        var form = createView({
            View: FormView,
            model: 'partner',
            data: this.data,
            arch: '<form string="Partners">' +
                    '<field name="p">' +
                        '<kanban>' +
                            // color will be in the kanban but not in the form
                            '<field name="color"/>' +
                            '<field name="display_name"/>' +
                            '<templates>' +
                                '<t t-name="kanban-box">' +
                                    '<div class="oe_kanban_global_click">' +
                                        '<a t-if="!read_only_mode" type="delete" class="fa fa-times pull-right delete_icon"/>' +
                                        '<span><t t-esc="record.display_name.value"/></span>' +
                                        '<span><t t-esc="record.color.value"/></span>' +
                                    '</div>' +
                                '</t>' +
                            '</templates>' +
                        '</kanban>' +
                        '<form string="Partners">' +
                            '<field name="display_name"/>' +
                            // foo will be in the form but not in the kanban
                            '<field name="foo"/>' +
                        '</form>' +
                    '</field>' +
                '</form>',
            res_id: 1,
        });

        assert.ok(!form.$('.o_kanban_view .delete_icon').length,
            'delete icon should not be visible in readonly');
        assert.ok(!form.$('.o_field_one2many .o-kanban-button-new').length,
            '"Create" button should not be visible in readonly');

        form.$buttons.find('.o_form_button_edit').click();

        assert.strictEqual(form.$('.o_kanban_record:not(.o_kanban_ghost)').length, 1,
            'should contain 1 record');
        assert.strictEqual(form.$('.o_kanban_record span:first').text(), 'second record',
            'display_name of subrecord should be the one in DB');
        assert.strictEqual(form.$('.o_kanban_record span:nth(1)').text(), 'Red',
            'color of subrecord should be the one in DB');
        assert.ok(form.$('.o_kanban_view .delete_icon').length,
            'delete icon should be visible in edit');
        assert.ok(form.$('.o_field_one2many .o-kanban-button-new').length,
            '"Create" button should be visible in edit');

        // edit existing subrecord
        form.$('.oe_kanban_global_click').click();

        $('.modal .o_form_view input').val('new name').trigger('input');
        $('.modal .modal-footer .btn-primary').click(); // save
        assert.strictEqual(form.$('.o_kanban_record span:first').text(), 'new name',
            'value of subrecord should have been updated');

        // create a new subrecord
        form.$('.o-kanban-button-new').click();
        $('.modal .o_form_view input').val('new subrecord 1').trigger('input');
        $('.modal .modal-footer .btn-primary').click(); // save and close
        assert.strictEqual(form.$('.o_kanban_record:not(.o_kanban_ghost)').length, 2,
            'should contain 2 records');
        assert.strictEqual(form.$('.o_kanban_record:nth(1) span').text(), 'new subrecord 1',
            'value of newly created subrecord should be "new subrecord 1"');

        // create two new subrecords
        form.$('.o-kanban-button-new').click();
        $('.modal .o_form_view input').val('new subrecord 2').trigger('input');
        $('.modal .modal-footer .btn-primary:nth(1)').click(); // save and new
        $('.modal .o_form_view input').val('new subrecord 3').trigger('input');
        $('.modal .modal-footer .btn-primary').click(); // save and close
        assert.strictEqual(form.$('.o_kanban_record:not(.o_kanban_ghost)').length, 4,
            'should contain 4 records');

        // delete subrecords
        form.$('.o_kanban_view .delete_icon:first()').click();
        assert.strictEqual(form.$('.o_kanban_record:not(.o_kanban_ghost)').length, 3,
            'should contain 3 records');
        form.$('.o_kanban_view .delete_icon:first()').click();
        form.$('.o_kanban_view .delete_icon:first()').click();
        assert.strictEqual(form.$('.o_kanban_record:not(.o_kanban_ghost)').length, 1,
            'should contain 1 records');
        assert.strictEqual(form.$('.o_kanban_record span:first').text(), 'new subrecord 3',
            'the remaining subrecord should be "new subrecord 3"');
        form.destroy();
    });

    QUnit.test('one2many kanban: create action disabled', function (assert) {
        assert.expect(3);

        this.data.partner.records[0].p = [4];

        var form = createView({
            View: FormView,
            model: 'partner',
            data: this.data,
            arch:'<form string="Partners">' +
                    '<field name="p">' +
                        '<kanban create="0">' +
                            '<field name="display_name"/>' +
                            '<templates>' +
                                '<t t-name="kanban-box">' +
                                    '<div class="oe_kanban_global_click">' +
                                        '<a t-if="!read_only_mode" type="delete" class="fa fa-times pull-right delete_icon"/>' +
                                        '<span><t t-esc="record.display_name.value"/></span>' +
                                    '</div>' +
                                '</t>' +
                            '</templates>' +
                        '</kanban>' +
                    '</field>' +
                '</form>',
            res_id: 1,
        });

        assert.ok(!form.$('.o-kanban-button-new').length,
            '"Add" button should not be available in readonly');

        form.$buttons.find('.o_form_button_edit').click();

        assert.ok(!form.$('.o-kanban-button-new').length,
            '"Add" button should not be available in edit');
        assert.ok(form.$('.o_kanban_view .delete_icon').length,
            'delete icon should be visible in edit');
        form.destroy();
    });

    QUnit.test('one2many list (non editable): edition', function (assert) {
        assert.expect(12);

        var nbWrite = 0;
        this.data.partner.records[0].p = [2, 4];
        var form = createView({
            View: FormView,
            model: 'partner',
            data: this.data,
            arch: '<form string="Partners">' +
                    '<field name="p">' +
                        '<tree>' +
                            '<field name="display_name"/><field name="qux"/>' +
                        '</tree>' +
                        '<form string="Partners">' +
                            '<field name="display_name"/>' +
                        '</form>' +
                    '</field>' +
                '</form>',
            res_id: 1,
            mockRPC: function (route, args) {
                if (args.method === 'write') {
                    nbWrite++;
                    assert.deepEqual(args.args[1], {
                        p: [[1, 2, {display_name: 'new name'}], [2, 4, false]]
                    }, "should have sent the correct commands");
                }
                return this._super.apply(this, arguments);
            },
        });

        assert.ok(!form.$('.o_list_record_delete').length,
            'delete icon should not be visible in readonly');
        assert.ok(!form.$('.o_field_x2many_list_row_add').length,
            '"Add an item" should not be visible in readonly');

        form.$buttons.find('.o_form_button_edit').click();

        assert.strictEqual(form.$('.o_list_view td.o_list_number').length, 2,
            'should contain 2 records');
        assert.strictEqual(form.$('.o_list_view tbody td:first()').text(), 'second record',
            'display_name of first subrecord should be the one in DB');
        assert.ok(form.$('.o_list_record_delete').length,
            'delete icon should be visible in edit');
        assert.ok(form.$('.o_field_x2many_list_row_add').length,
            '"Add an item" should not visible in edit');

        // edit existing subrecord
        form.$('.o_list_view tbody tr:first() td:eq(1)').click();

        $('.modal .o_form_view input').val('new name').trigger('input');
        $('.modal .modal-footer .btn-primary').click(); // save
        assert.strictEqual(form.$('.o_list_view tbody td:first()').text(), 'new name',
            'value of subrecord should have been updated');
        assert.strictEqual(nbWrite, 0, "should not have write anything in DB");

        // create new subrecords
        // TODO when 'Add an item' will be implemented

        // delete subrecords
        form.$('.o_list_record_delete:nth(1)').click();
        assert.strictEqual(form.$('.o_list_view td.o_list_number').length, 1,
            'should contain 1 subrecord');
        assert.strictEqual(form.$('.o_list_view tbody td:first()').text(), 'new name',
            'the remaining subrecord should be "new name"');

        form.$buttons.find('.o_form_button_save').click(); // save the record
        assert.strictEqual(nbWrite, 1, "should have write the changes in DB");

        form.destroy();
    });

    QUnit.test('one2many list (editable): edition', function (assert) {
        assert.expect(7);

        this.data.partner.records[0].p = [2, 4];
        var form = createView({
            View: FormView,
            model: 'partner',
            data: this.data,
            arch: '<form string="Partners">' +
                    '<field name="p">' +
                        '<tree editable="top">' +
                            '<field name="display_name"/><field name="qux"/>' +
                        '</tree>' +
                        '<form string="Partners">' +
                            '<field name="display_name"/>' +
                        '</form>' +
                    '</field>' +
                '</form>',
            res_id: 1,
        });

        assert.ok(!form.$('.o_field_x2many_list_row_add').length,
            '"Add an item" link should not be available in readonly');

        form.$('.o_list_view tbody td:first()').click();
        assert.ok($('.modal .o_form_readonly').length,
            'in readonly, clicking on a subrecord should open it in readonly in a dialog');
        $('.modal .o_form_button_cancel').click(); // close the dialog

        form.$buttons.find('.o_form_button_edit').click();

        assert.ok(form.$('.o_field_x2many_list_row_add').length,
            '"Add an item" link should be available in edit');

        // edit existing subrecord
        form.$('.o_list_view tbody td:first()').click();
        assert.strictEqual($('.modal').length, 0,
            'in edit, clicking on a subrecord should not open a dialog');
        assert.ok(form.$('.o_list_view tbody tr:first()').hasClass('o_selected_row'),
            'first row should be in edition');
        form.$('.o_list_view input:first()').val('new name').trigger('input');

        form.$('.o_list_view tbody tr:nth(1) td:first').click(); // click on second record to validate the first one
        assert.ok(!form.$('.o_list_view tbody tr:first').hasClass('o_selected_row'),
            'first row should not be in edition anymore');
        assert.strictEqual(form.$('.o_list_view tbody td:first').text(), 'new name',
            'value of subrecord should have been updated');

        // create new subrecords
        // TODO when 'Add an item' will be implemented
        form.destroy();
    });

    QUnit.test('one2many list (editable): edition, part 2', function (assert) {
        assert.expect(8);

        var form = createView({
            View: FormView,
            model: 'partner',
            data: this.data,
            arch: '<form string="Partners">' +
                    '<field name="p">' +
                        '<tree editable="top">' +
                            '<field name="foo"/>' +
                        '</tree>' +
                    '</field>' +
                '</form>',
            res_id: 1,
            mockRPC: function (route, args) {
                if (args.method === 'write') {
                    assert.strictEqual(args.args[1].p[0][0], 0,
                        "should send a 0 command for field p");
                    assert.strictEqual(args.args[1].p[1][0], 0,
                        "should send a second 0 command for field p");
                }
                return this._super.apply(this, arguments);
            },
        });

        // edit mode, then click on Add an item and enter a value
        form.$buttons.find('.o_form_button_edit').click();
        form.$('.o_field_x2many_list_row_add a').click();
        form.$('.o_selected_row > td input').val('kartoffel').trigger('input');

        // click again on Add an item
        form.$('.o_field_x2many_list_row_add a').click();
        assert.strictEqual(form.$('td:contains(kartoffel)').length, 1,
            "should have one td with the new value");
        assert.strictEqual(form.$('.o_selected_row > td input').length, 1,
            "should have one other new td");
        assert.strictEqual(form.$('tr.o_data_row').length, 2, "should have 2 data rows");

        // enter another value and save
        form.$('.o_selected_row > td input').val('gemuse').trigger('input');
        form.$buttons.find('.o_form_button_save').click();
        assert.strictEqual(form.$('tr.o_data_row').length, 2, "should have 2 data rows");
        assert.strictEqual(form.$('td:contains(kartoffel)').length, 1,
            "should have one td with the new value");
        assert.strictEqual(form.$('td:contains(gemuse)').length, 1,
            "should have one td with the new value");

        form.destroy();
    });

    QUnit.test('one2many list (editable): edition, part 3', function (assert) {
        assert.expect(3);

        var form = createView({
            View: FormView,
            model: 'partner',
            data: this.data,
            arch: '<form string="Partners">' +
                    '<group>' +
                        '<field name="turtles">' +
                            '<tree editable="top">' +
                                '<field name="turtle_foo"/>' +
                            '</tree>' +
                        '</field>' +
                    '</group>' +
                '</form>',
            res_id: 1,
        });

        // edit mode, then click on Add an item 2 times
        assert.strictEqual(form.$('tr.o_data_row').length, 1,
            "should have 1 data rows");
        form.$buttons.find('.o_form_button_edit').click();
        form.$('.o_field_x2many_list_row_add a').click();
        form.$('.o_field_x2many_list_row_add a').click();
        assert.strictEqual(form.$('tr.o_data_row').length, 3,
            "should have 3 data rows");

        // cancel the edition
        form.$buttons.find('.o_form_button_cancel').click();
        $('.modal-footer button.btn-primary').first().click();
        assert.strictEqual(form.$('tr.o_data_row').length, 1,
            "should have 1 data rows");

        form.destroy();
    });

    QUnit.test('one2many list (editable): edition, part 4', function (assert) {
        assert.expect(3);
        var i = 0;

        this.data.turtle.onchanges = {
            turtle_trululu: function (obj) {
                if (i) {
                    obj.turtle_description = "Some Description";
                }
                i++;
            },
        };

        var form = createView({
            View: FormView,
            model: 'partner',
            data: this.data,
            arch: '<form string="Partners">' +
                    '<group>' +
                        '<field name="turtles">' +
                            '<tree editable="top">' +
                                '<field name="turtle_trululu"/>' +
                                '<field name="turtle_description"/>' +
                            '</tree>' +
                        '</field>' +
                    '</group>' +
                '</form>',
            res_id: 2,
        });

        // edit mode, then click on Add an item
        assert.strictEqual(form.$('tr.o_data_row').length, 0,
            "should have 0 data rows");
        form.$buttons.find('.o_form_button_edit').click();
        form.$('.o_field_x2many_list_row_add a').click();
        assert.strictEqual(form.$('textarea').val(), "",
            "field turtle_description should be empty");

        // add a value in the turtle_trululu field to trigger an onchange
        var $dropdown = form.$('.o_field_many2one[name=turtle_trululu] input')
                            .autocomplete('widget');
        form.$('.o_field_many2one[name=turtle_trululu] input').click();
        $dropdown.find('a:contains(first record)').mouseenter().click();
        assert.strictEqual(form.$('textarea').val(), "Some Description",
            "field turtle_description should be set to the result of the onchange");
        form.destroy();
    });

    QUnit.test('one2many list (editable): discarding required empty data', function (assert) {
        assert.expect(7);

        this.data.turtle.fields.turtle_foo.required = true;
        delete this.data.turtle.fields.turtle_foo.default;

        var form = createView({
            View: FormView,
            model: 'partner',
            data: this.data,
            arch: '<form string="Partners">' +
                    '<group>' +
                        '<field name="turtles">' +
                            '<tree editable="top">' +
                                '<field name="turtle_foo"/>' +
                            '</tree>' +
                        '</field>' +
                    '</group>' +
                '</form>',
            res_id: 2,
            mockRPC: function (route, args) {
                if (args.method) {
                    assert.step(args.method);
                }
                return this._super.apply(this, arguments);
            },
        });

        // edit mode, then click on Add an item, then click elsewhere
        assert.strictEqual(form.$('tr.o_data_row').length, 0,
            "should have 0 data rows");
        form.$buttons.find('.o_form_button_edit').click();
        form.$('.o_field_x2many_list_row_add a').click();
        form.$('label.o_form_label').first().click();
        assert.strictEqual(form.$('tr.o_data_row').length, 0,
            "should still have 0 data rows");

        // click on Add an item again, then click on save
        form.$('.o_field_x2many_list_row_add a').click();
        form.$buttons.find('.o_form_button_save').click();
        assert.strictEqual(form.$('tr.o_data_row').length, 0,
            "should still have 0 data rows");

        assert.verifySteps(['read', 'default_get', 'default_get']);
        form.destroy();
    });

    QUnit.test('unselecting a line with missing required data', function (assert) {
        assert.expect(5);

        this.data.turtle.fields.turtle_foo.required = true;
        delete this.data.turtle.fields.turtle_foo.default;

        var form = createView({
            View: FormView,
            model: 'partner',
            data: this.data,
            arch: '<form string="Partners">' +
                    '<group>' +
                        '<field name="turtles">' +
                            '<tree editable="top">' +
                                '<field name="turtle_foo"/>' +
                                '<field name="turtle_int"/>' +
                            '</tree>' +
                        '</field>' +
                    '</group>' +
                '</form>',
            res_id: 2,
        });

        // edit mode, then click on Add an item, then click elsewhere
        assert.strictEqual(form.$('tr.o_data_row').length, 0,
            "should have 0 data rows");
        form.$buttons.find('.o_form_button_edit').click();
        form.$('.o_field_x2many_list_row_add a').click();
        assert.strictEqual(form.$('tr.o_data_row').length, 1,
            "should have 1 data rows");

        // adding a value in the non required field, so it is dirty, but with
        // a missing required field
        form.$('input[name="turtle_int"]').val('12345').trigger('input');

        // click elsewhere,
        form.$('label.o_form_label').click();
        assert.strictEqual($('.modal').length, 1,
            'a confirmation model should be opened');

        // click on cancel, the line should still be selected
        $('.modal .modal-footer button.btn-default').click();
        assert.strictEqual(form.$('tr.o_data_row.o_selected_row').length, 1,
            "should still have 1 selected data row");

        // click elsewhere, and click on ok (on the confirmation dialog)
        form.$('label.o_form_label').click();
        $('.modal .modal-footer button.btn-primary').click();
        assert.strictEqual(form.$('tr.o_data_row').length, 0,
            "should have 0 data rows (invalid line has been discarded");

        form.destroy();
    });

    QUnit.test('pressing enter in a o2m with a required empty m2o', function (assert) {
        assert.expect(4);

        this.data.turtle.fields.turtle_foo.required = true;

        var form = createView({
            View: FormView,
            model: 'partner',
            data: this.data,
            arch: '<form string="Partners">' +
                    '<group>' +
                        '<field name="turtles">' +
                            '<tree editable="top">' +
                                '<field name="turtle_foo"/>' +
                            '</tree>' +
                        '</field>' +
                    '</group>' +
                '</form>',
            res_id: 2,
            mockRPC: function (route, args) {
                assert.step(args.method);
                return this._super.apply(this, arguments);
            },
        });

        // edit mode, then click on Add an item, then click elsewhere
        form.$buttons.find('.o_form_button_edit').click();
        form.$('.o_field_x2many_list_row_add a').click();
        form.$('input[name="turtle_foo"]').trigger($.Event('keydown', {
            which: $.ui.keyCode.ENTER,
            keyCode: $.ui.keyCode.ENTER,
        }));
        assert.ok(form.$('input[name="turtle_foo"]').hasClass('o_field_invalid'),
            "input should be marked invalid");
        assert.verifySteps(['read', 'default_get']);
        form.destroy();
    });

    QUnit.test('editing a o2m, with required field and onchange', function (assert) {
        assert.expect(12);

        this.data.turtle.fields.turtle_foo.required = true;
        delete this.data.turtle.fields.turtle_foo.default;
        this.data.turtle.onchanges = {
            turtle_foo: function (obj) {
                obj.turtle_int = obj.turtle_foo.length;
            },
        };

        var form = createView({
            View: FormView,
            model: 'partner',
            data: this.data,
            arch: '<form string="Partners">' +
                    '<group>' +
                        '<field name="turtles">' +
                            '<tree editable="top">' +
                                '<field name="turtle_foo"/>' +
                                '<field name="turtle_int"/>' +
                            '</tree>' +
                        '</field>' +
                    '</group>' +
                '</form>',
            res_id: 2,
            mockRPC: function (route, args) {
                if (args.method) {
                    assert.step(args.method);
                }
                return this._super.apply(this, arguments);
            },
        });

        // edit mode, then click on Add an item
        assert.strictEqual(form.$('tr.o_data_row').length, 0,
            "should have 0 data rows");
        form.$buttons.find('.o_form_button_edit').click();
        form.$('.o_field_x2many_list_row_add a').click();

        // input some text in required turtle_foo field
        form.$('input[name="turtle_foo"]').val('aubergine').trigger('input');
        assert.strictEqual(form.$('input[name="turtle_int"]').val(), "9",
            "onchange should have been triggered");

        // save and check everything is fine
        form.$buttons.find('.o_form_button_save').click();
        assert.strictEqual(form.$('.o_data_row td:contains(aubergine)').length, 1,
            "should have one row with turtle_foo value");
        assert.strictEqual(form.$('.o_data_row td:contains(9)').length, 1,
            "should have one row with turtle_int value");

        assert.verifySteps(['read', 'default_get', 'onchange', 'onchange', 'write', 'read', 'read']);
        form.destroy();
    });

    QUnit.test('editable o2m, pressing ESC discard current changes', function (assert) {
        assert.expect(5);

        var form = createView({
            View: FormView,
            model: 'partner',
            data: this.data,
            arch: '<form string="Partners">' +
                    '<field name="turtles">' +
                        '<tree editable="top">' +
                            '<field name="turtle_foo"/>' +
                        '</tree>' +
                    '</field>' +
                '</form>',
            res_id: 2,
            mockRPC: function (route, args) {
                assert.step(args.method);
                return this._super.apply(this, arguments);
            },
        });

        form.$buttons.find('.o_form_button_edit').click();
        form.$('.o_field_x2many_list_row_add a').click();
        assert.strictEqual(form.$('tr.o_data_row').length, 1,
            "there should be one data row");

        form.$('input[name="turtle_foo"]').trigger({type: 'keydown', which: $.ui.keyCode.ESCAPE});
        assert.strictEqual(form.$('tr.o_data_row').length, 0,
            "data row should have been discarded");
        assert.verifySteps(['read', 'default_get']);
        form.destroy();
    });

    QUnit.test('editable o2m with required field, pressing ESC discard current changes', function (assert) {
        assert.expect(5);

        this.data.turtle.fields.turtle_foo.required = true;

        var form = createView({
            View: FormView,
            model: 'partner',
            data: this.data,
            arch: '<form string="Partners">' +
                    '<field name="turtles">' +
                        '<tree editable="top">' +
                            '<field name="turtle_foo"/>' +
                        '</tree>' +
                    '</field>' +
                '</form>',
            res_id: 2,
            mockRPC: function (route, args) {
                assert.step(args.method);
                return this._super.apply(this, arguments);
            },
        });

        form.$buttons.find('.o_form_button_edit').click();
        form.$('.o_field_x2many_list_row_add a').click();
        assert.strictEqual(form.$('tr.o_data_row').length, 1,
            "there should be one data row");

        form.$('input[name="turtle_foo"]').trigger({type: 'keydown', which: $.ui.keyCode.ESCAPE});
        assert.strictEqual(form.$('tr.o_data_row').length, 0,
            "data row should have been discarded");
        assert.verifySteps(['read', 'default_get']);
        form.destroy();
    });

    QUnit.test('pressing escape in editable o2m list in dialog', function (assert) {
        assert.expect(3);

        var form = createView({
            View: FormView,
            model: 'partner',
            data: this.data,
            arch: '<form string="Partners">' +
                    '<group>' +
                        '<field name="p">' +
                            '<tree>' +
                                '<field name="display_name"/>' +
                            '</tree>' +
                        '</field>' +
                    '</group>' +
                '</form>',
            res_id: 1,
            archs: {
                "partner,false,form": '<form>' +
                    '<field name="p">' +
                        '<tree editable="bottom">' +
                            '<field name="display_name"/>' +
                        '</tree>' +
                    '</field>' +
                '</form>',
            },
            viewOptions: {
                mode: 'edit',
            },
        });

        form.$('.o_field_x2many_list_row_add a').click();
        $('.modal .o_field_x2many_list_row_add a').click();

        assert.strictEqual($('.modal .o_data_row.o_selected_row').length, 1,
            "there should be a row in edition in the dialog");

        // trigger keydown ESCAPE in the edited row
        $('.modal .o_data_cell input').trigger({type: 'keydown', which: $.ui.keyCode.ESCAPE});

        assert.strictEqual($('.modal').length, 1,
            "dialog should still be open");
        assert.strictEqual($('.modal .o_data_row').length, 0,
            "the row should have been removed");

        form.destroy();
    });

    QUnit.test('editable o2m with onchange and required field: delete an invalid line', function (assert) {
        assert.expect(5);

        this.data.partner.onchanges = {
            turtles: function () {},
        };
        this.data.partner.records[0].turtles = [1];
        this.data.turtle.records[0].product_id = 37;

        var form = createView({
            View: FormView,
            model: 'partner',
            data: this.data,
            arch: '<form string="Partners">' +
                    '<field name="turtles">' +
                        '<tree editable="top">' +
                            '<field name="product_id"/>' +
                        '</tree>' +
                    '</field>' +
                '</form>',
            res_id: 1,
            mockRPC: function (route, args) {
                assert.step(args.method);
                return this._super.apply(this, arguments);
            },
            viewOptions: {
                mode: 'edit',
            },
        });

        form.$('.o_data_cell:first').click();
        form.$('.o_field_widget[name="product_id"] input').val('').trigger('keyup');
        assert.verifySteps(['read', 'read'], 'no onchange should be done as line is invalid');
        form.$('.o_list_record_delete').click();
        assert.verifySteps(['read', 'read', 'onchange'], 'onchange should have been done');

        form.destroy();
    });

    QUnit.test('onchange in a one2many', function (assert) {
        assert.expect(1);

        this.data.partner.records.push({
            id: 3,
            foo: "relational record 1",
        });
        this.data.partner.records[1].p = [3];
        this.data.partner.onchanges = {p: true};

        var form = createView({
            View: FormView,
            model: 'partner',
            data: this.data,
            arch: '<form string="Partners">' +
                    '<field name="p">' +
                        '<tree editable="top">' +
                            '<field name="foo"/>' +
                        '</tree>' +
                    '</field>' +
                '</form>',
            res_id: 2,
            mockRPC: function (route, args) {
                if (args.method === 'onchange') {
                    return $.when({value: { p: [
                        [5],                             // delete all
                        [0, 0, {foo: "from onchange"}],  // create new
                    ]}});
                }
                return this._super(route, args);
            },
        });

        form.$buttons.find('.o_form_button_edit').click();
        form.$('.o_field_one2many tbody td').first().click();
        form.$('.o_field_one2many tbody td').first().find('input').val("new value").trigger('input');
        form.$buttons.find('.o_form_button_save').click();

        assert.strictEqual(form.$('.o_field_one2many tbody td').first().text(), 'from onchange',
            "display name of first record in o2m list should be 'new value'");
        form.destroy();
    });

    QUnit.test('one2many, default_get and onchange (basic)', function (assert) {
        assert.expect(1);

        this.data.partner.fields.p.default = [
            [6, 0, []],                  // replace with zero ids
        ];
        this.data.partner.onchanges = {p: true};

        var form = createView({
            View: FormView,
            model: 'partner',
            data: this.data,
            arch:'<form string="Partners">' +
                    '<field name="p">' +
                        '<tree>' +
                            '<field name="foo"/>' +
                        '</tree>' +
                    '</field>' +
                '</form>',
            mockRPC: function (route, args) {
                if (args.method === 'onchange') {
                    return $.when({value: { p: [
                        [5],                             // delete all
                        [0, 0, {foo: "from onchange"}],  // create new
                    ]}});
                }
                return this._super(route, args);
            },
        });

        assert.ok(form.$('td:contains(from onchange)').length,
            "should have 'from onchange' value in one2many");
        form.destroy();
    });

    QUnit.test('one2many and onchange (with integer)', function (assert) {
        assert.expect(4);

        this.data.turtle.onchanges = {
            turtle_int: function (obj) {}
        };

        var form = createView({
            View: FormView,
            model: 'partner',
            data: this.data,
            arch:'<form string="Partners">' +
                    '<field name="turtles">' +
                        '<tree editable="bottom">' +
                            '<field name="turtle_int"/>' +
                        '</tree>' +
                    '</field>' +
                '</form>',
            res_id: 1,
            mockRPC: function (route, args) {
                assert.step(args.method);
                return this._super.apply(this, arguments);
            },
        });
        form.$buttons.find('.o_form_button_edit').click();

        form.$('td:contains(9)').click();
        form.$('td input[name="turtle_int"]').val("3").trigger('input');

        // the 'change' event is triggered on the input when we focus somewhere
        // else, for example by clicking in the body.  However, if we try to
        // programmatically click in the body, it does not trigger a change
        // event, so we simply trigger it directly instead.
        form.$('td input[name="turtle_int"]').trigger('change');

        assert.verifySteps(['read', 'read', 'onchange']);
        form.destroy();
    });

    QUnit.test('one2many and onchange (with date)', function (assert) {
        assert.expect(7);

        this.data.partner.onchanges = {
            date: function (obj) {}
        };
        this.data.partner.records[0].p = [2];

        var form = createView({
            View: FormView,
            model: 'partner',
            data: this.data,
            arch:'<form string="Partners">' +
                    '<field name="p">' +
                        '<tree editable="bottom">' +
                            '<field name="date"/>' +
                        '</tree>' +
                    '</field>' +
                '</form>',
            res_id: 1,
            mockRPC: function (route, args) {
                assert.step(args.method);
                return this._super.apply(this, arguments);
            },
        });
        form.$buttons.find('.o_form_button_edit').click();

        form.$('td:contains(01/25/2017)').click();
        form.$('.o_datepicker_input').click();
        $('.bootstrap-datetimepicker-widget .picker-switch').first().click();  // Month selection
        $('.bootstrap-datetimepicker-widget .picker-switch').first().click();  // Year selection
        $('.bootstrap-datetimepicker-widget .year:contains(2017)').click();
        $('.bootstrap-datetimepicker-widget .month').eq(1).click();  // February
        $('.day:contains(22)').click(); // select the 22 February

        form.$buttons.find('.o_form_button_save').click();

        assert.verifySteps(['read', 'read', 'onchange', 'write', 'read', 'read']);
        form.destroy();
    });

    QUnit.test('one2many and onchange (with command DELETE_ALL)', function (assert) {
        assert.expect(5);

        this.data.partner.onchanges = {
            foo: function (obj) {
                obj.p = [[5]];
            },
            p: function () {}, // dummy onchange on the o2m to execute _isX2ManyValid()
        };
        this.data.partner.records[0].p = [2];

        var form = createView({
            View: FormView,
            model: 'partner',
            data: this.data,
            arch:'<form string="Partners">' +
                    '<field name="foo"/>' +
                    '<field name="p">' +
                        '<tree editable="bottom">' +
                            '<field name="display_name"/>' +
                        '</tree>' +
                    '</field>' +
                '</form>',
            mockRPC: function (method, args) {
                if (args.method === 'write') {
                    assert.deepEqual(args.args[1].p, [
                        [0, args.args[1].p[0][1], {display_name: 'z'}],
                        [2, 2, false],
                    ], "correct commands should be sent");
                }
                return this._super.apply(this, arguments);
            },
            res_id: 1,
            viewOptions: {
                mode: 'edit',
            },
        });

        assert.strictEqual(form.$('.o_data_row').length, 1,
            "o2m should contain one row");

        // empty o2m by triggering the onchange
        form.$('.o_field_widget[name=foo]').val('trigger onchange').trigger('input');

        assert.strictEqual(form.$('.o_data_row').length, 0,
            "rows of the o2m should have been deleted");

        // add two new subrecords
        form.$('.o_field_x2many_list_row_add a').click();
        form.$('.o_field_widget[name=display_name]').val('x').trigger('input');
        form.$('.o_field_x2many_list_row_add a').click();
        form.$('.o_field_widget[name=display_name]').val('y').trigger('input');

        assert.strictEqual(form.$('.o_data_row').length, 2,
            "o2m should contain two rows");

        // empty o2m by triggering the onchange
        form.$('.o_field_widget[name=foo]').val('trigger onchange again').trigger('input');

        assert.strictEqual(form.$('.o_data_row').length, 0,
            "rows of the o2m should have been deleted");

        form.$('.o_field_x2many_list_row_add a').click();
        form.$('.o_field_widget[name=display_name]').val('z').trigger('input');

        form.$buttons.find('.o_form_button_save').click();
        form.destroy();
    });

    QUnit.test('one2many and onchange only write modified field', function (assert) {
        assert.expect(2);

        this.data.partner.onchanges = {
            turtles: function (obj) {
                obj.turtles = [
                    [5], // delete all
                    [1, 3, { // the server returns all fields
                        display_name: "coucou",
                        product_id: [37, "xphone"],
                        turtle_bar: false,
                        turtle_foo: "has changed",
                        turtle_int: 42,
                        turtle_qux: 9.8,
                        partner_ids: [],
                        turtle_ref: 'product,37',
                    }],
                ];
            },
        };

        this.data.partner.records[0].turtles = [3];

        var form = createView({
            View: FormView,
            model: 'partner',
            data: this.data,
            arch:'<form string="Partners">' +
                    '<field name="foo"/>' +
                    '<field name="turtles">' +
                        '<tree editable="bottom">' +
                            '<field name="display_name"/>' +
                            '<field name="product_id"/>' +
                            '<field name="turtle_bar"/>' +
                            '<field name="turtle_foo"/>' +
                            '<field name="turtle_int"/>' +
                            '<field name="turtle_qux"/>' +
                            '<field name="turtle_ref"/>' +
                        '</tree>' +
                    '</field>' +
                '</form>',
            mockRPC: function (method, args) {
                if (args.method === 'write') {
                    assert.deepEqual(args.args[1].turtles, [
                        [1, 3, {display_name: 'coucou', turtle_foo: 'has changed', turtle_int: 42}],
                    ], "correct commands should be sent (only send changed values)");
                }
                return this._super.apply(this, arguments);
            },
            res_id: 1,
            viewOptions: {
                mode: 'edit',
            },
        });

        assert.strictEqual(form.$('.o_data_row').length, 1,
            "o2m should contain one row");

        form.$('.o_field_one2many .o_list_view tbody tr:first td:first').click();
        form.$('.o_field_one2many .o_list_view tbody tr:first input:first').val('blurp').trigger('input');

        form.$buttons.find('.o_form_button_save').click();
        form.destroy();
    });

    QUnit.test('one2many with CREATE onchanges correctly refreshed', function (assert) {
        assert.expect(5);

        var delta = 0;
        var oldInit = AbstractField.prototype.init;
        var oldDestroy = AbstractField.prototype.destroy;
        AbstractField.prototype.init = function () {
            delta++;
            oldInit.apply(this, arguments);
        };
        AbstractField.prototype.destroy = function () {
            delta--;
            oldDestroy.apply(this, arguments);
        };

        var deactiveOnchange = true;

        this.data.partner.records[0].turtles = [];
        this.data.partner.onchanges = {
            turtles: function (obj) {
                if (deactiveOnchange) { return; }
                // the onchange will either:
                //  - create a second line if there is only one line
                //  - edit the second line if there are two lines
                if (obj.turtles.length === 1) {
                    obj.turtles = [
                        [5], // delete all
                        [0, obj.turtles[0][1], {
                            display_name: "first",
                            turtle_int: obj.turtles[0][2].turtle_int,
                        }],
                        [0, 0, {
                            display_name: "second",
                            turtle_int: -obj.turtles[0][2].turtle_int,
                        }],
                    ];
                } else if (obj.turtles.length === 2) {
                    obj.turtles = [
                        [5], // delete all
                        [0, obj.turtles[0][1], {
                            display_name: "first",
                            turtle_int: obj.turtles[0][2].turtle_int,
                        }],
                        [0, obj.turtles[1][1], {
                            display_name: "second",
                            turtle_int: -obj.turtles[0][2].turtle_int,
                        }],
                    ];
                }
            },
        };

        var form = createView({
            View: FormView,
            model: 'partner',
            data: this.data,
            arch:'<form string="Partners">' +
                    '<field name="foo"/>' +
                    '<field name="turtles">' +
                        '<tree editable="bottom">' +
                            '<field name="display_name" widget="char"/>' +
                            '<field name="turtle_int"/>' +
                        '</tree>' +
                    '</field>' +
                '</form>',
            res_id: 1,
            viewOptions: {
                mode: 'edit',
            },
        });

        assert.strictEqual(form.$('.o_data_row').length, 0,
            "o2m shouldn't contain any row");

        form.$('.o_field_x2many_list_row_add a').click();
        // trigger the first onchange
        deactiveOnchange = false;
        form.$('input[name="turtle_int"]').val('10').trigger('input');
        // put the list back in non edit mode
        form.$('input[name="foo"]').click();
        assert.strictEqual(form.$('.o_data_row').text(), "first10second-10",
            "should correctly refresh the records");

        // trigger the second onchange
        form.$('.o_field_x2many_list tbody tr:first td:first').click();
        form.$('input[name="turtle_int"]').val('20').trigger('input');

        form.$('input[name="foo"]').click();
        assert.strictEqual(form.$('.o_data_row').text(), "first20second-20",
            "should correctly refresh the records");

        assert.strictEqual(form.$('.o_field_widget').length, delta,
            "all (non visible) field widgets should have been destroyed");

        form.$buttons.find('.o_form_button_save').click();

        assert.strictEqual(form.$('.o_data_row').text(), "first20second-20",
            "should correctly refresh the records after save");

        form.destroy();
        AbstractField.prototype.init = oldInit;
        AbstractField.prototype.destroy = oldDestroy;
    });

    QUnit.test('one2many editable list with onchange keeps the order', function (assert) {
        assert.expect(2);

        this.data.partner.records[0].p = [1, 2, 4];
        this.data.partner.onchanges = {
            p: function () {},
        };

        var form = createView({
            View: FormView,
            model: 'partner',
            data: this.data,
            arch:'<form string="Partners">' +
                    '<field name="p">' +
                        '<tree editable="bottom">' +
                            '<field name="display_name"/>' +
                        '</tree>' +
                    '</field>' +
                '</form>',
            res_id: 1,
            viewOptions: {
                mode: 'edit',
            },
        });

        assert.strictEqual(form.$('.o_data_cell').text(), 'first recordsecond recordaaa',
            "records should be display in the correct order");

        form.$('.o_data_row:first .o_data_cell').click();
        form.$('.o_selected_row .o_field_widget[name=display_name]').val('new').trigger('input');
        form.$el.click(); // click outside to validate the row

        assert.strictEqual(form.$('.o_data_cell').text(), 'newsecond recordaaa',
            "records should be display in the correct order");

        form.destroy();
    });

    QUnit.test('one2many list (editable): readonly domain is evaluated', function (assert) {
        assert.expect(2);

        this.data.partner.records[0].p = [2, 4];
        this.data.partner.records[1].product_id = false;
        this.data.partner.records[2].product_id = 37;

        var form = createView({
            View: FormView,
            model: 'partner',
            data: this.data,
            arch: '<form string="Partners">' +
                    '<field name="p">' +
                        '<tree editable="top">' +
                            '<field name="display_name" attrs=\'{"readonly": [["product_id", "=", false]]}\'/>' +
                            '<field name="product_id"/>' +
                        '</tree>' +
                    '</field>' +
                '</form>',
            res_id: 1,
        });

        form.$buttons.find('.o_form_button_edit').click();

        assert.ok(form.$('.o_list_view tbody tr:eq(0) td:first').hasClass('o_readonly_modifier'),
            "first record should have display_name in readonly mode");

        assert.notOk(form.$('.o_list_view tbody tr:eq(1) td:first').hasClass('o_readonly_modifier'),
            "second record should not have display_name in readonly mode");
        form.destroy();
    });

    QUnit.test('pager of one2many field in new record', function (assert) {
        assert.expect(2);

        this.data.partner.records[0].p = [];

        var form = createView({
            View: FormView,
            model: 'partner',
            data: this.data,
            arch: '<form string="Partners">' +
                    '<field name="p">' +
                        '<tree editable="top">' +
                            '<field name="foo"/>' +
                        '</tree>' +
                    '</field>' +
                '</form>',
            archs: {
                'partner,false,form':
                    '<form string="Partner"><field name="foo"/></form>',
            },
        });

        assert.ok(!form.$('.o_x2m_control_panel .o_cp_pager div').is(':visible'),
            'o2m pager should be hidden');

        // click to create a subrecord
        form.$('tbody td.o_field_x2many_list_row_add a').click();
        $('.modal input').val('new record').trigger('input');
        $('.modal .modal-footer button:eq(0)').click(); // save and close

        assert.ok(!form.$('.o_x2m_control_panel .o_cp_pager div').is(':visible'),
            'o2m pager should be hidden');
        form.destroy();
    });

    QUnit.test('one2many list with a many2one', function (assert) {
        assert.expect(5);

        this.data.partner.records[0].p = [2];
        this.data.partner.records[1].product_id = 37;
        this.data.partner.onchanges.p = function (obj) {
            obj.p = [
                [5], // delete all
                [1, 2, {product_id: [37, "xphone"]}], // update existing record
                [0, 0, {product_id: [41, "xpad"]}]
            ];
            //
        };

        var form = createView({
            View: FormView,
            model: 'partner',
            data: this.data,
            arch: '<form string="Partners">' +
                    '<field name="p">' +
                        '<tree>' +
                            '<field name="product_id"/>' +
                        '</tree>' +
                    '</field>' +
                '</form>',
            res_id: 1,
            archs: {
                'partner,false,form':
                    '<form string="Partner"><field name="product_id"/></form>',
            },
            mockRPC: function (route, args) {
                if (args.method === 'onchange') {
                    assert.deepEqual(args.args[1].p, [[4, 2, false], [0, args.args[1].p[1][1], {product_id: 41}]],
                        "should trigger onchange with correct parameters");
                }
                return this._super.apply(this, arguments);
            }
        });

        assert.strictEqual(form.$('tbody td:contains(xphone)').length, 1,
            "should have properly fetched the many2one nameget");
        assert.strictEqual(form.$('tbody td:contains(xpad)').length, 0,
            "should not display 'xpad' anywhere");

        form.$buttons.find('.o_form_button_edit').click();

        form.$('tbody td.o_field_x2many_list_row_add a').click();

        $('.modal .o_field_many2one input').click();

        var $dropdown = $('.modal .o_field_many2one input').autocomplete('widget');

        $dropdown.find('li:eq(1) a').mouseenter();
        $dropdown.find('li:eq(1) a').click();

        $('.modal .modal-footer button:eq(0)').click(); // save and close

        assert.strictEqual(form.$('tbody td:contains(xpad)').length, 1,
            "should display 'xpad' on a td");
        assert.strictEqual(form.$('tbody td:contains(xphone)').length, 1,
            "should still display xphone");
        form.destroy();
    });

    QUnit.test('one2many list with inline form view', function (assert) {
        assert.expect(5);

        this.data.partner.records[0].p = [];

        var rpcCount = 0;

        var form = createView({
            View: FormView,
            model: 'partner',
            data: this.data,
            arch: '<form string="Partners">' +
                    '<field name="p">' +
                        '<form string="Partner">' +
                            '<field name="product_id"/>' +
                            '<field name="int_field"/>' +
                        '</form>' +
                        '<tree>' +
                            '<field name="product_id"/>' +
                            '<field name="foo"/>' +  // don't remove this, it is
                                        // useful to make sure the foo fieldwidget
                                        // does not crash because the foo field
                                        // is not in the form view
                        '</tree>' +
                    '</field>' +
                '</form>',
            res_id: 1,
            mockRPC: function (route, args) {
                rpcCount++;
                if (args.method === 'write') {
                    assert.deepEqual(args.args[1].p, [[0, args.args[1].p[0][1], {
                        int_field: 123, product_id: 41
                    }]]);
                }
                return this._super(route, args);
            },
        });

        form.$buttons.find('.o_form_button_edit').click();

        form.$('tbody td.o_field_x2many_list_row_add a').click();

        // write in the many2one field, value = 37 (xphone)
        $('.modal .o_field_many2one input').click();
        var $dropdown = $('.modal .o_field_many2one input').autocomplete('widget');
        $dropdown.find('li:eq(0) a').mouseenter();
        $dropdown.find('li:eq(0) a').click();

        // write in the integer field
        $('.modal .modal-body input.o_field_widget').val('123').trigger('input');

        // save and close
        $('.modal .modal-footer button:eq(0)').click();

        assert.strictEqual(form.$('tbody td:contains(xphone)').length, 1,
            "should display 'xphone' in a td");

        // reopen the record in form view
        form.$('tbody td:contains(xphone)').click();

        assert.strictEqual($('.modal .modal-body input').val(), "xphone",
            "should display 'xphone' in an input");

        $('.modal .modal-body input.o_field_widget').val('456').trigger('input');

        // discard
        $('.modal .modal-footer span:contains(Discard)').click();

        // reopen the record in form view
        form.$('tbody td:contains(xphone)').click();

        assert.strictEqual($('.modal .modal-body input.o_field_widget').val(), "123",
            "should display 123 (previous change has been discarded)");

        // write in the many2one field, value = 41 (xpad)
        $('.modal .o_field_many2one input').click();
        $dropdown = $('.modal .o_field_many2one input').autocomplete('widget');
        $dropdown.find('li:eq(1) a').mouseenter();
        $dropdown.find('li:eq(1) a').click();

        // save and close
        $('.modal .modal-footer button:eq(0)').click();

        assert.strictEqual(form.$('tbody td:contains(xpad)').length, 1,
            "should display 'xpad' in a td");

        // save the record
        form.$buttons.find('.o_form_button_save').click();
        form.destroy();
    });

    QUnit.test('one2many list with inline form view with context with parent key', function (assert) {
        assert.expect(2);

        this.data.partner.records[0].p = [2];
        this.data.partner.records[0].product_id = 41;
        this.data.partner.records[1].product_id = 37;

        var form = createView({
            View: FormView,
            model: 'partner',
            data: this.data,
            arch: '<form string="Partners">' +
                    '<field name="foo"/>' +
                    '<field name="product_id"/>' +
                    '<field name="p">' +
                        '<form string="Partner">' +
                            '<field name="product_id" context="{\'partner_foo\':parent.foo, \'lalala\': parent.product_id}"/>' +
                        '</form>' +
                        '<tree>' +
                            '<field name="product_id"/>' +
                        '</tree>' +
                    '</field>' +
                '</form>',
            res_id: 1,
            mockRPC: function (route, args) {
                if (args.method === 'name_search') {
                    assert.strictEqual(args.kwargs.context.partner_foo, "yop",
                        "should have correctly evaluated parent foo field");
                    assert.strictEqual(args.kwargs.context.lalala, 41,
                        "should have correctly evaluated parent product_id field");
                }
                return this._super.apply(this, arguments);
            },
        });

        form.$buttons.find('.o_form_button_edit').click();
        // open a modal
        form.$('tr.o_data_row:eq(0) td:contains(xphone)').click();

        // write in the many2one field
        $('.modal .o_field_many2one input').click();

        form.destroy();
    });

    QUnit.test('value of invisible x2many fields is correctly evaluated in context', function (assert) {
        assert.expect(1);

        this.data.partner.records[0].timmy = [12];
        this.data.partner.records[0].p = [2, 3];

        var form = createView({
            View: FormView,
            model: 'partner',
            data: this.data,
            arch:
                '<form string="Partners">' +
                    '<field name="product_id" context="{\'p\': p, \'timmy\': timmy}"/>' +
                    '<field name="p" invisible="1"/>' +
                    '<field name="timmy" invisible="1"/>' +
                '</form>',
            res_id: 1,
            mockRPC: function (route, args) {
                if (args.method === 'name_search') {
                    assert.deepEqual(
                        args.kwargs.context, {
                            p: [[4, 2, false], [4, 3, false]],
                            timmy: [[6, false, [12]]],
                        }, 'values of x2manys should have been correctly evaluated in context');
                }
                return this._super.apply(this, arguments);
            },
        });

        form.$buttons.find('.o_form_button_edit').click();
        form.$('.o_field_widget[name=product_id] input').click();

        form.destroy();
    });

    QUnit.test('one2many list, editable, with many2one and with context with parent key', function (assert) {
        assert.expect(1);

        this.data.partner.records[0].p = [2];
        this.data.partner.records[1].product_id = 37;

        var form = createView({
            View: FormView,
            model: 'partner',
            data: this.data,
            arch: '<form string="Partners">' +
                    '<field name="foo"/>' +
                    '<field name="p">' +
                        '<tree editable="bottom">' +
                            '<field name="product_id" context="{\'partner_foo\':parent.foo}"/>' +
                        '</tree>' +
                    '</field>' +
                '</form>',
            res_id: 1,
            mockRPC: function (route, args) {
                if (args.method === 'name_search') {
                    assert.strictEqual(args.kwargs.context.partner_foo, "yop",
                        "should have correctly evaluated parent foo field");
                }
                return this._super.apply(this, arguments);
            },
        });

        form.$buttons.find('.o_form_button_edit').click();

        form.$('tr.o_data_row:eq(0) td:contains(xphone)').click();

        // trigger a name search
        form.$('table td input').click();

        form.destroy();
    });

    QUnit.test('one2many list, editable, with a date in the context', function (assert) {
        assert.expect(1);

        this.data.partner.records[0].p = [2];
        this.data.partner.records[1].product_id = 37;

        var form = createView({
            View: FormView,
            model: 'partner',
            data: this.data,
            arch: '<form string="Partners">' +
                    '<group>' +
                        '<field name="date"/>' +
                        '<field name="p" context="{\'date\':date}">' +
                            '<tree editable="top">' +
                                '<field name="date"/>' +
                            '</tree>' +
                        '</field>' +
                    '</group>' +
                '</form>',
            res_id: 2,
            mockRPC: function (route, args) {
                if (args.method === 'default_get') {
                    assert.strictEqual(args.kwargs.context.date, '2017-01-25',
                        "should have properly evaluated date key in context");
                }
                return this._super.apply(this, arguments);
            },
        });

        form.$buttons.find('.o_form_button_edit').click();
        form.$('.o_field_x2many_list_row_add a').click();

        form.destroy();
    });

    QUnit.test('one2many field with context', function (assert) {
        assert.expect(2);

        var counter = 0;

        var form = createView({
            View: FormView,
            model: 'partner',
            data: this.data,
            arch: '<form string="Partners">' +
                    '<group>' +
                        '<field name="turtles" context="{\'turtles\':turtles}">' +
                            '<tree editable="bottom">' +
                                '<field name="turtle_foo"/>' +
                            '</tree>' +
                        '</field>' +
                    '</group>' +
                '</form>',
            res_id: 1,
            mockRPC: function (route, args) {
                if (args.method === 'default_get') {
                    var expected = counter === 0 ?
                        [[4, 2, false]] :
                        [[4, 2, false], [0, args.kwargs.context.turtles[1][1], {turtle_foo: 'hammer'}]];
                    assert.deepEqual(args.kwargs.context.turtles, expected,
                        "should have properly evaluated turtles key in context");
                    counter++;
                }
                return this._super.apply(this, arguments);
            },
        });

        form.$buttons.find('.o_form_button_edit').click();
        form.$('.o_field_x2many_list_row_add a').click();
        form.$('input[name="turtle_foo"]').val('hammer').trigger('input');
        form.$('.o_field_x2many_list_row_add a').click();
        form.destroy();
    });

    QUnit.test('one2many list edition, some basic functionality', function (assert) {
        assert.expect(3);

        this.data.partner.fields.foo.default = false;

        var form = createView({
            View: FormView,
            model: 'partner',
            data: this.data,
            arch: '<form string="Partners">' +
                    '<field name="p">' +
                        '<tree editable="top">' +
                            '<field name="foo"/>' +
                        '</tree>' +
                    '</field>' +
                '</form>',
            res_id: 1,
        });
        form.$buttons.find('.o_form_button_edit').click();

        form.$('tbody td.o_field_x2many_list_row_add a').click();

        assert.strictEqual(form.$('td input.o_field_widget').length, 1,
            "should have created a row in edit mode");

        form.$('td input.o_field_widget').val('a').trigger('input');

        assert.strictEqual(form.$('td input.o_field_widget').length, 1,
            "should not have unselected the row after edition");

        form.$('td input.o_field_widget').val('abc').trigger('input');
        form.$buttons.find('.o_form_button_save').click();

        assert.strictEqual(form.$('td:contains(abc)').length, 1,
            "should have a row with the correct value");
        form.destroy();
    });

    QUnit.test('one2many list, the context is properly evaluated and sent', function (assert) {
        assert.expect(2);

        var form = createView({
            View: FormView,
            model: 'partner',
            data: this.data,
            arch: '<form string="Partners">' +
                    '<field name="int_field"/>' +
                    '<field name="p" context="{\'hello\': \'world\', \'abc\': int_field}">' +
                        '<tree editable="top">' +
                            '<field name="foo"/>' +
                        '</tree>' +
                    '</field>' +
                '</form>',
            res_id: 1,
            mockRPC: function (route, args) {
                if (args.method === 'default_get') {
                    var context = args.kwargs.context;
                    assert.strictEqual(context.hello, "world");
                    assert.strictEqual(context.abc, 10);
                }
                return this._super.apply(this, arguments);
            },
        });

        form.$buttons.find('.o_form_button_edit').click();
        form.$('tbody td.o_field_x2many_list_row_add a').click();
        form.destroy();
    });

    QUnit.test('one2many with many2many widget: create', function (assert) {
        assert.expect(10);

        var form = createView({
            View: FormView,
            model: 'partner',
            data: this.data,
            arch:'<form string="Partners">' +
                    '<field name="turtles" widget="many2many">' +
                        '<tree>' +
                            '<field name="turtle_foo"/>' +
                            '<field name="turtle_qux"/>' +
                            '<field name="turtle_int"/>' +
                            '<field name="product_id"/>' +
                        '</tree>' +
                        '<form>' +
                            '<group>' +
                                '<field name="turtle_foo"/>' +
                                '<field name="turtle_bar"/>' +
                                '<field name="turtle_int"/>' +
                                '<field name="product_id"/>' +
                            '</group>' +
                        '</form>' +
                    '</field>' +
                '</form>',
            archs: {
                'turtle,false,list': '<tree><field name="display_name"/><field name="turtle_foo"/><field name="turtle_bar"/><field name="product_id"/></tree>',
                'turtle,false,search': '<search><field name="turtle_foo"/><field name="turtle_bar"/><field name="product_id"/></search>',
            },
            session: {},
            res_id: 1,
            mockRPC: function (route, args) {
                if (route === '/web/dataset/call_kw/turtle/create') {
                    assert.ok(args.args, "should write on the turtle record");
                }
                if (route === '/web/dataset/call_kw/partner/write') {
                    assert.strictEqual(args.args[0][0], 1, "should write on the partner record 1");
                    assert.strictEqual(args.args[1].turtles[0][0], 6, "should send only a 'replace with' command");
                }
                return this._super.apply(this, arguments);
            },
        });

        form.$buttons.find('.o_form_button_edit').click();
        form.$('.o_field_x2many_list_row_add a').click();

        assert.strictEqual($('.modal .o_data_row').length, 2,
            "sould have 2 records in the select view (the last one is not displayed because it is already selected)");

        $('.modal .o_data_row:first .o_list_record_selector input').click();
        $('.modal .o_select_button').click();
        $('.o_form_button_save').click();
        form.$buttons.find('.o_form_button_edit').click();
        form.$('.o_field_x2many_list_row_add a').click();

        assert.strictEqual($('.modal .o_data_row').length, 1,
            "sould have 1 record in the select view");

        $('.modal-footer button:eq(1)').click();
        $('.modal input.o_field_widget[name="turtle_foo"]').val('tototo').trigger('input');
        $('.modal input.o_field_widget[name="turtle_int"]').val(50).trigger('input');
        var $many2one = $('.modal [name="product_id"] input').click();
        var $dropdown = $many2one.autocomplete('widget');
        $dropdown.find('li:first a').mouseenter();
        $dropdown.find('li:first a').click();

        $('.modal-footer button:contains(&):first').click();

        assert.strictEqual($('.modal').length, 0, "sould close the modals");

        assert.strictEqual(form.$('.o_data_row').length, 3,
            "sould have 3 records in one2many list");
        assert.strictEqual(form.$('.o_data_row').text(), "blip1.59yop1.50tototo1.550xphone",
            "should display the record values in one2many list");

        $('.o_form_button_save').click();

        form.destroy();
    });

    QUnit.test('one2many with many2many widget: edition', function (assert) {
        assert.expect(7);

        var form = createView({
            View: FormView,
            model: 'partner',
            data: this.data,
            arch:'<form string="Partners">' +
                    '<field name="turtles" widget="many2many">' +
                        '<tree>' +
                            '<field name="turtle_foo"/>' +
                            '<field name="turtle_qux"/>' +
                            '<field name="turtle_int"/>' +
                            '<field name="product_id"/>' +
                        '</tree>' +
                        '<form>' +
                            '<group>' +
                                '<field name="turtle_foo"/>' +
                                '<field name="turtle_bar"/>' +
                                '<field name="turtle_int"/>' +
                                '<field name="turtle_trululu"/>' +
                                '<field name="product_id"/>' +
                            '</group>' +
                        '</form>' +
                    '</field>' +
                '</form>',
            archs: {
                'turtle,false,list': '<tree><field name="display_name"/><field name="turtle_foo"/><field name="turtle_bar"/><field name="product_id"/></tree>',
                'turtle,false,search': '<search><field name="turtle_foo"/><field name="turtle_bar"/><field name="product_id"/></search>',
            },
            session: {},
            res_id: 1,
            mockRPC: function (route, args) {
                if (route === '/web/dataset/call_kw/turtle/write') {
                    assert.strictEqual(args.args[0].length, 1, "should write on the turtle record");
                    assert.deepEqual(args.args[1], {"product_id":37}, "should write only the product_id on the turtle record");
                }
                if (route === '/web/dataset/call_kw/partner/write') {
                    assert.strictEqual(args.args[0][0], 1, "should write on the partner record 1");
                    assert.strictEqual(args.args[1].turtles[0][0], 6, "should send only a 'replace with' command");
                }
                return this._super.apply(this, arguments);
            },
        });

        form.$('.o_data_row:first').click();
        assert.strictEqual($('.modal .modal-title').first().text().trim(), 'Open: one2many turtle field',
            "modal should use the python field string as title");
        $('.modal .o_form_button_cancel').click();
        form.$buttons.find('.o_form_button_edit').click();

        // edit the first one2many record
        form.$('.o_data_row:first').click();
        var $many2one = $('.modal [name="product_id"] input').click();
        var $dropdown = $many2one.autocomplete('widget');
        $dropdown.find('li:first a').mouseenter();
        $dropdown.find('li:first a').click();
        $('.modal-footer button:first').click();

        $('.o_form_button_save').click(); // don't save anything because the one2many does not change

        // add a one2many record
        form.$buttons.find('.o_form_button_edit').click();
        form.$('.o_field_x2many_list_row_add a').click();
        $('.modal .o_data_row:first .o_list_record_selector input').click();
        $('.modal .o_select_button').click();

        // edit the second one2many record
        form.$('.o_data_row:eq(1)').click();
        $many2one = $('.modal [name="product_id"] input').click();
        $dropdown = $many2one.autocomplete('widget');
        $dropdown.find('li:first a').mouseenter();
        $dropdown.find('li:first a').click();
        $('.modal-footer button:first').click();

        $('.o_form_button_save').click();

        form.destroy();
    });

    QUnit.test('new record, the context is properly evaluated and sent', function (assert) {
        assert.expect(2);

        this.data.partner.fields.int_field.default = 17;
        var n = 0;

        var form = createView({
            View: FormView,
            model: 'partner',
            data: this.data,
            arch: '<form string="Partners">' +
                    '<field name="int_field"/>' +
                    '<field name="p" context="{\'hello\': \'world\', \'abc\': int_field}">' +
                        '<tree editable="top">' +
                            '<field name="foo"/>' +
                        '</tree>' +
                    '</field>' +
                '</form>',
            mockRPC: function (route, args) {
                if (args.method === 'default_get') {
                    n++;
                    if (n === 2) {
                        var context = args.kwargs.context;
                        assert.strictEqual(context.hello, "world");
                        assert.strictEqual(context.abc, 17);
                    }
                }
                return this._super.apply(this, arguments);
            },
        });

        form.$buttons.find('.o_form_button_edit').click();
        form.$('tbody td.o_field_x2many_list_row_add a').click();
        form.destroy();
    });

    QUnit.test('parent data is properly sent on an onchange rpc', function (assert) {
        assert.expect(1);

        this.data.partner.onchanges = {bar: function () {}};
        var form = createView({
            View: FormView,
            model: 'partner',
            data: this.data,
            arch: '<form string="Partners">' +
                    '<field name="foo"/>' +
                    '<field name="p">' +
                        '<tree editable="top">' +
                            '<field name="bar"/>' +
                        '</tree>' +
                    '</field>' +
                '</form>',
            res_id: 1,
            mockRPC: function (route, args) {
                if (args.method === 'onchange') {
                    var fieldValues = args.args[1];
                    assert.strictEqual(fieldValues.trululu.foo, "yop",
                        "should have properly sent the parent foo value");
                }
                return this._super.apply(this, arguments);
            },
        });

        form.$buttons.find('.o_form_button_edit').click();
        form.$('tbody td.o_field_x2many_list_row_add a').click();
        form.destroy();
    });

    QUnit.test('parent data is properly sent on an onchange rpc, new record', function (assert) {
        assert.expect(6);

        this.data.turtle.onchanges = {turtle_bar: function () {}};
        var form = createView({
            View: FormView,
            model: 'partner',
            data: this.data,
            arch: '<form string="Partners">' +
                    '<field name="foo"/>' +
                    '<field name="turtles">' +
                        '<tree editable="top">' +
                            '<field name="turtle_bar"/>' +
                        '</tree>' +
                    '</field>' +
                '</form>',
            mockRPC: function (route, args) {
                assert.step(args.method);
                if (args.method === 'onchange' && args.model === 'turtle') {
                    var fieldValues = args.args[1];
                    assert.strictEqual(fieldValues.turtle_trululu.foo, "My little Foo Value",
                        "should have properly sent the parent foo value");
                }
                return this._super.apply(this, arguments);
            },
        });

        form.$buttons.find('.o_form_button_edit').click();
        form.$('tbody td.o_field_x2many_list_row_add a').click();
        assert.verifySteps(['default_get', 'onchange', 'default_get', 'onchange']);
        form.destroy();
    });

    QUnit.test('id in one2many obtained in onchange is properly set', function (assert) {
        assert.expect(1);

        this.data.partner.onchanges.turtles = function (obj) {
            obj.turtles = [
                [5],
                [1, 3, {turtle_foo: "kawa"}]
            ];
        };
        var form = createView({
            View: FormView,
            model: 'partner',
            data: this.data,
            arch: '<form string="Partners">' +
                    '<field name="turtles">' +
                        '<tree>' +
                            '<field name="id"/>' +
                            '<field name="turtle_foo"/>' +
                        '</tree>' +
                    '</field>' +
                '</form>',
        });

        assert.strictEqual(form.$('tr.o_data_row').text(), '3kawa',
            "should have properly displayed id and foo field");
        form.destroy();
    });

    QUnit.test('sub form view with a required field', function (assert) {
        assert.expect(2);
        this.data.partner.fields.foo.required = true;
        this.data.partner.fields.foo.default = null;

        var form = createView({
            View: FormView,
            model: 'partner',
            data: this.data,
            arch: '<form string="Partners">' +
                    '<field name="p">' +
                        '<form string="Partner">' +
                            '<group><field name="foo"/></group>' +
                        '</form>' +
                        '<tree>' +
                            '<field name="foo"/>' +
                        '</tree>' +
                    '</field>' +
                '</form>',
            res_id: 1,
        });

        form.$buttons.find('.o_form_button_edit').click();
        form.$('tbody td.o_field_x2many_list_row_add a').click();
        $('.modal-footer button.btn-primary').first().click();

        assert.strictEqual($('.modal').length, 1, "should still have an open modal");
        assert.strictEqual($('.modal tbody label.o_field_invalid').length, 1,
            "should have displayed invalid fields");
        form.destroy();
    });

    QUnit.test('one2many list with action button', function (assert) {
        assert.expect(4);

        this.data.partner.records[0].p = [2];

        var form = createView({
            View: FormView,
            model: 'partner',
            data: this.data,
            arch: '<form string="Partners">' +
                    '<field name="int_field"/>' +
                    '<field name="p">' +
                        '<tree>' +
                            '<field name="foo"/>' +
                            '<button name="method_name" type="object" icon="fa-plus"/>' +
                        '</tree>' +
                    '</field>' +
                '</form>',
            res_id: 1,
            intercepts: {
                execute_action: function (event) {
                    assert.deepEqual(event.data.env.currentID, 2,
                        'should call with correct id');
                    assert.strictEqual(event.data.env.model, 'partner',
                        'should call with correct model');
                    assert.strictEqual(event.data.action_data.name, 'method_name',
                        "should call correct method");
                    assert.strictEqual(event.data.action_data.type, 'object',
                        'should have correct type');
                },
            },
        });

        form.$('.o_list_button button').click();

        form.destroy();
    });

    QUnit.test('one2many kanban with action button', function (assert) {
        assert.expect(4);

        this.data.partner.records[0].p = [2];

        var form = createView({
            View: FormView,
            model: 'partner',
            data: this.data,
            arch: '<form string="Partners">' +
                    '<field name="p">' +
                        '<kanban>' +
                            '<field name="foo"/>' +
                            '<templates>' +
                                '<t t-name="kanban-box">' +
                                    '<div>' +
                                        '<span><t t-esc="record.foo.value"/></span>' +
                                        '<button name="method_name" type="object" class="fa fa-plus"/>' +
                                    '</div>' +
                                '</t>' +
                            '</templates>' +
                        '</kanban>' +
                    '</field>' +
                '</form>',
            res_id: 1,
            intercepts: {
                execute_action: function (event) {
                    assert.deepEqual(event.data.env.currentID, 2,
                        'should call with correct id');
                    assert.strictEqual(event.data.env.model, 'partner',
                        'should call with correct model');
                    assert.strictEqual(event.data.action_data.name, 'method_name',
                        "should call correct method");
                    assert.strictEqual(event.data.action_data.type, 'object',
                        'should have correct type');
                },
            },
        });

        form.$('.oe_kanban_action_button').click();

        form.destroy();
    });

    QUnit.test('one2many kanban with edit type action and domain widget (widget using SpecialData)', function (assert) {
        assert.expect(1);

        this.data.turtle.fields.model_name = {string: "Domain Condition Model", type: "char"};
        this.data.turtle.fields.condition = {string: "Domain Condition", type: "char"};
        _.each(this.data.turtle.records, function (record) {
            record.model_name = 'partner';
            record.condition = '[]';
        });

        var form = createView({
            View: FormView,
            model: 'partner',
            data: this.data,
            arch: '<form string="Partners">' +
                    '<group>' +
                        '<field name="turtles" mode="kanban">' +
                            '<kanban>' +
                                '<templates>' +
                                    '<t t-name="kanban-box">' +
                                        '<div><field name="display_name"/></div>' +
                                        '<div><field name="turtle_foo"/></div>' +
                                        // field without Widget in the list
                                        '<div><field name="condition"/></div>' +
                                        '<div> <a type="edit"> Edit </a> </div>' +
                                    '</t>' +
                                '</templates>' +
                            '</kanban>' +
                            '<form>' +
                                '<field name="product_id" widget="statusbar"/>' +
                                '<field name="model_name"/>' +
                                // field with Widget requiring specialData in the form
                                '<field name="condition" widget="domain" options="{\'model\': \'model_name\'}"/>' +
                            '</form>' +
                        '</field>' +
                    '</group>' +
                '</form>',
            res_id: 1,
        });

        form.$('.oe_kanban_action:eq(0)').click();
        assert.strictEqual($('.o_domain_selector').length, 1, "should add domain selector widget");
        form.destroy();
    });

    QUnit.test('one2many list with onchange and domain widget (widget using SpecialData)', function (assert) {
        assert.expect(3);

        this.data.turtle.fields.model_name = {string: "Domain Condition Model", type: "char"};
        this.data.turtle.fields.condition = {string: "Domain Condition", type: "char"};
        _.each(this.data.turtle.records, function (record) {
            record.model_name = 'partner';
            record.condition = '[]';
        });
        this.data.partner.onchanges = {
            turtles: function (obj) {
                var virtualID = obj.turtles[1][1];
                obj.turtles = [
                    [5], // delete all
                    [0, virtualID, {
                        display_name: "coucou",
                        product_id: [37, "xphone"],
                        turtle_bar: false,
                        turtle_foo: "has changed",
                        turtle_int: 42,
                        turtle_qux: 9.8,
                        partner_ids: [],
                        turtle_ref: 'product,37',
                        model_name: 'partner',
                        condition: '[]',
                    }],
                ];
            },
        };
        var nbFetchSpecialDomain = 0;
        var form = createView({
            View: FormView,
            model: 'partner',
            data: this.data,
            arch: '<form string="Partners">' +
                    '<group>' +
                        '<field name="turtles" mode="tree">' +
                            '<tree>' +
                                '<field name="display_name"/>' +
                                '<field name="turtle_foo"/>' +
                                // field without Widget in the list
                                '<field name="condition"/>' +
                            '</tree>' +
                            '<form>' +
                                '<field name="model_name"/>' +
                                // field with Widget requiring specialData in the form
                                '<field name="condition" widget="domain" options="{\'model\': \'model_name\'}"/>' +
                            '</form>' +
                        '</field>' +
                    '</group>' +
                '</form>',
            res_id: 1,
            viewOptions: {
                mode: 'edit',
            },
            mockRPC: function (route) {
                if (route === '/web/dataset/call_kw/partner/search_count') {
                    nbFetchSpecialDomain++;
                }
                return this._super.apply(this, arguments);
            }
        });

        form.$('.o_field_one2many .o_field_x2many_list_row_add a').click();
        assert.strictEqual($('.modal').length, 1, "form view dialog should be opened");
        $('.modal-body input[name="model_name"]').val('partner').trigger('input');
        $('.modal-footer button:first').click();

        assert.strictEqual(form.$('.o_field_one2many tbody tr:first').text(), "coucouhas changed[]",
            "the onchange should create one new record and remove the existing");

        form.$('.o_field_one2many .o_list_view tbody tr:eq(0) td:first').click();

        form.$buttons.find('.o_form_button_save').click();
        assert.strictEqual(nbFetchSpecialDomain, 1,
            "should only fetch special domain once");
        form.destroy();
    });

    QUnit.test('one2many without inline tree arch', function (assert) {
        assert.expect(2);

        this.data.partner.records[0].turtles = [2,3];

        var form = createView({
            View: FormView,
            model: 'partner',
            data: this.data,
            arch: '<form string="Partners">' +
                    '<group>' +
                        '<field name="p" widget="many2many_tags"/>' + // check if the view don not call load view (widget without useSubview)
                        '<field name="turtles"/>' +
                        '<field name="timmy" invisible="1"/>' + // check if the view don not call load view in invisible
                    '</group>' +
                '</form>',
            res_id: 1,
            archs: {
                "turtle,false,list": '<tree string="Turtles"><field name="turtle_bar"/><field name="display_name"/><field name="partner_ids"/></tree>',
            }
        });

        assert.strictEqual(form.$('.o_field_widget[name="turtles"] .o_list_view').length, 1,
            'should display one2many list view in the modal');

        assert.strictEqual(form.$('.o_data_row').length, 2,
            'should display the 2 turtles');

        form.destroy();
    });

    QUnit.test('many2one and many2many in one2many', function (assert) {
        assert.expect(11);

        this.data.turtle.records[1].product_id = 37;
        this.data.partner.records[0].turtles = [2, 3];

        var form = createView({
            View: FormView,
            model: 'partner',
            data: this.data,
            arch: '<form string="Partners">' +
                    '<group>' +
                        '<field name="int_field"/>' +
                        '<field name="turtles">' +
                            '<form string="Turtles">' +
                                '<group>' +
                                    '<field name="product_id"/>' +
                                '</group>' +
                            '</form>' +
                            '<tree editable="top">' +
                                '<field name="display_name"/>' +
                                '<field name="product_id"/>' +
                                '<field name="partner_ids" widget="many2many_tags"/>' +
                            '</tree>' +
                        '</field>' +
                    '</group>' +
                '</form>',
            res_id: 1,
            mockRPC: function (route, args) {
                if (args.method === 'write') {
                    var commands = args.args[1].turtles;
                    assert.strictEqual(commands.length, 2,
                        "should have generated 2 commands");
                    assert.deepEqual(commands[0], [1, 2, {
                        partner_ids: [[6, false, [2, 1]]],
                        product_id: 41,
                    }], "generated commands should be correct");
                    assert.deepEqual(commands[1], [4, 3, false],
                        "generated commands should be correct");
                }
                return this._super.apply(this, arguments);
            },
        });

        assert.strictEqual(form.$('.o_data_row').length, 2,
            'should display the 2 turtles');
        assert.strictEqual(form.$('.o_data_row:first td:nth(1)').text(), 'xphone',
            "should correctly display the m2o");
        assert.strictEqual(form.$('.o_data_row:first td:nth(2) .badge').length, 2,
            "m2m should contain two tags");
        assert.strictEqual(form.$('.o_data_row:first td:nth(2) .badge:first span').text(),
            'second record', "m2m values should have been correctly fetched");

        form.$('.o_data_row:first').click();

        assert.strictEqual($('.modal .o_field_widget').text(), "xphone",
            'should display the form view dialog with the many2one value');
        $('.modal-footer button').click(); // close the modal

        form.$buttons.find('.o_form_button_edit').click();

        // edit the m2m of first row
        form.$('.o_list_view tbody td:first()').click();
        // remove a tag
        form.$('.o_field_many2manytags .badge:contains(aaa) .o_delete').click();
        assert.strictEqual(form.$('.o_selected_row .o_field_many2manytags .o_badge_text:contains(aaa)').length, 0,
            "tag should have been correctly removed");
        // add a tag
        var $m2mInput = form.$('.o_selected_row .o_field_many2manytags input');
        $m2mInput.click();
        $m2mInput.autocomplete('widget').find('li:first()').click();
        assert.strictEqual(form.$('.o_selected_row .o_field_many2manytags .o_badge_text:contains(first record)').length, 1,
            "tag should have been correctly added");

        // edit the m2o of first row
        var $m2oInput = form.$('.o_selected_row .o_field_many2one:first input');
        $m2oInput.click();
        $m2oInput.autocomplete('widget').find('li:contains(xpad)').mouseover().click();
        assert.strictEqual(form.$('.o_selected_row .o_field_many2one:first input').val(), 'xpad',
            "m2o value should have been updated");

        // save (should correctly generate the commands)
        form.$buttons.find('.o_form_button_save').click();

        form.destroy();
    });

    QUnit.test('onchange many2many in one2many list editable', function (assert) {
        assert.expect(14);

        this.data.product.records.push({
            id: 1,
            display_name: "xenomorphe",
        });

        this.data.turtle.onchanges = {
            product_id: function (rec) {
                if (rec.product_id) {
                    rec.partner_ids = [
                        [5],
                        [4, rec.product_id === 41 ? 1 : 2]
                    ];
                }
            },
        };
        var partnerOnchange = function (rec) {
            if (!rec.int_field || !rec.turtles.length) {
                return;
            }
            rec.turtles = [
                [5],
                [0, 0, {
                    display_name: 'new line',
                    product_id: [37, 'xphone'],
                    partner_ids: [
                        [5],
                        [4, 1]
                    ]
                }],
                [0, rec.turtles[0][1], {
                    display_name: rec.turtles[0][2].display_name,
                    product_id: [1, 'xenomorphe'],
                    partner_ids: [
                        [5],
                        [4, 2]
                    ]
                }],
            ];
        };

        this.data.partner.onchanges = {
            int_field: partnerOnchange,
            turtles: partnerOnchange,
        };

        var form = createView({
            View: FormView,
            model: 'partner',
            data: this.data,
            arch: '<form string="Partners">' +
                    '<group>' +
                        '<field name="int_field"/>' +
                        '<field name="turtles">' +
                            '<tree editable="bottom">' +
                                '<field name="display_name"/>' +
                                '<field name="product_id"/>' +
                                '<field name="partner_ids" widget="many2many_tags"/>' +
                            '</tree>' +
                        '</field>' +
                    '</group>' +
                '</form>',
        });

        // add new line (first, xpad)
        form.$('.o_field_x2many_list_row_add a').click();
        form.$('input[name="display_name"]').val('first').trigger('input');
        form.$('div[name="product_id"] input').click();
        // the onchange won't be generated
        $('li.ui-menu-item a:contains(xpad)').trigger('mouseenter').click();

        assert.strictEqual(form.$('.o_field_many2manytags.o_input').length, 1,
            'should display the line in editable mode');
        assert.strictEqual(form.$('.o_field_many2one input').val(), "xpad",
            'should display the product xpad');
        assert.strictEqual(form.$('.o_field_many2manytags.o_input .o_badge_text').text(), "first record",
            'should display the tag from the onchange');

        form.$('input.o_field_integer[name="int_field"]').click();

        assert.strictEqual(form.$('.o_data_cell.o_required_modifier').text(), "xpad",
            'should display the product xpad');
        assert.strictEqual(form.$('.o_field_many2manytags:not(.o_input) .o_badge_text').text(), "first record",
            'should display the tag in readonly');

        // enable the many2many onchange and generate it
        form.$('input.o_field_integer[name="int_field"]').val('10').trigger('input');

        assert.strictEqual(form.$('.o_data_cell.o_required_modifier').text(), "xphonexenomorphe",
            'should display the product xphone and xenomorphe');
        assert.strictEqual(form.$('.o_data_row').text().replace(/\s+/g, ' '), "new linexphone first record firstxenomorphe second record ",
            'should display the name, one2many and many2many value');

        // disable the many2many onchange
        form.$('input.o_field_integer[name="int_field"]').val('0').trigger('input');

        // delete and start over
        form.$('.o_list_record_delete:first span').click();
        form.$('.o_list_record_delete:first span').click();

        // enable the many2many onchange
        form.$('input.o_field_integer[name="int_field"]').val('10').trigger('input');

        // add new line (first, xenomorphe)
        form.$('.o_field_x2many_list_row_add a').click();
        form.$('input[name="display_name"]').val('first').trigger('input');
        form.$('div[name="product_id"] input').click();
        // generate the onchange
        $('li.ui-menu-item a:contains(xenomorphe)').trigger('mouseenter').click();

        assert.strictEqual(form.$('.o_field_many2manytags.o_input').length, 1,
            'should display the line in editable mode');
        assert.strictEqual(form.$('.o_field_many2one input').val(), "xenomorphe",
            'should display the product xenomorphe');
        assert.strictEqual(form.$('.o_field_many2manytags.o_input .o_badge_text').text(), "second record",
            'should display the tag from the onchange');

        // put list in readonly mode
        form.$('input.o_field_integer[name="int_field"]').click();

        assert.strictEqual(form.$('.o_data_cell.o_required_modifier').text(), "xphonexenomorphe",
            'should display the product xphone and xenomorphe');
        assert.strictEqual(form.$('.o_field_many2manytags:not(.o_input) .o_badge_text').text(), "first recordsecond record",
            'should display the tag in readonly (first record and second record)');

        form.$('input.o_field_integer[name="int_field"]').val('10').trigger('input');

        assert.strictEqual(form.$('.o_data_row').text().replace(/\s+/g, ' '), "new linexphone first record firstxenomorphe second record ",
            'should display the name, one2many and many2many value');

        form.$buttons.find('.o_form_button_save').click();

        assert.strictEqual(form.$('.o_data_row').text().replace(/\s+/g, ' '), "new linexphone first record firstxenomorphe second record ",
            'should display the name, one2many and many2many value after save');

        form.destroy();
    });

    QUnit.test('load view for x2many in one2many', function (assert) {
        assert.expect(2);

        this.data.turtle.records[1].product_id = 37;
        this.data.partner.records[0].turtles = [2,3];
        this.data.partner.records[2].turtles = [1,3];

        var form = createView({
            View: FormView,
            model: 'partner',
            data: this.data,
            arch: '<form string="Partners">' +
                    '<group>' +
                        '<field name="int_field"/>' +
                        '<field name="turtles">' +
                            '<form string="Turtles">' +
                                '<group>' +
                                    '<field name="product_id"/>' +
                                    '<field name="partner_ids"/>' +
                                '</group>' +
                            '</form>' +
                            '<tree>' +
                                '<field name="display_name"/>' +
                            '</tree>' +
                        '</field>' +
                    '</group>' +
                '</form>',
            res_id: 1,
            archs: {
                "partner,false,list": '<tree string="Partners"><field name="display_name"/></tree>',
            },
        });

        assert.strictEqual(form.$('.o_data_row').length, 2,
            'should display the 2 turtles');

        form.$('.o_data_row:first').click();

        assert.strictEqual($('.modal .o_field_widget[name="partner_ids"] .o_list_view').length, 1,
            'should display many2many list view in the modal');

        form.destroy();
    });

    QUnit.test('one2many (who contains a one2many) with tree view and without form view', function (assert) {
        assert.expect(1);

        // avoid error in _postprocess

        var form = createView({
            View: FormView,
            model: 'partner',
            data: this.data,
            arch: '<form string="Partners">' +
                    '<group>' +
                        '<field name="turtles">' +
                            '<tree>' +
                                '<field name="partner_ids"/>' +
                            '</tree>' +
                        '</field>' +
                    '</group>' +
                '</form>',
            res_id: 1,
            archs: {
                "turtle,false,form": '<form string="Turtles"><field name="turtle_foo"/></form>',
            },
        });

        form.$('.o_data_row:first').click();

        assert.strictEqual($('.modal .o_field_widget[name="turtle_foo"]').text(), 'blip',
            'should open the modal and display the form field');

        form.destroy();
    });

    QUnit.test('one2many with x2many in form view (but not in list view)', function (assert) {
        assert.expect(1);

        // avoid error when saving the edited related record (because the
        // related x2m field is unknown in the inline list view)
        // also ensure that the changes are correctly saved

        this.data.turtle.fields.o2m = {string: "o2m", type: "one2many", relation: 'user'};

        var form = createView({
            View: FormView,
            model: 'partner',
            data: this.data,
            arch: '<form string="Partners">' +
                    '<group>' +
                        '<field name="turtles">' +
                            '<tree>' +
                                '<field name="turtle_foo"/>' +
                            '</tree>' +
                        '</field>' +
                    '</group>' +
                '</form>',
            res_id: 1,
            archs: {
                "turtle,false,form": '<form string="Turtles">' +
                        '<field name="partner_ids" widget="many2many_tags"/>' +
                    '</form>',
            },
            viewOptions: {
                mode: 'edit',
            },
            mockRPC: function (route, args) {
                if (args.method === 'write') {
                    assert.deepEqual(args.args[1].turtles, [[1, 2, {
                        partner_ids: [[6, false, [2, 4, 1]]],
                    }]]);
                }
                return this._super.apply(this, arguments);
            },
        });

        form.$('.o_data_row:first').click(); // edit first record

        var $input = $('.modal .o_field_many2manytags input');
        $input.click(); // opens the dropdown
        $input.autocomplete('widget').find('li').click(); // add 'first record'

        // add a many2many tag and save
        $('.modal .o_field_x2many_list_row_add a').click();
        $('.modal .o_field_widget[name=name]').val('test').trigger('input');
        $('.modal .modal-footer .btn-primary').click(); // save

        form.$buttons.find('.o_form_button_save').click();

        form.destroy();
    });

    QUnit.test('one2many (who contains display_name) with tree view and without form view', function (assert) {
        assert.expect(1);

        // avoid error in _fetchX2Manys

        var form = createView({
            View: FormView,
            model: 'partner',
            data: this.data,
            arch: '<form string="Partners">' +
                    '<group>' +
                        '<field name="turtles">' +
                            '<tree>' +
                                '<field name="display_name"/>' +
                            '</tree>' +
                        '</field>' +
                    '</group>' +
                '</form>',
            res_id: 1,
            archs: {
                "turtle,false,form": '<form string="Turtles"><field name="turtle_foo"/></form>',
            },
        });

        form.$('.o_data_row:first').click();

        assert.strictEqual($('.modal .o_field_widget[name="turtle_foo"]').text(), 'blip',
            'should open the modal and display the form field');

        form.destroy();
    });

    QUnit.test('one2many field with virtual ids', function (assert) {
        assert.expect(11);

        var form = createView({
            View: FormView,
            model: 'partner',
            data: this.data,
            arch: '<form string="Partners">' +
                    '<sheet>' +
                        '<group>' +
                            '<notebook>' +
                                '<page>' +
                                    '<field name="p" mode="kanban">' +
                                        '<kanban>' +
                                            '<templates>' +
                                                '<t t-name="kanban-box">' +
                                                    '<div class="oe_kanban_details">' +
                                                        '<div class="o_test_id">' +
                                                            '<field name="id"/>' +
                                                        '</div>' +
                                                        '<div class="o_test_foo">' +
                                                            '<field name="foo"/>' +
                                                        '</div>' +
                                                    '</div>' +
                                                '</t>' +
                                            '</templates>' +
                                        '</kanban>' +
                                    '</field>' +
                                '</page>' +
                            '</notebook>' +
                        '</group>' +
                    '</sheet>' +
                '</form>',
            archs: {
                'partner,false,form': '<form string="Associated partners">' +
                                        '<field name="foo"/>' +
                                      '</form>',
            },
            res_id: 4,
        });

        assert.strictEqual(form.$('.o_field_widget .o_kanban_view').length, 1,
            "should have one inner kanban view for the one2many field");
        assert.strictEqual(form.$('.o_field_widget .o_kanban_view .o_kanban_record:not(.o_kanban_ghost)').length, 0,
            "should not have kanban records yet");

        // // switch to edit mode and create a new kanban record
        form.$buttons.find('.o_form_button_edit').click();
        form.$('.o_field_widget .o-kanban-button-new').click();

        // save & close the modal
        assert.strictEqual($('.modal-content input.o_field_widget').val(), 'My little Foo Value',
            "should already have the default value for field foo");
        $('.modal-content .btn-primary').first().click();

        assert.strictEqual(form.$('.o_field_widget .o_kanban_view').length, 1,
            "should have one inner kanban view for the one2many field");
        assert.strictEqual(form.$('.o_field_widget .o_kanban_view .o_kanban_record:not(.o_kanban_ghost)').length, 1,
            "should now have one kanban record");
        assert.strictEqual(form.$('.o_field_widget .o_kanban_view .o_kanban_record:not(.o_kanban_ghost) .o_test_id').text(),
            '', "should not have a value for the id field");
        assert.strictEqual(form.$('.o_field_widget .o_kanban_view .o_kanban_record:not(.o_kanban_ghost) .o_test_foo').text(),
            'My little Foo Value', "should have a value for the foo field");

        // save the view to force a create of the new record in the one2many
        form.$buttons.find('.o_form_button_save').click();
        assert.strictEqual(form.$('.o_field_widget .o_kanban_view').length, 1,
            "should have one inner kanban view for the one2many field");
        assert.strictEqual(form.$('.o_field_widget .o_kanban_view .o_kanban_record:not(.o_kanban_ghost)').length, 1,
            "should now have one kanban record");
        assert.notEqual(form.$('.o_field_widget .o_kanban_view .o_kanban_record:not(.o_kanban_ghost) .o_test_id').text(),
            '', "should now have a value for the id field");
        assert.strictEqual(form.$('.o_field_widget .o_kanban_view .o_kanban_record:not(.o_kanban_ghost) .o_test_foo').text(),
            'My little Foo Value', "should still have a value for the foo field");

        form.destroy();
    });

    QUnit.test('focusing fields in one2many list', function (assert) {
        assert.expect(2);

        var form = createView({
            View: FormView,
            model: 'partner',
            data: this.data,
            arch: '<form string="Partners">' +
                    '<group>' +
                        '<field name="turtles">' +
                            '<tree editable="top">' +
                                '<field name="turtle_foo"/>' +
                                '<field name="turtle_int"/>' +
                            '</tree>' +
                        '</field>' +
                    '</group>' +
                    '<field name="foo"/>' +
                '</form>',
            res_id: 1,
        });
        form.$buttons.find('.o_form_button_edit').click();

        form.$('.o_data_row:first td:first').click();
        assert.strictEqual(form.$('input[name="turtle_foo"]')[0], document.activeElement,
            "turtle foo field should have focus");

        form.$('input[name="turtle_foo"]').trigger({type: 'keydown', which: $.ui.keyCode.TAB});
        assert.strictEqual(form.$('input[name="turtle_int"]')[0], document.activeElement,
            "turtle int field should have focus");
        form.destroy();
    });

    QUnit.test('one2many list editable = top', function (assert) {
        assert.expect(6);

        this.data.turtle.fields.turtle_foo.default = "default foo turtle";
        var form = createView({
            View: FormView,
            model: 'partner',
            data: this.data,
            arch: '<form string="Partners">' +
                    '<group>' +
                        '<field name="turtles">' +
                            '<tree editable="top">' +
                                '<field name="turtle_foo"/>' +
                            '</tree>' +
                        '</field>' +
                    '</group>' +
                '</form>',
            res_id: 1,
            mockRPC: function (route, args) {
                if (args.method === 'write') {
                    var commands = args.args[1].turtles;
                    assert.strictEqual(commands[0][0], 0,
                        "first command is a create");
                    assert.strictEqual(commands[1][0], 4,
                        "second command is a link to");
                }
                return this._super.apply(this, arguments);
            },
        });
        form.$buttons.find('.o_form_button_edit').click();

        assert.strictEqual(form.$('.o_data_row').length, 1,
            "should start with one data row");

        form.$('.o_field_x2many_list_row_add a').click();

        assert.strictEqual(form.$('.o_data_row').length, 2,
            "should have 2 data rows");
        assert.strictEqual(form.$('tr.o_data_row:first input').val(), 'default foo turtle',
            "first row should be the new value");
        assert.ok(form.$('tr.o_data_row:first').hasClass('o_selected_row'),
            "first row should be selected");

        form.$buttons.find('.o_form_button_save').click();
        form.destroy();
    });

    QUnit.test('one2many list editable = bottom', function (assert) {
        assert.expect(6);
        this.data.turtle.fields.turtle_foo.default = "default foo turtle";

        var form = createView({
            View: FormView,
            model: 'partner',
            data: this.data,
            arch: '<form string="Partners">' +
                    '<group>' +
                        '<field name="turtles">' +
                            '<tree editable="bottom">' +
                                '<field name="turtle_foo"/>' +
                            '</tree>' +
                        '</field>' +
                    '</group>' +
                '</form>',
            res_id: 1,
            mockRPC: function (route, args) {
                if (args.method === 'write') {
                    var commands = args.args[1].turtles;
                    assert.strictEqual(commands[0][0], 4,
                        "first command is a link to");
                    assert.strictEqual(commands[1][0], 0,
                        "second command is a create");
                }
                return this._super.apply(this, arguments);
            },
        });
        form.$buttons.find('.o_form_button_edit').click();

        assert.strictEqual(form.$('.o_data_row').length, 1,
            "should start with one data row");

        form.$('.o_field_x2many_list_row_add a').click();

        assert.strictEqual(form.$('.o_data_row').length, 2,
            "should have 2 data rows");
        assert.strictEqual(form.$('tr.o_data_row:eq(1) input').val(), 'default foo turtle',
            "second row should be the new value");
        assert.ok(form.$('tr.o_data_row:eq(1)').hasClass('o_selected_row'),
            "second row should be selected");

        form.$buttons.find('.o_form_button_save').click();
        form.destroy();
    });

    QUnit.test('x2many fields use their "mode" attribute', function (assert) {
        assert.expect(1);

        var form = createView({
            View: FormView,
            model: 'partner',
            data: this.data,
            arch: '<form string="Partners">' +
                    '<group>' +
                        '<field mode="kanban" name="turtles">' +
                            '<tree>' +
                                '<field name="turtle_foo"/>' +
                            '</tree>' +
                            '<kanban>' +
                                '<templates>' +
                                    '<t t-name="kanban-box">' +
                                        '<div>' +
                                            '<field name="turtle_int"/>' +
                                        '</div>' +
                                    '</t>' +
                                '</templates>' +
                            '</kanban>' +
                        '</field>' +
                    '</group>' +
                '</form>',
            res_id: 1,
        });

        assert.strictEqual(form.$('.o_field_one2many .o_kanban_view').length, 1,
            "should have rendered a kanban view");

        form.destroy();
    });

    QUnit.test('one2many list editable, no onchange when required field is not set', function (assert) {
        assert.expect(7);

        this.data.turtle.fields.turtle_foo.required = true;
        this.data.partner.onchanges = {
            turtles: function (obj) {
                obj.int_field = obj.turtles.length;
            },
        };
        this.data.partner.records[0].int_field = 0;
        this.data.partner.records[0].turtles = [];

        var form = createView({
            View: FormView,
            model: 'partner',
            data: this.data,
            arch: '<form string="Partners">' +
                    '<field name="int_field"/>' +
                    '<field name="turtles">' +
                        '<tree editable="top">' +
                            '<field name="turtle_int"/>' +
                            '<field name="turtle_foo"/>' +
                        '</tree>' +
                    '</field>' +
                '</form>',
            mockRPC: function (route, args) {
                assert.step(args.method);
                return this._super.apply(this, arguments);
            },
            res_id: 1,
        });
        form.$buttons.find('.o_form_button_edit').click();

        assert.strictEqual(form.$('.o_field_widget[name="int_field"]').val(), "0",
            "int_field should start with value 0");
        form.$('.o_field_x2many_list_row_add a').click();
        assert.strictEqual(form.$('.o_field_widget[name="int_field"]').val(), "0",
            "int_field should still be 0 (no onchange should have been done yet");

        assert.verifySteps(['read', 'default_get'], "no onchange should have been applied");

        form.$('.o_field_widget[name="turtle_foo"]').val("some text").trigger('input');
        assert.strictEqual(form.$('.o_field_widget[name="int_field"]').val(), "1",
            "int_field should now be 1 (the onchange should have been done");

        form.destroy();
    });

    QUnit.test('one2many list editable: trigger onchange when row is valid', function (assert) {
        // should omit require fields that aren't in the view as they (obviously)
        // have no value, when checking the validity of required fields
        // shouldn't consider numerical fields with value 0 as unset
        assert.expect(11);

        this.data.turtle.fields.turtle_foo.required = true;
        this.data.turtle.fields.turtle_qux.required = true; // required field not in the view
        this.data.turtle.fields.turtle_bar.required = true; // required boolean field with no default
        delete this.data.turtle.fields.turtle_bar.default;
        this.data.turtle.fields.turtle_int.required = true; // required int field (default 0)
        this.data.turtle.fields.turtle_int.default = 0;
        this.data.turtle.fields.partner_ids.required = true; // required many2many
        this.data.partner.onchanges = {
            turtles: function (obj) {
                obj.int_field = obj.turtles.length;
            },
        };
        this.data.partner.records[0].int_field = 0;
        this.data.partner.records[0].turtles = [];

        var form = createView({
            View: FormView,
            model: 'partner',
            data: this.data,
            arch: '<form string="Partners">' +
                    '<field name="int_field"/>' +
                    '<field name="turtles"/>' +
                '</form>',
            mockRPC: function (route, args) {
                assert.step(args.method);
                return this._super.apply(this, arguments);
            },
            archs: {
                'turtle,false,list' : '<tree editable="top">' +
                        '<field name="turtle_qux"/>' +
                        '<field name="turtle_bar"/>' +
                        '<field name="turtle_int"/>' +
                        '<field name="turtle_foo"/>' +
                        '<field name="partner_ids" widget="many2many_tags"/>' +
                    '</tree>',
            },
            res_id: 1,
        });
        form.$buttons.find('.o_form_button_edit').click();

        assert.strictEqual(form.$('.o_field_widget[name="int_field"]').val(), "0",
            "int_field should start with value 0");

        // add a new row (which is invalid at first)
        form.$('.o_field_x2many_list_row_add a').click();
        assert.strictEqual(form.$('.o_field_widget[name="int_field"]').val(), "0",
            "int_field should still be 0 (no onchange should have been done yet)");
        assert.verifySteps(['read', 'default_get'], "no onchange should have been applied");

        // fill turtle_foo field
        form.$('.o_field_widget[name="turtle_foo"]').val("some text").trigger('input');
        assert.strictEqual(form.$('.o_field_widget[name="int_field"]').val(), "0",
            "int_field should still be 0 (no onchange should have been done yet)");
        assert.verifySteps(['read', 'default_get'], "no onchange should have been applied");

        // fill partner_ids field with a tag (all required fields will then be set)
        var $m2mInput = form.$('.o_field_widget[name=partner_ids] input');
        $m2mInput.click();
        $m2mInput.autocomplete('widget').find('li:first()').click();
        assert.strictEqual(form.$('.o_field_widget[name="int_field"]').val(), "1",
            "int_field should now be 1 (the onchange should have been done");

        form.destroy();
    });

    QUnit.test('one2many list editable: \'required\' modifiers is properly working', function (assert) {
        assert.expect(3);

        this.data.partner.onchanges = {
            turtles: function (obj) {
                obj.int_field = obj.turtles.length;
            },
        };

        this.data.partner.records[0].turtles = [];

        var form = createView({
            View: FormView,
            model: 'partner',
            data: this.data,
            arch: '<form string="Partners">' +
                    '<field name="int_field"/>' +
                    '<field name="turtles">' +
                        '<tree editable="top">' +
                            '<field name="turtle_foo" required="1"/>' +
                        '</tree>' +
                    '</field>' +
                '</form>',
            res_id: 1,
        });
        form.$buttons.find('.o_form_button_edit').click();

        assert.strictEqual(form.$('.o_field_widget[name="int_field"]').val(), "10",
            "int_field should start with value 10");

        form.$('.o_field_x2many_list_row_add a').click();

        assert.strictEqual(form.$('.o_field_widget[name="int_field"]').val(), "10",
            "int_field should still be 10 (no onchange, because line is not valid)");

        // fill turtle_foo field
        form.$('.o_field_widget[name="turtle_foo"]').val("some text").trigger('input');

        assert.strictEqual(form.$('.o_field_widget[name="int_field"]').val(), "1",
            "int_field should be 1 (onchange triggered, because line is now valid)");

        form.destroy();
    });

    QUnit.test('one2many list editable: \'required\' modifiers is properly working, part 2', function (assert) {
        assert.expect(3);

        this.data.partner.onchanges = {
            turtles: function (obj) {
                obj.int_field = obj.turtles.length;
            },
        };

        this.data.partner.records[0].turtles = [];

        var form = createView({
            View: FormView,
            model: 'partner',
            data: this.data,
            arch: '<form string="Partners">' +
                    '<field name="int_field"/>' +
                    '<field name="turtles">' +
                        '<tree editable="top">' +
                            '<field name="turtle_int"/>' +
                            '<field name="turtle_foo" attrs=\'{"required": [["turtle_int", "=", 0]]}\'/>' +
                        '</tree>' +
                    '</field>' +
                '</form>',
            res_id: 1,
        });
        form.$buttons.find('.o_form_button_edit').click();

        assert.strictEqual(form.$('.o_field_widget[name="int_field"]').val(), "10",
            "int_field should start with value 10");

        form.$('.o_field_x2many_list_row_add a').click();

        assert.strictEqual(form.$('.o_field_widget[name="int_field"]').val(), "10",
            "int_field should still be 10 (no onchange, because line is not valid)");

        // fill turtle_int field
        form.$('.o_field_widget[name="turtle_int"]').val("1").trigger('input');

        assert.strictEqual(form.$('.o_field_widget[name="int_field"]').val(), "1",
            "int_field should be 1 (onchange triggered, because line is now valid)");

        form.destroy();
    });

    QUnit.test('one2many list editable: add new line before onchange returns', function (assert) {
        // If the user adds a new row (with a required field with onchange), selects
        // a value for that field, then adds another row before the onchange returns,
        // the editable list must wait for the onchange to return before trying to
        // unselect the first row, otherwise it will be detected as invalid.
        assert.expect(7);

        this.data.turtle.onchanges = {
            turtle_trululu: function () {},
        };

        var def;
        var form = createView({
            View: FormView,
            model: 'partner',
            data: this.data,
            arch: '<form string="Partners">' +
                    '<field name="turtles">' +
                        '<tree editable="bottom">' +
                            '<field name="turtle_trululu" required="1"/>' +
                        '</tree>' +
                    '</field>' +
                '</form>',
            mockRPC: function (route, args) {
                var result = this._super.apply(this, arguments);
                if (args.method === 'onchange') {
                    return $.when(def).then(_.constant(result));
                }
                return result;
            },
        });

        // add a first line but hold the onchange back
        form.$('.o_field_x2many_list_row_add a').click();
        assert.strictEqual(form.$('.o_data_row').length, 1,
            "should have created the first row immediately");
        def = $.Deferred();
        form.$('.o_field_many2one input').click();
        form.$('.o_field_many2one input').autocomplete('widget').find('a').first().click();

        // try to add a second line and check that it is correctly waiting
        // for the onchange to return
        form.$('.o_field_x2many_list_row_add a').click();
        assert.strictEqual($('.modal').length, 0, "no modal should be displayed");
        assert.strictEqual($('.o_field_invalid').length, 0,
            "no field should be marked as invalid");
        assert.strictEqual(form.$('.o_data_row').length, 1,
            "should wait for the onchange to create the second row");
        assert.ok(form.$('.o_data_row').hasClass('o_selected_row'),
            "first row should still be in edition");

        // resolve the onchange def
        def.resolve();
        assert.strictEqual(form.$('.o_data_row').length, 2,
            "second row should now have been created");
        assert.notOk(form.$('.o_data_row:first').hasClass('o_selected_row'),
            "first row should no more be in edition");

        form.destroy();
    });

    QUnit.test('editable list: multiple clicks on Add an item do not create invalid rows', function (assert) {
        assert.expect(3);

        this.data.turtle.onchanges = {
            turtle_trululu: function () {},
        };

        var def;
        var form = createView({
            View: FormView,
            model: 'partner',
            data: this.data,
            arch: '<form string="Partners">' +
                    '<field name="turtles">' +
                        '<tree editable="bottom">' +
                            '<field name="turtle_trululu" required="1"/>' +
                        '</tree>' +
                    '</field>' +
                '</form>',
            mockRPC: function (route, args) {
                var result = this._super.apply(this, arguments);
                if (args.method === 'onchange') {
                    return $.when(def).then(_.constant(result));
                }
                return result;
            },
        });

        // click twice to add a new line
        def = $.Deferred();
        form.$('.o_field_x2many_list_row_add a').click();
        form.$('.o_field_x2many_list_row_add a').click();
        assert.strictEqual(form.$('.o_data_row').length, 0,
            "no row should have been created yet (waiting for the onchange)");

        // resolve the onchange def
        def.resolve();
        assert.strictEqual(form.$('.o_data_row').length, 1,
            "only one row should have been created");
        assert.ok(form.$('.o_data_row:first').hasClass('o_selected_row'),
            "the created row should be in edition");

        form.destroy();
    });

    QUnit.test('editable list: value reset by an onchange', function (assert) {
        // this test reproduces a subtle behavior that may occur in a form view:
        // the user adds a record in a one2many field, and directly clicks on a
        // datetime field of the form view which has an onchange, which totally
        // overrides the value of the one2many (commands 5 and 0). The handler
        // that switches the edited row to readonly is then called after the
        // new value of the one2many field is applied (the one returned by the
        // onchange), so the row that must go to readonly doesn't exist anymore.
        assert.expect(2);

        this.data.partner.onchanges = {
            datetime: function (obj) {
                obj.turtles = [[5], [0, 0, {display_name: 'new'}]];
            },
        };

        var def;
        var form = createView({
            View: FormView,
            model: 'partner',
            data: this.data,
            arch: '<form string="Partners">' +
                    '<field name="datetime"/>' +
                    '<field name="turtles">' +
                        '<tree editable="bottom">' +
                            '<field name="display_name"/>' +
                        '</tree>' +
                    '</field>' +
                '</form>',
            mockRPC: function (route, args) {
                var result = this._super.apply(this, arguments);
                if (args.method === 'onchange') {
                    return $.when(def).then(_.constant(result));
                }
                return result;
            },
        });

        // trigger the two onchanges
        form.$('.o_field_x2many_list_row_add a').click();
        form.$('.o_data_row .o_field_widget').val('a name').trigger('input');
        def = $.Deferred();
        form.$('.o_datepicker_input').click(); // focusout o2m and set value to today
        var dateTimeVal = fieldUtils.format.datetime(moment(), {timezone: false});
        form.$('.o_datepicker_input').val(dateTimeVal).trigger('change');

        // resolve the onchange def
        def.resolve();

        assert.strictEqual(form.$('.o_data_row').length, 1,
            "should have one record in the o2m");
        assert.strictEqual(form.$('.o_data_row .o_data_cell').text(), 'new',
            "should be the record created by the onchange");

        form.destroy();
    });

    QUnit.test('editable list: onchange that returns a warning', function (assert) {
        assert.expect(5);

        this.data.turtle.onchanges = {
            display_name: function () {},
        };

        var form = createView({
            View: FormView,
            model: 'partner',
            data: this.data,
            arch: '<form string="Partners">' +
                    '<field name="turtles">' +
                        '<tree editable="bottom">' +
                            '<field name="display_name"/>' +
                        '</tree>' +
                    '</field>' +
                '</form>',
            res_id: 1,
            mockRPC: function (route, args) {
                if (args.method === 'onchange') {
                    assert.step(args.method);
                    return $.when({
                        value: {},
                        warning: {
                            title: "Warning",
                            message: "You must first select a partner"
                        },
                    });
                }
                return this._super.apply(this, arguments);
            },
            viewOptions: {
                mode: 'edit',
            },
            intercepts: {
                warning: function () {
                    assert.step('warning');
                },
            },
        });

        // add a line (this should trigger an onchange and a warning)
        form.$('.o_field_x2many_list_row_add a').click();

        // check if 'Add an item' still works (this should trigger an onchange
        // and a warning again)
        form.$('.o_field_x2many_list_row_add a').click();

        assert.verifySteps(['onchange', 'warning', 'onchange', 'warning']);

        form.destroy();
    });

    QUnit.test('editable list: contexts are correctly sent', function (assert) {
        assert.expect(5);

        this.data.partner.records[0].timmy = [12];
        var form = createView({
            View: FormView,
            model: 'partner',
            data: this.data,
            arch: '<form>' +
                    '<field name="foo"/>' +
                    '<field name="timmy" context="{\'key\': parent.foo}">' +
                        '<tree editable="top">' +
                            '<field name="display_name"/>' +
                        '</tree>' +
                    '</field>' +
                '</form>',
            mockRPC: function (route, args) {
                if (args.method === 'read' && args.model === 'partner') {
                    assert.deepEqual(args.kwargs.context, {
                        active_field: 2,
                        bin_size: true,
                        someKey: 'some value',
                    }, "sent context should be correct");
                }
                if (args.method === 'read' && args.model === 'partner_type') {
                    assert.deepEqual(args.kwargs.context, {
                        key: 'yop',
                        someKey: 'some value',
                    }, "sent context should be correct");
                }
                if (args.method === 'write') {
                    assert.deepEqual(args.kwargs.context, {
                        active_field: 2,
                        someKey: 'some value',
                    }, "sent context should be correct");
                }
                return this._super.apply(this, arguments);
            },
            session: {
                user_context: {someKey: 'some value'},
            },
            viewOptions: {
                mode: 'edit',
                context: {active_field: 2},
            },
            res_id: 1,
        });

        form.$('.o_data_cell:first').click();
        form.$('.o_field_widget[name=display_name]').val('abc').trigger('input');
        form.$buttons.find('.o_form_button_save').click();

        form.destroy();
    });

    QUnit.test('resetting invisible one2manys', function (assert) {
        assert.expect(3);

        this.data.partner.records[0].turtles = [];
        this.data.partner.onchanges.foo = function (obj) {
            obj.turtles = [[5], [4, 1]];
        };

        var form = createView({
            View: FormView,
            model: 'partner',
            data: this.data,
            arch: '<form>' +
                    '<field name="foo"/>' +
                    '<field name="turtles" invisible="1"/>' +
                '</form>',
            viewOptions: {
                mode: 'edit',
            },
            res_id: 1,
            mockRPC: function (route, args) {
                assert.step(args.method);
                return this._super.apply(this, arguments);
            },
        });

        form.$('input[name="foo"]').val('abcd').trigger('input');
        assert.verifySteps(['read', 'onchange']);

        form.destroy();
    });

    QUnit.test('one2many: onchange that returns unknow field in list, but not in form', function (assert) {
        assert.expect(5);

        this.data.partner.onchanges = {
            name: function () {},
        };

        var form = createView({
            View: FormView,
            model: 'partner',
            data: this.data,
            arch: '<form string="Partners">' +
                    '<field name="name"/>' +
                    '<field name="p">' +
                        '<tree>' +
                            '<field name="display_name"/>' +
                        '</tree>' +
                        '<form string="Partners">' +
                            '<field name="display_name"/>' +
                            '<field name="timmy" widget="many2many_tags"/>' +
                        '</form>' +
                    '</field>' +
                '</form>',
            mockRPC: function (route, args) {
                if (args.method === 'onchange') {
                    return $.when({
                        value: {
                            p: [[5], [0, 0, {display_name: 'new', timmy: [[5], [4, 12]]}]],
                        },
                    });
                }
                return this._super.apply(this, arguments);
            },
        });

        assert.strictEqual(form.$('.o_data_row').length, 1,
            "the one2many should contain one row");
        assert.strictEqual(form.$('.o_field_widget[name="timmy"]').length, 0,
            "timmy should not be displayed in the list view");

        form.$('.o_data_row td:first').click(); // open the record

        assert.strictEqual($('.modal .o_field_many2manytags[name="timmy"]').length, 1,
            "timmy should be displayed in the form view");
        assert.strictEqual($('.modal .o_field_many2manytags[name="timmy"] .badge').length, 1,
            "m2mtags should contain one tag");
        assert.strictEqual($('.modal .o_field_many2manytags[name="timmy"] .o_badge_text').text(),
            'gold', "tag name should have been correctly loaded");

        form.destroy();
    });

    QUnit.test('onchange and required fields with override in arch', function (assert) {
        assert.expect(4);

        this.data.partner.onchanges = {
            turtles: function (obj) {}
        };
        this.data.turtle.fields.turtle_foo.required = true;
        this.data.partner.records[0].turtles = [];

        var form = createView({
            View: FormView,
            model: 'partner',
            data: this.data,
            arch:'<form string="Partners">' +
                    '<field name="turtles">' +
                        '<tree editable="bottom">' +
                            '<field name="turtle_int"/>' +
                            '<field name="turtle_foo" required="0"/>' +
                        '</tree>' +
                    '</field>' +
                '</form>',
            res_id: 1,
            mockRPC: function (route, args) {
                assert.step(args.method);
                return this._super.apply(this, arguments);
            },
        });
        form.$buttons.find('.o_form_button_edit').click();

        // triggers an onchange on partner, because the new record is valid
        form.$('.o_field_x2many_list_row_add a').click();

        assert.verifySteps(['read', 'default_get', 'onchange']);
        form.destroy();
    });

    QUnit.test('onchange on a one2many containing a one2many', function (assert) {
        // the purpose of this test is to ensure that the onchange specs are
        // correctly and recursively computed
        assert.expect(1);

        this.data.partner.onchanges = {
            p: function () {}
        };
        var checkOnchange = false;
        var form = createView({
            View: FormView,
            model: 'partner',
            data: this.data,
            arch:'<form string="Partners">' +
                    '<field name="p">' +
                        '<tree><field name="display_name"/></tree>' +
                        '<form>' +
                            '<field name="display_name"/>' +
                            '<field name="p">' +
                                '<tree editable="bottom"><field name="display_name"/></tree>' +
                            '</field>' +
                        '</form>' +
                    '</field>' +
                '</form>',
            mockRPC: function (route, args) {
                if (args.method === 'onchange' && checkOnchange) {
                    assert.strictEqual(args.args[3]['p.p.display_name'], '',
                        "onchange specs should be computed recursively");
                }
                return this._super.apply(this, arguments);
            },
        });

        form.$('.o_field_x2many_list_row_add a').click();
        $('.modal .o_field_x2many_list_row_add a').click();
        $('.modal .o_data_cell input').val('new record').trigger('input');
        checkOnchange = true;
        $('.modal .modal-footer .btn-primary').click(); // save (should trigger the onchange)

        form.destroy();
    });

    QUnit.test('editing tabbed one2many (editable=bottom)', function (assert) {
        assert.expect(12);

        this.data.partner.records[0].turtles = [];
        for (var i = 0; i < 42; i++) {
            var id = 100 + i;
            this.data.turtle.records.push({id: id, turtle_foo: 'turtle' + (id-99)});
            this.data.partner.records[0].turtles.push(id);
        }

        var form = createView({
            View: FormView,
            model: 'partner',
            data: this.data,
            arch:'<form string="Partners">' +
                    '<sheet>' +
                        '<field name="turtles">' +
                            '<tree editable="bottom">' +
                                '<field name="turtle_foo"/>' +
                            '</tree>' +
                        '</field>' +
                    '</sheet>' +
                '</form>',
            res_id: 1,
            mockRPC: function (route, args) {
                assert.step(args.method);
                if (args.method === 'write') {
                    assert.strictEqual(args.args[1].turtles[42][0], 0);
                    assert.deepEqual(args.args[1].turtles[42][2], {turtle_foo: 'rainbow dash'});
                }
                return this._super.apply(this, arguments);
            },
        });


        form.$buttons.find('.o_form_button_edit').click();
        form.$('.o_field_x2many_list_row_add a').click();

        assert.strictEqual(form.$('tr.o_data_row').length, 41,
            "should have 41 data rows on the current page");
        assert.ok(form.$('tr.o_data_row').last().hasClass('o_selected_row'),
            "last row should be selected");

        form.$('.o_data_row input[name="turtle_foo"]').val('rainbow dash').trigger('input');
        form.$buttons.find('.o_form_button_save').click();

        assert.strictEqual(form.$('tr.o_data_row').length, 40,
        "should have 40 data rows on the current page");

        assert.verifySteps(['read', 'read', 'default_get', 'write', 'read', 'read']);
        form.destroy();
    });

    QUnit.test('editing tabbed one2many (editable=top)', function (assert) {
        assert.expect(15);

        this.data.partner.records[0].turtles = [];
        this.data.turtle.fields.turtle_foo.default = "default foo";
        for (var i = 0; i < 42; i++) {
            var id = 100 + i;
            this.data.turtle.records.push({id: id, turtle_foo: 'turtle' + (id-99)});
            this.data.partner.records[0].turtles.push(id);
        }

        var form = createView({
            View: FormView,
            model: 'partner',
            data: this.data,
            arch:'<form string="Partners">' +
                    '<sheet>' +
                        '<field name="turtles">' +
                            '<tree editable="top">' +
                                '<field name="turtle_foo"/>' +
                            '</tree>' +
                        '</field>' +
                    '</sheet>' +
                '</form>',
            res_id: 1,
            mockRPC: function (route, args) {
                assert.step(args.method);
                if (args.method === 'write') {
                    assert.strictEqual(args.args[1].turtles[0][0], 0);
                    assert.deepEqual(args.args[1].turtles[0][2], {turtle_foo: 'rainbow dash'});
                }
                return this._super.apply(this, arguments);
            },
        });


        form.$buttons.find('.o_form_button_edit').click();
        form.$('.o_pager_next').click();

        assert.strictEqual(form.$('tr.o_data_row').length, 2,
            "should have 2 data rows on the current page");

        form.$('.o_field_x2many_list_row_add a').click();

        assert.strictEqual(form.$('tr.o_data_row').length, 3,
            "should have 3 data rows on the current page");
        assert.ok(form.$('tr.o_data_row').first().hasClass('o_selected_row'),
            "first row should be selected");

        assert.strictEqual(form.$('tr.o_data_row input').val(), 'default foo',
            "selected input should have correct string");

        form.$('.o_data_row input[name="turtle_foo"]').val('rainbow dash').trigger('input');
        form.$buttons.find('.o_form_button_save').click();

        assert.strictEqual(form.$('tr.o_data_row').length, 40,
            "should have 40 data rows on the current page");

        assert.verifySteps(['read', 'read', 'read', 'default_get', 'write', 'read', 'read']);
        form.destroy();
    });

    QUnit.test('focus is correctly reset after an onchange in an x2many', function (assert) {
        assert.expect(2);

        this.data.partner.onchanges = {
            int_field: function () {}
        };
        var def;
        var form = createView({
            View: FormView,
            model: 'partner',
            data: this.data,
            arch:'<form string="Partners">' +
                    '<field name="p">' +
                        '<tree editable="bottom">' +
                            '<field name="int_field"/>' +
                            '<button string="hello"/>' +
                            '<field name="qux"/>' +
                            '<field name="trululu"/>' +
                        '</tree>' +
                    '</field>' +
                '</form>',
            mockRPC: function (route, args) {
                var result = this._super.apply(this, arguments);
                if (args.method === 'onchange') {
                    // delay the onchange RPC
                    return $.when(def).then(_.constant(result));
                }
                return result;
            },
        });

        form.$('.o_field_x2many_list_row_add a').click();
        def = $.Deferred();
        form.$('.o_field_widget[name=int_field]')
            .val('44')
            .trigger('input')
            .trigger({type: 'keydown', which: $.ui.keyCode.TAB});
        def.resolve();

        assert.strictEqual(document.activeElement, form.$('.o_field_widget[name=qux]')[0],
            "qux field should have the focus");

        form.$('.o_field_many2one input').click();
        form.$('.o_field_many2one input').autocomplete('widget').find('a').first().click();
        assert.strictEqual(form.$('.o_field_many2one input').val(), 'first record',
            "the one2many field should have the expected value");

        form.destroy();
    });

    QUnit.test('checkbox in an x2many that triggers an onchange', function (assert) {
        assert.expect(1);

        this.data.partner.onchanges = {
            bar: function () {}
        };

        var form = createView({
            View: FormView,
            model: 'partner',
            data: this.data,
            arch: '<form string="Partners">' +
                    '<field name="p">' +
                        '<tree editable="bottom">' +
                            '<field name="bar"/>' +
                        '</tree>' +
                    '</field>' +
                '</form>',
        });

        form.$('.o_field_x2many_list_row_add a').click();

        form.$('.o_field_widget[name=bar] input').click();
        assert.notOk(form.$('.o_field_widget[name=bar] input').prop('checked'),
            "the checkbox should be unticked");

        form.destroy();
    });

    QUnit.test('one2many with default value: edit line to make it invalid', function (assert) {
        assert.expect(3);

        this.data.partner.fields.p.default = [
            [0, false, {foo: "coucou", int_field: 5}],
        ];

        var form = createView({
            View: FormView,
            model: 'partner',
            data: this.data,
            arch:'<form string="Partners">' +
                    '<field name="p">' +
                        '<tree editable="bottom">' +
                            '<field name="foo"/>' +
                            '<field name="int_field"/>' +
                        '</tree>' +
                    '</field>' +
                '</form>',
        });

        // edit the line and enter an invalid value for int_field
        form.$('.o_data_row .o_data_cell:nth(1)').click();
        form.$('.o_field_widget[name=int_field]').val('e').trigger('input');
        form.$el.click(); // try to validate the line

        assert.strictEqual(form.$('.o_data_row.o_selected_row').length, 1,
            "line should not have been removed and should still be in edition");
        assert.strictEqual($('.modal').length, 1,
            "a confirmation dialog should be opened");
        assert.ok(form.$('.o_field_widget[name=int_field]').hasClass('o_field_invalid'),
            "should indicate that int_field is invalid");

        form.destroy();
    });

    QUnit.test('display correct value after validation error', function (assert) {
        assert.expect(4);

        this.data.partner.onchanges.turtles = true;

        var form = createView({
            View: FormView,
            model: 'partner',
            data: this.data,
            arch: '<form>' +
                    '<sheet>' +
                        '<field name="turtles">' +
                            '<tree editable="bottom">' +
                                '<field name="turtle_foo"/>' +
                            '</tree>' +
                        '</field>' +
                    '</sheet>' +
                '</form>',
            mockRPC: function (route, args) {
                if (args.method === 'onchange') {
                    // we simulate a validation error.  In the 'real' web client,
                    // the server error will be used by the session to display
                    // an error dialog.  From the point of view of the basic
                    // model, the deferred is just rejected.
                    return $.Deferred().reject();
                }
                if (args.method === 'write') {
                    assert.deepEqual(args.args[1].turtles[0], [1,2,{turtle_foo: 'foo'}],
                        'should send the "bad" value');
                    // we simulate a validation error
                    return $.Deferred().reject();
                }
                return this._super.apply(this, arguments);
            },
            viewOptions: {mode: 'edit'},
            res_id: 1,
        });

        assert.strictEqual(form.$('.o_data_row .o_data_cell:nth(0)').text(), 'blip',
            "initial text should be correct");
        form.$('.o_data_row .o_data_cell:nth(0)').click();
        form.$('.o_field_widget[name=turtle_foo]').val('foo').trigger('input');

        // we try to validate the line. This triggers an onchange which will be
        // rejected. The line will be returned to readonly mode, but with the
        // new invalid value.
        form.$el.click();

        assert.strictEqual(form.$('.o_data_row .o_data_cell:nth(0)').text(), 'foo',
            "turtle_foo text should now be foo (invalid value)");

        // we make sure here that when we save, the values are the current
        // values displayed in the field.
        form.$buttons.find('.o_form_button_save').click();
        assert.strictEqual(form.mode, 'edit', "form view should still be in edit mode");

        form.destroy();
    });


    QUnit.module('FieldMany2Many');

    QUnit.test('many2many kanban: edition', function (assert) {
        assert.expect(28);

        this.data.partner.records[0].timmy = [12, 14];
        this.data.partner_type.records.push({id: 15, display_name: "red", color: 6});
        this.data.partner_type.records.push({id: 18, display_name: "yellow", color: 4});
        this.data.partner_type.records.push({id: 21, display_name: "blue", color: 1});

        var form = createView({
            View: FormView,
            model: 'partner',
            data: this.data,
            arch: '<form string="Partners">' +
                    '<field name="timmy">' +
                        '<kanban>' +
                            '<field name="display_name"/>' +
                            '<templates>' +
                                '<t t-name="kanban-box">' +
                                    '<div class="oe_kanban_global_click">' +
                                        '<a t-if="!read_only_mode" type="delete" class="fa fa-times pull-right delete_icon"/>' +
                                        '<span><t t-esc="record.display_name.value"/></span>' +
                                    '</div>' +
                                '</t>' +
                            '</templates>' +
                        '</kanban>' +
                        '<form string="Partners">' +
                            '<field name="display_name"/>' +
                        '</form>' +
                    '</field>' +
                '</form>',
            archs: {
                'partner_type,false,form': '<form string="Types"><field name="display_name"/></form>',
                'partner_type,false,list': '<tree string="Types"><field name="display_name"/></tree>',
                'partner_type,false,search': '<search string="Types">' +
                                                '<field name="name" string="Name"/>' +
                                            '</search>',
            },
            res_id: 1,
            mockRPC: function (route, args) {
                if (route === '/web/dataset/call_kw/partner_type/write') {
                    assert.strictEqual(args.args[1].display_name, "new name", "should write 'new_name'");
                }
                if (route === '/web/dataset/call_kw/partner_type/create') {
                    assert.strictEqual(args.args[0].display_name, "A new type", "should create 'A new type'");
                }
                if (route === '/web/dataset/call_kw/partner/write') {
                    var commands = args.args[1].timmy;
                    assert.strictEqual(commands.length, 1, "should have generated one command");
                    assert.strictEqual(commands[0][0], 6, "generated command should be REPLACE WITH");
                    // get the created type's id
                    var createdType = _.findWhere(this.data.partner_type.records, {
                        display_name: "A new type"
                    });
                    var ids = _.sortBy([12, 15, 18, 21].concat(createdType.id), _.identity.bind(_));
                    assert.ok(_.isEqual(_.sortBy(commands[0][2], _.identity.bind(_)), ids),
                        "new value should be " + ids);
                }
                return this._super.apply(this, arguments);
            },
        });

        // the SelectCreateDialog requests the session, so intercept its custom
        // event to specify a fake session to prevent it from crashing
        testUtils.intercept(form, 'get_session', function (event) {
            event.data.callback({user_context: {}});
        });

        assert.ok(!form.$('.o_kanban_view .delete_icon').length,
            'delete icon should not be visible in readonly');
        assert.ok(!form.$('.o_field_many2many .o-kanban-button-new').length,
            '"Add" button should not be visible in readonly');

        form.$buttons.find('.o_form_button_edit').click();

        assert.strictEqual(form.$('.o_kanban_record:not(.o_kanban_ghost)').length, 2,
            'should contain 2 records');
        assert.strictEqual(form.$('.o_kanban_record:first() span').text(), 'gold',
            'display_name of subrecord should be the one in DB');
        assert.ok(form.$('.o_kanban_view .delete_icon').length,
            'delete icon should be visible in edit');
        assert.ok(form.$('.o_field_many2many .o-kanban-button-new').length,
            '"Add" button should be visible in edit');

        // edit existing subrecord
        form.$('.oe_kanban_global_click:first()').click();

        $('.modal .o_form_view input').val('new name').trigger('input');
        $('.modal .modal-footer .btn-primary').click(); // save
        assert.strictEqual(form.$('.o_kanban_record:first() span').text(), 'new name',
            'value of subrecord should have been updated');

        // add subrecords
        // -> single select
        form.$('.o_field_many2many .o-kanban-button-new').click();
        assert.ok($('.modal .o_list_view').length, "should have opened a list view in a modal");
        assert.strictEqual($('.modal .o_list_view tbody .o_list_record_selector').length, 3,
            "list view should contain 3 records");
        $('.modal .o_list_view tbody tr:contains(red)').click(); // select red
        assert.ok(!$('.modal .o_list_view').length, "should have closed the modal");
        assert.strictEqual(form.$('.o_kanban_record:not(.o_kanban_ghost)').length, 3,
            'kanban should now contain 3 records');
        assert.ok(form.$('.o_kanban_record:contains(red)').length,
            'record "red" should be in the kanban');

        // -> multiple select
        form.$('.o_field_many2many .o-kanban-button-new').click();
        assert.ok($('.modal .o_select_button').prop('disabled'), "select button should be disabled");
        assert.strictEqual($('.modal .o_list_view tbody .o_list_record_selector').length, 2,
            "list view should contain 2 records");
        $('.modal .o_list_view thead .o_list_record_selector input').click(); // select all
        $('.modal .o_select_button').click(); // validate selection
        assert.ok(!$('.modal .o_select_button').prop('disabled'), "select button should be enabled");
        assert.ok(!$('.modal .o_list_view').length, "should have closed the modal");
        assert.strictEqual(form.$('.o_kanban_record:not(.o_kanban_ghost)').length, 5,
            'kanban should now contain 5 records');
        // -> created record
        form.$('.o_field_many2many .o-kanban-button-new').click();
        $('.modal .modal-footer .btn-primary:nth(1)').click(); // click on 'Create'
        assert.ok($('.modal .o_form_view.o_form_editable').length,
            "should have opened a form view in edit mode, in a modal");
        $('.modal .o_form_view input').val('A new type').trigger('input');
        $('.modal:nth(1) .modal-footer .btn-primary:first()').click(); // click on 'Save & Close'
        assert.ok(!$('.modal').length, "should have closed both modals");
        assert.strictEqual(form.$('.o_kanban_record:not(.o_kanban_ghost)').length, 6,
            'kanban should now contain 6 records');
        assert.ok(form.$('.o_kanban_record:contains(A new type)').length,
            'the newly created type should be in the kanban');

        // delete subrecords
        form.$('.o_kanban_record:contains(silver) .delete_icon').click();
        assert.strictEqual(form.$('.o_kanban_record:not(.o_kanban_ghost)').length, 5,
            'should contain 5 records');
        assert.ok(!form.$('.o_kanban_record:contains(silver)').length,
            'the removed record should not be in kanban anymore');

        // save the record
        form.$buttons.find('.o_form_button_save').click();
        form.destroy();
    });

    QUnit.test('many2many kanban: create action disabled', function (assert) {
        assert.expect(4);

        this.data.partner.records[0].timmy = [12, 14];

        var form = createView({
            View: FormView,
            model: 'partner',
            data: this.data,
            arch:'<form string="Partners">' +
                    '<field name="timmy">' +
                        '<kanban create="0">' +
                            '<field name="display_name"/>' +
                            '<templates>' +
                                '<t t-name="kanban-box">' +
                                    '<div class="oe_kanban_global_click">' +
                                        '<a t-if="!read_only_mode" type="delete" class="fa fa-times pull-right delete_icon"/>' +
                                        '<span><t t-esc="record.display_name.value"/></span>' +
                                    '</div>' +
                                '</t>' +
                            '</templates>' +
                        '</kanban>' +
                    '</field>' +
                '</form>',
            archs: {
                'partner_type,false,list': '<tree><field name="name"/></tree>',
                'partner_type,false,search': '<search>' +
                                            '<field name="display_name" string="Name"/>' +
                                        '</search>',
            },
            res_id: 1,
            session: {user_context: {}},
        });

        assert.ok(!form.$('.o-kanban-button-new').length,
            '"Add" button should not be available in readonly');

        form.$buttons.find('.o_form_button_edit').click();

        assert.ok(form.$('.o-kanban-button-new').length,
            '"Add" button should be available in edit');
        assert.ok(form.$('.o_kanban_view .delete_icon').length,
            'delete icon should be visible in edit');

        form.$('.o-kanban-button-new').click(); // click on 'Add'
        assert.strictEqual($('.modal .modal-footer .btn-primary').length, 1, // only button 'Select'
            '"Create" button should not be available in the modal');

        form.destroy();
    });

    QUnit.test('many2many list (non editable): edition', function (assert) {
        assert.expect(27);

        this.data.partner.records[0].timmy = [12, 14];
        this.data.partner_type.records.push({id: 15, display_name: "bronze", color: 6});
        this.data.partner_type.fields.float_field = {string: 'Float', type: 'float'};
        var form = createView({
            View: FormView,
            model: 'partner',
            data: this.data,
            arch: '<form string="Partners">' +
                    '<field name="timmy">' +
                        '<tree>' +
                            '<field name="display_name"/><field name="float_field"/>' +
                        '</tree>' +
                        '<form string="Partners">' +
                            '<field name="display_name"/>' +
                        '</form>' +
                    '</field>' +
                '</form>',
            archs: {
                'partner_type,false,list': '<tree><field name="display_name"/></tree>',
                'partner_type,false,search': '<search><field name="display_name"/></search>',
            },
            res_id: 1,
            mockRPC: function (route, args) {
                assert.step(_.last(route.split('/')));
                if (args.method === 'write' && args.model === 'partner') {
                    assert.deepEqual(args.args[1].timmy, [
                        [6, false, [12, 15]],
                    ]);
                }
                return this._super.apply(this, arguments);
            },
        });

        assert.ok(!form.$('.o_list_record_delete').length,
            'delete icon should not be visible in readonly');
        assert.ok(!form.$('.o_field_x2many_list_row_add').length,
            '"Add an item" should not be visible in readonly');

        form.$buttons.find('.o_form_button_edit').click();

        assert.strictEqual(form.$('.o_list_view td.o_list_number').length, 2,
            'should contain 2 records');
        assert.strictEqual(form.$('.o_list_view tbody td:first()').text(), 'gold',
            'display_name of first subrecord should be the one in DB');
        assert.ok(form.$('.o_list_record_delete').length,
            'delete icon should be visible in edit');
        assert.ok(form.$('.o_field_x2many_list_row_add').length,
            '"Add an item" should be visible in edit');

        // edit existing subrecord
        form.$('.o_list_view tbody tr:first()').click();

        $('.modal .o_form_view input').val('new name').trigger('input');
        $('.modal .modal-footer .btn-primary').click(); // save
        assert.strictEqual(form.$('.o_list_view tbody td:first()').text(), 'new name',
            'value of subrecord should have been updated');

        // add new subrecords
        form.$('.o_field_x2many_list_row_add a').click();
        assert.strictEqual($('.modal .o_list_view').length, 1,
            "a modal should be open");
        assert.strictEqual($('.modal .o_list_view .o_data_row').length, 1,
            "the list should contain one row");
        $('.modal .o_list_view .o_data_row').click(); // select a record
        assert.strictEqual($('.modal .o_list_view').length, 0,
            "the modal should be closed");
        assert.strictEqual(form.$('.o_list_view td.o_list_number').length, 3,
            'should contain 3 subrecords');

        // delete subrecords
        form.$('.o_list_record_delete:nth(1)').click();
        assert.strictEqual(form.$('.o_list_view td.o_list_number').length, 2,
            'should contain 2 subrecords');
        assert.strictEqual(form.$('.o_list_view .o_data_row td:first').text(), 'new name',
            'the updated row still has the correct values');

        // save
        form.$buttons.find('.o_form_button_save').click();
        assert.strictEqual(form.$('.o_list_view td.o_list_number').length, 2,
            'should contain 2 subrecords');
        assert.strictEqual(form.$('.o_list_view .o_data_row td:first').text(),
            'new name', 'the updated row still has the correct values');

        assert.verifySteps([
            'read', // main record
            'read', // relational field
            'read', // relational record in dialog
            'write', // save relational record from dialog
            'read', // relational field (updated)
            'search_read', // list view in dialog
            'read', // relational field (updated)
            'write', // save main record
            'read', // main record
            'read', // relational field
        ]);

        form.destroy();
    });

    QUnit.test('many2many list (editable): edition', function (assert) {
        assert.expect(30);

        this.data.partner.records[0].timmy = [12, 14];
        this.data.partner_type.records.push({id: 15, display_name: "bronze", color: 6});
        this.data.partner_type.fields.float_field = {string: 'Float', type: 'float'};
        var form = createView({
            View: FormView,
            model: 'partner',
            data: this.data,
            arch: '<form string="Partners">' +
                    '<field name="timmy">' +
                        '<tree editable="top">' +
                            '<field name="display_name"/><field name="float_field"/>' +
                        '</tree>' +
                    '</field>' +
                '</form>',
            archs: {
                'partner_type,false,list': '<tree><field name="display_name"/></tree>',
                'partner_type,false,search': '<search><field name="display_name"/></search>',
            },
            mockRPC: function (route, args) {
                assert.step(_.last(route.split('/')));
                if (args.method === 'write') {
                    assert.deepEqual(args.args[1].timmy, [
                        [6, false, [12, 15]],
                        [1, 12, {display_name: 'new name'}],
                    ]);
                }
                return this._super.apply(this, arguments);
            },
            res_id: 1,
        });

        assert.ok(!form.$('.o_list_record_delete').length,
            'delete icon should not be visible in readonly');
        assert.ok(!form.$('.o_field_x2many_list_row_add').length,
            '"Add an item" should not be visible in readonly');

        form.$buttons.find('.o_form_button_edit').click();

        assert.strictEqual(form.$('.o_list_view td.o_list_number').length, 2,
            'should contain 2 records');
        assert.strictEqual(form.$('.o_list_view tbody td:first()').text(), 'gold',
            'display_name of first subrecord should be the one in DB');
        assert.ok(form.$('.o_list_record_delete').length,
            'delete icon should be visible in edit');
        assert.ok(form.$('.o_field_x2many_list_row_add').length,
            '"Add an item" should not visible in edit');

        // edit existing subrecord
        form.$('.o_list_view tbody td:first()').click();
        assert.ok(!$('.modal').length,
            'in edit, clicking on a subrecord should not open a dialog');
        assert.ok(form.$('.o_list_view tbody tr:first()').hasClass('o_selected_row'),
            'first row should be in edition');
        form.$('.o_list_view input:first()').val('new name').trigger('input');
        assert.ok(form.$('.o_list_view .o_data_row:first').hasClass('o_selected_row'),
            'first row should still be in edition');
        assert.strictEqual(form.$('.o_list_view input[name=display_name]').get(0),
            document.activeElement, 'edited field should still have the focus');
        form.$el.click(); // click outside the list to validate the row
        assert.ok(!form.$('.o_list_view tbody tr:first').hasClass('o_selected_row'),
            'first row should not be in edition anymore');
        assert.strictEqual(form.$('.o_list_view tbody td:first()').text(), 'new name',
            'value of subrecord should have been updated');
        assert.verifySteps(['read', 'read']);

        // add new subrecords
        form.$('.o_field_x2many_list_row_add a').click();
        assert.strictEqual($('.modal .o_list_view').length, 1,
            "a modal should be open");
        assert.strictEqual($('.modal .o_list_view .o_data_row').length, 1,
            "the list should contain one row");
        $('.modal .o_list_view .o_data_row').click(); // select a record
        assert.strictEqual($('.modal .o_list_view').length, 0,
            "the modal should be closed");
        assert.strictEqual(form.$('.o_list_view td.o_list_number').length, 3,
            'should contain 3 subrecords');

        // delete subrecords
        form.$('.o_list_record_delete:nth(1)').click();
        assert.strictEqual(form.$('.o_list_view td.o_list_number').length, 2,
            'should contain 2 subrecord');
        assert.strictEqual(form.$('.o_list_view tbody .o_data_row td:first').text(),
            'new name', 'the updated row still has the correct values');

        // save
        form.$buttons.find('.o_form_button_save').click();
        assert.strictEqual(form.$('.o_list_view td.o_list_number').length, 2,
            'should contain 2 subrecords');
        assert.strictEqual(form.$('.o_list_view .o_data_row td:first').text(),
            'new name', 'the updated row still has the correct values');

        assert.verifySteps([
            'read', // main record
            'read', // relational field
            'search_read', // list view in dialog
            'read', // relational field (updated)
            'write', // save main record
            'read', // main record
            'read', // relational field
        ]);

        form.destroy();
    });

    QUnit.test('many2many: create & delete attributes', function (assert) {
        assert.expect(4);

        this.data.partner.records[0].timmy = [12, 14];

        var form = createView({
            View: FormView,
            model: 'partner',
            data: this.data,
            arch:'<form string="Partners">' +
                    '<field name="timmy">' +
                        '<tree create="true" delete="true">' +
                            '<field name="color"/>' +
                        '</tree>' +
                    '</field>' +
                '</form>',
            res_id: 1,
        });

        form.$buttons.find('.o_form_button_edit').click();

        assert.strictEqual(form.$('.o_field_x2many_list_row_add').length, 1, "should have the 'Add an item' link");
        assert.strictEqual(form.$('.o_list_record_delete').length, 2, "should have the 'Add an item' link");

        form.destroy();

        form = createView({
            View: FormView,
            model: 'partner',
            data: this.data,
            arch:'<form string="Partners">' +
                    '<field name="timmy">' +
                        '<tree create="false" delete="false">' +
                            '<field name="color"/>' +
                        '</tree>' +
                    '</field>' +
                '</form>',
            res_id: 1,
        });

        form.$buttons.find('.o_form_button_edit').click();

        assert.strictEqual(form.$('.o_field_x2many_list_row_add').length, 0, "should not have the 'Add an item' link");
        assert.strictEqual(form.$('.o_list_record_delete').length, 0, "should not have the 'Add an item' link");

        form.destroy();
    });

    QUnit.test('many2many list: create action disabled', function (assert) {
        assert.expect(2);
        var form = createView({
            View: FormView,
            model: 'partner',
            data: this.data,
            arch:'<form string="Partners">' +
                    '<field name="timmy">' +
                        '<tree create="0">' +
                            '<field name="name"/>' +
                        '</tree>' +
                    '</field>' +
                '</form>',
            res_id: 1,
        });

        assert.ok(!form.$('.o_field_x2many_list_row_add').length,
            '"Add an item" link should not be available in readonly');

        form.$buttons.find('.o_form_button_edit').click();

        assert.ok(!form.$('.o_field_x2many_list_row_add').length,
            '"Add an item" link should not be available in edit either');

        form.destroy();
    });

    QUnit.test('many2many list: list of id as default value', function (assert) {
        assert.expect(1);

        this.data.partner.fields.turtles.default = [2, 3];
        this.data.partner.fields.turtles.type = "many2many";

        var form = createView({
            View: FormView,
            model: 'partner',
            data: this.data,
            arch:'<form string="Partners">' +
                    '<field name="turtles">' +
                        '<tree>' +
                            '<field name="turtle_foo"/>' +
                        '</tree>' +
                    '</field>' +
                '</form>',
        });

        assert.strictEqual(form.$('td.o_data_cell').text(), "blipkawa",
            "should have loaded default data");

        form.destroy();
    });

    QUnit.test('many2many checkboxes with default values', function (assert) {
        assert.expect(7);

        this.data.partner.fields.turtles.default = [3];
        this.data.partner.fields.turtles.type = "many2many";

        var form = createView({
            View: FormView,
            model: 'partner',
            data: this.data,
            arch:'<form string="Partners">' +
                    '<field name="turtles" widget="many2many_checkboxes">' +
                    '</field>' +
                '</form>',
            mockRPC: function (route, args) {
                if (args.method === 'create') {
                    assert.deepEqual(args.args[0].turtles, [[6, false, [1]]],
                        "correct values should have been sent to create");
                }
                return this._super.apply(this, arguments);
            }
        });

        assert.notOk(form.$('.o_checkbox input').eq(0).prop('checked'),
            "first checkbox should not be checked");
        assert.notOk(form.$('.o_checkbox input').eq(1).prop('checked'),
            "second checkbox should not be checked");
        assert.ok(form.$('.o_checkbox input').eq(2).prop('checked'),
            "third checkbox should be checked");

        form.$('.o_checkbox input:checked').click();  // Uncheck default record
        form.$('.o_checkbox input').first().click();  // Check first record
        form.$('.o_checkbox input').first().click();  // Uncheck first record
        form.$('.o_checkbox input').first().click();  // Recheck first record

        assert.ok(form.$('.o_checkbox input').eq(0).prop('checked'),
            "first checkbox should be checked");
        assert.notOk(form.$('.o_checkbox input').eq(1).prop('checked'),
            "second checkbox should not be checked");
        assert.notOk(form.$('.o_checkbox input').eq(2).prop('checked'),
            "third checkbox should not be checked");

        form.$buttons.find('.o_form_button_save').click();

        form.destroy();
    });

    QUnit.test('many2many checkboxes with default values', function (assert) {
        assert.expect(7);

        this.data.partner.fields.turtles.default = [3];
        this.data.partner.fields.turtles.type = "many2many";

        var form = createView({
            View: FormView,
            model: 'partner',
            data: this.data,
            arch:'<form string="Partners">' +
                    '<field name="turtles" widget="many2many_checkboxes">' +
                    '</field>' +
                '</form>',
            mockRPC: function (route, args) {
                if (args.method === 'create') {
                    assert.deepEqual(args.args[0].turtles, [[6, false, [1]]],
                        "correct values should have been sent to create");
                }
                return this._super.apply(this, arguments);
            }
        });

        assert.notOk(form.$('.o_checkbox input').eq(0).prop('checked'),
            "first checkbox should not be checked");
        assert.notOk(form.$('.o_checkbox input').eq(1).prop('checked'),
            "second checkbox should not be checked");
        assert.ok(form.$('.o_checkbox input').eq(2).prop('checked'),
            "third checkbox should be checked");

        form.$('.o_checkbox input:checked').click();  // Uncheck default record
        form.$('.o_checkbox input').first().click();  // Check first record
        form.$('.o_checkbox input').first().click();  // Uncheck first record
        form.$('.o_checkbox input').first().click();  // Recheck first record

        assert.ok(form.$('.o_checkbox input').eq(0).prop('checked'),
            "first checkbox should be checked");
        assert.notOk(form.$('.o_checkbox input').eq(1).prop('checked'),
            "second checkbox should not be checked");
        assert.notOk(form.$('.o_checkbox input').eq(2).prop('checked'),
            "third checkbox should not be checked");

        form.$buttons.find('.o_form_button_save').click();

        form.destroy();
    });

    QUnit.test('many2many list with x2many: add a record', function (assert) {
        assert.expect(18);

        this.data.partner_type.fields.m2m = {
            string: "M2M", type: "many2many", relation: 'turtle',
        };
        this.data.partner_type.records[0].m2m = [1, 2];
        this.data.partner_type.records[1].m2m = [2, 3];

        var form = createView({
            View: FormView,
            model: 'partner',
            data: this.data,
            arch:'<form string="Partners">' +
                    '<field name="timmy"/>' +
                '</form>',
            res_id: 1,
            archs: {
                'partner_type,false,list': '<tree>' +
                        '<field name="display_name"/>' +
                        '<field name="m2m" widget="many2many_tags"/>' +
                    '</tree>',
                'partner_type,false,search': '<search>' +
                        '<field name="display_name" string="Name"/>' +
                    '</search>',
            },
            mockRPC: function (route, args) {
                assert.step(_.last(route.split('/')) + ' on ' + args.model);
                if (args.model === 'turtle') {
                    assert.step(args.args[0]); // the read ids
                }
                return this._super.apply(this, arguments);
            },
            viewOptions: {
                mode: 'edit',
            },
        });

        form.$('.o_field_x2many_list_row_add a').click();
        $('.modal .o_data_row:first').click(); // add a first record to the relation

        assert.strictEqual(form.$('.o_data_row').length, 1,
            "the record should have been added to the relation");
        assert.strictEqual(form.$('.o_data_row:first .o_badge_text').text(), 'leonardodonatello',
            "inner m2m should have been fetched and correctly displayed");

        form.$('.o_field_x2many_list_row_add a').click();
        $('.modal .o_data_row:first').click(); // add a second record to the relation

        assert.strictEqual(form.$('.o_data_row').length, 2,
            "the second record should have been added to the relation");
        assert.strictEqual(form.$('.o_data_row:nth(1) .o_badge_text').text(), 'donatelloraphael',
            "inner m2m should have been fetched and correctly displayed");

        assert.verifySteps([
            'read on partner',
            'search_read on partner_type',
            'read on turtle',
            [1, 2, 3],
            'read on partner_type',
            'read on turtle',
            [1, 2],
            'search_read on partner_type',
            'read on turtle',
            [2, 3],
            'read on partner_type',
            'read on turtle',
            [2, 3],
        ]);

        form.destroy();
    });

    QUnit.test('many2many with a domain', function (assert) {
        // The domain specified on the field should not be replaced by the potential
        // domain the user writes in the dialog, they should rather be concatenated
        assert.expect(2);

        var form = createView({
            View: FormView,
            model: 'partner',
            data: this.data,
            arch:'<form string="Partners">' +
                    '<field name="timmy" domain="[[\'display_name\', \'=\', \'gold\']]"/>' +
                '</form>',
            res_id: 1,
            archs: {
                'partner_type,false,list': '<tree>' +
                        '<field name="display_name"/>' +
                    '</tree>',
                'partner_type,false,search': '<search>' +
                        '<field name="display_name" string="Name"/>' +
                    '</search>',
            },
            viewOptions: {
                mode: 'edit',
            },
        });

        form.$('.o_field_x2many_list_row_add a').click();
        assert.strictEqual($('.modal .o_data_row').length, 1,
            "should contain only one row (gold)");

        $('.modal .o_searchview_input').trigger({type: 'keypress', which: 115}); // s
        $('.modal .o_searchview_input').trigger({type: 'keydown', which: 13}); // enter

        assert.strictEqual($('.modal .o_data_row').length, 0, "should contain no row");

        form.destroy();
    });

    QUnit.test('many2many list with onchange and edition of a record', function (assert) {
        assert.expect(7);

        this.data.partner.fields.turtles.type = "many2many";
        this.data.partner.onchanges.turtles = function () {};
        var form = createView({
            View: FormView,
            model: 'partner',
            data: this.data,
            arch:'<form string="Partners">' +
                    '<field name="turtles">' +
                        '<tree>' +
                            '<field name="turtle_foo"/>' +
                        '</tree>' +
                    '</field>' +
                '</form>',
            res_id: 1,
            archs: {
                'turtle,false,form': '<form string="Turtle Power"><field name="turtle_bar"/></form>',
            },
            mockRPC: function (route, args) {
                assert.step(args.method);
                return this._super.apply(this, arguments);
            },
        });

        form.$buttons.find('.o_form_button_edit').click();
        form.$('td.o_data_cell:first').click();

        $('.modal-body input[type="checkbox"]').click();
        $('.modal .modal-footer .btn-primary').first().click();

        // there is nothing left to save -> should not do a 'write' RPC
        form.$buttons.find('.o_form_button_save').click();

        assert.verifySteps([
            'read', // read initial record (on partner)
            'read', // read many2many turtles
            'read', // read missing field when opening record in modal form view
            'write', // when saving the modal
            'onchange', // onchange should be triggered on partner
            'read', // reload many2many
        ]);

        form.destroy();
    });

    QUnit.test('onchange with 40+ commands for a many2many', function (assert) {
        // this test ensures that the basic_model correctly handles more LINK_TO
        // commands than the limit of the dataPoint (40 for x2many kanban)
        assert.expect(23);

        // create a lot of partner_types that will be linked by the onchange
        var commands = [[5]];
        for (var i = 0; i < 45; i++) {
            var id = 100 + i;
            this.data.partner_type.records.push({id: id, display_name: "type " + id});
            commands.push([4, id]);
        }
        this.data.partner.onchanges = {
            foo: function (obj) {
                obj.timmy = commands;
            },
        };

        var form = createView({
            View: FormView,
            model: 'partner',
            data: this.data,
            arch:'<form string="Partners">' +
                    '<field name="foo"/>' +
                    '<field name="timmy">' +
                        '<kanban>' +
                            '<field name="display_name"/>' +
                            '<templates>' +
                                '<t t-name="kanban-box">' +
                                    '<div><t t-esc="record.display_name.value"/></div>' +
                                '</t>' +
                            '</templates>' +
                        '</kanban>' +
                    '</field>' +
                '</form>',
            res_id: 1,
            mockRPC: function (route, args) {
                assert.step(args.method);
                if (args.method === 'write') {
                    assert.strictEqual(args.args[1].timmy[0][0], 6,
                        "should send a command 6");
                    assert.strictEqual(args.args[1].timmy[0][2].length, 45,
                        "should replace with 45 ids");
                }
                return this._super.apply(this, arguments);
            },
            viewOptions: {
                mode: 'edit',
            },
        });

        assert.verifySteps(['read']);

        form.$('.o_field_widget[name=foo]').val('trigger onchange').trigger('input');

        assert.verifySteps(['read', 'onchange', 'read']);
        assert.strictEqual(form.$('.o_x2m_control_panel .o_pager_counter').text().trim(),
            '1-40 / 45', "pager should be correct");
        assert.strictEqual(form.$('.o_kanban_record:not(".o_kanban_ghost")').length, 40,
            'there should be 40 records displayed on page 1');

        form.$('.o_pager_next').click();
        assert.verifySteps(['read', 'onchange', 'read', 'read']);
        assert.strictEqual(form.$('.o_x2m_control_panel .o_pager_counter').text().trim(),
            '41-45 / 45', "pager should be correct");
        assert.strictEqual(form.$('.o_kanban_record:not(".o_kanban_ghost")').length, 5,
            'there should be 5 records displayed on page 2');

        form.$buttons.find('.o_form_button_save').click();

        assert.strictEqual(form.$('.o_x2m_control_panel .o_pager_counter').text().trim(),
            '1-40 / 45', "pager should be correct");
        assert.strictEqual(form.$('.o_kanban_record:not(".o_kanban_ghost")').length, 40,
            'there should be 40 records displayed on page 1');

        form.$('.o_pager_next').click();
        assert.strictEqual(form.$('.o_x2m_control_panel .o_pager_counter').text().trim(),
            '41-45 / 45', "pager should be correct");
        assert.strictEqual(form.$('.o_kanban_record:not(".o_kanban_ghost")').length, 5,
            'there should be 5 records displayed on page 2');

        form.$('.o_pager_next').click(); // back to page 1
        assert.strictEqual(form.$('.o_x2m_control_panel .o_pager_counter').text().trim(),
            '1-40 / 45', "pager should be correct");
        assert.strictEqual(form.$('.o_kanban_record:not(".o_kanban_ghost")').length, 40,
            'there should be 40 records displayed on page 1');

        form.destroy();
    });

    QUnit.test('default_get, onchange, onchange on m2m', function (assert) {
        assert.expect(1);

        this.data.partner.onchanges.int_field = function (obj) {
            if (obj.int_field === 2) {
                assert.deepEqual(obj.timmy, [
                    [6, false, [12]],
                    [1, 12, {display_name: 'gold'}]
                ]);
            }
            obj.timmy = [
                [5],
                [1, 12, {display_name: 'gold'}]
            ];
        };

        var form = createView({
            View: FormView,
            model: 'partner',
            data: this.data,
            arch: '<form>' +
                    '<sheet>' +
                        '<field name="timmy">' +
                            '<tree>' +
                                '<field name="display_name"/>' +
                            '</tree>' +
                        '</field>' +
                        '<field name="int_field"/>' +
                    '</sheet>' +
                '</form>',
        });

        form.$('.o_field_widget[name=int_field]').val(2).trigger('input');
        form.destroy();
    });

    QUnit.module('FieldStatus');

    QUnit.test('static statusbar widget on many2one field', function (assert) {
        assert.expect(5);

        this.data.partner.fields.trululu.domain = "[('bar', '=', True)]";
        this.data.partner.records[1].bar = false;

        var count = 0;
        var nb_fields_fetched;
        var form = createView({
            View: FormView,
            model: 'partner',
            data: this.data,
            arch:'<form string="Partners">' +
                    '<header><field name="trululu" widget="statusbar"/></header>' +
                    // the following field seem useless, but its presence was the
                    // cause of a crash when evaluating the field domain.
                    '<field name="timmy" invisible="1"/>' +
                '</form>',
            mockRPC: function (route, args) {
                if (args.method === 'search_read') {
                    count++;
                    nb_fields_fetched = args.kwargs.fields.length;
                }
                return this._super.apply(this, arguments);
            },
            res_id: 1,
            config: {device: {isMobile: false}},
        });

        assert.strictEqual(count, 1, 'once search_read should have been done to fetch the relational values');
        assert.strictEqual(nb_fields_fetched, 1, 'search_read should only fetch field id');
        assert.strictEqual(form.$('.o_statusbar_status button:not(.dropdown-toggle)').length, 2, "should have 2 status");
        assert.strictEqual(form.$('.o_statusbar_status button:disabled').length, 2,
            "all status should be disabled");
        assert.ok(form.$('.o_statusbar_status button[data-value="4"]').hasClass('btn-primary'),
            "selected status should be btn-primary");

        form.destroy();
    });

    QUnit.test('static statusbar widget on many2one field with domain', function (assert) {
        assert.expect(1);

        var form = createView({
            View: FormView,
            model: 'partner',
            data: this.data,
            arch:'<form string="Partners">' +
                    '<header><field name="trululu" domain="[(\'user_id\',\'=\',uid)]" widget="statusbar"/></header>' +
                '</form>',
            mockRPC: function (route, args) {
                if (args.method === 'search_read') {
                    assert.deepEqual(args.kwargs.domain, ['|', ['id', '=', 4], ['user_id', '=', 17]],
                        "search_read should sent the correct domain");
                }
                return this._super.apply(this, arguments);
            },
            res_id: 1,
            session: {user_context: {uid: 17}},
        });

        form.destroy();
    });

    QUnit.test('clickable statusbar widget on many2one field', function (assert) {
        assert.expect(3);

        var form = createView({
            View: FormView,
            model: 'partner',
            data: this.data,
            arch:'<form string="Partners">' +
                    '<header><field name="trululu" widget="statusbar" clickable="True"/></header>' +
                '</form>',
            res_id: 1,
            config: {device: {isMobile: false}},
        });

        var $selectedStatus = form.$('.o_statusbar_status button[data-value="4"]');
        assert.ok($selectedStatus.hasClass('btn-primary') && $selectedStatus.hasClass('disabled'),
            "selected status should be btn-primary and disabled");
        var $clickable = form.$('.o_statusbar_status button.btn-default:not(.dropdown-toggle):not(:disabled)');
        assert.strictEqual($clickable.length, 2,
            "other status should be btn-default and not disabled");
        $clickable.last().click(); // (last is visually the first here (css))
        var $status = form.$('.o_statusbar_status button[data-value="1"]');
        assert.ok($status.hasClass("btn-primary") && $status.hasClass("disabled"),
            "value should have been updated");

        form.destroy();
    });

    QUnit.test('statusbar with no status', function (assert) {
        assert.expect(2);

        this.data.product.records = [];
        var form = createView({
            View: FormView,
            model: 'partner',
            data: this.data,
            arch:'<form string="Partners">' +
                    '<header><field name="product_id" widget="statusbar"/></header>' +
                '</form>',
            res_id: 1,
            config: {device: {isMobile: false}},
        });

        assert.ok(form.$('.o_statusbar_status').hasClass('o_field_empty'),
            'statusbar widget should have class o_field_empty');
        assert.strictEqual(form.$('.o_statusbar_status').children().length, 0,
            'statusbar widget should be empty');
        form.destroy();
    });

    QUnit.test('statusbar with domain but no value (create mode)', function (assert) {
        assert.expect(1);

        this.data.partner.fields.trululu.domain = "[('bar', '=', True)]";

        var form = createView({
            View: FormView,
            model: 'partner',
            data: this.data,
            arch:
                '<form string="Partners">' +
                    '<header><field name="trululu" widget="statusbar"/></header>' +
                '</form>',
            config: {device: {isMobile: false}},
        });

        assert.strictEqual(form.$('.o_statusbar_status button:disabled').length, 2, "should have 2 status");

        form.destroy();
    });

    QUnit.test('clickable statusbar should change m2o fetching domain in edit mode', function (assert) {
        assert.expect(2);

        this.data.partner.fields.trululu.domain = "[('bar', '=', True)]";

        var form = createView({
            View: FormView,
            model: 'partner',
            data: this.data,
            arch:
                '<form string="Partners">' +
                    '<header><field name="trululu" widget="statusbar" clickable="True"/></header>' +
                '</form>',
            res_id: 1,
            config: {device: {isMobile: false}},
        });

        form.$buttons.find('.o_form_button_edit').click();

        var $buttons = form.$('.o_statusbar_status button:not(.dropdown-toggle)');
        assert.strictEqual($buttons.length, 3, "there should be 3 status");
        $buttons.last().click(); // (last is visually the first here (css))
        assert.strictEqual(form.$('.o_statusbar_status button:not(.dropdown-toggle)').length, 2,
            "there should be 2 status left");

        form.destroy();
    });

    QUnit.test('statusbar fold_field option and statusbar_visible attribute', function (assert) {
        assert.expect(2);

        this.data.partner.records[0].bar = false;

        var form = createView({
            View: FormView,
            model: 'partner',
            data: this.data,
            arch:
                '<form string="Partners">' +
                    '<header><field name="trululu" widget="statusbar" options="{\'fold_field\': \'bar\'}"/>' +
                    '<field name="color" widget="statusbar" statusbar_visible="red"/></header>' +
                '</form>',
            res_id: 1,
            config: {device: {isMobile: false}},
        });

        form.$buttons.find('.o_form_button_edit').click();

        assert.strictEqual(form.$('.o_statusbar_status:first .dropdown-menu button.disabled').length, 1, "should have 1 folded status");
        assert.strictEqual(form.$('.o_statusbar_status:last button.disabled').length, 1, "should have 1 status (other discarded)");

        form.destroy();
    });

    QUnit.test('statusbar with dynamic domain', function (assert) {
        assert.expect(5);

        this.data.partner.fields.trululu.domain = "[('int_field', '>', qux)]";
        this.data.partner.records[2].int_field = 0;

        var rpcCount = 0;
        var form = createView({
            View: FormView,
            model: 'partner',
            data: this.data,
            arch:
                '<form string="Partners">' +
                    '<header><field name="trululu" widget="statusbar"/></header>' +
                    '<field name="qux"/>' +
                    '<field name="foo"/>' +
                '</form>',
            mockRPC: function (route, args) {
                if (args.method === 'search_read') {
                    rpcCount++;
                }
                return this._super.apply(this, arguments);
            },
            res_id: 1,
            config: {device: {isMobile: false}},
        });

        form.$buttons.find('.o_form_button_edit').click();

        assert.strictEqual(form.$('.o_statusbar_status button.disabled').length, 3, "should have 3 status");
        assert.strictEqual(rpcCount, 1, "should have done 1 search_read rpc");
        form.$('input:first').val(9.5).trigger("input").trigger("change");
        assert.strictEqual(form.$('.o_statusbar_status button.disabled').length, 2, "should have 2 status");
        assert.strictEqual(rpcCount, 2, "should have done 1 more search_read rpc");
        form.$('input:last').val("hey").trigger("input").trigger("change");
        assert.strictEqual(rpcCount, 2, "should not have done 1 more search_read rpc");

        form.destroy();
    });

    QUnit.module('FieldSelection');

    QUnit.test('widget selection in a list view', function (assert) {
        assert.expect(3);

        this.data.partner.records.forEach(function (r) {
            r.color = 'red';
        });

        var list = createView({
            View: ListView,
            model: 'partner',
            data: this.data,
            arch: '<tree string="Colors" editable="top">' +
                        '<field name="color"/>' +
                '</tree>',
        });

        assert.strictEqual(list.$('td:contains(Red)').length, 3,
            "should have 3 rows with correct value");
        list.$('td:contains(Red):first').click();

        var $td = list.$('tbody tr.o_selected_row td:not(.o_list_record_selector)');

        assert.strictEqual($td.find('select').length, 1, "td should have a child 'select'");
        assert.strictEqual($td.contents().length, 1, "select tag should be only child of td");
        list.destroy();
    });

    QUnit.test('widget selection,  edition and on many2one field', function (assert) {
        assert.expect(18);

        this.data.partner.onchanges = {product_id: function () {}};
        this.data.partner.records[0].product_id = 37;
        this.data.partner.records[0].trululu = false;

        var count = 0;
        var form = createView({
            View: FormView,
            model: 'partner',
            data: this.data,
            arch: '<form string="Partners">' +
                        '<field name="product_id" widget="selection"/>' +
                        '<field name="trululu" widget="selection"/>' +
                        '<field name="color" widget="selection"/>' +
                '</form>',
            res_id: 1,
            mockRPC: function (route, args) {
                count++;
                assert.step(args.method);
                return this._super(route, args);
            },
        });

        assert.ok(!form.$('select').length, "should not have a select tag in dom");
        assert.strictEqual(form.$('.o_field_widget[name=product_id]').text(), 'xphone',
            "should have rendered the many2one field correctly");
        assert.strictEqual(form.$('.o_field_widget[name=trululu]').text(), '',
            "should have rendered the unset many2one field correctly");
        assert.strictEqual(form.$('.o_field_widget[name=color]').text(), 'Red',
            "should have rendered the selection field correctly");

        form.$buttons.find('.o_form_button_edit').click();

        assert.strictEqual(form.$('select').length, 3,
            "should have 3 select tag in dom");
        assert.strictEqual(form.$('select[name="product_id"] option:contains(xphone)').length, 1,
            "should have fetched xphone option");
        assert.strictEqual(form.$('select[name="product_id"] option:contains(xpad)').length, 1,
            "should have fetched xpad option");
        assert.strictEqual(form.$('select[name="product_id"]').val(), "37",
            "should have correct product_id value");
        assert.strictEqual(form.$('select[name="trululu"]').val(), "false",
            "should not have any value in trululu field");
        form.$('select[name="product_id"]').val(41).trigger('change');

        assert.strictEqual(form.$('select[name="product_id"]').val(), "41",
            "should have a value of xphone");

        assert.strictEqual(form.$('select[name="color"]').val(), "\"red\"",
            "should have correct value in color field");

        assert.verifySteps(['read', 'name_search', 'name_search', 'onchange']);
        count = 0;
        form.reload();
        assert.strictEqual(count, 1, "should not reload product_id relation");
        form.destroy();
    });

    QUnit.test('unset selection field with 0 as key', function (assert) {
        // The server doesn't make a distinction between false value (the field
        // is unset), and selection 0, as in that case the value it returns is
        // false. So the client must convert false to value 0 if it exists.
        assert.expect(2);

        this.data.partner.fields.selection = {
            type: "selection",
            selection: [[0, "Value O"], [1, "Value 1"]],
        };

        var form = createView({
            View: FormView,
            model: 'partner',
            data: this.data,
            arch: '<form string="Partners">' +
                        '<field name="selection"/>' +
                '</form>',
            res_id: 1,
        });

        assert.strictEqual(form.$('.o_field_widget').text(), 'Value O',
            "the displayed value should be 'Value O'");
        assert.notOk(form.$('.o_field_widget').hasClass('o_field_empty'),
            "should not have class o_field_empty");

        form.destroy();
    });

    QUnit.test('unset selection field with string keys', function (assert) {
        // The server doesn't make a distinction between false value (the field
        // is unset), and selection 0, as in that case the value it returns is
        // false. So the client must convert false to value 0 if it exists. In
        // this test, it doesn't exist as keys are strings.
        assert.expect(2);

        this.data.partner.fields.selection = {
            type: "selection",
            selection: [['0', "Value O"], ['1', "Value 1"]],
        };

        var form = createView({
            View: FormView,
            model: 'partner',
            data: this.data,
            arch: '<form string="Partners">' +
                        '<field name="selection"/>' +
                '</form>',
            res_id: 1,
        });

        assert.strictEqual(form.$('.o_field_widget').text(), '',
            "there should be no displayed value");
        assert.ok(form.$('.o_field_widget').hasClass('o_field_empty'),
            "should have class o_field_empty");

        form.destroy();
    });

    QUnit.test('unset selection on a many2one field', function (assert) {
        assert.expect(1);

        var form = createView({
            View: FormView,
            model: 'partner',
            data: this.data,
            arch: '<form string="Partners">' +
                        '<field name="trululu" widget="selection"/>' +
                '</form>',
            mockRPC: function (route, args) {
                if (args.method === 'write') {
                    assert.strictEqual(args.args[1].trululu, false,
                        "should send 'false' as trululu value");
                }
                return this._super.apply(this, arguments);
            },
            res_id: 1,
            viewOptions: {
                mode: 'edit',
            },
        });

        form.$('select').val("false").trigger('change');
        form.$buttons.find('.o_form_button_save').click();

        form.destroy();
    });

    QUnit.test('field selection with many2ones and special characters', function (assert) {
        assert.expect(1);

        // edit the partner with id=4
        this.data.partner.records[2].display_name = '<span>hey</span>';
        var form = createView({
            View: FormView,
            model: 'partner',
            data: this.data,
            arch: '<form string="Partners">' +
                        '<field name="trululu" widget="selection"/>' +
                '</form>',
            res_id: 1,
            viewOptions: {mode: 'edit'},
        });
        assert.strictEqual(form.$('select option[value="4"]').text(), '<span>hey</span>');

        form.destroy();
    });

    QUnit.test('widget selection on a many2one: domain updated by an onchange', function (assert) {
        assert.expect(4);

        this.data.partner.onchanges = {
            int_field: function () {},
        };

        var domain = [];
        var form = createView({
            View: FormView,
            model: 'partner',
            data: this.data,
            arch: '<form>' +
                    '<field name="int_field"/>' +
                    '<field name="trululu" widget="selection"/>' +
                '</form>',
            res_id: 1,
            mockRPC: function (route, args) {
                if (args.method === 'onchange') {
                    domain = [['id', 'in', [10]]];
                    return $.when({
                        domain: {
                            trululu: domain,
                        }
                    });
                }
                if (args.method === 'name_search') {
                    assert.deepEqual(args.args[1], domain,
                        "sent domain should be correct");
                }
                return this._super(route, args);
            },
            viewOptions: {
                mode: 'edit',
            },
        });

        assert.strictEqual(form.$('.o_field_widget[name=trululu] option').length, 4,
            "should be 4 options in the selection");

        // trigger an onchange that will update the domain
        form.$('.o_field_widget[name=int_field]').val(2).trigger('input');

        assert.strictEqual(form.$('.o_field_widget[name=trululu] option').length, 1,
            "should be 1 option in the selection");

        form.destroy();
    });

    QUnit.module('FieldMany2ManyTags');

    QUnit.test('fieldmany2many tags with and without color', function (assert) {
        assert.expect(5);

        this.data.partner.fields.partner_ids = {string: "Partner", type: "many2many", relation: 'partner'};
        var form = createView({
            View: FormView,
            model: 'partner',
            data: this.data,
            arch:'<form string="Partners">' +
                    '<field name="partner_ids" widget="many2many_tags" options="{\'color_field\': \'color\'}"/>' +
                    '<field name="timmy" widget="many2many_tags"/>' +
                '</form>',
            mockRPC: function (route, args) {
                if (args.method ==='read' && args.model === 'partner_type') {
                    assert.deepEqual(args.args , [[12], ['display_name']], "should not read any color field");
                } else if (args.method ==='read' && args.model === 'partner') {
                    assert.deepEqual(args.args , [[1], ['display_name', 'color']], "should read color field");
                }
                return this._super.apply(this, arguments);
            }
        });

        // add a tag on field partner_ids
        var $input = form.$('.o_field_many2manytags[name="partner_ids"] input');
        $input.click(); // opens the dropdown
        $input.autocomplete('widget').find('li:first()').click(); // adds a tag

        // add a tag on field timmy
        $input = form.$('.o_field_many2manytags[name="timmy"] input');
        $input.click(); // opens the dropdown
        assert.strictEqual($input.autocomplete('widget').find('li').length, 3,
            "autocomplete dropdown should have 3 entries (2 values + 'Search and Edit...')");
        $input.autocomplete('widget').find('li:first()').click(); // adds a tag
        assert.strictEqual(form.$('.o_field_many2manytags[name="timmy"] > span').length, 1,
            "should contain 1 tag");
        assert.ok(form.$('.o_field_many2manytags[name="timmy"] > span:contains("gold")').length,
            "should contain newly added tag 'gold'");

        form.destroy();
    });

    QUnit.test('fieldmany2many tags with color: rendering and edition', function (assert) {
        assert.expect(20);

        this.data.partner.records[0].timmy = [12, 14];
        this.data.partner_type.records.push({id: 13, display_name: "red", color: 8});
        var form = createView({
            View: FormView,
            model: 'partner',
            data: this.data,
            arch:'<form string="Partners">' +
                    '<field name="timmy" widget="many2many_tags" options="{\'color_field\': \'color\', \'no_create_edit\': True}"/>' +
                '</form>',
            res_id: 1,
            mockRPC: function (route, args) {
                if (route === '/web/dataset/call_kw/partner/write') {
                    var commands = args.args[1].timmy;
                    assert.strictEqual(commands.length, 1, "should have generated one command");
                    assert.strictEqual(commands[0][0], 6, "generated command should be REPLACE WITH");
                    assert.ok(_.isEqual(_.sortBy(commands[0][2], _.identity.bind(_)), [12, 13]),
                        "new value should be [12, 13]");
                }
                if (args.method ==='read' && args.model === 'partner_type') {
                    assert.deepEqual(args.args[1], ['display_name', 'color'], "should read the color field");
                }
                return this._super.apply(this, arguments);
            },
        });
        assert.strictEqual(form.$('.o_field_many2manytags > span').length, 2,
            "should contain 2 tags");
        assert.ok(form.$('span:contains(gold)').length,
            'should have fetched and rendered gold partner tag');
        assert.ok(form.$('span:contains(silver)').length,
            'should have fetched and rendered silver partner tag');
        assert.strictEqual(form.$('span:first()').data('color'), 2,
            'should have correctly fetched the color');

        form.$buttons.find('.o_form_button_edit').click();

        assert.strictEqual(form.$('.o_field_many2manytags > span').length, 2,
            "should still contain 2 tags in edit mode");
        assert.ok(form.$('.o_tag_color_2 .o_badge_text:contains(gold)').length,
            'first tag should still contain "gold" and be color 2 in edit mode');
        assert.strictEqual(form.$('.o_field_many2manytags .o_delete').length, 2,
            "tags should contain a delete button");

        // add an other existing tag
        var $input = form.$('.o_field_many2manytags input');
        $input.click(); // opens the dropdown
        assert.strictEqual($input.autocomplete('widget').find('li').length, 1,
            "autocomplete dropdown should have 1 entry");
        assert.strictEqual($input.autocomplete('widget').find('li a:contains("red")').length, 1,
            "autocomplete dropdown should contain 'red'");
        $input.autocomplete('widget').find('li').click(); // add 'red'
        assert.strictEqual(form.$('.o_field_many2manytags > span').length, 3,
            "should contain 3 tags");
        assert.ok(form.$('.o_field_many2manytags > span:contains("red")').length,
            "should contain newly added tag 'red'");
        assert.ok(form.$('.o_field_many2manytags > span[data-color=8]:contains("red")').length,
            "should have fetched the color of added tag");

        // remove tag with id 14
        form.$('.o_field_many2manytags span[data-id=14] .o_delete').click();
        assert.strictEqual(form.$('.o_field_many2manytags > span').length, 2,
            "should contain 2 tags");
        assert.ok(!form.$('.o_field_many2manytags > span:contains("silver")').length,
            "should not contain tag 'silver' anymore");

        // save the record (should do the write RPC with the correct commands)
        form.$buttons.find('.o_form_button_save').click();

        // TODO: it would be nice to test the behaviors of the autocomplete dropdown
        // (like refining the research, creating new tags...), but ui-autocomplete
        // makes it difficult to test
        form.destroy();
    });

    QUnit.test('fieldmany2many tags view a domain', function (assert) {
        assert.expect(7);

        this.data.partner.fields.timmy.domain = [['id', '<', 50]];
        this.data.partner.records[0].timmy = [12];
        this.data.partner_type.records.push({id: 99, display_name: "red", color: 8});

        var form = createView({
            View: FormView,
            model: 'partner',
            data: this.data,
            arch:'<form string="Partners">' +
                    '<field name="timmy" widget="many2many_tags" options="{\'no_create_edit\': True}"/>' +
                '</form>',
            res_id: 1,
            mockRPC: function (route, args) {
                if (args.method === 'name_search') {
                    assert.deepEqual(args.kwargs.args, [['id', '<', 50], ['id', 'not in', [12]]],
                        "domain sent to name_search should be correct");
                    return $.when([[14, 'silver']]);
                }
                return this._super.apply(this, arguments);
            }
        });
        assert.strictEqual(form.$('.o_field_many2manytags > span').length, 1,
            "should contain 1 tag");
        assert.ok(form.$('span:contains(gold)').length,
            'should have fetched and rendered gold partner tag');

        form.$buttons.find('.o_form_button_edit').click();

        // add an other existing tag
        var $input = form.$('.o_field_many2manytags input');
        $input.click(); // opens the dropdown
        assert.strictEqual($input.autocomplete('widget').find('li').length, 1,
            "autocomplete dropdown should have 1 entry");
        assert.strictEqual($input.autocomplete('widget').find('li a:contains("silver")').length, 1,
            "autocomplete dropdown should contain 'silver'");
        $input.autocomplete('widget').find('li').click(); // add 'silver'
        assert.strictEqual(form.$('.o_field_many2manytags > span').length, 2,
            "should contain 2 tags");
        assert.ok(form.$('.o_field_many2manytags > span:contains("silver")').length,
            "should contain newly added tag 'silver'");

        form.destroy();
    });

    QUnit.test('fieldmany2many tags in a new record', function (assert) {
        assert.expect(7);

        var form = createView({
            View: FormView,
            model: 'partner',
            data: this.data,
            arch:'<form string="Partners">' +
                    '<field name="timmy" widget="many2many_tags"/>' +
                '</form>',
            mockRPC: function (route, args) {
                if (route === '/web/dataset/call_kw/partner/create') {
                    var commands = args.args[0].timmy;
                    assert.strictEqual(commands.length, 1, "should have generated one command");
                    assert.strictEqual(commands[0][0], 6, "generated command should be REPLACE WITH");
                    assert.ok(_.isEqual(commands[0][2], [12]), "new value should be [12]");
                }
                return this._super.apply(this, arguments);
            }
        });
        assert.ok(form.$('.o_form_view').hasClass('o_form_editable'), "form should be in edit mode");

        var $input = form.$('.o_field_many2manytags input');
        $input.click(); // opens the dropdown
        assert.strictEqual($input.autocomplete('widget').find('li').length, 3,
            "autocomplete dropdown should have 3 entries (2 values + 'Search and Edit...')");
        $input.autocomplete('widget').find('li:first()').click(); // adds a tag
        assert.strictEqual(form.$('.o_field_many2manytags > span').length, 1,
            "should contain 1 tag");
        assert.ok(form.$('.o_field_many2manytags > span:contains("gold")').length,
            "should contain newly added tag 'gold'");

        // save the record (should do the write RPC with the correct commands)
        form.$buttons.find('.o_form_button_save').click();
        form.destroy();
    });

    QUnit.test('fieldmany2many tags: update color', function (assert) {
        assert.expect(3);

        this.data.partner.records[0].timmy = [12, 14];
        this.data.partner_type.records[0].color = 0;

        var form = createView({
            View: FormView,
            model: 'partner',
            data: this.data,
            arch:'<form string="Partners">' +
                    '<field name="timmy" widget="many2many_tags" options="{\'color_field\': \'color\'}"/>' +
                '</form>',
            res_id: 1,
        });

        // First checks that default color 0 is rendered as 0 color
        assert.ok(form.$('span:first()').is('.o_tag_color_0'),
            'first tag color should be 0');

        // Update the color in readonly
        form.$('span:first()').click();
        $('.o_colorpicker a[data-color="1"]').trigger('mousedown'); // choose color 1
        assert.strictEqual(form.$('span:first()').data('color'), 1,
            'should have correctly updated the color (in readonly)');

        // Update the color in edit
        form.$buttons.find('.o_form_button_edit').click();
        form.$('span:first()').click();
        $('.o_colorpicker a[data-color="6"]').trigger('mousedown'); // choose color 6
        assert.strictEqual(form.$('span:first()').data('color'), 6,
            'should have correctly updated the color (in edit)');
        form.destroy();
    });

    QUnit.test('fieldmany2many tags in editable list', function (assert) {
        assert.expect(4);

        this.data.partner.records[0].timmy = [12];

        var list = createView({
            View: ListView,
            model: 'partner',
            data: this.data,
            arch:'<tree editable="bottom">' +
                    '<field name="foo"/>' +
                    '<field name="timmy" widget="many2many_tags"/>' +
                '</tree>',
        });

        assert.strictEqual(list.$('.o_data_row:first .o_field_many2manytags .badge').length, 1,
            "m2m field should contain one tag");

        // edit first row
        list.$('.o_data_row:first td:nth(2)').click();

        var $m2o = list.$('.o_data_row:first .o_field_many2manytags .o_field_many2one');
        assert.strictEqual($m2o.length, 1, "a many2one widget should have been instantiated");

        // add a tag
        var $input = $m2o.find('input');
        $input.click();
        $input.autocomplete('widget').find('li:first()').click(); // adds a tag

        assert.strictEqual(list.$('.o_data_row:first .o_field_many2manytags .badge').length, 2,
            "m2m field should contain 2 tags");

        // leave edition
        list.$('.o_data_row:nth(1) td:nth(2)').click();

        assert.strictEqual(list.$('.o_data_row:first .o_field_many2manytags .badge').length, 2,
            "m2m field should contain 2 tags");

        list.destroy();
    });

    QUnit.test('search more in many2one: group and use the pager', function (assert) {
        assert.expect(2);

        this.data.partner.records.push({
            id: 5,
            display_name: "Partner 4",
        }, {
            id: 6,
            display_name: "Partner 5",
        }, {
            id: 7,
            display_name: "Partner 6",
        }, {
            id: 8,
            display_name: "Partner 7",
        }, {
            id: 9,
            display_name: "Partner 8",
        }, {
            id: 10,
            display_name: "Partner 9",
        });

        this.data.partner.fields.datetime.searchable = true;
        var form = createView({
            View: FormView,
            model: 'partner',
            data: this.data,
            arch: '<form string="Partners">' +
                    '<sheet>' +
                        '<group>' +
                            '<field name="trululu"/>' +
                        '</group>' +
                    '</sheet>' +
                '</form>',

            res_id: 1,
            archs: {
                'partner,false,list': '<tree limit="7"><field name="display_name"/></tree>',
                'partner,false,search': '<search><group>' +
                       '    <filter name="bar" string="Bar" context="{\'group_by\': \'bar\'}"/>' +
                        '</group></search>',
            },
            viewOptions: {
                mode: 'edit',
            },
        });

        var $dropdown = form.$('.o_field_many2one input').autocomplete('widget');
        form.$('.o_field_many2one input').click();
        $dropdown.find('.o_m2o_dropdown_option:contains(Search)').mouseenter().click();  // Open Search More

        $('.modal .o_searchview_more').click();  // Magnifying class for more filters
        $('.modal .o_search_options .o_group_by_menu a:contains(Bar)').click(); // group by 'Bar'

        $('.modal .o_group_header:first').click();
        assert.strictEqual($('.modal tbody:nth(1) .o_data_row').length, 7,
            "should display 7 records in the first page");
        $('.modal .o_group_header:first .o_pager_next').click();
        assert.strictEqual($('.modal tbody:nth(1) .o_data_row').length, 1,
            "should display 1 record in the second page");

        form.destroy();
    });

    QUnit.test('many2many_tags can load more than 40 records', function (assert) {
        assert.expect(1);

        this.data.partner.fields.partner_ids = {string: "Partner", type: "many2many", relation: 'partner'};
        this.data.partner.records[0].partner_ids = [];
        for (var i = 15; i < 115; i++) {
            this.data.partner.records.push({id: i, display_name: 'walter' + i});
            this.data.partner.records[0].partner_ids.push(i);
        }
        var form = createView({
            View: FormView,
            model: 'partner',
            data: this.data,
            arch: '<form string="Partners">' +
                    '<field name="partner_ids" widget="many2many_tags"/>' +
                '</form>',
            res_id: 1,
        });
        assert.strictEqual(form.$('.o_field_widget[name="partner_ids"] > span').length, 100,
            'should have rendered 100 tags');
        form.destroy();
    });

    QUnit.test('field many2many_tags keeps focus when being edited', function (assert) {
        assert.expect(7);

        this.data.partner.records[0].timmy = [12];
        this.data.partner.onchanges.foo = function (obj) {
            obj.timmy = [[5]]; // DELETE command
        };

        var form = createView({
            View: FormView,
            model: 'partner',
            data: this.data,
            arch:'<form string="Partners">' +
                    '<field name="foo"/>' +
                    '<field name="timmy" widget="many2many_tags"/>' +
                '</form>',
            res_id: 1,
        });

        form.$buttons.find('.o_form_button_edit').click();
        assert.strictEqual(form.$('.o_field_many2manytags > span').length, 1,
            "should contain one tag");

        // update foo, which will trigger an onchange and update timmy
        // -> m2mtags input should not have taken the focus
        form.$('input:first').focus();
        form.$('input:first').val('trigger onchange').trigger('input');
        assert.strictEqual(form.$('.o_field_many2manytags > span').length, 0,
            "should contain no tags");
        assert.strictEqual(form.$('input:first').get(0), document.activeElement,
            "foo input should have kept the focus");

        // add a tag -> m2mtags input should still have the focus
        form.$('.o_field_many2manytags input').click(); // opens the dropdown
        form.$('.o_field_many2manytags input').autocomplete('widget').find('li:first').click();
        assert.strictEqual(form.$('.o_field_many2manytags > span').length, 1,
            "should contain a tag");
        assert.strictEqual(form.$('.o_field_many2manytags input').get(0), document.activeElement,
            "m2m tags input should have kept the focus");

        // remove a tag -> m2mtags input should still have the focus
        form.$('.o_field_many2manytags .o_delete').click();
        assert.strictEqual(form.$('.o_field_many2manytags > span').length, 0,
            "should contain no tags");
        assert.strictEqual(form.$('.o_field_many2manytags input').get(0), document.activeElement,
            "m2m tags input should have kept the focus");

        form.destroy();
    });

    QUnit.module('FieldRadio');

    QUnit.test('fieldradio widget on a many2one in a new record', function (assert) {
        assert.expect(6);

        var form = createView({
            View: FormView,
            model: 'partner',
            data: this.data,
            arch: '<form>' +
                    '<field name="product_id" widget="radio"/>' +
                '</form>',
        });

        assert.ok(form.$('div.o_radio_item').length, "should have rendered outer div");
        assert.strictEqual(form.$('input.o_radio_input').length, 2, "should have 2 possible choices");
        assert.ok(form.$('label.o_form_label:contains(xphone)').length, "one of them should be xphone");
        assert.strictEqual(form.$('input:checked').length, 0, "none of the input should be checked");

        form.$("input.o_radio_input:first").click();

        assert.strictEqual(form.$('input:checked').length, 1, "one of the input should be checked");

        form.$buttons.find('.o_form_button_save').click();

        var newRecord = _.last(this.data.partner.records);
        assert.strictEqual(newRecord.product_id, 37, "should have saved record with correct value");
        form.destroy();
    });

    QUnit.test('fieldradio change value by onchange', function (assert) {
        assert.expect(4);

        this.data.partner.onchanges = {bar: function (obj) {
            obj.product_id = obj.bar ? 41 : 37;
            obj.color = obj.bar ? 'red' : 'black';
        }};

        var form = createView({
            View: FormView,
            model: 'partner',
            data: this.data,
            arch: '<form>' +
                    '<field name="bar"/>' +
                    '<field name="product_id" widget="radio"/>' +
                    '<field name="color" widget="radio"/>' +
                '</form>',
        });

        form.$("input[type='checkbox']").click();
        assert.strictEqual(form.$('input.o_radio_input[data-value="37"]:checked').length, 1, "one of the input should be checked");
        assert.strictEqual(form.$('input.o_radio_input[data-value="black"]:checked').length, 1, "the other of the input should be checked");
        form.$("input[type='checkbox']").click();
        assert.strictEqual(form.$('input.o_radio_input[data-value="41"]:checked').length, 1, "the other of the input should be checked");
        assert.strictEqual(form.$('input.o_radio_input[data-value="red"]:checked').length, 1, "one of the input should be checked");

        form.destroy();
    });

    QUnit.test('fieldradio widget on a selection in a new record', function (assert) {
        assert.expect(4);

        var form = createView({
            View: FormView,
            model: 'partner',
            data: this.data,
            arch: '<form>' +
                    '<field name="color" widget="radio"/>' +
                '</form>',
        });


        assert.ok(form.$('div.o_radio_item').length, "should have rendered outer div");
        assert.strictEqual(form.$('input.o_radio_input').length, 2, "should have 2 possible choices");
        assert.ok(form.$('label.o_form_label:contains(Red)').length, "one of them should be Red");

        // click on 2nd option
        form.$("input.o_radio_input").eq(1).click();

        form.$buttons.find('.o_form_button_save').click();

        var newRecord = _.last(this.data.partner.records);
        assert.strictEqual(newRecord.color, 'black', "should have saved record with correct value");
        form.destroy();
    });

    QUnit.test('fieldradio widget has o_horizontal or o_vertical class', function (assert) {
        assert.expect(2);

        this.data.partner.fields.color2 = this.data.partner.fields.color;

        var form = createView({
            View: FormView,
            model: 'partner',
            data: this.data,
            arch: '<form>' +
                    '<group>' +
                    '<field name="color" widget="radio"/>' +
                    '<field name="color2" widget="radio" options="{\'horizontal\': True}"/>' +
                    '</group>' +
                '</form>',
        });

        var btn1 = form.$('div.o_field_radio.o_vertical');
        var btn2 = form.$('div.o_field_radio.o_horizontal');

        assert.strictEqual(btn1.length, 1, "should have o_vertical class");
        assert.strictEqual(btn2.length, 1, "should have o_horizontal class");
        form.destroy();
    });

    QUnit.test('fieldradio widget with numerical keys encoded as strings', function (assert) {
        assert.expect(5);

        this.data.partner.fields.selection = {
            type: 'selection',
            selection: [['0', "Red"], ['1', "Black"]],
        };

        var form = createView({
            View: FormView,
            model: 'partner',
            data: this.data,
            arch: '<form>' +
                    '<field name="selection" widget="radio"/>' +
                '</form>',
            res_id: 1,
            mockRPC: function (route, args) {
                if (args.method === 'write') {
                    assert.strictEqual(args.args[1].selection, '1',
                        "should write correct value");
                }
                return this._super.apply(this, arguments);
            },
        });


        assert.strictEqual(form.$('.o_field_widget').text(), '',
            "field should be unset");

        form.$buttons.find('.o_form_button_edit').click();

        assert.strictEqual(form.$('.o_radio_input:checked').length, 0,
            "no value should be checked");

        form.$("input.o_radio_input:nth(1)").click(); // click on 2nd option

        form.$buttons.find('.o_form_button_save').click();

        assert.strictEqual(form.$('.o_field_widget').text(), 'Black',
            "value should be 'Black'");

        form.$buttons.find('.o_form_button_edit').click();

        assert.strictEqual(form.$('.o_radio_input[data-index=1]:checked').length, 1,
            "'Black' should be checked");

        form.destroy();
    });

    QUnit.test('widget radio on a many2one: domain updated by an onchange', function (assert) {
        assert.expect(4);

        this.data.partner.onchanges = {
            int_field: function () {},
        };

        var domain = [];
        var form = createView({
            View: FormView,
            model: 'partner',
            data: this.data,
            arch: '<form>' +
                    '<field name="int_field"/>' +
                    '<field name="trululu" widget="radio"/>' +
                '</form>',
            res_id: 1,
            mockRPC: function (route, args) {
                if (args.method === 'onchange') {
                    domain = [['id', 'in', [10]]];
                    return $.when({
                        value: {
                            trululu: false,
                        },
                        domain: {
                            trululu: domain,
                        },
                    });
                }
                if (args.method === 'search_read') {
                    assert.deepEqual(args.kwargs.domain, domain,
                        "sent domain should be correct");
                }
                return this._super(route, args);
            },
            viewOptions: {
                mode: 'edit',
            },
        });

        assert.strictEqual(form.$('.o_field_widget[name=trululu] .o_radio_item').length, 3,
            "should be 3 radio buttons");

        // trigger an onchange that will update the domain
        form.$('.o_field_widget[name=int_field]').val(2).trigger('input');

        assert.strictEqual(form.$('.o_field_widget[name=trululu] .o_radio_item').length, 0,
            "should be no more radio button");

        form.destroy();
    });

    QUnit.module('FieldMany2ManyCheckBoxes');

    QUnit.test('widget many2many_checkboxes', function (assert) {
        assert.expect(10);

        this.data.partner.records[0].timmy = [12];
        var form = createView({
            View: FormView,
            model: 'partner',
            data: this.data,
            arch:'<form string="Partners">' +
                    '<group><field name="timmy" widget="many2many_checkboxes"/></group>' +
                '</form>',
            res_id: 1,
        });

        assert.strictEqual(form.$('div.o_field_widget div.o_checkbox').length, 2,
            "should have fetched and displayed the 2 values of the many2many");

        assert.ok(form.$('div.o_field_widget div.o_checkbox input').eq(0).prop('checked'),
            "first checkbox should be checked");
        assert.notOk(form.$('div.o_field_widget div.o_checkbox input').eq(1).prop('checked'),
            "second checkbox should not be checked");

        assert.ok(form.$('div.o_field_widget div.o_checkbox input').prop('disabled'),
            "the checkboxes should be disabled");

        form.$buttons.find('.o_form_button_edit').click();

        assert.notOk(form.$('div.o_field_widget div.o_checkbox input').prop('disabled'),
            "the checkboxes should not be disabled");

        // add a m2m value by clicking on input
        form.$('div.o_field_widget div.o_checkbox input').eq(1).click();
        form.$buttons.find('.o_form_button_save').click();
        assert.deepEqual(this.data.partner.records[0].timmy, [12, 14],
            "should have added the second element to the many2many");
        assert.strictEqual(form.$('input:checked').length, 2,
            "both checkboxes should be checked");

        // remove a m2m value by clinking on label
        form.$buttons.find('.o_form_button_edit').click();
        form.$('div.o_field_widget div.o_checkbox + label').eq(0).click();
        form.$buttons.find('.o_form_button_save').click();
        assert.deepEqual(this.data.partner.records[0].timmy, [14],
            "should have removed the first element to the many2many");
        assert.notOk(form.$('div.o_field_widget div.o_checkbox input').eq(0).prop('checked'),
            "first checkbox should be checked");
        assert.ok(form.$('div.o_field_widget div.o_checkbox input').eq(1).prop('checked'),
            "second checkbox should not be checked");

        form.destroy();
    });

    QUnit.test('widget many2many_checkboxes: start non empty, then remove twice', function (assert) {
        assert.expect(2);

        this.data.partner.records[0].timmy = [12,14];
        var form = createView({
            View: FormView,
            model: 'partner',
            data: this.data,
            arch:'<form string="Partners">' +
                    '<group><field name="timmy" widget="many2many_checkboxes"/></group>' +
                '</form>',
            res_id: 1,
            viewOptions: {mode: 'edit'},
        });

        form.$('div.o_field_widget div.o_checkbox input').eq(0).click();
        form.$('div.o_field_widget div.o_checkbox input').eq(1).click();
        form.$buttons.find('.o_form_button_save').click();
        assert.notOk(form.$('div.o_field_widget div.o_checkbox input').eq(0).prop('checked'),
            "first checkbox should not be checked");
        assert.notOk(form.$('div.o_field_widget div.o_checkbox input').eq(1).prop('checked'),
            "second checkbox should not be checked");

        form.destroy();
    });

    QUnit.module('FieldMany2ManyBinaryMultiFiles');

    QUnit.test('widget many2many_binary', function (assert) {
        assert.expect(14);
        this.data['ir.attachment'] = {
            fields: {
                name: {string:"Name", type: "char"},
                mimetype: {string: "Mimetype", type: "char"},
            },
            records: [{
                id: 17,
                name: 'Marley&Me.jpg',
                mimetype: 'jpg',
            }],
        };
        this.data.turtle.fields.picture_ids = {
            string: "Pictures",
            type: "many2many",
            relation: 'ir.attachment',
        };
        this.data.turtle.records[0].picture_ids = [17];

        var form = createView({
            View: FormView,
            model: 'turtle',
            data: this.data,
            arch:'<form string="Turtles">' +
                    '<group><field name="picture_ids" widget="many2many_binary"/></group>' +
                '</form>',
            archs: {
                'ir.attachment,false,list': '<tree string="Pictures"><field name="name"/></tree>',
            },
            res_id: 1,
            mockRPC: function (route, args) {
                assert.step(route);
                if (route === '/web/dataset/call_kw/ir.attachment/read') {
                    assert.deepEqual(args.args[1], ['name', 'datas_fname', 'mimetype']);
                }
                return this._super.apply(this, arguments);
            },
        });

        assert.strictEqual(form.$('div.o_field_widget.oe_fileupload').length, 1,
            "there should be the attachment widget");
        assert.strictEqual(form.$('div.o_field_widget.oe_fileupload .oe_attachments').children().length, 1,
            "there should be no attachment");
        assert.strictEqual(form.$('div.o_field_widget.oe_fileupload .o_attach').length, 0,
            "there should not be an Add button (readonly)");
        assert.strictEqual(form.$('div.o_field_widget.oe_fileupload .oe_attachment .oe_delete').length, 0,
            "there should not be a Delete button (readonly)");

        // to edit mode
        form.$buttons.find('.o_form_button_edit').click();
        assert.strictEqual(form.$('div.o_field_widget.oe_fileupload .o_attach').length, 1,
            "there should be an Add button");
        assert.strictEqual(form.$('div.o_field_widget.oe_fileupload .o_attach').text().trim(), "Pictures",
            "the button should be correctly named");
        assert.strictEqual(form.$('div.o_field_widget.oe_fileupload .o_hidden_input_file form').length, 1,
            "there should be a hidden form to upload attachments");

        // TODO: add an attachment
        // no idea how to test this

        // delete the attachment
        form.$('div.o_field_widget.oe_fileupload .oe_attachment .oe_delete').click();


        assert.verifySteps([
            '/web/dataset/call_kw/turtle/read',
            '/web/dataset/call_kw/ir.attachment/read',
        ]);

        form.$buttons.find('.o_form_button_save').click();

        assert.strictEqual(form.$('div.o_field_widget.oe_fileupload .oe_attachments').children().length, 0,
            "there should be no attachment");

        form.destroy();
    });

    QUnit.test('name_create in form dialog', function (assert) {
        var done = assert.async();
        assert.expect(2);

        var M2O_DELAY = relationalFields.FieldMany2One.prototype.AUTOCOMPLETE_DELAY;
        relationalFields.FieldMany2One.prototype.AUTOCOMPLETE_DELAY = 0;

        var form = createView({
            View: FormView,
            model: 'partner',
            data: this.data,
            arch: '<form>' +
                    '<group>' +
                        '<field name="p">' +
                            '<tree>' +
                                '<field name="bar"/>' +
                            '</tree>' +
                            '<form>' +
                                '<field name="product_id"/>' +
                            '</form>' +
                        '</field>' +
                    '</group>' +
                '</form>',
            mockRPC: function (route, args) {
                if (args.method === 'name_create') {
                    assert.step('name_create');
                }
                return this._super.apply(this, arguments);
            },
        });

        form.$buttons.find('.o_form_button_edit').click();
        form.$('.o_field_x2many_list_row_add a').click();
        var $dropdown = $('.modal .o_field_many2one input').autocomplete('widget');
        $('.modal input').val('new record').trigger('keydown');
        concurrency.delay(0).then(function () {
            $dropdown.find('li:first()').click(); // quick create 'new record'
            assert.verifySteps(['name_create']);

            relationalFields.FieldMany2One.prototype.AUTOCOMPLETE_DELAY = M2O_DELAY;
            form.destroy();
            done();
        });
    });

    QUnit.module('FieldReference');

    QUnit.test('reference in form view', function (assert) {
        assert.expect(15);

        var form = createView({
            View: FormView,
            model: 'partner',
            data: this.data,
            arch: '<form string="Partners">' +
                    '<sheet>' +
                        '<group>' +
                            '<field name="reference" string="custom label"/>' +
                        '</group>' +
                    '</sheet>' +
                '</form>',
            archs: {
                'product,false,form': '<form string="Product"><field name="display_name"/></form>',
            },
            res_id: 1,
            mockRPC: function (route, args) {
                if (args.method === 'get_formview_action') {
                    assert.deepEqual(args.args[0], [37], "should call get_formview_action with correct id");
                    return $.when({
                        res_id: 17,
                        type: 'ir.actions.act_window',
                        target: 'current',
                        res_model: 'res.partner'
                    });
                }
                if (args.method === 'get_formview_id') {
                    assert.deepEqual(args.args[0], [37], "should call get_formview_id with correct id");
                    return $.when(false);
                }
                if (args.method === 'name_search') {
                    assert.strictEqual(args.model, 'partner_type',
                        "the name_search should be done on the newly set model");
                }
                if (args.method === 'write') {
                    assert.strictEqual(args.model, 'partner',
                        "should write on the current model");
                    assert.deepEqual(args.args, [[1], {reference: 'partner_type,12'}],
                        "should write the correct value");
                }
                return this._super(route, args);
            },
        });

        testUtils.intercept(form, 'do_action', function (event) {
            assert.strictEqual(event.data.action.res_id, 17,
                "should do a do_action with correct parameters");
        });

        assert.strictEqual(form.$('a.o_form_uri:contains(xphone)').length, 1,
                        "should contain a link");
        form.$('a.o_form_uri').click(); // click on the link in readonly mode (should trigger do_action)

        form.$buttons.find('.o_form_button_edit').click();

        assert.strictEqual(form.$('.o_field_widget').length, 2,
            "should contain two field widgets (selection and many2one)");
        assert.strictEqual(form.$('.o_field_many2one').length, 1,
            "should contain one many2one");
        assert.strictEqual(form.$('.o_field_widget select').val(), "product",
            "widget should contain one select with the model");
        assert.strictEqual(form.$('.o_field_widget input').val(), "xphone",
            "widget should contain one input with the record");

        var options = _.map(form.$('.o_field_widget select > option'), function (el) {
            return $(el).val();
        });
        assert.deepEqual(options, ['', 'product', 'partner_type', 'partner'],
            "the options should be correctly set");

        form.$('.o_external_button').click(); // click on the external button (should do an RPC)

        assert.strictEqual($('.modal .modal-title').text().trim(), 'Open: custom label',
                        "dialog title should display the custom string label");
        $('.modal .o_form_button_cancel').click();

        form.$('.o_field_widget select').val('partner_type').trigger('change');
        assert.strictEqual(form.$('.o_field_widget input').val(), "",
            "many2one value should be reset after model change");

        var $dropdown = form.$('.o_field_many2one input').autocomplete('widget');
        // change the value of the m2o with a suggestion of the dropdown
        form.$('.o_field_many2one input').click(); // will trigger a name_search on partner_type model
        $dropdown.find('li:first()').click();

        form.$buttons.find('.o_form_button_save').click();
        assert.strictEqual(form.$('a.o_form_uri:contains(gold)').length, 1,
                        "should contain a link with the new value");

        form.destroy();
    });

    QUnit.test('default_get and onchange with a reference field', function (assert) {
        assert.expect(8);

        this.data.partner.fields.reference.default = 'product,37';
        this.data.partner.onchanges = {
            int_field: function (obj) {
                if (obj.int_field !== 0) {
                    obj.reference = 'partner_type,' + obj.int_field;
                }
            },
        };

        var form = createView({
            View: FormView,
            model: 'partner',
            data: this.data,
            arch: '<form string="Partners">' +
                    '<sheet>' +
                        '<group>' +
                            '<field name="int_field"/>' +
                            '<field name="reference"/>' +
                        '</group>' +
                    '</sheet>' +
                '</form>',
            viewOptions: {
                mode: 'edit',
            },
            mockRPC: function (route, args) {
                if (args.method === 'name_get') {
                    assert.step(args.model);
                }
                return this._super(route, args);
            },
        });

        assert.verifySteps(['product'], "the first name_get should have been done");
        assert.strictEqual(form.$('.o_field_widget[name="reference"] select').val(), "product",
            "reference field model should be correctly set");
        assert.strictEqual(form.$('.o_field_widget[name="reference"] input').val(), "xphone",
            "reference field value should be correctly set");

        // trigger onchange
        form.$('.o_field_widget[name=int_field]').val(12).trigger('input');

        assert.verifySteps(['product', 'partner_type'], "the second name_get should have been done");
        assert.strictEqual(form.$('.o_field_widget[name="reference"] select').val(), "partner_type",
            "reference field model should be correctly set");
        assert.strictEqual(form.$('.o_field_widget[name="reference"] input').val(), "gold",
            "reference field value should be correctly set");
        form.destroy();
    });

    QUnit.test('widget reference on char field, reset by onchange', function (assert) {
        assert.expect(4);

        this.data.partner.records[0].foo = 'product,37';
        this.data.partner.onchanges = {
            int_field: function (obj) {
                obj.foo = 'product,' + obj.int_field;
            },
        };

        var nbNameGet = 0;
        var form = createView({
            View: FormView,
            model: 'partner',
            data: this.data,
            arch: '<form string="Partners">' +
                    '<sheet>' +
                        '<group>' +
                            '<field name="int_field"/>' +
                            '<field name="foo" widget="reference" readonly="1"/>' +
                        '</group>' +
                    '</sheet>' +
                '</form>',
            res_id: 1,
            viewOptions: {
                mode: 'edit',
            },
            mockRPC: function (route, args) {
                if (args.model === 'product' && args.method === 'name_get') {
                    nbNameGet++;
                }
                return this._super(route, args);
            },
        });

        assert.strictEqual(nbNameGet, 1,
            "the first name_get should have been done");
        assert.strictEqual(form.$('a[name="foo"]').text(), "xphone",
            "foo field should be correctly set");

        // trigger onchange
        form.$('.o_field_widget[name=int_field]').val(41).trigger('input');

        assert.strictEqual(nbNameGet, 2,
            "the second name_get should have been done");
        assert.strictEqual(form.$('a[name="foo"]').text(), "xpad",
            "foo field should have been updated");
        form.destroy();
    });

    QUnit.test('one2many invisible depends on parent field', function (assert) {
        assert.expect(2);

        this.data.partner.records[0].p = [2];
        var form = createView({
            View: FormView,
            model: 'partner',
            data: this.data,
            arch:'<form string="Partners">' +
                    '<sheet>' +
                        '<notebook>' +
                            '<page string="Partner page">' +
                                '<field name="bar"/>' +
                                '<field name="p">' +
                                    '<tree>' +
                                        '<field name="foo"/>' +
                                        '<field name="bar" attrs="{\'column_invisible\': [(\'parent.bar\', \'=\', False)]}"/>' +
                                    '</tree>' +
                                '</field>' +
                            '</page>' +
                        '</notebook>' +
                    '</sheet>' +
                '</form>',
            res_id: 1,
        });
        assert.strictEqual(form.$('th').length, 2,
            "should be 2 columns in the one2many");
        form.$buttons.find('.o_form_button_edit').click();
        form.$('.o_field_boolean[name="bar"] input').click();
        assert.strictEqual(form.$('th').length, 1,
            "should be 1 column after the value change");
        form.destroy();
    });

});
});
});<|MERGE_RESOLUTION|>--- conflicted
+++ resolved
@@ -1070,13 +1070,8 @@
             assert.deepEqual(
                 obj.turtles,
                 [
-<<<<<<< HEAD
-                    [0, 2, {turtle_foo: 'blip', id: 2}],
-                    [0, 3, {turtle_foo: 'kawa', id: 3}]
-=======
                     [1, 2, {turtle_foo: 'blip'}],
                     [1, 3, {turtle_foo: 'kawa'}]
->>>>>>> dc2a6c6c
                 ],
                 "should have properly created the x2many command list");
         };
