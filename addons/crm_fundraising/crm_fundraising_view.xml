<?xml version="1.0"?>
<openerp>
    <data>
           <!-- Fund Raising Configuration Menu -->
        <menuitem id="menu_config_fundrising" name="Fund Raising"
            groups="base.group_no_one"
            parent="base.menu_base_config" sequence="65" />

        <!-- Fund Raising Categories Form View -->

        <record id="crm_fund_categ_action" model="ir.actions.act_window">
            <field name="name">Fundraising Categories</field>
            <field name="res_model">crm.case.categ</field>
            <field name="view_type">form</field>
            <field name="view_id" ref="crm.crm_case_categ_tree-view"/>
            <field name="domain">[('object_id.model', '=', 'crm.fundraising')]</field>
            <field name="context" eval="{'object_id': ref('model_crm_fundraising')}"/>
            <field name="help">Manage and define the fund raising categories you want to be maintained in the system.</field>
        </record>

        <menuitem action="crm_fund_categ_action" name="Categories"
            id="menu_crm_case_fundraising-act" groups="base.group_no_one"
            parent="menu_config_fundrising" />

        <!-- Fund Stage Form View -->

        <record id="crm_fundraising_stage_act" model="ir.actions.act_window">
            <field name="name">Fundraising Stages</field>
            <field name="res_model">crm.case.stage</field>
            <field name="view_type">form</field>
            <field name="view_id" ref="crm.crm_case_stage_tree"/>
            <field name="context">{'search_default_fundraising':1}</field>
            <field name="help">Create and manage fund raising activity categories you want to be maintained in the system.</field>
        </record>

        <!-- Fund Raising Tree View -->

        <record model="ir.ui.view" id="crm_case_tree_view_fund">
            <field name="name">CRM - Funds Tree</field>
            <field name="model">crm.fundraising</field>
            <field name="type">tree</field>
            <field name="arch" type="xml">
                <tree string="Funds Tree"
                    colors="blue:state=='pending';grey:state in ('cancel', 'done')">
                    <field name="name" string="Fund Description" />
                    <field name="categ_id" />
                    <field name="type_id" string="Payment Mode" />
                    <field name="planned_cost" string="Amount" />
                    <field name="probability" />
                    <field name="user_id" />
                    <field name="state" />
                    <field name="partner_id" invisible="1"/>
                    <button name="case_cancel" string="Cancel"
                        states="draft,open,pending" type="object"
                        icon="gtk-cancel" />
                    <button name="case_open" string="Open"
                        states="draft,pending" type="object"
                        icon="gtk-go-forward" />
                    <button name="case_pending" string="Pending"
                        states="draft,open" type="object" icon="gtk-media-pause" />
                    <button name="case_escalate" string="Escalate"
                        states="open,draft,pending" type="object"
                        icon="gtk-go-up" />
                    <button name="case_close" string="Done"
                        states="open,draft,pending" type="object"
                        icon="gtk-close" />
                    <button name="case_reset" string="Reset to Draft"
                        states="done,cancel" type="object" icon="gtk-convert" />
                </tree>
            </field>
        </record>

        <!-- Fund Raising Form View -->

        <record model="ir.ui.view" id="crm_case_form_view_fund">
            <field name="name">CRM - Funds Form</field>
            <field name="model">crm.fundraising</field>
            <field name="type">form</field>
            <field name="arch" type="xml">
                <form layout="manual">
                <div class="oe_form_topbar">
                    <button name="case_close" string="Done" states="open,pending" type="object" />
                    <button name="case_open" string="Open" states="draft,pending" type="object" />
                    <button name="case_pending" string="Pending" states="draft,open" type="object" />
                    <button name="case_escalate" string="Escalate" states="open,draft,pending" type="object" groups="base.group_extended" />
                    <button name="case_reset" string="Reset to Draft" states="done,cancel" type="object" />
                    <button name="case_cancel" string="Cancel" states="draft,open,pending" type="object" />
                    <div class="oe_right">
                        <field name="state" widget="statusbar" nolabel="1" statusbar_visible="draft,open,done" statusbar_colors='{"pending":"blue"}'/>
                    </div>
                    <div class="oe_clear"/>
                </div>
                <sheet string="Funds Form" layout="auto">
                    <group colspan="4" col="6" class="oe_form_header">
                        <field name="name" select="1" string="Name"/>
                        <field name="section_id" colspan="1" widget="selection"/>
                        <field name="user_id" string="Responsible"/>
                        <field name="date"/>
                        <field name="categ_id" select="1" widget="selection" domain="[('object_id.model', '=', 'crm.fundraising')]"/>
                        <field name="type_id" string="Payment Mode" select="1" widget="selection"/>
                    </group>
                    <notebook colspan="4">
                        <page string="Funds">
                            <group colspan="2" col="2">
                                <separator colspan="4" string="Communication"/>
                                <field name="partner_id" select="1"
                                    on_change="onchange_partner_id(partner_id, email_from)"
                                    colspan="2" />
                                <field name="email_from" colspan="2"/>
                            </group>
                            <group colspan="2" col="2">
                                <separator colspan="4" string="Estimates"/>
                                <field name="planned_cost"/>
                                <field name="planned_revenue"/>
                                <field name="probability"/>
                            </group>
                            <separator colspan="4" string="Notes"/>
                                <field name="description" nolabel="1" colspan="4"/>
                        </page>
                        <page string="Communication &amp; History">
                            <group colspan="4">
                                <field colspan="4" name="email_cc" string="Global CC" widget="char"/>
                            </group>
                            <field name="message_ids" colspan="4" nolabel="1" mode="tree" readonly="1">
                                <tree string="History">
                                    <field name="display_text" string="History Information"/>
                                    <field name="email_from" invisible="1"/>
                                    <button
                                        string="Reply" attrs="{'invisible': [('email_from', '=', False)]}"
                                        name="%(mail.action_email_compose_message_wizard)d"
                                        context="{'mail.compose.message.mode':'reply', 'message_id':active_id}"
                                        icon="terp-mail-replied" type="action" />
                                </tree>
                            </field>
                             <button string="Add Internal Note"
                                name="%(crm.action_crm_add_note)d"
                                context="{'model': 'crm.lead' }"
                                icon="terp-document-new" type="action" />
                            <button string="Send New Email"
                                name="%(mail.action_email_compose_message_wizard)d"
                                icon="terp-mail-message-new" type="action"/>
                        </page>
                        <page string="Extra Info">
                            <group col="2" colspan="2">
                                <separator colspan="4" string="Misc"/>
                                <field name="active"/>
                                <field name="id" select="1"/>
                                <field name="priority" string="Priority"/>
                            </group>
                            <group col="2" colspan="2" groups="base.group_no_one">
                                <separator colspan="4" string="Dates"/>
                                <field name="create_date"/>
                                <field name="date_closed"/>
                                <field name="duration"/>
                            </group>
                            <newline/>
                            <group colspan="4" col="2">
                                <separator colspan="4" string="References"/>
                                <field colspan="4" name="ref"/>
                                <field colspan="4" name="ref2"/>
                            </group>
                        </page>
                    </notebook>
                </sheet>
                </form>
            </field>
        </record>

        <!-- Fund Raising Calendar View -->

        <record model="ir.ui.view" id="crm_case_calendar_view_fund">
            <field name="name">CRM - Funds Calendar</field>
            <field name="model">crm.fundraising</field>
            <field name="type">calendar</field>
            <field name="priority" eval="2"/>
            <field name="arch" type="xml">
                <calendar string="Funds" date_start="date" color="user_id" date_delay="duration">
                    <field name="name"/>
                    <field name="partner_id"/>
                </calendar>
            </field>
        </record>

        <!-- Fund Raising Graph View -->

        <record model="ir.ui.view" id="crm_case_graph_view_fund">
            <field name="name">CRM - Funds Graph</field>
            <field name="model">crm.fundraising</field>
            <field name="type">graph</field>
            <field name="arch" type="xml">
                <graph string="Funds by Categories" type="bar" orientation="horizontal">
                    <field name="categ_id"/>
                    <field name="planned_cost" operator="+"/>
                    <field name="state" group="True"/>
                </graph>
            </field>
        </record>

        <!-- Fund Raising Search View -->
        <record id="view_crm_case_fund_filter" model="ir.ui.view">
                <field name="name">CRM - Funds Search</field>
                <field name="model">crm.fundraising</field>
                <field name="type">search</field>
                <field name="arch" type="xml">
                    <search string="Search Funds">
                        <group>
                            <filter icon="terp-check" string="New"
                                domain="[('state','=','draft')]" name="current"
                                help="New Funds" />
                            <filter icon="terp-camera_test" string="Open"
                                domain="[('state','=','open')]"
                                help="Open Funds" />
                            <filter icon="terp-gtk-media-pause"
                                string="Pending"
                                domain="[('state','=','pending')]"
                                help="Pending Funds" />
                            <separator orientation="vertical" />
                            <field name="state"/>
                            <field name="name"
                                string="Fund Description" />
                            <field name="user_id"
                                widget="selection">
                                <filter string="Unassigned"
                                    icon="terp-personal-"
                                    domain="[('user_id','=', False)]"
                                    help="Unassigned" />
                            </field>
                            <field name="section_id" widget="selection" string="Sales Team">
<<<<<<< HEAD
                                <filter string="My Sales Team(s)"
                                    icon="terp-personal+"
                                    domain="['|', ('section_id', '=', context.get('section_id')), '|', ('section_id.user_id','=',uid), ('section_id.member_ids', 'in', [uid])]"
=======
                                <filter icon="terp-personal+"
                                    domain="['|', ('section_id.user_id','=',uid), ('section_id.member_ids', 'in', [uid])]"
>>>>>>> 099c4e57
                                    help="My Sales Team(s)" />
                            </field>
                        </group>
                        <newline/>
                        <group expand="0" string="Group By...">
                            <filter string="Partner" icon="terp-partner"
                                domain="[]"
                                context="{'group_by':'partner_id'}" />
                            <filter string="Responsible" icon="terp-personal"
                                domain="[]"
                                context="{'group_by':'user_id'}" />
                            <separator orientation="vertical" />
                            <filter string="Category" help="Fund Category"
                                icon="terp-stock_symbol-selection" domain="[]"
                                context="{'group_by':'categ_id'}" />
                            <filter string="Payment Mode" help="Payment Mode"
                                icon="terp-dolar" domain="[]"
                                context="{'group_by':'type_id'}" />
                            <separator orientation="vertical" />
                            <filter string="Status" icon="terp-stock_effects-object-colorize" domain="[]"
                                context="{'group_by':'state'}" />
                        </group>
                    </search>
                </field>
            </record>
    </data>
</openerp><|MERGE_RESOLUTION|>--- conflicted
+++ resolved
@@ -226,14 +226,9 @@
                                     help="Unassigned" />
                             </field>
                             <field name="section_id" widget="selection" string="Sales Team">
-<<<<<<< HEAD
-                                <filter string="My Sales Team(s)"
+                                <filter string="My Sales Team(s)" 
                                     icon="terp-personal+"
-                                    domain="['|', ('section_id', '=', context.get('section_id')), '|', ('section_id.user_id','=',uid), ('section_id.member_ids', 'in', [uid])]"
-=======
-                                <filter icon="terp-personal+"
                                     domain="['|', ('section_id.user_id','=',uid), ('section_id.member_ids', 'in', [uid])]"
->>>>>>> 099c4e57
                                     help="My Sales Team(s)" />
                             </field>
                         </group>
