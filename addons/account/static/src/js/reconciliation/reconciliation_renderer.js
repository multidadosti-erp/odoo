odoo.define('account.ReconciliationRenderer', function (require) {
"use strict";

var Widget = require('web.Widget');
var FieldManagerMixin = require('web.FieldManagerMixin');
var relational_fields = require('web.relational_fields');
var basic_fields = require('web.basic_fields');
var core = require('web.core');
var time = require('web.time');
var qweb = core.qweb;
var _t = core._t;


/**
 * rendering of the bank statement action contains progress bar, title and
 * auto reconciliation button
 */
var StatementRenderer = Widget.extend(FieldManagerMixin, {
    template: 'reconciliation.statement',
    events: {
        'click div:first button.o_automatic_reconciliation': '_onAutoReconciliation',
        'click div:first h1.statement_name': '_onClickStatementName',
        'click div:first h1.statement_name_edition button': '_onValidateName',
        "click *[rel='do_action']": "_onDoAction",
        'click button.js_load_more': '_onLoadMore',
    },
    /**
     * @override
     */
    init: function (parent, model, state) {
        this._super(parent);
        this.model = model;
        this._initialState = state;
    },
    /**
     * display iniial state and create the name statement field
     *
     * @override
     */
    start: function () {
        var self = this;
        var defs = [this._super.apply(this, arguments)];
        this.time = Date.now();
        this.$progress = this.$('.progress');

        if (this._initialState.bank_statement_id) {
            var def = this.model.makeRecord("account.bank.statement", [{
                type: 'char',
                name: 'name',
                attrs: {string: ""},
                value: this._initialState.bank_statement_id.display_name
            }]).then(function (recordID) {
                self.handleNameRecord = recordID;
                self.name = new basic_fields.FieldChar(self,
                    'name', self.model.get(self.handleNameRecord),
                    {mode: 'edit'});

                self.name.appendTo(self.$('.statement_name_edition')).then(function () {
                    self.name.$el.addClass('o_required_modifier');
                });
                self.$('.statement_name').text(self._initialState.bank_statement_id.display_name);
            });
            defs.push(def);
        }

        this.$('h1.statement_name').text(this._initialState.title);

        delete this._initialState;

        this.enterHandler = function (e) {
            if ((e.which === 13 || e.which === 10) && (e.ctrlKey || e.metaKey)) {
                this.trigger_up('validate_all_balanced');
            }
        }.bind(this);
        $('body').on('keyup', this.enterHandler);

        return $.when.apply($, defs);
    },
    /**
     * @override
     */
    destroy: function () {
        this._super();
        $('body').off('keyup', this.enterHandler);
    },
    //--------------------------------------------------------------------------
    // Public
    //--------------------------------------------------------------------------
    /*
     * hide the button to load more statement line
     */
    hideLoadMoreButton: function () {
        this.$('.js_load_more').hide();
    },
    /**
     * update the statement rendering
     *
     * @param {object} state - statement data
     * @param {integer} state.valuenow - for the progress bar
     * @param {integer} state.valuemax - for the progress bar
     * @param {string} state.title - for the progress bar
     * @param {[object]} [state.notifications]
     */
    update: function (state) {
        var self = this;
        this.$progress.find('.valuenow').text(state.valuenow);
        this.$progress.find('.valuemax').text(state.valuemax);
        this.$progress.find('.progress-bar')
            .attr('aria-valuenow', state.valuenow)
            .attr('aria-valuemax', state.valuemax)
            .css('width', (state.valuenow/state.valuemax*100) + '%');

        if (state.valuenow === state.valuemax && !this.$('.done_message').length) {
            var dt = Date.now()-this.time;
            var $done = $(qweb.render("reconciliation.done", {
                'duration': moment(dt).utc().format(time.getLangTimeFormat()),
                'number': state.valuenow,
                'timePerTransaction': Math.round(dt/1000/state.valuemax),
                'context': state.context,
            }));
            $done.find('.button_close_statement').click(this._onCloseBankStatement.bind(this));
            $done.find('.button_back_to_statement').click(this._onGoToBankStatement.bind(this));
            this.$el.children().hide();
            // display rainbowman after full reconciliation
            this.trigger_up('show_effect', {
                type: 'rainbow_man',
                fadeout: 'no',
                message: $done,
            });
            this.$el.css('min-height', '450px');
        }

        if (state.notifications) {
            this._renderNotifications(state.notifications);
        }

        this.$('h1.statement_name').text(state.title);
    },

    //--------------------------------------------------------------------------
    // Private
    //--------------------------------------------------------------------------
    /**
     * render the notifications
     *
     * @param {[object]} notifications
     */
    _renderNotifications: function(notifications) {
        this.$(".notification_area").empty();
        for (var i=0; i<notifications.length; i++) {
            var $notification = $(qweb.render("reconciliation.notification", {
                type: notifications[i].type,
                message: notifications[i].message,
                details: notifications[i].details,
            })).hide();
            $notification.appendTo(this.$(".notification_area")).slideDown(300);
        }
    },

    //--------------------------------------------------------------------------
    // Handlers
    //--------------------------------------------------------------------------

    /**
     * @private
     */
    _onAutoReconciliation: function () {
        this.trigger_up('auto_reconciliation');
    },
    /**
     * @private
     */
    _onClickStatementName: function () {
        this.$('.statement_name, .statement_name_edition').toggle();
    },
    /**
     * @private
     * Click on close bank statement button, this will
     * close and then open form view of bank statement
     * @param {MouseEvent} event
     */
    _onCloseBankStatement: function (e) {
        this.trigger_up('close_statement');
    },
    /**
     * @private
     * @param {MouseEvent} event
     */
    _onDoAction: function(e) {
        e.preventDefault();
        var name = e.currentTarget.dataset.action_name;
        var model = e.currentTarget.dataset.model;
        var ids = e.currentTarget.dataset.ids.split(",").map(Number);
        this.do_action({
            name: name,
            res_model: model,
            domain: [['id', 'in', ids]],
            views: [[false, 'list'], [false, 'form']],
            type: 'ir.actions.act_window',
            view_type: "list",
            view_mode: "list"
        });
    },
    /**
     * Open the list view for account.bank.statement model
     * @private
     * @param {MouseEvent} event
     */
    _onGoToBankStatement: function (e) {
        var journalId = $(e.target).attr('data_journal_id');
        if (journalId) {
            journalId = parseInt(journalId);
        }
        this.do_action({
            name: 'Bank Statements',
            res_model: 'account.bank.statement',
            views: [[false, 'list'], [false, 'form']],
            type: 'ir.actions.act_window',
            context: {search_default_journal_id: journalId},
            view_type: 'list',
            view_mode: 'form',
        });
    },
    /**
     * Load more statement lines for reconciliation
     * @private
     * @param {MouseEvent} event
     */
    _onLoadMore: function (e) {
        this.trigger_up('load_more');
    },
    /**
     * @private
     */
    _onValidateName: function () {
        var name = this.model.get(this.handleNameRecord).data.name;
        this.trigger_up('change_name', {'data': name});
        this.$('.statement_name, .statement_name_edition').toggle();
    },
});


/**
 * rendering of the bank statement line, contains line data, proposition and
 * view for 'match' and 'create' mode
 */
var LineRenderer = Widget.extend(FieldManagerMixin, {
    template: "reconciliation.line",
    events: {
        'click .accounting_view caption .o_buttons button': '_onValidate',
        'click .accounting_view thead td': '_onTogglePanel',
        'click .accounting_view tfoot td:not(.cell_left,.cell_right)': '_onShowPanel',
        'click tfoot .cell_left, tfoot .cell_right': '_onSearchBalanceAmount',
        'input input.filter': '_onFilterChange',
        'click .match_controls .fa-chevron-left:not(.disabled)': '_onPrevious',
        'click .match_controls .fa-chevron-right:not(.disabled)': '_onNext',
        'click .match .mv_line td': '_onSelectMoveLine',
        'click .accounting_view tbody .mv_line td': '_onSelectProposition',
        'click .o_reconcile_models button': '_onQuickCreateProposition',
        'click .create .add_line': '_onCreateProposition',
        'click .accounting_view .line_info_button.fa-exclamation-triangle': '_onTogglePartialReconcile',
        'click .reconcile_model_create': '_onCreateReconcileModel',
        'click .reconcile_model_edit': '_onEditReconcileModel',
        'keyup input': '_onInputKeyup',
        'blur input': '_onInputKeyup',
    },
    custom_events: _.extend({}, FieldManagerMixin.custom_events, {
        'field_changed': '_onFieldChanged',
    }),
    _avoidFieldUpdate: {},

    /**
     * create partner_id field in editable mode
     *
     * @override
     */
    init: function (parent, model, state) {
        this._super(parent);
        FieldManagerMixin.init.call(this);

        this.model = model;
        this._initialState = state;
    },

    /**
     * @override
     */
    start: function () {
        var self = this;
        var def1 = this._makePartnerRecord(this._initialState.st_line.partner_id, this._initialState.st_line.partner_name).then(function (recordID) {
            self.fields = {
                partner_id : new relational_fields.FieldMany2One(self,
                    'partner_id',
                    self.model.get(recordID),
                    {mode: 'edit'}
                )
            };
            self.fields.partner_id.appendTo(self.$('.accounting_view caption'));
        });
        this.$('thead .line_info_button').attr("data-content", qweb.render('reconciliation.line.statement_line.details', {'state': this._initialState}));
        this.$el.popover({
            'selector': '.line_info_button',
            'placement': 'left',
            'container': this.$el,
            'html': true,
            'trigger': 'hover',
            'animation': false,
            'toggle': 'popover'
        });
        var def2 = this._super.apply(this, arguments);
        return $.when(def1, def2);
    },

    //--------------------------------------------------------------------------
    // Public
    //--------------------------------------------------------------------------

    /**
     * update the statement line rendering
     *
     * @param {object} state - statement line
     */
    update: function (state) {
        var self = this;
        // isValid
        this.$('caption .o_buttons button.o_validate').toggleClass('hidden', !!state.balance.type);
        this.$('caption .o_buttons button.o_reconcile').toggleClass('hidden', state.balance.type <= 0);
        this.$('caption .o_buttons .o_no_valid').toggleClass('hidden', state.balance.type >= 0);

        // partner_id
        this._makePartnerRecord(state.st_line.partner_id, state.st_line.partner_name).then(function (recordID) {
            self.fields.partner_id.reset(self.model.get(recordID));
            self.$el.attr('data-partner', state.st_line.partner_id);
        });

        // mode
        this.$('.create, .match').each(function () {
            var $panel = $(this);
            $panel.css('-webkit-transition', 'none');
            $panel.css('-moz-transition', 'none');
            $panel.css('-o-transition', 'none');
            $panel.css('transition', 'none');
            $panel.css('max-height', $panel.height());
            $panel.css('-webkit-transition', '');
            $panel.css('-moz-transition', '');
            $panel.css('-o-transition', '');
            $panel.css('transition', '');
        });
        this.$el.data('mode', state.mode).attr('data-mode', state.mode);
        this.$('.create, .match').each(function () {
            $(this).removeAttr('style');
        });

        // reconciliation_proposition
        var $props = this.$('.accounting_view tbody').empty();

        // loop state propositions
        var props = [];
        var nb_debit_props = 0;
        var nb_credit_props = 0;
        _.each(state.reconciliation_proposition, function (prop) {
            if (prop.display) {
                props.push(prop);
                if (prop.amount < 0)
                    nb_debit_props += 1;
                else if (prop.amount > 0)
                    nb_credit_props += 1;
            }
        });

        _.each(props, function (line) {
            var $line = $(qweb.render("reconciliation.line.mv_line", {'line': line, 'state': state}));
            if (!isNaN(line.id)) {
                $('<span class="line_info_button fa fa-info-circle"/>')
                    .appendTo($line.find('.cell_info_popover'))
                    .attr("data-content", qweb.render('reconciliation.line.mv_line.details', {'line': line}));
            }
            if (line.already_paid === false &&
                ((state.balance.amount_currency < 0 || line.partial_reconcile) && nb_credit_props == 1
                    && line.amount > 0 && state.st_line.amount > 0 && state.st_line.amount < line.amount) ||
                ((state.balance.amount_currency > 0 || line.partial_reconcile) && nb_debit_props == 1
                    && line.amount < 0 && state.st_line.amount < 0 && state.st_line.amount > line.amount)) {
                var $cell = $line.find(line.amount > 0 ? '.cell_right' : '.cell_left');
                var text;
                if (line.partial_reconcile) {
                    text = _t("Undo the partial reconciliation.");
                    $cell.text(line.write_off_amount_str);
                } else {
                    text = _t("This move's amount is higher than the transaction's amount. Click to register a partial payment and keep the payment balance open.");
                }

                $('<span class="do_partial_reconcile_'+(!line.partial_reconcile)+' line_info_button fa fa-exclamation-triangle"/>')
                    .prependTo($cell)
                    .attr("data-content", text);
            }
            $props.append($line);
        });

        // mv_lines
        var $mv_lines = this.$('.match table tbody').empty();
        _.each(state.mv_lines.slice(0, state.limitMoveLines), function (line) {
            var $line = $(qweb.render("reconciliation.line.mv_line", {'line': line, 'state': state}));
            if (!isNaN(line.id)) {
                $('<span class="line_info_button fa fa-info-circle"/>')
                    .appendTo($line.find('.cell_info_popover'))
                    .attr("data-content", qweb.render('reconciliation.line.mv_line.details', {'line': line}));
            }
            $mv_lines.append($line);
        });
        this.$('.match .fa-chevron-right').toggleClass('disabled', state.mv_lines.length <= state.limitMoveLines);
        this.$('.match .fa-chevron-left').toggleClass('disabled', !state.offset);
        this.$('.match').css('max-height', !state.mv_lines.length && !state.filter.length ? '0px' : '');

        // balance
        this.$('.popover').remove();
        this.$('table tfoot').html(qweb.render("reconciliation.line.balance", {'state': state}));

        // filter
        if (_.str.strip(this.$('input.filter').val()) !== state.filter) {
            this.$('input.filter').val(state.filter);
        }

        // create form
        if (state.createForm) {
            if (!this.fields.account_id) {
                this._renderCreate(state);
            }
            var data = this.model.get(this.handleCreateRecord).data;
<<<<<<< HEAD

            this.model.notifyChanges(this.handleCreateRecord, state.createForm);
            this.model.notifyChanges(this.handleCreateRecord, {analytic_tag_ids: {operation: 'REPLACE_WITH', ids: []}});
            _.each(state.createForm.analytic_tag_ids, function (tag) {
                self.model.notifyChanges(self.handleCreateRecord, {analytic_tag_ids: {operation: 'ADD_M2M', ids: tag}});
            });

            var record = this.model.get(this.handleCreateRecord);
            _.each(this.fields, function (field, fieldName) {
                if (self._avoidFieldUpdate[fieldName]) return;
                if (fieldName === "partner_id") return;
                if ((data[fieldName] || state.createForm[fieldName]) && !_.isEqual(state.createForm[fieldName], data[fieldName])) {
                    field.reset(record);
                }
=======
            this.model.notifyChanges(this.handleCreateRecord, state.createForm).then(function () {
                var record = self.model.get(self.handleCreateRecord);
                _.each(self.fields, function (field, fieldName) {
                    if (self._avoidFieldUpdate[fieldName]) return;
                    if (fieldName === "partner_id") return;
                    if ((data[fieldName] || state.createForm[fieldName]) && !_.isEqual(state.createForm[fieldName], data[fieldName])) {
                        field.reset(record);
                    }
                });
>>>>>>> c2e878e3
            });
        }
        this.$('.create .add_line').toggle(!!state.balance.amount_currency);
    },

    //--------------------------------------------------------------------------
    // Private
    //--------------------------------------------------------------------------

    /**
     * @private
     * @param {jQueryElement} $el
     */
    _destroyPopover: function ($el) {
        var popover = $el.data('bs.popover');
        if (popover) {
            popover.destroy();
        }
    },
    /**
     * @private
     * @param {integer} partnerID
     * @param {string} partnerName
     * @returns {string} local id of the dataPoint
     */
    _makePartnerRecord: function (partnerID, partnerName) {
        var field = {
            relation: 'res.partner',
            type: 'many2one',
            name: 'partner_id',
        };
        if (partnerID) {
            field.value = [partnerID, partnerName];
        }
        return this.model.makeRecord('account.bank.statement.line', [field], {
            partner_id: {
                domain: [["parent_id", "=", false], "|", ["customer", "=", true], ["supplier", "=", true]],
                options: {
                    no_open: true
                }
            }
        });
    },

    /**
     * create account_id, tax_id, analytic_account_id, analytic_tag_ids, label and amount fields
     *
     * @private
     * @param {object} state - statement line
     */
    _renderCreate: function (state) {
        var self = this;
        this.model.makeRecord('account.bank.statement.line', [{
            relation: 'account.account',
            type: 'many2one',
            name: 'account_id',
        }, {
            relation: 'account.journal',
            type: 'many2one',
            name: 'journal_id',
        }, {
            relation: 'account.tax',
            type: 'many2one',
            name: 'tax_id',
        }, {
            relation: 'account.analytic.account',
            type: 'many2one',
            name: 'analytic_account_id',
        }, {
            relation: 'account.analytic.tag',
            type: 'many2many',
            name: 'analytic_tag_ids',
        }, {
            type: 'char',
            name: 'label',
        }, {
            type: 'float',
            name: 'amount',
        }], {
            account_id: {string: _t("Account")},
            label: {string: _t("Label")},
            amount: {string: _t("Account")}
        }).then(function (recordID) {
            self.handleCreateRecord = recordID;
            var record = self.model.get(self.handleCreateRecord);

            self.fields.account_id = new relational_fields.FieldMany2One(self,
                'account_id', record, {mode: 'edit'});

            self.fields.journal_id = new relational_fields.FieldMany2One(self,
                'journal_id', record, {mode: 'edit'});

            self.fields.tax_id = new relational_fields.FieldMany2One(self,
                'tax_id', record, {mode: 'edit'});

            self.fields.analytic_account_id = new relational_fields.FieldMany2One(self,
                'analytic_account_id', record, {mode: 'edit'});

            self.fields.analytic_tag_ids = new relational_fields.FieldMany2ManyTags(self,
                'analytic_tag_ids', record, {mode: 'edit'});

            self.fields.label = new basic_fields.FieldChar(self,
                'label', record, {mode: 'edit'});

            self.fields.amount = new basic_fields.FieldFloat(self,
                'amount', record, {mode: 'edit'});

            var $create = $(qweb.render("reconciliation.line.create", {'state': state}));
            self.fields.account_id.appendTo($create.find('.create_account_id .o_td_field'))
                .then(addRequiredStyle.bind(self, self.fields.account_id));
            self.fields.journal_id.appendTo($create.find('.create_journal_id .o_td_field'));
            self.fields.tax_id.appendTo($create.find('.create_tax_id .o_td_field'));
            self.fields.analytic_account_id.appendTo($create.find('.create_analytic_account_id .o_td_field'));
            self.fields.analytic_tag_ids.appendTo($create.find('.create_analytic_tag_ids .o_td_field'));
            self.fields.label.appendTo($create.find('.create_label .o_td_field'))
                .then(addRequiredStyle.bind(self, self.fields.label));
            self.fields.amount.appendTo($create.find('.create_amount .o_td_field'))
                .then(addRequiredStyle.bind(self, self.fields.amount));
            self.$('.create').append($create);

            function addRequiredStyle(widget) {
                widget.$el.addClass('o_required_modifier');
            }
        });
    },

    //--------------------------------------------------------------------------
    // Handlers
    //--------------------------------------------------------------------------

    /**
     * @private
     * @param {MouseEvent} event
     */
    _onCreateReconcileModel: function (event) {
        event.preventDefault();
        this.do_action({
            type: 'ir.actions.act_window',
            res_model: 'account.reconcile.model',
            views: [[false, 'form']],
            target: 'current'
        });
    },
    /**
     * @private
     * @param {MouseEvent} event
     */
    _onEditReconcileModel: function (event) {
        event.preventDefault();
        this.do_action({
            type: 'ir.actions.act_window',
            res_model: 'account.reconcile.model',
            views: [[false, 'list'], [false, 'form']],
            view_type: "list",
            view_mode: "list",
            target: 'current'
        });
    },
    /**
     * @private
     * @param {OdooEvent} event
     */
    _onFieldChanged: function (event) {
        event.stopPropagation();
        var fieldName = event.target.name;
        if (fieldName === 'partner_id') {
            var partner_id = event.data.changes.partner_id;
            this.trigger_up('change_partner', {'data': partner_id});
        } else {
            if (event.data.changes.amount && isNaN(event.data.changes.amount)) {
                return;
            }
            this.trigger_up('update_proposition', {'data': event.data.changes});
        }
    },
    /**
     * @private
     */
    _onTogglePanel: function () {
        var mode = this.$el.data('mode') === 'inactive' ? 'match' : 'inactive';
        this.trigger_up('change_mode', {'data': mode});
    },
    /**
     * @private
     */
    _onSearchBalanceAmount: function () {
        this.trigger_up('search_balance_amount');
    },
    /**
     * @private
     */
    _onShowPanel: function () {
        var mode = (this.$el.data('mode') === 'inactive' || this.$el.data('mode') === 'match') ? 'create' : 'match';
        this.trigger_up('change_mode', {'data': mode});
    },
    /**
     * @private
     */
    _onFilterChange: function (event) {
        this.trigger_up('change_filter', {'data': _.str.strip($(event.target).val())});
    },
    /**
     * @private
     * @param {keyup event} event
     */
    _onInputKeyup: function (event) {
        var target_partner_id = $(event.target).parents('[name="partner_id"]');
        if (target_partner_id.length === 1) {
            return;
        }
        if(event.keyCode === 13) {
            var created_lines = _.findWhere(this.model.lines, {mode: 'create'});
            if (created_lines && created_lines.balance.amount) {
                this._onCreateProposition();
            }
            return;
        }

        var self = this;
        for (var fieldName in this.fields) {
            var field = this.fields[fieldName];
            if (!field.$el.is(event.target)) {
                continue;
            }
            this._avoidFieldUpdate[field.name] = event.type !== 'focusout';
            field.value = false;
            field._setValue($(event.target).val()).then(function () {
                self._avoidFieldUpdate[field.name] = false;
            });
            break;
        }
    },
    /**
     * @private
     */
    _onPrevious: function () {
        this.trigger_up('change_offset', {'data': -1});
    },
    /**
     * @private
     */
    _onNext: function () {
        this.trigger_up('change_offset', {'data': 1});
    },
    /**
     * @private
     * @param {MouseEvent} event
     */
    _onSelectMoveLine: function (event) {
        var $el = $(event.target)
        this._destroyPopover($el);
        var moveLineId = $el.closest('.mv_line').data('line-id');
        this.trigger_up('add_proposition', {'data': moveLineId});
    },
    /**
     * @private
     * @param {MouseEvent} event
     */
    _onSelectProposition: function (event) {
        var $el = $(event.target)
        this._destroyPopover($el);
        var moveLineId = $el.closest('.mv_line').data('line-id');
        this.trigger_up('remove_proposition', {'data': moveLineId});
    },
    /**
     * @private
     * @param {MouseEvent} event
     */
    _onQuickCreateProposition: function (event) {
        document.activeElement && document.activeElement.blur();
        this.trigger_up('quick_create_proposition', {'data': $(event.target).data('reconcile-model-id')});
    },
    /**
     * @private
     */
    _onCreateProposition: function () {
        document.activeElement && document.activeElement.blur();
        var invalid = [];
        _.each(this.fields, function (field) {
            if (!field.isValid()) {
                invalid.push(field.string);
            }
        });
        if (invalid.length) {
            this.do_warn(_("Some fields are undefined"), invalid.join(', '));
            return;
        }
        this.trigger_up('create_proposition');
    },
    /**
     * @private
     */
    _onValidate: function () {
        this.trigger_up('validate');
    },
    /**
     * @private
     * @param {MouseEvent} event
     */
    _onTogglePartialReconcile: function (e) {
        e.stopPropagation();
        var popover = $(e.target).data('bs.popover');
        popover && popover.destroy();
        this.trigger_up('toggle_partial_reconcile');
    }
});


/**
 * rendering of the manual reconciliation action contains progress bar, title
 * and auto reconciliation button
 */
var ManualRenderer = StatementRenderer.extend({
    template: "reconciliation.manual.statement",

    /**
     * avoid statement name edition
     *
     * @override
     * @private
     */
    _onClickStatementName: function () {}
});


/**
 * rendering of the manual reconciliation, contains line data, proposition and
 * view for 'match' mode
 */
var ManualLineRenderer = LineRenderer.extend({
    template: "reconciliation.manual.line",
     /**
     * @override
     * @param {string} handle
     * @param {number} proposition id (move line id)
     * @returns {Deferred}
     */
    removeProposition: function (handle, id) {
        if (!id) {
            return $.when();
        }
        return this._super(handle, id);
    },
    /**
     * move the partner field
     *
     * @override
     */
    start: function () {
        var self = this;
        return this._super.apply(this, arguments).then(function () {
            var defs = [];
            var def;
            if (self._initialState.partner_id) {
                def = self._makePartnerRecord(self._initialState.partner_id, self._initialState.partner_name).then(function (recordID) {
                    self.fields.partner_id = new relational_fields.FieldMany2One(self,
                        'partner_id',
                        self.model.get(recordID),
                        {mode: 'readonly'}
                    );
                });
                defs.push(def);
            } else {
                def = self.model.makeRecord('account.move.line', [{
                    relation: 'account.account',
                    type: 'many2one',
                    name: 'account_id',
                    value: [self._initialState.account_id.id, self._initialState.account_id.display_name],
                }]).then(function (recordID) {
                    self.fields.title_account_id = new relational_fields.FieldMany2One(self,
                        'account_id',
                        self.model.get(recordID),
                        {mode: 'readonly'}
                    );
                });
                defs.push(def);
            }

            return $.when.apply($, defs).then(function () {
                if (!self.fields.title_account_id) {
                    return self.fields.partner_id.prependTo(self.$('.accounting_view thead td:eq(1) span:first'));
                } else {
                    self.fields.partner_id.destroy();
                    return self.fields.title_account_id.appendTo(self.$('.accounting_view thead td:eq(1) span:first'));
                }
            });
        });
    },
    /**
     * @override
     */
    update: function (state) {
        this._super(state);
        var props = _.filter(state.reconciliation_proposition, {'display': true});
        if (!props.length) {
            var $line = $(qweb.render("reconciliation.line.mv_line", {'line': {}, 'state': state}));
            this.$('.accounting_view tbody').append($line);
        }
    },
    //--------------------------------------------------------------------------
    // Handlers
    //--------------------------------------------------------------------------
    /**
     * display journal_id field
     *
     * @override
     */
    _renderCreate: function (state) {
        this._super(state);
        this.$('.create .create_journal_id').show();
        this.$('.create .create_journal_id .o_input').addClass('o_required_modifier');
    },

});


return {
    StatementRenderer: StatementRenderer,
    ManualRenderer: ManualRenderer,
    LineRenderer: LineRenderer,
    ManualLineRenderer: ManualLineRenderer,
};
});<|MERGE_RESOLUTION|>--- conflicted
+++ resolved
@@ -426,32 +426,24 @@
                 this._renderCreate(state);
             }
             var data = this.model.get(this.handleCreateRecord).data;
-<<<<<<< HEAD
-
-            this.model.notifyChanges(this.handleCreateRecord, state.createForm);
-            this.model.notifyChanges(this.handleCreateRecord, {analytic_tag_ids: {operation: 'REPLACE_WITH', ids: []}});
-            _.each(state.createForm.analytic_tag_ids, function (tag) {
-                self.model.notifyChanges(self.handleCreateRecord, {analytic_tag_ids: {operation: 'ADD_M2M', ids: tag}});
-            });
-
-            var record = this.model.get(this.handleCreateRecord);
-            _.each(this.fields, function (field, fieldName) {
-                if (self._avoidFieldUpdate[fieldName]) return;
-                if (fieldName === "partner_id") return;
-                if ((data[fieldName] || state.createForm[fieldName]) && !_.isEqual(state.createForm[fieldName], data[fieldName])) {
-                    field.reset(record);
-                }
-=======
             this.model.notifyChanges(this.handleCreateRecord, state.createForm).then(function () {
-                var record = self.model.get(self.handleCreateRecord);
-                _.each(self.fields, function (field, fieldName) {
-                    if (self._avoidFieldUpdate[fieldName]) return;
-                    if (fieldName === "partner_id") return;
-                    if ((data[fieldName] || state.createForm[fieldName]) && !_.isEqual(state.createForm[fieldName], data[fieldName])) {
-                        field.reset(record);
-                    }
+                // FIXME can't it directly written REPLACE_WITH ids=state.createForm.analytic_tag_ids
+                this.model.notifyChanges(this.handleCreateRecord, {analytic_tag_ids: {operation: 'REPLACE_WITH', ids: []}}).then(function (){
+                    var defs = [];
+                    _.each(state.createForm.analytic_tag_ids, function (tag) {
+                        defs.push(self.model.notifyChanges(self.handleCreateRecord, {analytic_tag_ids: {operation: 'ADD_M2M', ids: tag}}));
+                    });
+                    $.when.apply($, defs).then(function () {
+                        var record = self.model.get(self.handleCreateRecord);
+                        _.each(self.fields, function (field, fieldName) {
+                            if (self._avoidFieldUpdate[fieldName]) return;
+                            if (fieldName === "partner_id") return;
+                            if ((data[fieldName] || state.createForm[fieldName]) && !_.isEqual(state.createForm[fieldName], data[fieldName])) {
+                                field.reset(record);
+                            }
+                        });
+                    });
                 });
->>>>>>> c2e878e3
             });
         }
         this.$('.create .add_line').toggle(!!state.balance.amount_currency);
