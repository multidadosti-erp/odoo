odoo.define('account.ReconciliationClientAction', function (require) {
"use strict";

var AbstractAction = require('web.AbstractAction');
var ReconciliationModel = require('account.ReconciliationModel');
var ReconciliationRenderer = require('account.ReconciliationRenderer');
var ControlPanelMixin = require('web.ControlPanelMixin');
var Widget = require('web.Widget');
var core = require('web.core');
var _t = core._t;


/**
 * Widget used as action for 'account.bank.statement' reconciliation
 */
var StatementAction = AbstractAction.extend(ControlPanelMixin, {
    title: core._t('Bank Reconciliation'),
    template: 'reconciliation',
    custom_events: {
        change_mode: '_onAction',
        change_filter: '_onAction',
        change_offset: '_onAction',
        change_partner: '_onAction',
        add_proposition: '_onAction',
        search_balance_amount: '_onAction',
        remove_proposition: '_onAction',
        update_proposition: '_onAction',
        create_proposition: '_onAction',
        quick_create_proposition: '_onAction',
        toggle_partial_reconcile: '_onAction',
        validate: '_onValidate',
        change_name: '_onChangeName',
        close_statement: '_onCloseStatement',
        load_more: '_onLoadMore',
    },
    config: {
        // used to instantiate the model
        Model: ReconciliationModel.StatementModel,
        // used to instantiate the action interface
        ActionRenderer: ReconciliationRenderer.StatementRenderer,
        // used to instantiate each widget line
        LineRenderer: ReconciliationRenderer.LineRenderer,
        // used context params
        params: ['statement_ids'],
        // number of statements/partners/accounts to display
        defaultDisplayQty: 10,
        // number of moves lines displayed in 'match' mode
        limitMoveLines: 15,
    },

    /**
     * @override
     * @param {Object} params
     * @param {Object} params.context
     *
     */
    init: function (parent, params) {
        this._super.apply(this, arguments);
        this.action_manager = parent;
        this.params = params;
        this.model = new this.config.Model(this, {
            modelName: "account.reconciliation.widget",
            defaultDisplayQty: params.params && params.params.defaultDisplayQty || this.config.defaultDisplayQty,
            limitMoveLines: params.params && params.params.limitMoveLines || this.config.limitMoveLines,
        });
        this.widgets = [];
        if (!this.action_manager) {
            this.set_cp_bus(new Widget());
        }
        // Adding values from the context is necessary to put this information in the url via the action manager so that
        // you can retrieve it if the person shares his url or presses f5
        _.each(params.params, function (value, name) {
            params.context[name] = name.indexOf('_ids') !== -1 ? _.map((value+'').split(), parseFloat) : value;
        });
        params.params = {};
        _.each(this.config.params, function (name) {
            if (params.context[name]) {
                params.params[name] = name.indexOf('_ids') !== -1 && _.isArray(params.context[name]) ? params.context[name].join() : params.context[name];
            }
        });
    },

    /**
     * instantiate the action renderer
     *
     * @override
     */
    willStart: function () {
        var self = this;
        var def = this.model.load(this.params.context).then(this._super.bind(this));
        return def.then(function () {
                self.title = self.model.bank_statement_id ? self.model.bank_statement_id.display_name : self.title;
                self.renderer = new self.config.ActionRenderer(self, self.model, {
                    'bank_statement_id': self.model.bank_statement_id,
                    'valuenow': self.model.valuenow,
                    'valuemax': self.model.valuemax,
                    'defaultDisplayQty': self.model.defaultDisplayQty,
                    'title': self.title,
                });
            });
    },

    /**
     * append the renderer and instantiate the line renderers
     *
     * @override
     */
    start: function () {
        var self = this;

        this.set("title", this.title);
        this.update_control_panel({search_view_hidden: true}, {clear: true});

        this.renderer.prependTo(self.$('.o_form_sheet'));
        this._renderLines();

        // No more lines to reconcile, trigger the rainbowman.
        var initialState = this.renderer._initialState;
        if(initialState.valuenow === initialState.valuemax){
            initialState.context = this.model.getContext();
            this.renderer.showRainbowMan(initialState);
        }else{
            // Create a notification if some lines has been reconciled automatically.
            if(initialState.valuenow > 0)
                this.renderer._renderNotifications(this.model.statement.notifications);
            this._openFirstLine();
        }
    },

    /**
     * update the control panel and breadcrumbs
     *
     * @override
     */
    do_show: function () {
        this._super.apply(this, arguments);
        if (this.action_manager) {
            this.update_control_panel({search_view_hidden: true}, {clear: true});
            this.action_manager.do_push_state({
                action: this.params.tag,
                active_id: this.params.res_id,
            });
        }
    },

    //--------------------------------------------------------------------------
    // Private
    //--------------------------------------------------------------------------

    /**
     * @private
     * @param {string} handle
     * @returns {Widget} widget line
     */
    _getWidget: function (handle) {
        return _.find(this.widgets, function (widget) {return widget.handle===handle;});
    },

    /**
     *
     */
    _loadMore: function(qty) {
        var self = this;
        return this.model.loadMore(qty).then(function () {
            self._renderLines();
        });
    },
    /**
     * sitch to 'match' the first available line
     *
     * @private
     */
    _openFirstLine: function () {
        var self = this;

        var handle = _.compact(_.map(this.model.lines,  function (line, handle) {
                return line.reconciled ? null : handle;
            }))[0];
        if (handle) {
            var line = this.model.getLine(handle);
            this.model.changeMode(handle, 'match').always(function () {
                self._getWidget(handle).update(line);
            });
        }
        return handle;
    },
    /**
     * render line widget and append to view
     *
     * @private
     */
    _renderLines: function () {
        var self = this;
        var linesToDisplay = this.model.getStatementLines();
        _.each(linesToDisplay, function (line, handle) {
            var widget = new self.config.LineRenderer(self, self.model, line);
            widget.handle = handle;
            self.widgets.push(widget);
            widget.appendTo(self.$('.o_reconciliation_lines'));
        });
        if (this.model.hasMoreLines() === false) {
            this.renderer.hideLoadMoreButton();
        }
    },

    //--------------------------------------------------------------------------
    // Handlers
    //--------------------------------------------------------------------------

    /**
     * dispatch on the camelcased event name to model method then update the
     * line renderer with the new state. If the mode was switched from 'inactive'
     * to 'create' or 'match', the other lines switch to 'inactive' mode
     *
     * @private
     * @param {OdooEvent} event
     */
    _onAction: function (event) {
        var self = this;
        var handle = event.target.handle;
        var line = this.model.getLine(handle);
        var mode = line.mode;
        this.model[_.str.camelize(event.name)](handle, event.data.data).always(function () {
            self._getWidget(handle).update(line);
            if (mode === 'inactive' && line.mode !== 'inactive') {
                _.each(self.model.lines, function (line, _handle) {
                    if (line.mode !== 'inactive' && _handle !== handle) {
                        self.model.changeMode(_handle, 'inactive');
                        var widget = self._getWidget(_handle);
                        if (widget) {
                            widget.update(line);
                        }
                    }
                });
            }
        });
    },

    /**
     * call 'changeName' model method
     *
     * @private
     * @param {OdooEvent} event
     */
    _onChangeName: function (event) {
        var self = this;
        var title = event.data.data;
        this.model.changeName(title).then(function () {
            self.title = title;
            self.set("title", title);
            self.renderer.update({
                'valuenow': self.model.valuenow,
                'valuemax': self.model.valuemax,
                'title': title,
            });
        });
    },
    /**
     * call 'closeStatement' model method
     *
     * @private
     * @param {OdooEvent} event
     */
    _onCloseStatement: function (event) {
        var self = this;
        return this.model.closeStatement().then(function (result) {
            self.do_action({
                name: 'Bank Statements',
                res_model: 'account.bank.statement',
                res_id: result,
                views: [[false, 'form']],
                type: 'ir.actions.act_window',
                view_type: 'form',
                view_mode: 'form',
            });
        });
    },
    /**
     * Load more statement and render them
     *
     * @param {OdooEvent} event
     */
    _onLoadMore: function (event) {
        return this._loadMore(this.model.defaultDisplayQty);
    },
    /**
     * call 'validate' model method then destroy the
     * validated lines and update the action renderer with the new status bar 
     * values and notifications then open the first available line
     *
     * @private
     * @param {OdooEvent} event
     */
    _onValidate: function (event) {
        var self = this;
        var handle = event.target.handle;
        var method = 'validate';
        this.model[method](handle).then(function (result) {
            self.renderer.update({
                'valuenow': self.model.valuenow,
                'valuemax': self.model.valuemax,
                'title': self.title,
                'time': Date.now()-self.time,
                'notifications': result.notifications,
                'context': self.model.getContext(),
            });
            _.each(result.handles, function (handle) {
                self._getWidget(handle).destroy();
                var index = _.findIndex(self.widgets, function (widget) {return widget.handle===handle;});
                self.widgets.splice(index, 1);
            });
            // Get number of widget and if less than constant and if there are more to laod, load until constant
            if (self.widgets.length < self.model.defaultDisplayQty 
                && self.model.valuemax - self.model.valuenow >= self.model.defaultDisplayQty) {
                var toLoad = self.model.defaultDisplayQty - self.widgets.length;
                self._loadMore(toLoad);
            }
            self._openFirstLine();
        });
    },
});


/**
 * Widget used as action for 'account.move.line' and 'res.partner' for the
 * manual reconciliation and mark data as reconciliate
 */
var ManualAction = StatementAction.extend({
    title: core._t('Journal Items to Reconcile'),
    config: {
        Model: ReconciliationModel.ManualModel,
        ActionRenderer: ReconciliationRenderer.ManualRenderer,
        LineRenderer: ReconciliationRenderer.ManualLineRenderer,
        params: ['company_ids', 'mode', 'partner_ids', 'account_ids'],
<<<<<<< HEAD
        limitMoveLines: 15,
=======
        defaultDisplayQty: 30,
        limitMoveLines: 10,
>>>>>>> d4c65a7e
    },

    //--------------------------------------------------------------------------
    // Handlers
    //--------------------------------------------------------------------------

    /**
     * call 'validate' model method then destroy the
     * reconcilied lines, update the not reconcilied and update the action
     * renderer with the new status bar  values and notifications then open the
     * first available line
     *
     * @private
     * @param {OdooEvent} event
     */
    _onValidate: function (event) {
        var self = this;
        var handle = event.target.handle;
        var method = 'validate';
        this.model[method](handle).then(function (result) {
            _.each(result.reconciled, function (handle) {
                self._getWidget(handle).destroy();
            });
            _.each(result.updated, function (handle) {
                self._getWidget(handle).update(self.model.getLine(handle));
            });
            self.renderer.update({
                valuenow: _.compact(_.invoke(self.widgets, 'isDestroyed')).length,
                valuemax: self.widgets.length,
                title: self.title,
                time: Date.now()-self.time,
            });
            if(!_.any(result.updated, function (handle) {
                return self.model.getLine(handle).mode !== 'inactive';
            })) {
                self._openFirstLine();
            }
        });
    },
});

core.action_registry.add('bank_statement_reconciliation_view', StatementAction);
core.action_registry.add('manual_reconciliation_view', ManualAction);

return {
    StatementAction: StatementAction,
    ManualAction: ManualAction,
};
});<|MERGE_RESOLUTION|>--- conflicted
+++ resolved
@@ -332,12 +332,8 @@
         ActionRenderer: ReconciliationRenderer.ManualRenderer,
         LineRenderer: ReconciliationRenderer.ManualLineRenderer,
         params: ['company_ids', 'mode', 'partner_ids', 'account_ids'],
-<<<<<<< HEAD
+        defaultDisplayQty: 30,
         limitMoveLines: 15,
-=======
-        defaultDisplayQty: 30,
-        limitMoveLines: 10,
->>>>>>> d4c65a7e
     },
 
     //--------------------------------------------------------------------------
