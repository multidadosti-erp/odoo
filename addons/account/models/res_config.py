# -*- coding: utf-8 -*-
# Part of Odoo. See LICENSE file for full copyright and licensing details.

from odoo import api, fields, models, _

from odoo.exceptions import UserError


class AccountConfigSettings(models.TransientModel):
    _name = 'account.config.settings'
    _inherit = 'res.config.settings'

    company_id = fields.Many2one('res.company', string='Company', required=True,
        default=lambda self: self.env.user.company_id)
    currency_id = fields.Many2one('res.currency', related="company_id.currency_id", required=True,
        string='Currency', help="Main currency of the company.")
    currency_exchange_journal_id = fields.Many2one(
        'account.journal',
        related='company_id.currency_exchange_journal_id',
        string="Exchange Gain or Loss Journal",
        domain=[('type', '=', 'general')],
        help='The accounting journal where automatic exchange differences will be registered')
    has_chart_of_accounts = fields.Boolean(compute='_compute_has_chart_of_accounts', string='Company has a chart of accounts')
    chart_template_id = fields.Many2one('account.chart.template', string='Template',
        domain="[('visible','=', True)]")
    code_digits = fields.Integer(string='# of Digits *', related='company_id.accounts_code_digits', help="No. of digits to use for account code")
    tax_calculation_rounding_method = fields.Selection([
        ('round_per_line', 'Round calculation of taxes per line'),
        ('round_globally', 'Round globally calculation of taxes '),
        ], related='company_id.tax_calculation_rounding_method', string='Tax calculation rounding method')
    module_account_accountant = fields.Boolean(string='Accounting')
    group_multi_currency = fields.Boolean(string='Allow multi currencies',
<<<<<<< HEAD
        implied_group='base.group_multi_currency')
    group_analytic_accounting = fields.Boolean(string='Analytic Accounting',
        implied_group='analytic.group_analytic_accounting')
    group_warning_account = fields.Boolean(string="Warnings", implied_group='account.group_warning_account')
    module_account_asset = fields.Boolean(string='Assets Management')
    module_account_deferred_revenue = fields.Boolean(string="Revenue Recognition")
    module_account_budget = fields.Boolean(string='Budget Management')
    module_account_reports = fields.Boolean("Dynamic Reports")
=======
        implied_group='base.group_multi_currency',
        help="Allows to work in a multi currency environment")
    group_analytic_accounting = fields.Boolean(string='Analytic accounting',
        implied_group='analytic.group_analytic_accounting',
        help="Allows you to use the analytic accounting.")
    group_warning_account = fields.Selection([
            (0, 'All the partners can be used in invoices'),
            (1, 'An informative or blocking warning can be set on a partner')
            ], "Warning", implied_group='account.group_warning_account')
    currency_exchange_journal_id = fields.Many2one('account.journal',
        related='company_id.currency_exchange_journal_id',
        string="Rate Difference Journal", domain="[('company_id', '=', company_id)]")
    module_account_asset = fields.Boolean(string='Assets management',
        help='Asset management: This allows you to manage the assets owned by a company or a person. '
                 'It keeps track of the depreciation occurred on those assets, and creates account move for those depreciation lines.\n\n'
             '-This installs the module account_asset.')
    module_account_deferred_revenue = fields.Boolean(string="Revenue Recognition", 
        help='This allows you to manage the revenue recognition on selling products. '
             'It keeps track of the installments occurred on those revenue recognitions, '
             'and creates account moves for those installment lines\n'
             '-This installs the module account_deferred_revenue.')
    module_account_budget = fields.Boolean(string='Budget management',
        help='This allows accountants to manage analytic and crossovered budgets. '
             'Once the master budgets and the budgets are defined, '
             'the project managers can set the planned amount on each analytic account.\n'
             '-This installs the module account_budget.')
    module_account_tax_cash_basis = fields.Boolean(string="Allow Tax Cash Basis",
                                        help='Generate tax cash basis entrie when reconciliating entries')

>>>>>>> 90326171
    group_proforma_invoices = fields.Boolean(string='Allow pro-forma invoices',
        implied_group='account.group_proforma_invoices',
        help="Allows you to put invoices in pro-forma state.")
    module_account_reports_followup = fields.Boolean("Enable payment followup management")
    default_sale_tax_id = fields.Many2one('account.tax', string="Default Sale Tax",
        company_dependent=True, oldname="default_sale_tax")
    default_purchase_tax_id = fields.Many2one('account.tax', string="Default Purchase Tax",
        company_dependent=True, oldname="default_purchase_tax")
    module_l10n_us_check_printing = fields.Boolean("Allow check printing and deposits")
    module_account_batch_deposit = fields.Boolean(string='Use batch deposit',
        help='This allows you to group received checks before you deposit them to the bank.\n'
             '-This installs the module account_batch_deposit.')
    module_account_sepa = fields.Boolean(string='Use SEPA payments')
    module_account_plaid = fields.Boolean(string="Plaid Connector")
    module_account_yodlee = fields.Boolean("Bank Interface - Sync your bank feeds automatically")
    module_account_bank_statement_import_qif = fields.Boolean("Import .qif files")
    module_account_bank_statement_import_ofx = fields.Boolean("Import in .ofx format")
    module_account_bank_statement_import_csv = fields.Boolean("Import in .csv format")
    module_account_bank_statement_import_camt = fields.Boolean("Import in CAMT.053 format")
    module_currency_rate_live = fields.Boolean(string="Allow Currency Rate Live")
    module_print_docsaway = fields.Boolean(string="Docsaway")
    module_product_margin = fields.Boolean(string="Allow Product Margin")
    module_l10n_eu_service = fields.Boolean(string="EU Digital Goods VAT")

    @api.model
    def get_default_tax_fields(self, fields):
        default_purchase_tax_id = self.env['ir.config_parameter'].sudo().get_param('account.default_purchase_tax_id', default=False)
        default_sale_tax_id = self.env['ir.config_parameter'].sudo().get_param('account.default_sale_tax_id', default=False)
        return dict(default_purchase_tax_id=int(default_purchase_tax_id), default_sale_tax_id=int(default_sale_tax_id))

    @api.multi
    def set_default_tax_fields(self):
        self.env['ir.config_parameter'].sudo().set_param("account.default_purchase_tax_id", self.default_purchase_tax_id.id)
        self.env['ir.config_parameter'].sudo().set_param("account.default_sale_tax_id", self.default_sale_tax_id.id)

    @api.depends('company_id')
    def _compute_has_chart_of_accounts(self):
        self.has_chart_of_accounts = bool(self.company_id.chart_template_id)

    def set_group_multi_currency(self):
        if self.group_multi_currency:
            self.env.ref('base.group_user').write({'implied_ids': [(4, self.env.ref('product.group_sale_pricelist').id)]})
        return True

    def set_default_product_taxes(self):
        """ Set the product taxes if they have changed """
        ir_values_obj = self.env['ir.values']
        ir_values_obj.sudo().set_default('product.template', "taxes_id", [self.default_sale_tax_id.id] if self.default_sale_tax_id else False, for_all_users=True, company_id=self.company_id.id)
        ir_values_obj.sudo().set_default('product.template', "supplier_taxes_id", [self.default_purchase_tax_id.id] if self.default_purchase_tax_id else False, for_all_users=True, company_id=self.company_id.id)

    def set_chart_of_accounts(self):
        """ install a chart of accounts for the given company (if required) """
        if self.chart_template_id and not self.has_chart_of_accounts and self.company_id.expects_chart_of_accounts:
            if self.company_id.chart_template_id and self.chart_template_id != self.company_id.chart_template_id:
                raise UserError(_('You can not change a company chart of account once it has been installed'))
            wizard = self.env['wizard.multi.charts.accounts'].create({
                'company_id': self.company_id.id,
                'chart_template_id': self.chart_template_id.id,
                'transfer_account_id': self.chart_template_id.transfer_account_id.id,
                'code_digits': self.code_digits or 6,
                'sale_tax_rate': 15.0,
                'purchase_tax_rate': 15.0,
                'complete_tax_set': self.chart_template_id.complete_tax_set,
                'currency_id': self.currency_id.id,
                'bank_account_code_prefix': self.chart_template_id.bank_account_code_prefix,
                'cash_account_code_prefix': self.chart_template_id.cash_account_code_prefix,
            })
            wizard.onchange_chart_template_id()
            wizard.execute()

    @api.onchange('group_analytic_accounting')
    def onchange_analytic_accounting(self):
        if self.group_analytic_accounting:
            self.module_account_accountant = True

    @api.onchange('module_account_budget')
    def onchange_module_account_budget(self):
        if self.module_account_budget:
            self.group_analytic_accounting = True

    @api.onchange('module_account_yodlee')
    def onchange_account_yodlee(self):
        if self.module_account_yodlee:
            self.module_account_plaid = True

    @api.model
    def create(self, values):
        # Optimisation purpose, saving a res_config even without changing any values will trigger the write of all
        # related values, including the currency_id field on res_company. This in turn will trigger the recomputation
        # of account_move_line related field company_currency_id which can be slow depending on the number of entries 
        # in the database. Thus, if we do not explicitely change the currency_id, we should not write it on the company
        # Same for the field `code_digits` which will trigger a write on all the account.account to complete the
        # code the missing characters to complete the desired number of digit, leading to a sql_constraint.
        if ('company_id' in values and 'currency_id' in values):
            company = self.env['res.company'].browse(values.get('company_id'))
            if company.currency_id.id == values.get('currency_id'):
                values.pop('currency_id')
            if company.accounts_code_digits == values.get('code_digits'):
                values.pop('code_digits')
        return super(AccountConfigSettings, self).create(values)<|MERGE_RESOLUTION|>--- conflicted
+++ resolved
@@ -18,7 +18,7 @@
         'account.journal',
         related='company_id.currency_exchange_journal_id',
         string="Exchange Gain or Loss Journal",
-        domain=[('type', '=', 'general')],
+        domain="[('company_id', '=', company_id), ('type', '=', 'general')]",
         help='The accounting journal where automatic exchange differences will be registered')
     has_chart_of_accounts = fields.Boolean(compute='_compute_has_chart_of_accounts', string='Company has a chart of accounts')
     chart_template_id = fields.Many2one('account.chart.template', string='Template',
@@ -30,7 +30,6 @@
         ], related='company_id.tax_calculation_rounding_method', string='Tax calculation rounding method')
     module_account_accountant = fields.Boolean(string='Accounting')
     group_multi_currency = fields.Boolean(string='Allow multi currencies',
-<<<<<<< HEAD
         implied_group='base.group_multi_currency')
     group_analytic_accounting = fields.Boolean(string='Analytic Accounting',
         implied_group='analytic.group_analytic_accounting')
@@ -39,37 +38,6 @@
     module_account_deferred_revenue = fields.Boolean(string="Revenue Recognition")
     module_account_budget = fields.Boolean(string='Budget Management')
     module_account_reports = fields.Boolean("Dynamic Reports")
-=======
-        implied_group='base.group_multi_currency',
-        help="Allows to work in a multi currency environment")
-    group_analytic_accounting = fields.Boolean(string='Analytic accounting',
-        implied_group='analytic.group_analytic_accounting',
-        help="Allows you to use the analytic accounting.")
-    group_warning_account = fields.Selection([
-            (0, 'All the partners can be used in invoices'),
-            (1, 'An informative or blocking warning can be set on a partner')
-            ], "Warning", implied_group='account.group_warning_account')
-    currency_exchange_journal_id = fields.Many2one('account.journal',
-        related='company_id.currency_exchange_journal_id',
-        string="Rate Difference Journal", domain="[('company_id', '=', company_id)]")
-    module_account_asset = fields.Boolean(string='Assets management',
-        help='Asset management: This allows you to manage the assets owned by a company or a person. '
-                 'It keeps track of the depreciation occurred on those assets, and creates account move for those depreciation lines.\n\n'
-             '-This installs the module account_asset.')
-    module_account_deferred_revenue = fields.Boolean(string="Revenue Recognition", 
-        help='This allows you to manage the revenue recognition on selling products. '
-             'It keeps track of the installments occurred on those revenue recognitions, '
-             'and creates account moves for those installment lines\n'
-             '-This installs the module account_deferred_revenue.')
-    module_account_budget = fields.Boolean(string='Budget management',
-        help='This allows accountants to manage analytic and crossovered budgets. '
-             'Once the master budgets and the budgets are defined, '
-             'the project managers can set the planned amount on each analytic account.\n'
-             '-This installs the module account_budget.')
-    module_account_tax_cash_basis = fields.Boolean(string="Allow Tax Cash Basis",
-                                        help='Generate tax cash basis entrie when reconciliating entries')
-
->>>>>>> 90326171
     group_proforma_invoices = fields.Boolean(string='Allow pro-forma invoices',
         implied_group='account.group_proforma_invoices',
         help="Allows you to put invoices in pro-forma state.")
