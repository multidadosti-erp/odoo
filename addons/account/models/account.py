--- conflicted
+++ resolved
@@ -4,13 +4,8 @@
 import math
 
 from odoo.osv import expression
-<<<<<<< HEAD
-from odoo.tools.float_utils import float_round as round
+from odoo.tools.float_utils import float_round as round, float_is_zero as is_zero
 from odoo.tools import DEFAULT_SERVER_DATETIME_FORMAT, pycompat
-=======
-from odoo.tools.float_utils import float_round as round, float_is_zero as is_zero
-from odoo.tools import DEFAULT_SERVER_DATETIME_FORMAT
->>>>>>> 8ec60550
 from odoo.exceptions import UserError, ValidationError
 from odoo import api, fields, models, _
 
@@ -861,17 +856,13 @@
             # took into account on the base amount except for 'division' tax:
             # (tax.amount_type == 'percent' && not tax.price_include)
             # == (tax.amount_type == 'division' && tax.price_include)
-<<<<<<< HEAD
             # N.B: don't use the with_context if force_price_include already False in context
             if 'force_price_include' not in self._context or self._context['force_price_include']:
                 tax = tax.with_context(force_price_include=False)
-            tax_amount = tax._compute_amount(base, price_unit, quantity, product, partner)
-=======
-            #
+
             # In case of price_included tax, subtract the amount to the corresponding
             # gap between the current base and the next one.
-            amount = tax.with_context(force_price_include=False)._compute_amount(
-                base, price_unit, quantity, product, partner)
+            amount = tax._compute_amount(base, price_unit, quantity, product, partner)
 
             if not tax.price_include or not base_gaps:
                 return amount
@@ -891,7 +882,6 @@
         taxes_vals = []
         for tax in taxes:
             tax_amount = compute_amount(tax)
->>>>>>> 8ec60550
             if not round_tax:
                 tax_amount = round(tax_amount, prec)
             else:
