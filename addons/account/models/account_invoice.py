--- conflicted
+++ resolved
@@ -539,13 +539,8 @@
         if not date_invoice:
             date_invoice = fields.Date.context_today(self)
         if not self.payment_term_id:
-<<<<<<< HEAD
             # When no payment terms defined
-            self.date_due = self.date_due or self.date_invoice
-=======
-            # When no payment term defined
             self.date_due = self.date_due or date_invoice
->>>>>>> 081259ef
         else:
             pterm = self.payment_term_id
             pterm_list = pterm.with_context(currency_id=self.company_id.currency_id.id).compute(value=1, date_ref=date_invoice)[0]
