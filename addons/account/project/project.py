--- conflicted
+++ resolved
@@ -1,8 +1,8 @@
 # -*- coding: utf-8 -*-
 ##############################################################################
-#
+#    
 #    OpenERP, Open Source Management Solution
-#    Copyright (C) 2004-2010 Tiny SPRL (<http://tiny.be>).
+#    Copyright (C) 2004-2009 Tiny SPRL (<http://tiny.be>).
 #
 #    This program is free software: you can redistribute it and/or modify
 #    it under the terms of the GNU Affero General Public License as
@@ -15,7 +15,7 @@
 #    GNU Affero General Public License for more details.
 #
 #    You should have received a copy of the GNU Affero General Public License
-#    along with this program.  If not, see <http://www.gnu.org/licenses/>.
+#    along with this program.  If not, see <http://www.gnu.org/licenses/>.     
 #
 ##############################################################################
 
@@ -75,18 +75,12 @@
             where_date += " AND l.date >= '" + context['from_date'] + "'"
         if context.get('to_date',False):
             where_date += " AND l.date <= '" + context['to_date'] + "'"
-<<<<<<< HEAD
             
         cr.execute("SELECT a.id, COALESCE(SUM(l.amount_currency),0) FROM account_analytic_account a LEFT JOIN account_analytic_line l ON (a.id=l.account_id %s) WHERE l.amount_currency<0 and a.id IN (%s) GROUP BY a.id" % (where_date,acc_set))
-=======
-
-        cr.execute("SELECT a.id, COALESCE(SUM(l.amount),0) FROM account_analytic_account a LEFT JOIN account_analytic_line l ON (a.id=l.account_id %s) WHERE l.amount<0 and a.id IN (%s) GROUP BY a.id" % (where_date,acc_set))
->>>>>>> ad20a193
         r = dict(cr.fetchall())
         return self._compute_currency_for_level_tree(cr, uid, ids, ids2, r, acc_set, context)
         
     def _debit_calc(self, cr, uid, ids, name, arg, context={}):
-<<<<<<< HEAD
         res = {}
         ids2 = self.search(cr, uid, [('parent_id', 'child_of', ids)])
         acc_set = ",".join(map(str, ids2))
@@ -97,23 +91,13 @@
         if not acc_set:
             return res
         
-=======
-
-        acc_set = ",".join(map(str, ids))
-
->>>>>>> ad20a193
         where_date = ''
         if context.get('from_date',False):
             where_date += " AND l.date >= '" + context['from_date'] + "'"
         if context.get('to_date',False):
             where_date += " AND l.date <= '" + context['to_date'] + "'"
-<<<<<<< HEAD
             
         cr.execute("SELECT a.id, COALESCE(SUM(l.amount_currency),0) FROM account_analytic_account a LEFT JOIN account_analytic_line l ON (a.id=l.account_id %s) WHERE l.amount_currency>0 and a.id IN (%s) GROUP BY a.id" % (where_date,acc_set))
-=======
-
-        cr.execute("SELECT a.id, COALESCE(SUM(l.amount),0) FROM account_analytic_account a LEFT JOIN account_analytic_line l ON (a.id=l.account_id %s) WHERE l.amount>0 and a.id IN (%s) GROUP BY a.id" % (where_date,acc_set))
->>>>>>> ad20a193
         r= dict(cr.fetchall())
         return self._compute_currency_for_level_tree(cr, uid, ids, ids2, r, acc_set, context)
         
@@ -121,27 +105,21 @@
         res = {}
         ids2 = self.search(cr, uid, [('parent_id', 'child_of', ids)])
         acc_set = ",".join(map(str, ids2))
-
+        
         for i in ids:
             res.setdefault(i,0.0)
-
+            
         if not acc_set:
             return res
-
+        
         where_date = ''
         if context.get('from_date',False):
             where_date += " AND l.date >= '" + context['from_date'] + "'"
         if context.get('to_date',False):
             where_date += " AND l.date <= '" + context['to_date'] + "'"
-<<<<<<< HEAD
             
         cr.execute("SELECT a.id, COALESCE(SUM(l.amount_currency),0) FROM account_analytic_account a LEFT JOIN account_analytic_line l ON (a.id=l.account_id %s) WHERE a.id IN (%s) GROUP BY a.id" % (where_date,acc_set))
         
-=======
-
-        cr.execute("SELECT a.id, COALESCE(SUM(l.amount),0) FROM account_analytic_account a LEFT JOIN account_analytic_line l ON (a.id=l.account_id %s) WHERE a.id IN (%s) GROUP BY a.id" % (where_date,acc_set))
-
->>>>>>> ad20a193
         for account_id, sum in cr.fetchall():
             res[account_id] = sum
 
@@ -152,19 +130,19 @@
         res = {}
         ids2 = self.search(cr, uid, [('parent_id', 'child_of', ids)])
         acc_set = ",".join(map(str, ids2))
-
+        
         for i in ids:
             res.setdefault(i,0.0)
-
+            
         if not acc_set:
             return res
-
+        
         where_date = ''
         if context.get('from_date',False):
             where_date += " AND l.date >= '" + context['from_date'] + "'"
         if context.get('to_date',False):
             where_date += " AND l.date <= '" + context['to_date'] + "'"
-
+            
         cr.execute('SELECT a.id, COALESCE(SUM(l.unit_amount), 0) \
                 FROM account_analytic_account a \
                     LEFT JOIN account_analytic_line l ON (a.id = l.account_id ' + where_date + ') \
@@ -209,10 +187,10 @@
         return result
             
     _columns = {
-        'name' : fields.char('Account Name', size=128, required=True),
+        'name' : fields.char('Account Name', size=64, required=True),
         'complete_name': fields.function(_complete_name_calc, method=True, type='char', string='Full Account Name'),
         'code' : fields.char('Account Code', size=24),
-#        'active' : fields.boolean('Active', help="If the active field is set to true, it will allow you to hide the analytic account without removing it."),
+        'active' : fields.boolean('Active', help="If the active field is set to true, it will allow you to hide the analytic account without removing it."),
         'type': fields.selection([('view','View'), ('normal','Normal')], 'Account Type'),
         'description' : fields.text('Description'),
         'parent_id': fields.many2one('account.analytic.account', 'Parent Analytic Account', select=2),
@@ -222,7 +200,7 @@
         'debit' : fields.function(_debit_calc, method=True, type='float', string='Debit'),
         'credit' : fields.function(_credit_calc, method=True, type='float', string='Credit'),
         'quantity': fields.function(_quantity_calc, method=True, type='float', string='Quantity'),
-        'quantity_max': fields.float('Maximum Quantity', help='Sets the higher limit of quantity of hours.'),
+        'quantity_max': fields.float('Maximum Quantity'),
         'partner_id' : fields.many2one('res.partner', 'Associated Partner'),
         'contact_id' : fields.many2one('res.partner.address', 'Contact'),
         'user_id' : fields.many2one('res.users', 'Account Manager'),
@@ -234,14 +212,10 @@
                                   help='* When an account is created its in \'Draft\' state.\
                                   \n* If any associated partner is there, it can be in \'Open\' state.\
                                   \n* If any pending balance is there it can be in \'Pending\'. \
-<<<<<<< HEAD
-                                  \n* And finally when all the transactions are over, it can be in \'Close\' state.'),
-        'currency_id': fields.function(_get_account_currency, method=True, type='many2one', relation='res.currency', string='Account currency', store=True),
-=======
                                   \n* And finally when all the transactions are over, it can be in \'Close\' state. \
                                   \n* The project can be in either if the states \'Template\' and \'Running\'.\n If it is template then we can make projects based on the template projects. If its in \'Running\' state it is a normal project.\
                                  \n If it is to be reviewed then the state is \'Pending\'.\n When the project is completed the state is set to \'Done\'.'),
->>>>>>> ad20a193
+       'currency_id': fields.function(_get_account_currency, method=True, type='many2one', relation='res.currency', string='Account currency', store=True),
     }
 
     def _default_company(self, cr, uid, context={}):
@@ -250,14 +224,13 @@
             return user.company_id.id
         return self.pool.get('res.company').search(cr, uid, [('parent_id', '=', False)])[0]
     _defaults = {
-#        'active' : lambda *a : True,
+        'active' : lambda *a : True,
         'type' : lambda *a : 'normal',
         'company_id': _default_company,
-        'state' : lambda *a : 'open',
+        'state' : lambda *a : 'draft',
         'user_id' : lambda self,cr,uid,ctx : uid,
         'partner_id': lambda self,cr, uid, ctx: ctx.get('partner_id', False),
         'contact_id': lambda self,cr, uid, ctx: ctx.get('contact_id', False),
-        'date_start': lambda *a: time.strftime('%Y-%m-%d')
     }
 
     def check_recursion(self, cr, uid, ids, parent=None):
