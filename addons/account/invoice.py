--- conflicted
+++ resolved
@@ -23,10 +23,6 @@
 import decimal_precision as dp
 
 import netsvc
-<<<<<<< HEAD
-=======
-
->>>>>>> 17a30e20
 from osv import fields, osv, orm
 import pooler
 from tools import config
@@ -338,8 +334,6 @@
                      _('There is no Accounting Journal of type Sale/Purchase defined!'))
             else:
                 raise orm.except_orm(_('UnknownError'), str(e))
-<<<<<<< HEAD
-=======
 
     def confirm_paid(self, cr, uid, ids, context=None):
         self.write(cr, uid, ids, {'state':'paid'}, context=context)
@@ -347,7 +341,6 @@
             message = _('Document ') + " '" + name + "' "+ _("has been paid.")
             self.log(cr, uid, id, message)
         return True
->>>>>>> 17a30e20
 
     def unlink(self, cr, uid, ids, context=None):
         invoices = self.read(cr, uid, ids, ['state'])
