<?xml version="1.0"?>
<document filename="General Ledger.pdf">
  <template pageSize="(842.0,595.0)" title="General Ledger" author="OpenERP S.A.(sales@openerp.com)" allowSplitting="20">
    <pageTemplate id="first">
      <frame id="first" x1="28.0" y1="57.0" width="772" height="481"/>
    </pageTemplate>
  </template>
  <stylesheet>
    <blockTableStyle id="Standard_Outline">
      <blockAlignment value="LEFT"/>
      <blockValign value="TOP"/>
    </blockTableStyle>
    <blockTableStyle id="Table1">
      <blockAlignment value="LEFT"/>
      <blockValign value="TOP"/>
      <lineStyle kind="LINEBEFORE" colorName="#e6e6e6" start="0,0" stop="0,-1"/>
      <lineStyle kind="LINEABOVE" colorName="#e6e6e6" start="0,0" stop="0,0"/>
      <lineStyle kind="LINEBELOW" colorName="#e6e6e6" start="0,-1" stop="0,-1"/>
      <lineStyle kind="LINEBEFORE" colorName="#e6e6e6" start="1,0" stop="1,-1"/>
      <lineStyle kind="LINEABOVE" colorName="#e6e6e6" start="1,0" stop="1,0"/>
      <lineStyle kind="LINEBELOW" colorName="#e6e6e6" start="1,-1" stop="1,-1"/>
      <lineStyle kind="LINEBEFORE" colorName="#e6e6e6" start="2,0" stop="2,-1"/>
      <lineStyle kind="LINEABOVE" colorName="#e6e6e6" start="2,0" stop="2,0"/>
      <lineStyle kind="LINEBELOW" colorName="#e6e6e6" start="2,-1" stop="2,-1"/>
      <lineStyle kind="LINEBEFORE" colorName="#e6e6e6" start="3,0" stop="3,-1"/>
      <lineStyle kind="LINEABOVE" colorName="#e6e6e6" start="3,0" stop="3,0"/>
      <lineStyle kind="LINEBELOW" colorName="#e6e6e6" start="3,-1" stop="3,-1"/>
      <lineStyle kind="LINEBEFORE" colorName="#e6e6e6" start="4,0" stop="4,-1"/>
      <lineStyle kind="LINEABOVE" colorName="#e6e6e6" start="4,0" stop="4,0"/>
      <lineStyle kind="LINEBELOW" colorName="#e6e6e6" start="4,-1" stop="4,-1"/>
      <lineStyle kind="LINEBEFORE" colorName="#e6e6e6" start="5,0" stop="5,-1"/>
      <lineStyle kind="LINEABOVE" colorName="#e6e6e6" start="5,0" stop="5,0"/>
      <lineStyle kind="LINEBELOW" colorName="#e6e6e6" start="5,-1" stop="5,-1"/>
      <lineStyle kind="LINEBEFORE" colorName="#e6e6e6" start="6,0" stop="6,-1"/>
      <lineStyle kind="LINEAFTER" colorName="#e6e6e6" start="6,0" stop="6,-1"/>
      <lineStyle kind="LINEABOVE" colorName="#e6e6e6" start="6,0" stop="6,0"/>
      <lineStyle kind="LINEBELOW" colorName="#e6e6e6" start="6,-1" stop="6,-1"/>
    </blockTableStyle>
    <blockTableStyle id="Table2">
      <blockAlignment value="LEFT"/>
      <blockValign value="TOP"/>
      <lineStyle kind="LINEBEFORE" colorName="#e6e6e6" start="0,0" stop="0,-1"/>
      <lineStyle kind="LINEABOVE" colorName="#e6e6e6" start="0,0" stop="0,0"/>
      <lineStyle kind="LINEBELOW" colorName="#e6e6e6" start="0,-1" stop="0,-1"/>
      <lineStyle kind="LINEBEFORE" colorName="#e6e6e6" start="1,0" stop="1,-1"/>
      <lineStyle kind="LINEABOVE" colorName="#e6e6e6" start="1,0" stop="1,0"/>
      <lineStyle kind="LINEBELOW" colorName="#e6e6e6" start="1,-1" stop="1,-1"/>
      <lineStyle kind="LINEBEFORE" colorName="#e6e6e6" start="2,0" stop="2,-1"/>
      <lineStyle kind="LINEABOVE" colorName="#e6e6e6" start="2,0" stop="2,0"/>
      <lineStyle kind="LINEBELOW" colorName="#e6e6e6" start="2,-1" stop="2,-1"/>
      <lineStyle kind="LINEBEFORE" colorName="#e6e6e6" start="3,0" stop="3,-1"/>
      <lineStyle kind="LINEABOVE" colorName="#e6e6e6" start="3,0" stop="3,0"/>
      <lineStyle kind="LINEBELOW" colorName="#e6e6e6" start="3,-1" stop="3,-1"/>
      <lineStyle kind="LINEBEFORE" colorName="#e6e6e6" start="4,0" stop="4,-1"/>
      <lineStyle kind="LINEABOVE" colorName="#e6e6e6" start="4,0" stop="4,0"/>
      <lineStyle kind="LINEBELOW" colorName="#e6e6e6" start="4,-1" stop="4,-1"/>
      <lineStyle kind="LINEBEFORE" colorName="#e6e6e6" start="5,0" stop="5,-1"/>
      <lineStyle kind="LINEABOVE" colorName="#e6e6e6" start="5,0" stop="5,0"/>
      <lineStyle kind="LINEBELOW" colorName="#e6e6e6" start="5,-1" stop="5,-1"/>
      <lineStyle kind="LINEBEFORE" colorName="#e6e6e6" start="6,0" stop="6,-1"/>
      <lineStyle kind="LINEAFTER" colorName="#e6e6e6" start="6,0" stop="6,-1"/>
      <lineStyle kind="LINEABOVE" colorName="#e6e6e6" start="6,0" stop="6,0"/>
      <lineStyle kind="LINEBELOW" colorName="#e6e6e6" start="6,-1" stop="6,-1"/>
      <lineStyle kind="LINEBEFORE" colorName="#e6e6e6" start="7,0" stop="7,-1"/>
      <lineStyle kind="LINEABOVE" colorName="#e6e6e6" start="7,0" stop="7,0"/>
      <lineStyle kind="LINEBELOW" colorName="#e6e6e6" start="7,-1" stop="7,-1"/>
      <lineStyle kind="LINEBEFORE" colorName="#e6e6e6" start="8,0" stop="8,-1"/>
      <lineStyle kind="LINEAFTER" colorName="#e6e6e6" start="8,0" stop="8,-1"/>
      <lineStyle kind="LINEABOVE" colorName="#e6e6e6" start="8,0" stop="8,0"/>
      <lineStyle kind="LINEBELOW" colorName="#e6e6e6" start="8,-1" stop="8,-1"/>
      <lineStyle kind="LINEBEFORE" colorName="#e6e6e6" start="9,0" stop="9,-1"/>
      <lineStyle kind="LINEABOVE" colorName="#e6e6e6" start="9,0" stop="9,0"/>
      <lineStyle kind="LINEBELOW" colorName="#e6e6e6" start="9,-1" stop="9,-1"/>
      <lineStyle kind="LINEBEFORE" colorName="#e6e6e6" start="10,0" stop="10,-1"/>
      <lineStyle kind="LINEAFTER" colorName="#e6e6e6" start="10,0" stop="10,-1"/>
      <lineStyle kind="LINEABOVE" colorName="#e6e6e6" start="10,0" stop="10,0"/>
      <lineStyle kind="LINEBELOW" colorName="#e6e6e6" start="10,-1" stop="10,-1"/>
      <lineStyle kind="LINEBEFORE" colorName="#e6e6e6" start="11,0" stop="11,-1"/>
      <lineStyle kind="LINEABOVE" colorName="#e6e6e6" start="11,0" stop="11,0"/>
      <lineStyle kind="LINEBELOW" colorName="#e6e6e6" start="11,-1" stop="11,-1"/>
      <lineStyle kind="LINEBEFORE" colorName="#e6e6e6" start="12,0" stop="12,-1"/>
      <lineStyle kind="LINEAFTER" colorName="#e6e6e6" start="12,0" stop="12,-1"/>
      <lineStyle kind="LINEABOVE" colorName="#e6e6e6" start="12,0" stop="12,0"/>
      <lineStyle kind="LINEBELOW" colorName="#e6e6e6" start="12,-1" stop="12,-1"/>
      <lineStyle kind="LINEBEFORE" colorName="#e6e6e6" start="13,0" stop="13,-1"/>
      <lineStyle kind="LINEABOVE" colorName="#e6e6e6" start="13,0" stop="13,0"/>
      <lineStyle kind="LINEBELOW" colorName="#e6e6e6" start="13,-1" stop="13,-1"/>
      <lineStyle kind="LINEBEFORE" colorName="#e6e6e6" start="14,0" stop="14,-1"/>
      <lineStyle kind="LINEAFTER" colorName="#e6e6e6" start="14,0" stop="14,-1"/>
      <lineStyle kind="LINEABOVE" colorName="#e6e6e6" start="14,0" stop="14,0"/>
      <lineStyle kind="LINEBELOW" colorName="#e6e6e6" start="14,-1" stop="14,-1"/>
      <lineStyle kind="LINEBEFORE" colorName="#e6e6e6" start="0,1" stop="0,-1"/>
      <lineStyle kind="LINEABOVE" colorName="#e6e6e6" start="0,1" stop="0,1"/>
      <lineStyle kind="LINEBELOW" colorName="#e6e6e6" start="0,-1" stop="0,-1"/>
      <lineStyle kind="LINEBEFORE" colorName="#e6e6e6" start="1,1" stop="1,-1"/>
      <lineStyle kind="LINEAFTER" colorName="#e6e6e6" start="1,1" stop="1,-1"/>
      <lineStyle kind="LINEABOVE" colorName="#e6e6e6" start="1,1" stop="1,1"/>
      <lineStyle kind="LINEBELOW" colorName="#e6e6e6" start="1,-1" stop="1,-1"/>
      <lineStyle kind="LINEBEFORE" colorName="#e6e6e6" start="0,2" stop="0,-1"/>
      <lineStyle kind="LINEABOVE" colorName="#e6e6e6" start="0,2" stop="0,2"/>
      <lineStyle kind="LINEBELOW" colorName="#e6e6e6" start="0,-1" stop="0,-1"/>
      <lineStyle kind="LINEBEFORE" colorName="#e6e6e6" start="1,2" stop="1,-1"/>
      <lineStyle kind="LINEAFTER" colorName="#e6e6e6" start="1,2" stop="1,-1"/>
      <lineStyle kind="LINEABOVE" colorName="#e6e6e6" start="1,2" stop="1,2"/>
      <lineStyle kind="LINEBELOW" colorName="#e6e6e6" start="1,-1" stop="1,-1"/>
      <lineStyle kind="LINEBEFORE" colorName="#e6e6e6" start="0,3" stop="0,-1"/>
      <lineStyle kind="LINEABOVE" colorName="#e6e6e6" start="0,3" stop="0,3"/>
      <lineStyle kind="LINEBELOW" colorName="#e6e6e6" start="0,-1" stop="0,-1"/>
      <lineStyle kind="LINEBEFORE" colorName="#e6e6e6" start="1,3" stop="1,-1"/>
      <lineStyle kind="LINEAFTER" colorName="#e6e6e6" start="1,3" stop="1,-1"/>
      <lineStyle kind="LINEABOVE" colorName="#e6e6e6" start="1,3" stop="1,3"/>
      <lineStyle kind="LINEBELOW" colorName="#e6e6e6" start="1,-1" stop="1,-1"/>
      <lineStyle kind="LINEBEFORE" colorName="#e6e6e6" start="0,4" stop="0,-1"/>
      <lineStyle kind="LINEABOVE" colorName="#e6e6e6" start="0,4" stop="0,4"/>
      <lineStyle kind="LINEBELOW" colorName="#e6e6e6" start="0,-1" stop="0,-1"/>
      <lineStyle kind="LINEBEFORE" colorName="#e6e6e6" start="1,4" stop="1,-1"/>
      <lineStyle kind="LINEAFTER" colorName="#e6e6e6" start="1,4" stop="1,-1"/>
      <lineStyle kind="LINEABOVE" colorName="#e6e6e6" start="1,4" stop="1,4"/>
      <lineStyle kind="LINEBELOW" colorName="#e6e6e6" start="1,-1" stop="1,-1"/>
    </blockTableStyle>
    <blockTableStyle id="Table3">
      <blockAlignment value="LEFT"/>
      <blockValign value="TOP"/>
      <lineStyle kind="LINEBEFORE" colorName="#e6e6e6" start="0,0" stop="0,-1"/>
      <lineStyle kind="LINEABOVE" colorName="#e6e6e6" start="0,0" stop="0,0"/>
      <lineStyle kind="LINEBELOW" colorName="#e6e6e6" start="0,-1" stop="0,-1"/>
      <lineStyle kind="LINEBEFORE" colorName="#e6e6e6" start="1,0" stop="1,-1"/>
      <lineStyle kind="LINEAFTER" colorName="#e6e6e6" start="1,0" stop="1,-1"/>
      <lineStyle kind="LINEABOVE" colorName="#e6e6e6" start="1,0" stop="1,0"/>
      <lineStyle kind="LINEBELOW" colorName="#e6e6e6" start="1,-1" stop="1,-1"/>
    </blockTableStyle>
    <blockTableStyle id="Table4">
      <blockAlignment value="LEFT"/>
      <blockValign value="TOP"/>
      <lineStyle kind="LINEBEFORE" colorName="#e6e6e6" start="0,0" stop="0,-1"/>
      <lineStyle kind="LINEABOVE" colorName="#e6e6e6" start="0,0" stop="0,0"/>
      <lineStyle kind="LINEBELOW" colorName="#e6e6e6" start="0,-1" stop="0,-1"/>
      <lineStyle kind="LINEBEFORE" colorName="#e6e6e6" start="1,0" stop="1,-1"/>
      <lineStyle kind="LINEAFTER" colorName="#e6e6e6" start="1,0" stop="1,-1"/>
      <lineStyle kind="LINEABOVE" colorName="#e6e6e6" start="1,0" stop="1,0"/>
      <lineStyle kind="LINEBELOW" colorName="#e6e6e6" start="1,-1" stop="1,-1"/>
    </blockTableStyle>
    <blockTableStyle id="Table5">
      <blockAlignment value="LEFT"/>
      <blockValign value="TOP"/>
      <lineStyle kind="LINEBEFORE" colorName="#e6e6e6" start="0,0" stop="0,-1"/>
      <lineStyle kind="LINEABOVE" colorName="#e6e6e6" start="0,0" stop="0,0"/>
      <lineStyle kind="LINEBELOW" colorName="#e6e6e6" start="0,-1" stop="0,-1"/>
      <lineStyle kind="LINEBEFORE" colorName="#e6e6e6" start="1,0" stop="1,-1"/>
      <lineStyle kind="LINEAFTER" colorName="#e6e6e6" start="1,0" stop="1,-1"/>
      <lineStyle kind="LINEABOVE" colorName="#e6e6e6" start="1,0" stop="1,0"/>
      <lineStyle kind="LINEBELOW" colorName="#e6e6e6" start="1,-1" stop="1,-1"/>
    </blockTableStyle>
    <blockTableStyle id="Table6">
<<<<<<< HEAD
      <blockAlignment value="LEFT"/>
      <blockValign value="TOP"/>
      <lineStyle kind="LINEBEFORE" colorName="#e6e6e6" start="0,0" stop="0,-1"/>
      <lineStyle kind="LINEABOVE" colorName="#e6e6e6" start="0,0" stop="0,0"/>
      <lineStyle kind="LINEBELOW" colorName="#e6e6e6" start="0,-1" stop="0,-1"/>
      <lineStyle kind="LINEBEFORE" colorName="#e6e6e6" start="1,0" stop="1,-1"/>
      <lineStyle kind="LINEAFTER" colorName="#e6e6e6" start="1,0" stop="1,-1"/>
      <lineStyle kind="LINEABOVE" colorName="#e6e6e6" start="1,0" stop="1,0"/>
      <lineStyle kind="LINEBELOW" colorName="#e6e6e6" start="1,-1" stop="1,-1"/>
    </blockTableStyle>
    <blockTableStyle id="Table7">
      <blockAlignment value="LEFT"/>
      <blockValign value="TOP"/>
      <lineStyle kind="LINEBELOW" colorName="#000000" start="0,-1" stop="0,-1"/>
      <lineStyle kind="LINEBELOW" colorName="#000000" start="1,-1" stop="1,-1"/>
      <lineStyle kind="LINEBELOW" colorName="#000000" start="2,-1" stop="2,-1"/>
      <lineStyle kind="LINEBELOW" colorName="#000000" start="3,-1" stop="3,-1"/>
      <lineStyle kind="LINEBELOW" colorName="#000000" start="4,-1" stop="4,-1"/>
      <lineStyle kind="LINEBELOW" colorName="#000000" start="5,-1" stop="5,-1"/>
      <lineStyle kind="LINEBELOW" colorName="#000000" start="6,-1" stop="6,-1"/>
      <lineStyle kind="LINEBELOW" colorName="#000000" start="7,-1" stop="7,-1"/>
      <lineStyle kind="LINEBELOW" colorName="#000000" start="8,-1" stop="8,-1"/>
      <lineStyle kind="LINEBELOW" colorName="#000000" start="9,-1" stop="9,-1"/>
      <lineStyle kind="LINEBELOW" colorName="#000000" start="10,-1" stop="10,-1"/>
    </blockTableStyle>
    <blockTableStyle id="Table8">
      <blockAlignment value="LEFT"/>
      <blockValign value="TOP"/>
      <lineStyle kind="LINEBELOW" colorName="#000000" start="0,-1" stop="0,-1"/>
    </blockTableStyle>
    <blockTableStyle id="Table9">
      <blockAlignment value="LEFT"/>
      <blockValign value="TOP"/>
      <lineStyle kind="LINEBELOW" colorName="#e6e6e6" start="0,-1" stop="0,-1"/>
      <lineStyle kind="LINEBELOW" colorName="#e6e6e6" start="1,-1" stop="1,-1"/>
      <lineStyle kind="LINEBELOW" colorName="#e6e6e6" start="2,-1" stop="2,-1"/>
      <lineStyle kind="LINEBELOW" colorName="#e6e6e6" start="3,-1" stop="3,-1"/>
      <lineStyle kind="LINEBELOW" colorName="#e6e6e6" start="4,-1" stop="4,-1"/>
      <lineStyle kind="LINEBELOW" colorName="#e6e6e6" start="5,-1" stop="5,-1"/>
      <lineStyle kind="LINEBELOW" colorName="#e6e6e6" start="6,-1" stop="6,-1"/>
      <lineStyle kind="LINEBELOW" colorName="#e6e6e6" start="7,-1" stop="7,-1"/>
      <lineStyle kind="LINEBELOW" colorName="#e6e6e6" start="8,-1" stop="8,-1"/>
      <lineStyle kind="LINEBELOW" colorName="#e6e6e6" start="9,-1" stop="9,-1"/>
      <lineStyle kind="LINEBELOW" colorName="#e6e6e6" start="10,-1" stop="10,-1"/>
    </blockTableStyle>
    <blockTableStyle id="Table10">
=======
      <blockAlignment value="LEFT"/>
      <blockValign value="TOP"/>
      <lineStyle kind="LINEBEFORE" colorName="#e6e6e6" start="0,0" stop="0,-1"/>
      <lineStyle kind="LINEABOVE" colorName="#e6e6e6" start="0,0" stop="0,0"/>
      <lineStyle kind="LINEBELOW" colorName="#e6e6e6" start="0,-1" stop="0,-1"/>
      <lineStyle kind="LINEBEFORE" colorName="#e6e6e6" start="1,0" stop="1,-1"/>
      <lineStyle kind="LINEAFTER" colorName="#e6e6e6" start="1,0" stop="1,-1"/>
      <lineStyle kind="LINEABOVE" colorName="#e6e6e6" start="1,0" stop="1,0"/>
      <lineStyle kind="LINEBELOW" colorName="#e6e6e6" start="1,-1" stop="1,-1"/>
    </blockTableStyle>
    <blockTableStyle id="Table7">
>>>>>>> 823f6042
      <blockAlignment value="LEFT"/>
      <blockValign value="TOP"/>
      <lineStyle kind="LINEBELOW" colorName="#000000" start="0,-1" stop="0,-1"/>
      <lineStyle kind="LINEBELOW" colorName="#000000" start="1,-1" stop="1,-1"/>
      <lineStyle kind="LINEBELOW" colorName="#000000" start="2,-1" stop="2,-1"/>
      <lineStyle kind="LINEBELOW" colorName="#000000" start="3,-1" stop="3,-1"/>
      <lineStyle kind="LINEBELOW" colorName="#000000" start="4,-1" stop="4,-1"/>
      <lineStyle kind="LINEBELOW" colorName="#000000" start="5,-1" stop="5,-1"/>
      <lineStyle kind="LINEBELOW" colorName="#000000" start="6,-1" stop="6,-1"/>
      <lineStyle kind="LINEBELOW" colorName="#000000" start="7,-1" stop="7,-1"/>
      <lineStyle kind="LINEBELOW" colorName="#000000" start="8,-1" stop="8,-1"/>
      <lineStyle kind="LINEBELOW" colorName="#000000" start="9,-1" stop="9,-1"/>
<<<<<<< HEAD
    </blockTableStyle>
    <blockTableStyle id="Table11">
      <blockAlignment value="LEFT"/>
      <blockValign value="TOP"/>
      <lineStyle kind="LINEBELOW" colorName="#000000" start="0,-1" stop="0,-1"/>
    </blockTableStyle>
    <blockTableStyle id="Table12">
      <blockAlignment value="LEFT"/>
      <blockValign value="TOP"/>
=======
      <lineStyle kind="LINEBELOW" colorName="#000000" start="10,-1" stop="10,-1"/>
    </blockTableStyle>
    <blockTableStyle id="Table8">
      <blockAlignment value="LEFT"/>
      <blockValign value="TOP"/>
      <lineStyle kind="LINEBELOW" colorName="#000000" start="0,-1" stop="0,-1"/>
    </blockTableStyle>
    <blockTableStyle id="Table9">
      <blockAlignment value="LEFT"/>
      <blockValign value="TOP"/>
      <lineStyle kind="LINEBELOW" colorName="#e6e6e6" start="0,-1" stop="0,-1"/>
      <lineStyle kind="LINEBELOW" colorName="#e6e6e6" start="1,-1" stop="1,-1"/>
      <lineStyle kind="LINEBELOW" colorName="#e6e6e6" start="2,-1" stop="2,-1"/>
      <lineStyle kind="LINEBELOW" colorName="#e6e6e6" start="3,-1" stop="3,-1"/>
      <lineStyle kind="LINEBELOW" colorName="#e6e6e6" start="4,-1" stop="4,-1"/>
      <lineStyle kind="LINEBELOW" colorName="#e6e6e6" start="5,-1" stop="5,-1"/>
      <lineStyle kind="LINEBELOW" colorName="#e6e6e6" start="6,-1" stop="6,-1"/>
      <lineStyle kind="LINEBELOW" colorName="#e6e6e6" start="7,-1" stop="7,-1"/>
      <lineStyle kind="LINEBELOW" colorName="#e6e6e6" start="8,-1" stop="8,-1"/>
      <lineStyle kind="LINEBELOW" colorName="#e6e6e6" start="9,-1" stop="9,-1"/>
      <lineStyle kind="LINEBELOW" colorName="#e6e6e6" start="10,-1" stop="10,-1"/>
    </blockTableStyle>
    <blockTableStyle id="Table10">
      <blockAlignment value="LEFT"/>
      <blockValign value="TOP"/>
      <lineStyle kind="LINEBELOW" colorName="#000000" start="0,-1" stop="0,-1"/>
      <lineStyle kind="LINEBELOW" colorName="#000000" start="1,-1" stop="1,-1"/>
      <lineStyle kind="LINEBELOW" colorName="#000000" start="2,-1" stop="2,-1"/>
      <lineStyle kind="LINEBELOW" colorName="#000000" start="3,-1" stop="3,-1"/>
      <lineStyle kind="LINEBELOW" colorName="#000000" start="4,-1" stop="4,-1"/>
      <lineStyle kind="LINEBELOW" colorName="#000000" start="5,-1" stop="5,-1"/>
      <lineStyle kind="LINEBELOW" colorName="#000000" start="6,-1" stop="6,-1"/>
      <lineStyle kind="LINEBELOW" colorName="#000000" start="7,-1" stop="7,-1"/>
      <lineStyle kind="LINEBELOW" colorName="#000000" start="8,-1" stop="8,-1"/>
      <lineStyle kind="LINEBELOW" colorName="#000000" start="9,-1" stop="9,-1"/>
    </blockTableStyle>
    <blockTableStyle id="Table11">
      <blockAlignment value="LEFT"/>
      <blockValign value="TOP"/>
      <lineStyle kind="LINEBELOW" colorName="#000000" start="0,-1" stop="0,-1"/>
    </blockTableStyle>
    <blockTableStyle id="Table12">
      <blockAlignment value="LEFT"/>
      <blockValign value="TOP"/>
>>>>>>> 823f6042
      <lineStyle kind="LINEBELOW" colorName="#e6e6e6" start="0,-1" stop="0,-1"/>
      <lineStyle kind="LINEBELOW" colorName="#e6e6e6" start="1,-1" stop="1,-1"/>
      <lineStyle kind="LINEBELOW" colorName="#e6e6e6" start="2,-1" stop="2,-1"/>
      <lineStyle kind="LINEBELOW" colorName="#e6e6e6" start="3,-1" stop="3,-1"/>
      <lineStyle kind="LINEBELOW" colorName="#e6e6e6" start="4,-1" stop="4,-1"/>
      <lineStyle kind="LINEBELOW" colorName="#e6e6e6" start="5,-1" stop="5,-1"/>
      <lineStyle kind="LINEBELOW" colorName="#e6e6e6" start="6,-1" stop="6,-1"/>
      <lineStyle kind="LINEBELOW" colorName="#e6e6e6" start="7,-1" stop="7,-1"/>
      <lineStyle kind="LINEBELOW" colorName="#e6e6e6" start="8,-1" stop="8,-1"/>
      <lineStyle kind="LINEBELOW" colorName="#e6e6e6" start="9,-1" stop="9,-1"/>
    </blockTableStyle>
    <initialize>
      <paraStyle name="all" alignment="justify"/>
    </initialize>
    <paraStyle name="Standard" fontName="Helvetica"/>
    <paraStyle name="Heading" fontName="Helvetica" fontSize="14.0" leading="17" spaceBefore="12.0" spaceAfter="6.0"/>
    <paraStyle name="Text body" fontName="Helvetica" spaceBefore="0.0" spaceAfter="6.0"/>
    <paraStyle name="List" fontName="Helvetica" spaceBefore="0.0" spaceAfter="6.0"/>
    <paraStyle name="Caption" fontName="Helvetica" fontSize="12.0" leading="15" spaceBefore="6.0" spaceAfter="6.0"/>
    <paraStyle name="Index" fontName="Helvetica"/>
    <paraStyle name="Table Contents" fontName="Helvetica" spaceBefore="0.0" spaceAfter="6.0"/>
    <paraStyle name="Table Heading" fontName="Helvetica" alignment="CENTER" spaceBefore="0.0" spaceAfter="6.0"/>
    <paraStyle name="Footer" fontName="Helvetica"/>
    <paraStyle name="Horizontal Line" fontName="Helvetica" fontSize="6.0" leading="8" spaceBefore="0.0" spaceAfter="14.0"/>
    <paraStyle name="terp_header" fontName="Helvetica-Bold" fontSize="15.0" leading="19" alignment="LEFT" spaceBefore="12.0" spaceAfter="6.0"/>
    <paraStyle name="Heading 9" fontName="Helvetica-Bold" fontSize="75%" leading="NaN" spaceBefore="12.0" spaceAfter="6.0"/>
    <paraStyle name="terp_tblheader_General" fontName="Helvetica-Bold" fontSize="8.0" leading="10" alignment="LEFT" spaceBefore="6.0" spaceAfter="6.0"/>
    <paraStyle name="terp_tblheader_Details" fontName="Helvetica-Bold" fontSize="9.0" leading="11" alignment="LEFT" spaceBefore="6.0" spaceAfter="6.0"/>
    <paraStyle name="terp_default_8" fontName="Helvetica" fontSize="8.0" leading="10" alignment="LEFT" spaceBefore="0.0" spaceAfter="0.0"/>
    <paraStyle name="terp_default_Bold_8" fontName="Helvetica-Bold" fontSize="8.0" leading="10" alignment="LEFT" spaceBefore="0.0" spaceAfter="0.0"/>
    <paraStyle name="terp_tblheader_General_Centre" fontName="Helvetica-Bold" fontSize="8.0" leading="10" alignment="CENTER" spaceBefore="6.0" spaceAfter="6.0"/>
    <paraStyle name="terp_tblheader_General_Right" fontName="Helvetica-Bold" fontSize="8.0" leading="10" alignment="RIGHT" spaceBefore="6.0" spaceAfter="6.0"/>
    <paraStyle name="terp_tblheader_Details_Centre" fontName="Helvetica-Bold" fontSize="9.0" leading="11" alignment="CENTER" spaceBefore="6.0" spaceAfter="6.0"/>
    <paraStyle name="terp_tblheader_Details_Right" fontName="Helvetica-Bold" fontSize="9.0" leading="11" alignment="RIGHT" spaceBefore="6.0" spaceAfter="6.0"/>
    <paraStyle name="terp_default_Right_8" fontName="Helvetica" fontSize="8.0" leading="10" alignment="RIGHT" spaceBefore="0.0" spaceAfter="0.0"/>
    <paraStyle name="terp_default_Centre_8" fontName="Helvetica" fontSize="8.0" leading="10" alignment="CENTER" spaceBefore="0.0" spaceAfter="0.0"/>
    <paraStyle name="terp_header_Right" fontName="Helvetica-Bold" fontSize="15.0" leading="19" alignment="LEFT" spaceBefore="12.0" spaceAfter="6.0"/>
    <paraStyle name="terp_header_Centre" fontName="Helvetica-Bold" fontSize="12.0" leading="15" alignment="CENTER" spaceBefore="12.0" spaceAfter="6.0"/>
    <paraStyle name="terp_default_address" fontName="Helvetica" fontSize="10.0" leading="13" alignment="LEFT" spaceBefore="0.0" spaceAfter="0.0"/>
    <paraStyle name="terp_default_9" fontName="Helvetica" fontSize="9.0" leading="11" alignment="LEFT" spaceBefore="0.0" spaceAfter="0.0"/>
    <paraStyle name="terp_default_Bold_9" fontName="Helvetica-Bold" fontSize="9.0" leading="11" alignment="LEFT" spaceBefore="0.0" spaceAfter="0.0"/>
    <paraStyle name="terp_default_Centre_9" fontName="Helvetica" fontSize="9.0" leading="11" alignment="CENTER" spaceBefore="0.0" spaceAfter="0.0"/>
    <paraStyle name="terp_default_Right_9" fontName="Helvetica" fontSize="9.0" leading="11" alignment="RIGHT" spaceBefore="0.0" spaceAfter="0.0"/>
    <paraStyle name="terp_default_2" fontName="Helvetica" fontSize="2.0" leading="3" alignment="LEFT" spaceBefore="0.0" spaceAfter="0.0"/>
    <paraStyle name="terp_default_Bold_9_Right" fontName="Helvetica-Bold" fontSize="9.0" leading="11" alignment="RIGHT" spaceBefore="0.0" spaceAfter="0.0"/>
    <paraStyle name="Heading 3" fontName="Helvetica-Bold" fontSize="14.0" leading="17" spaceBefore="12.0" spaceAfter="6.0"/>
    <images/>
  </stylesheet>
  <story>
<<<<<<< HEAD
=======

>>>>>>> 823f6042
  	<pto>
  	<pto_header>
  		<blockTable colWidths="45.0,55.0,72.0,64.0,64.0,77.0,85.0,71.0,71.0,88.0,80.0" style="Table7">[[data['form']['amount_currency'] == True or removeParentNode('blockTable')]]
	      <tr>
	        <td>
	          <para style="terp_tblheader_Details">Date</para>
	        </td>
	        <td>
	          <para style="terp_tblheader_Details">JNRL</para>
	        </td>
	        <td>
	          <para style="terp_tblheader_Details">Partner</para>
	        </td>
	        <td>
	          <para style="terp_tblheader_Details_Centre">Ref</para>
	        </td>
	        <td>
	          <para style="terp_tblheader_Details_Centre">Move</para>
	        </td>
	        <td>
	          <para style="terp_tblheader_Details">Entry Label</para>
	        </td>
	        <td>
	          <para style="terp_tblheader_Details_Centre">Counterpart</para>
	        </td>
	        <td>
	          <para style="terp_tblheader_Details_Right">Debit</para>
	        </td>
	        <td>
	          <para style="terp_tblheader_Details_Right">Credit</para>
	        </td>
	        <td>
	          <para style="terp_tblheader_Details_Right">Balance</para>
	        </td>
	        <td>
	          <para style="terp_tblheader_Details_Right">Currency</para>
	        </td>
	      </tr>
	    </blockTable>
  		<blockTable colWidths="45.0,54.0,85.0,70.0,70.0,130.0,85.0,71.0,71.0,90.0" style="Table10">[[ data['form']['amount_currency'] == False or removeParentNode('blockTable') ]]
	      <tr>
	        <td>
	          <para style="terp_tblheader_Details">Date</para>
	        </td>
	        <td>
	          <para style="terp_tblheader_Details">JNRL</para>
	        </td>
	        <td>
	          <para style="terp_tblheader_Details">Partner</para>
	        </td>
	        <td>
	          <para style="terp_tblheader_Details_Centre">Ref</para>
	        </td>
	        <td>
	          <para style="terp_tblheader_Details_Centre">Move</para>
	        </td>
	        <td>
	          <para style="terp_tblheader_Details">Entry Label</para>
	        </td>
	        <td>
	          <para style="terp_tblheader_Details_Centre">Counterpart</para>
	        </td>
	        <td>
	          <para style="terp_tblheader_Details_Right">Debit</para>
	        </td>
	        <td>
	          <para style="terp_tblheader_Details_Right">Credit</para>
	        </td>
	        <td>
	          <para style="terp_tblheader_Details_Right">Balance</para>
	        </td>
	      </tr>
	    </blockTable>
  	</pto_header>
    <para style="terp_default_8">[[ repeatIn(objects, 'a') ]]</para>
    <para style="terp_header_Centre">General Ledger</para>
    <blockTable colWidths="110.0,110.0,110.0,110.0,128.0,93.0,110.0" style="Table1">
      <tr>
        <td>
          <para style="terp_tblheader_General_Centre">[[ data['model']=='account.account' and 'Company' or removeParentNode('para') ]]</para>
          <para style="terp_tblheader_General_Centre">[[ data['model']=='ir.ui.menu' and 'Chart of Account' or removeParentNode('para') ]]</para>
        </td>
        <td>
          <para style="terp_tblheader_General_Centre">Fiscal Year</para>
        </td>
        <td>
          <para style="terp_tblheader_General_Centre">Journals</para>
        </td>
        <td>
          <para style="terp_tblheader_General_Centre">Display Account</para>
        </td>
        <td>
          <para style="terp_tblheader_General_Centre">Filter By [[ get_filter(data)!='No Filter' and get_filter(data) ]]</para>
        </td>
        <td>
          <para style="terp_tblheader_General_Centre">Entries Sorted By</para>
        </td>
        <td>
          <para style="terp_tblheader_General_Centre">Target Moves</para>
        </td>
      </tr>
    </blockTable>
    <blockTable colWidths="110.0,110.0,110.0,110.0,128.0,93.0,110.0" style="Table2">
      <tr>
        <td>
          <para style="terp_default_Centre_8">[[ get_account(data) or removeParentNode('para') ]]</para>
        </td>
        <td>
          <para style="terp_default_Centre_8">[[ get_fiscalyear(data) or '' ]]</para>
        </td>
        <td>
          <para style="terp_default_Centre_8">[[', '.join([ lt or '' for lt in get_journal(data) ]) ]]</para>
        </td>
        <td>
          <para style="terp_default_Centre_8">[[ (data['form']['display_account']=='bal_all' and 'All') or (data['form']['display_account']=='bal_movement' and 'With movements') or 'With balance is not equal to 0']]</para>
        </td>
        <td>
          <para style="terp_default_Centre_8">[[ get_filter(data)=='No Filter' and get_filter(data) or removeParentNode('para') ]]</para>
          <blockTable colWidths="58.0,58.0" style="Table3">[[ get_filter(data)=='Date' or removeParentNode('blockTable') ]]
            <tr>
              <td>
                <para style="terp_tblheader_General_Centre">Start Date</para>
              </td>
              <td>
                <para style="terp_tblheader_General_Centre">End Date</para>
              </td>
            </tr>
          </blockTable>
          <blockTable colWidths="58.0,58.0" style="Table4">[[ get_filter(data)=='Date' or removeParentNode('blockTable') ]]
            <tr>
              <td>
                <para style="terp_default_Centre_8">[[ formatLang(get_start_date(data),date=True) ]]</para>
              </td>
              <td>
                <para style="terp_default_Centre_8">[[ formatLang(get_end_date(data),date=True) ]]</para>
              </td>
            </tr>
          </blockTable>
          <blockTable colWidths="58.0,58.0" style="Table5">[[ get_filter(data)=='Periods' or removeParentNode('blockTable') ]]
            <tr>
              <td>
                <para style="terp_tblheader_General_Centre">Start Period</para>
              </td>
              <td>
                <para style="terp_tblheader_General_Centre">End Period</para>
              </td>
            </tr>
          </blockTable>
          <blockTable colWidths="58.0,58.0" style="Table6">[[ get_filter(data)=='Periods' or removeParentNode('blockTable') ]]
            <tr>
              <td>
                <para style="terp_default_Centre_8">[[ get_start_period(data) or removeParentNode('para') ]]</para>
              </td>
              <td>
                <para style="terp_default_Centre_8">[[ get_end_period(data) or removeParentNode('para') ]]</para>
              </td>
            </tr>
          </blockTable>
        </td>
        <td>
          <para style="terp_default_Centre_8">[[ get_sortby(data) ]]</para>
        </td>
        <td>
          <para style="terp_default_Centre_8">[[ get_target_move(data) ]]</para>
        </td>
      </tr>
    </blockTable>
    <para style="terp_default_8">
       <font color="white"> </font>
    </para>
<<<<<<< HEAD
    <blockTable colWidths="45.0,55.0,72.0,64.0,64.0,82.0,80.0,71.0,71.0,88.0,80.0" style="Table7">[[data['form']['amount_currency'] == True or removeParentNode('blockTable')]]
=======
    <blockTable colWidths="45.0,55.0,72.0,64.0,64.0,77.0,85.0,71.0,71.0,88.0,80.0" style="Table7">[[data['form']['amount_currency'] == True or removeParentNode('blockTable')]]
>>>>>>> 823f6042
      <tr>
        <td>
          <para style="terp_tblheader_Details">Date</para>
        </td>
        <td>
          <para style="terp_tblheader_Details">JNRL</para>
        </td>
        <td>
          <para style="terp_tblheader_Details">Partner</para>
        </td>
        <td>
          <para style="terp_tblheader_Details_Centre">Ref</para>
        </td>
        <td>
          <para style="terp_tblheader_Details_Centre">Move</para>
        </td>
        <td>
          <para style="terp_tblheader_Details">Entry Label</para>
        </td>
        <td>
          <para style="terp_tblheader_Details_Centre">Counterpart</para>
        </td>
        <td>
          <para style="terp_tblheader_Details_Right">Debit</para>
        </td>
        <td>
          <para style="terp_tblheader_Details_Right">Credit</para>
        </td>
        <td>
          <para style="terp_tblheader_Details_Right">Balance</para>
        </td>
        <td>
          <para style="terp_tblheader_Details_Right">Currency</para>
        </td>
      </tr>
    </blockTable>
    <section>
      <para style="terp_default_8">[[ repeatIn(get_children_accounts(a), 'o') ]]</para>
<<<<<<< HEAD
      <blockTable rowHeights="0.55cm" colWidths="461.0,71.0,71.0,88.0,80.0" style="Table8">[[data['form']['amount_currency'] == True or removeParentNode('blockTable')]]
=======
      <blockTable colWidths="461.0,71.0,71.0,88.0,80.0" style="Table8">[[data['form']['amount_currency'] == True or removeParentNode('blockTable')]]
>>>>>>> 823f6042
        <tr>
          <td>
            <para style="terp_default_Bold_9"><font color="white">[[ '..'*(o.level-1) ]]</font>[[ o.code ]] [[ o.name ]]</para>
          </td>
          <td>
            <para style="terp_default_Bold_9_Right">[[ formatLang(sum_debit_account(o), digits=get_digits(dp='Account')) ]]</para>
          </td>
          <td>
            <para style="terp_default_Bold_9_Right">[[ formatLang(sum_credit_account(o), digits=get_digits(dp='Account')) ]]</para>
          </td>
          <td>
            <para style="terp_default_Bold_9_Right">[[ formatLang(sum_balance_account(o), digits=get_digits(dp='Account')) ]] [[ company.currency_id.symbol ]]</para>
          </td>
          <td>
            <para style="terp_default_Bold_9_Right">[[ o.currency_id and formatLang(sum_currency_amount_account(o), digits=get_digits(dp='Account')) + o.currency_id.code or '' ]]</para>
          </td>
        </tr>
      </blockTable>
      <section>
        <para style="terp_default_8">[[ repeatIn(lines(o), 'line') ]]</para>
<<<<<<< HEAD
        <blockTable rowHeights="0.55cm" colWidths="45.0,55.0,72.0,64.0,64.0,82.0,80.0,71.0,71.0,88.0,80.0" style="Table9">[[data['form']['amount_currency'] == True or removeParentNode('blockTable')]]
=======
        <blockTable colWidths="45.0,55.0,72.0,64.0,64.0,77.0,85.0,71.0,71.0,88.0,80.0" style="Table9">[[data['form']['amount_currency'] == True or removeParentNode('blockTable')]]
>>>>>>> 823f6042
          <tr>
            <td>
              <para style="terp_default_8">[[ formatLang(line['ldate'],date=True) ]]</para>
            </td>
            <td>
              <para style="terp_default_8">[[ line['lcode'] ]]</para>
            </td>
            <td>
              <para style="terp_default_8">[[ line['partner_name'] ]]</para>
            </td>
            <td>
              <para style="terp_default_8">[[ line['lref'] ]]</para>
            </td>
            <td>
              <para style="terp_default_Centre_8">[[ line['move'] ]]</para>
            </td>
            <td>
              <para style="terp_default_8">[[ line['lname'] ]]</para>
            </td>
            <td>
<<<<<<< HEAD
              <para style="terp_default_Centre_8">[[ strip_name(line['line_corresp'].replace(', ',','),20) ]]</para>
=======
              <para style="terp_default_Centre_8">[[ strip_name(line['line_corresp'].replace(', ',','),25) ]]</para>
>>>>>>> 823f6042
            </td>
            <td>
              <para style="terp_default_Right_8">[[ formatLang(line['debit'], digits=get_digits(dp='Account')) ]]</para>
            </td>
            <td>
              <para style="terp_default_Right_8">[[ formatLang(line['credit'], digits=get_digits(dp='Account')) ]]</para>
            </td>
            <td>
              <para style="terp_default_Right_8">[[ formatLang(line['progress'], digits=get_digits(dp='Account')) ]] [[ company.currency_id.symbol ]]</para>
            </td>
            <td>
              <para style="terp_default_Right_9"><font size="8.0">[[ (line.has_key('currency_id') and line['currency_id']==None or line['amount_currency']==None) and removeParentNode('font') ]] [[ formatLang(line['amount_currency'])]] [[ line['currency_code'] or '']]</font></para>
            </td>
          </tr>
        </blockTable>
      </section>
    </section>
<<<<<<< HEAD
    <blockTable colWidths="45.0,54.0,85.0,70.0,70.0,135.0,80.0,71.0,71.0,90.0" style="Table10">[[ data['form']['amount_currency'] == False or removeParentNode('blockTable') ]]
=======
    <blockTable colWidths="45.0,54.0,85.0,70.0,70.0,130.0,85.0,71.0,71.0,90.0" style="Table10">[[ data['form']['amount_currency'] == False or removeParentNode('blockTable') ]]
>>>>>>> 823f6042
      <tr>
        <td>
          <para style="terp_tblheader_Details">Date</para>
        </td>
        <td>
          <para style="terp_tblheader_Details">JNRL</para>
        </td>
        <td>
          <para style="terp_tblheader_Details">Partner</para>
        </td>
        <td>
          <para style="terp_tblheader_Details_Centre">Ref</para>
        </td>
        <td>
          <para style="terp_tblheader_Details_Centre">Move</para>
        </td>
        <td>
          <para style="terp_tblheader_Details">Entry Label</para>
        </td>
        <td>
          <para style="terp_tblheader_Details_Centre">Counterpart</para>
        </td>
        <td>
          <para style="terp_tblheader_Details_Right">Debit</para>
        </td>
        <td>
          <para style="terp_tblheader_Details_Right">Credit</para>
        </td>
        <td>
          <para style="terp_tblheader_Details_Right">Balance</para>
        </td>
      </tr>
    </blockTable>
    <section>
      <para style="Standard">[[ repeatIn(get_children_accounts(a), 'o') ]]</para>
<<<<<<< HEAD
      <blockTable rowHeights="0.55cm" colWidths="540.0,71.0,71.0,90.0" style="Table11">[[ data['form']['amount_currency'] == False or removeParentNode('blockTable') ]]
=======
      <blockTable colWidths="540.0,71.0,71.0,90.0" style="Table11">[[ data['form']['amount_currency'] == False or removeParentNode('blockTable') ]]
>>>>>>> 823f6042
        <tr>
          <td>
            <para style="terp_default_Bold_9"><font color="white">[[ '..'*(o.level-1) ]]</font>[[ o.code ]] [[ o.name ]]</para>
          </td>
          <td>
            <para style="terp_default_Bold_9_Right">[[ formatLang(sum_debit_account(o), digits=get_digits(dp='Account')) ]]</para>
          </td>
          <td>
            <para style="terp_default_Bold_9_Right">[[ formatLang(sum_credit_account(o), digits=get_digits(dp='Account')) ]]</para>
          </td>
          <td>
            <para style="terp_default_Bold_9_Right">[[ formatLang(sum_balance_account(o), digits=get_digits(dp='Account')) ]] [[ company.currency_id.symbol ]]</para>
          </td>
        </tr>
      </blockTable>
      <section>
        <para style="Standard">[[ repeatIn(lines(o), 'line') ]]</para>
<<<<<<< HEAD
        <blockTable rowHeights="0.55cm" colWidths="45.0,54.0,85.0,70.0,70.0,135.0,80.0,71.0,71.0,90.0" style="Table12">[[ data['form']['amount_currency'] == False or removeParentNode('blockTable') ]]
=======
        <blockTable colWidths="45.0,54.0,85.0,70.0,70.0,130.0,85.0,71.0,71.0,90.0" style="Table12">[[ data['form']['amount_currency'] == False or removeParentNode('blockTable') ]]
>>>>>>> 823f6042
          <tr>
            <td>
              <para style="terp_default_8">[[ formatLang(line['ldate'],date=True) ]]</para>
            </td>
            <td>
              <para style="terp_default_8">[[ line['lcode'] ]]</para>
            </td>
            <td>
              <para style="terp_default_8">[[ line['partner_name'] ]]</para>
            </td>
            <td>
              <para style="terp_default_8">[[ line['lref'] ]]</para>
            </td>
            <td>
              <para style="terp_default_Centre_8">[[ line['move'] ]]</para>
            </td>
            <td>
              <para style="terp_default_8">[[ line['lname'] ]]</para>
            </td>
            <td>
<<<<<<< HEAD
              <para style="terp_default_Centre_8">[[ strip_name(line['line_corresp'].replace(', ',','),20) ]]</para>
=======
              <para style="terp_default_Centre_8">[[ strip_name(line['line_corresp'].replace(', ',','),25) ]]</para>
>>>>>>> 823f6042
            </td>
            <td>
              <para style="terp_default_Right_8">[[ formatLang(line['debit'], digits=get_digits(dp='Account')) ]]</para>
            </td>
            <td>
              <para style="terp_default_Right_8">[[ formatLang(line['credit'], digits=get_digits(dp='Account')) ]]</para>
            </td>
            <td>
              <para style="terp_default_Right_8">[[ formatLang(line['progress'], digits=get_digits(dp='Account')) ]] [[ company.currency_id.symbol ]]</para>
            </td>
          </tr>
        </blockTable>
      </section>
    </section>
    </pto>
  </story>
</document><|MERGE_RESOLUTION|>--- conflicted
+++ resolved
@@ -152,7 +152,6 @@
       <lineStyle kind="LINEBELOW" colorName="#e6e6e6" start="1,-1" stop="1,-1"/>
     </blockTableStyle>
     <blockTableStyle id="Table6">
-<<<<<<< HEAD
       <blockAlignment value="LEFT"/>
       <blockValign value="TOP"/>
       <lineStyle kind="LINEBEFORE" colorName="#e6e6e6" start="0,0" stop="0,-1"/>
@@ -199,19 +198,6 @@
       <lineStyle kind="LINEBELOW" colorName="#e6e6e6" start="10,-1" stop="10,-1"/>
     </blockTableStyle>
     <blockTableStyle id="Table10">
-=======
-      <blockAlignment value="LEFT"/>
-      <blockValign value="TOP"/>
-      <lineStyle kind="LINEBEFORE" colorName="#e6e6e6" start="0,0" stop="0,-1"/>
-      <lineStyle kind="LINEABOVE" colorName="#e6e6e6" start="0,0" stop="0,0"/>
-      <lineStyle kind="LINEBELOW" colorName="#e6e6e6" start="0,-1" stop="0,-1"/>
-      <lineStyle kind="LINEBEFORE" colorName="#e6e6e6" start="1,0" stop="1,-1"/>
-      <lineStyle kind="LINEAFTER" colorName="#e6e6e6" start="1,0" stop="1,-1"/>
-      <lineStyle kind="LINEABOVE" colorName="#e6e6e6" start="1,0" stop="1,0"/>
-      <lineStyle kind="LINEBELOW" colorName="#e6e6e6" start="1,-1" stop="1,-1"/>
-    </blockTableStyle>
-    <blockTableStyle id="Table7">
->>>>>>> 823f6042
       <blockAlignment value="LEFT"/>
       <blockValign value="TOP"/>
       <lineStyle kind="LINEBELOW" colorName="#000000" start="0,-1" stop="0,-1"/>
@@ -224,7 +210,6 @@
       <lineStyle kind="LINEBELOW" colorName="#000000" start="7,-1" stop="7,-1"/>
       <lineStyle kind="LINEBELOW" colorName="#000000" start="8,-1" stop="8,-1"/>
       <lineStyle kind="LINEBELOW" colorName="#000000" start="9,-1" stop="9,-1"/>
-<<<<<<< HEAD
     </blockTableStyle>
     <blockTableStyle id="Table11">
       <blockAlignment value="LEFT"/>
@@ -234,52 +219,6 @@
     <blockTableStyle id="Table12">
       <blockAlignment value="LEFT"/>
       <blockValign value="TOP"/>
-=======
-      <lineStyle kind="LINEBELOW" colorName="#000000" start="10,-1" stop="10,-1"/>
-    </blockTableStyle>
-    <blockTableStyle id="Table8">
-      <blockAlignment value="LEFT"/>
-      <blockValign value="TOP"/>
-      <lineStyle kind="LINEBELOW" colorName="#000000" start="0,-1" stop="0,-1"/>
-    </blockTableStyle>
-    <blockTableStyle id="Table9">
-      <blockAlignment value="LEFT"/>
-      <blockValign value="TOP"/>
-      <lineStyle kind="LINEBELOW" colorName="#e6e6e6" start="0,-1" stop="0,-1"/>
-      <lineStyle kind="LINEBELOW" colorName="#e6e6e6" start="1,-1" stop="1,-1"/>
-      <lineStyle kind="LINEBELOW" colorName="#e6e6e6" start="2,-1" stop="2,-1"/>
-      <lineStyle kind="LINEBELOW" colorName="#e6e6e6" start="3,-1" stop="3,-1"/>
-      <lineStyle kind="LINEBELOW" colorName="#e6e6e6" start="4,-1" stop="4,-1"/>
-      <lineStyle kind="LINEBELOW" colorName="#e6e6e6" start="5,-1" stop="5,-1"/>
-      <lineStyle kind="LINEBELOW" colorName="#e6e6e6" start="6,-1" stop="6,-1"/>
-      <lineStyle kind="LINEBELOW" colorName="#e6e6e6" start="7,-1" stop="7,-1"/>
-      <lineStyle kind="LINEBELOW" colorName="#e6e6e6" start="8,-1" stop="8,-1"/>
-      <lineStyle kind="LINEBELOW" colorName="#e6e6e6" start="9,-1" stop="9,-1"/>
-      <lineStyle kind="LINEBELOW" colorName="#e6e6e6" start="10,-1" stop="10,-1"/>
-    </blockTableStyle>
-    <blockTableStyle id="Table10">
-      <blockAlignment value="LEFT"/>
-      <blockValign value="TOP"/>
-      <lineStyle kind="LINEBELOW" colorName="#000000" start="0,-1" stop="0,-1"/>
-      <lineStyle kind="LINEBELOW" colorName="#000000" start="1,-1" stop="1,-1"/>
-      <lineStyle kind="LINEBELOW" colorName="#000000" start="2,-1" stop="2,-1"/>
-      <lineStyle kind="LINEBELOW" colorName="#000000" start="3,-1" stop="3,-1"/>
-      <lineStyle kind="LINEBELOW" colorName="#000000" start="4,-1" stop="4,-1"/>
-      <lineStyle kind="LINEBELOW" colorName="#000000" start="5,-1" stop="5,-1"/>
-      <lineStyle kind="LINEBELOW" colorName="#000000" start="6,-1" stop="6,-1"/>
-      <lineStyle kind="LINEBELOW" colorName="#000000" start="7,-1" stop="7,-1"/>
-      <lineStyle kind="LINEBELOW" colorName="#000000" start="8,-1" stop="8,-1"/>
-      <lineStyle kind="LINEBELOW" colorName="#000000" start="9,-1" stop="9,-1"/>
-    </blockTableStyle>
-    <blockTableStyle id="Table11">
-      <blockAlignment value="LEFT"/>
-      <blockValign value="TOP"/>
-      <lineStyle kind="LINEBELOW" colorName="#000000" start="0,-1" stop="0,-1"/>
-    </blockTableStyle>
-    <blockTableStyle id="Table12">
-      <blockAlignment value="LEFT"/>
-      <blockValign value="TOP"/>
->>>>>>> 823f6042
       <lineStyle kind="LINEBELOW" colorName="#e6e6e6" start="0,-1" stop="0,-1"/>
       <lineStyle kind="LINEBELOW" colorName="#e6e6e6" start="1,-1" stop="1,-1"/>
       <lineStyle kind="LINEBELOW" colorName="#e6e6e6" start="2,-1" stop="2,-1"/>
@@ -329,10 +268,7 @@
     <images/>
   </stylesheet>
   <story>
-<<<<<<< HEAD
-=======
 
->>>>>>> 823f6042
   	<pto>
   	<pto_header>
   		<blockTable colWidths="45.0,55.0,72.0,64.0,64.0,77.0,85.0,71.0,71.0,88.0,80.0" style="Table7">[[data['form']['amount_currency'] == True or removeParentNode('blockTable')]]
@@ -503,11 +439,7 @@
     <para style="terp_default_8">
        <font color="white"> </font>
     </para>
-<<<<<<< HEAD
     <blockTable colWidths="45.0,55.0,72.0,64.0,64.0,82.0,80.0,71.0,71.0,88.0,80.0" style="Table7">[[data['form']['amount_currency'] == True or removeParentNode('blockTable')]]
-=======
-    <blockTable colWidths="45.0,55.0,72.0,64.0,64.0,77.0,85.0,71.0,71.0,88.0,80.0" style="Table7">[[data['form']['amount_currency'] == True or removeParentNode('blockTable')]]
->>>>>>> 823f6042
       <tr>
         <td>
           <para style="terp_tblheader_Details">Date</para>
@@ -546,11 +478,7 @@
     </blockTable>
     <section>
       <para style="terp_default_8">[[ repeatIn(get_children_accounts(a), 'o') ]]</para>
-<<<<<<< HEAD
       <blockTable rowHeights="0.55cm" colWidths="461.0,71.0,71.0,88.0,80.0" style="Table8">[[data['form']['amount_currency'] == True or removeParentNode('blockTable')]]
-=======
-      <blockTable colWidths="461.0,71.0,71.0,88.0,80.0" style="Table8">[[data['form']['amount_currency'] == True or removeParentNode('blockTable')]]
->>>>>>> 823f6042
         <tr>
           <td>
             <para style="terp_default_Bold_9"><font color="white">[[ '..'*(o.level-1) ]]</font>[[ o.code ]] [[ o.name ]]</para>
@@ -571,11 +499,7 @@
       </blockTable>
       <section>
         <para style="terp_default_8">[[ repeatIn(lines(o), 'line') ]]</para>
-<<<<<<< HEAD
         <blockTable rowHeights="0.55cm" colWidths="45.0,55.0,72.0,64.0,64.0,82.0,80.0,71.0,71.0,88.0,80.0" style="Table9">[[data['form']['amount_currency'] == True or removeParentNode('blockTable')]]
-=======
-        <blockTable colWidths="45.0,55.0,72.0,64.0,64.0,77.0,85.0,71.0,71.0,88.0,80.0" style="Table9">[[data['form']['amount_currency'] == True or removeParentNode('blockTable')]]
->>>>>>> 823f6042
           <tr>
             <td>
               <para style="terp_default_8">[[ formatLang(line['ldate'],date=True) ]]</para>
@@ -596,11 +520,7 @@
               <para style="terp_default_8">[[ line['lname'] ]]</para>
             </td>
             <td>
-<<<<<<< HEAD
               <para style="terp_default_Centre_8">[[ strip_name(line['line_corresp'].replace(', ',','),20) ]]</para>
-=======
-              <para style="terp_default_Centre_8">[[ strip_name(line['line_corresp'].replace(', ',','),25) ]]</para>
->>>>>>> 823f6042
             </td>
             <td>
               <para style="terp_default_Right_8">[[ formatLang(line['debit'], digits=get_digits(dp='Account')) ]]</para>
@@ -618,11 +538,7 @@
         </blockTable>
       </section>
     </section>
-<<<<<<< HEAD
     <blockTable colWidths="45.0,54.0,85.0,70.0,70.0,135.0,80.0,71.0,71.0,90.0" style="Table10">[[ data['form']['amount_currency'] == False or removeParentNode('blockTable') ]]
-=======
-    <blockTable colWidths="45.0,54.0,85.0,70.0,70.0,130.0,85.0,71.0,71.0,90.0" style="Table10">[[ data['form']['amount_currency'] == False or removeParentNode('blockTable') ]]
->>>>>>> 823f6042
       <tr>
         <td>
           <para style="terp_tblheader_Details">Date</para>
@@ -658,11 +574,7 @@
     </blockTable>
     <section>
       <para style="Standard">[[ repeatIn(get_children_accounts(a), 'o') ]]</para>
-<<<<<<< HEAD
       <blockTable rowHeights="0.55cm" colWidths="540.0,71.0,71.0,90.0" style="Table11">[[ data['form']['amount_currency'] == False or removeParentNode('blockTable') ]]
-=======
-      <blockTable colWidths="540.0,71.0,71.0,90.0" style="Table11">[[ data['form']['amount_currency'] == False or removeParentNode('blockTable') ]]
->>>>>>> 823f6042
         <tr>
           <td>
             <para style="terp_default_Bold_9"><font color="white">[[ '..'*(o.level-1) ]]</font>[[ o.code ]] [[ o.name ]]</para>
@@ -680,11 +592,7 @@
       </blockTable>
       <section>
         <para style="Standard">[[ repeatIn(lines(o), 'line') ]]</para>
-<<<<<<< HEAD
         <blockTable rowHeights="0.55cm" colWidths="45.0,54.0,85.0,70.0,70.0,135.0,80.0,71.0,71.0,90.0" style="Table12">[[ data['form']['amount_currency'] == False or removeParentNode('blockTable') ]]
-=======
-        <blockTable colWidths="45.0,54.0,85.0,70.0,70.0,130.0,85.0,71.0,71.0,90.0" style="Table12">[[ data['form']['amount_currency'] == False or removeParentNode('blockTable') ]]
->>>>>>> 823f6042
           <tr>
             <td>
               <para style="terp_default_8">[[ formatLang(line['ldate'],date=True) ]]</para>
@@ -705,11 +613,7 @@
               <para style="terp_default_8">[[ line['lname'] ]]</para>
             </td>
             <td>
-<<<<<<< HEAD
               <para style="terp_default_Centre_8">[[ strip_name(line['line_corresp'].replace(', ',','),20) ]]</para>
-=======
-              <para style="terp_default_Centre_8">[[ strip_name(line['line_corresp'].replace(', ',','),25) ]]</para>
->>>>>>> 823f6042
             </td>
             <td>
               <para style="terp_default_Right_8">[[ formatLang(line['debit'], digits=get_digits(dp='Account')) ]]</para>
