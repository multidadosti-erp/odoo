<?xml version="1.0"?>
<document filename="General Ledger.pdf">
  <template pageSize="(842.0,595.0)" title="General Ledger" author="OpenERP S.A.(sales@openerp.com)" allowSplitting="20">
    <pageTemplate id="first">
      <frame id="first" x1="28.0" y1="28.0" width="786" height="525"/>
    </pageTemplate>
  </template>
  <stylesheet>
    <blockTableStyle id="Standard_Outline">
      <blockAlignment value="LEFT"/>
      <blockValign value="TOP"/>
    </blockTableStyle>
    <blockTableStyle id="Table1">
      <blockAlignment value="LEFT"/>
      <blockValign value="TOP"/>
      <lineStyle kind="LINEBEFORE" colorName="#e6e6e6" start="0,0" stop="0,-1"/>
      <lineStyle kind="LINEABOVE" colorName="#e6e6e6" start="0,0" stop="0,0"/>
      <lineStyle kind="LINEBELOW" colorName="#e6e6e6" start="0,-1" stop="0,-1"/>
      <lineStyle kind="LINEBEFORE" colorName="#e6e6e6" start="1,0" stop="1,-1"/>
      <lineStyle kind="LINEABOVE" colorName="#e6e6e6" start="1,0" stop="1,0"/>
      <lineStyle kind="LINEBELOW" colorName="#e6e6e6" start="1,-1" stop="1,-1"/>
      <lineStyle kind="LINEBEFORE" colorName="#e6e6e6" start="2,0" stop="2,-1"/>
      <lineStyle kind="LINEABOVE" colorName="#e6e6e6" start="2,0" stop="2,0"/>
      <lineStyle kind="LINEBELOW" colorName="#e6e6e6" start="2,-1" stop="2,-1"/>
      <lineStyle kind="LINEBEFORE" colorName="#e6e6e6" start="3,0" stop="3,-1"/>
      <lineStyle kind="LINEABOVE" colorName="#e6e6e6" start="3,0" stop="3,0"/>
      <lineStyle kind="LINEBELOW" colorName="#e6e6e6" start="3,-1" stop="3,-1"/>
      <lineStyle kind="LINEBEFORE" colorName="#e6e6e6" start="4,0" stop="4,-1"/>
      <lineStyle kind="LINEABOVE" colorName="#e6e6e6" start="4,0" stop="4,0"/>
      <lineStyle kind="LINEBELOW" colorName="#e6e6e6" start="4,-1" stop="4,-1"/>
      <lineStyle kind="LINEBEFORE" colorName="#e6e6e6" start="5,0" stop="5,-1"/>
      <lineStyle kind="LINEABOVE" colorName="#e6e6e6" start="5,0" stop="5,0"/>
      <lineStyle kind="LINEBELOW" colorName="#e6e6e6" start="5,-1" stop="5,-1"/>
      <lineStyle kind="LINEBEFORE" colorName="#e6e6e6" start="6,0" stop="6,-1"/>
      <lineStyle kind="LINEAFTER" colorName="#e6e6e6" start="6,0" stop="6,-1"/>
      <lineStyle kind="LINEABOVE" colorName="#e6e6e6" start="6,0" stop="6,0"/>
      <lineStyle kind="LINEBELOW" colorName="#e6e6e6" start="6,-1" stop="6,-1"/>
    </blockTableStyle>
    <blockTableStyle id="Table2">
      <blockAlignment value="LEFT"/>
      <blockValign value="TOP"/>
      <lineStyle kind="LINEBEFORE" colorName="#e6e6e6" start="0,0" stop="0,-1"/>
      <lineStyle kind="LINEABOVE" colorName="#e6e6e6" start="0,0" stop="0,0"/>
      <lineStyle kind="LINEBELOW" colorName="#e6e6e6" start="0,-1" stop="0,-1"/>
      <lineStyle kind="LINEBEFORE" colorName="#e6e6e6" start="1,0" stop="1,-1"/>
      <lineStyle kind="LINEABOVE" colorName="#e6e6e6" start="1,0" stop="1,0"/>
      <lineStyle kind="LINEBELOW" colorName="#e6e6e6" start="1,-1" stop="1,-1"/>
      <lineStyle kind="LINEBEFORE" colorName="#e6e6e6" start="2,0" stop="2,-1"/>
      <lineStyle kind="LINEABOVE" colorName="#e6e6e6" start="2,0" stop="2,0"/>
      <lineStyle kind="LINEBELOW" colorName="#e6e6e6" start="2,-1" stop="2,-1"/>
      <lineStyle kind="LINEBEFORE" colorName="#e6e6e6" start="3,0" stop="3,-1"/>
      <lineStyle kind="LINEABOVE" colorName="#e6e6e6" start="3,0" stop="3,0"/>
      <lineStyle kind="LINEBELOW" colorName="#e6e6e6" start="3,-1" stop="3,-1"/>
      <lineStyle kind="LINEBEFORE" colorName="#e6e6e6" start="4,0" stop="4,-1"/>
      <lineStyle kind="LINEABOVE" colorName="#e6e6e6" start="4,0" stop="4,0"/>
      <lineStyle kind="LINEBELOW" colorName="#e6e6e6" start="4,-1" stop="4,-1"/>
      <lineStyle kind="LINEBEFORE" colorName="#e6e6e6" start="5,0" stop="5,-1"/>
      <lineStyle kind="LINEABOVE" colorName="#e6e6e6" start="5,0" stop="5,0"/>
      <lineStyle kind="LINEBELOW" colorName="#e6e6e6" start="5,-1" stop="5,-1"/>
      <lineStyle kind="LINEBEFORE" colorName="#e6e6e6" start="6,0" stop="6,-1"/>
      <lineStyle kind="LINEAFTER" colorName="#e6e6e6" start="6,0" stop="6,-1"/>
      <lineStyle kind="LINEABOVE" colorName="#e6e6e6" start="6,0" stop="6,0"/>
      <lineStyle kind="LINEBELOW" colorName="#e6e6e6" start="6,-1" stop="6,-1"/>
      <lineStyle kind="LINEBEFORE" colorName="#e6e6e6" start="7,0" stop="7,-1"/>
      <lineStyle kind="LINEABOVE" colorName="#e6e6e6" start="7,0" stop="7,0"/>
      <lineStyle kind="LINEBELOW" colorName="#e6e6e6" start="7,-1" stop="7,-1"/>
      <lineStyle kind="LINEBEFORE" colorName="#e6e6e6" start="8,0" stop="8,-1"/>
      <lineStyle kind="LINEAFTER" colorName="#e6e6e6" start="8,0" stop="8,-1"/>
      <lineStyle kind="LINEABOVE" colorName="#e6e6e6" start="8,0" stop="8,0"/>
      <lineStyle kind="LINEBELOW" colorName="#e6e6e6" start="8,-1" stop="8,-1"/>
      <lineStyle kind="LINEBEFORE" colorName="#e6e6e6" start="9,0" stop="9,-1"/>
      <lineStyle kind="LINEABOVE" colorName="#e6e6e6" start="9,0" stop="9,0"/>
      <lineStyle kind="LINEBELOW" colorName="#e6e6e6" start="9,-1" stop="9,-1"/>
      <lineStyle kind="LINEBEFORE" colorName="#e6e6e6" start="10,0" stop="10,-1"/>
      <lineStyle kind="LINEAFTER" colorName="#e6e6e6" start="10,0" stop="10,-1"/>
      <lineStyle kind="LINEABOVE" colorName="#e6e6e6" start="10,0" stop="10,0"/>
      <lineStyle kind="LINEBELOW" colorName="#e6e6e6" start="10,-1" stop="10,-1"/>
      <lineStyle kind="LINEBEFORE" colorName="#e6e6e6" start="11,0" stop="11,-1"/>
      <lineStyle kind="LINEABOVE" colorName="#e6e6e6" start="11,0" stop="11,0"/>
      <lineStyle kind="LINEBELOW" colorName="#e6e6e6" start="11,-1" stop="11,-1"/>
      <lineStyle kind="LINEBEFORE" colorName="#e6e6e6" start="12,0" stop="12,-1"/>
      <lineStyle kind="LINEAFTER" colorName="#e6e6e6" start="12,0" stop="12,-1"/>
      <lineStyle kind="LINEABOVE" colorName="#e6e6e6" start="12,0" stop="12,0"/>
      <lineStyle kind="LINEBELOW" colorName="#e6e6e6" start="12,-1" stop="12,-1"/>
      <lineStyle kind="LINEBEFORE" colorName="#e6e6e6" start="13,0" stop="13,-1"/>
      <lineStyle kind="LINEABOVE" colorName="#e6e6e6" start="13,0" stop="13,0"/>
      <lineStyle kind="LINEBELOW" colorName="#e6e6e6" start="13,-1" stop="13,-1"/>
      <lineStyle kind="LINEBEFORE" colorName="#e6e6e6" start="14,0" stop="14,-1"/>
      <lineStyle kind="LINEAFTER" colorName="#e6e6e6" start="14,0" stop="14,-1"/>
      <lineStyle kind="LINEABOVE" colorName="#e6e6e6" start="14,0" stop="14,0"/>
      <lineStyle kind="LINEBELOW" colorName="#e6e6e6" start="14,-1" stop="14,-1"/>
      <lineStyle kind="LINEBEFORE" colorName="#e6e6e6" start="0,1" stop="0,-1"/>
      <lineStyle kind="LINEABOVE" colorName="#e6e6e6" start="0,1" stop="0,1"/>
      <lineStyle kind="LINEBELOW" colorName="#e6e6e6" start="0,-1" stop="0,-1"/>
      <lineStyle kind="LINEBEFORE" colorName="#e6e6e6" start="1,1" stop="1,-1"/>
      <lineStyle kind="LINEAFTER" colorName="#e6e6e6" start="1,1" stop="1,-1"/>
      <lineStyle kind="LINEABOVE" colorName="#e6e6e6" start="1,1" stop="1,1"/>
      <lineStyle kind="LINEBELOW" colorName="#e6e6e6" start="1,-1" stop="1,-1"/>
      <lineStyle kind="LINEBEFORE" colorName="#e6e6e6" start="0,2" stop="0,-1"/>
      <lineStyle kind="LINEABOVE" colorName="#e6e6e6" start="0,2" stop="0,2"/>
      <lineStyle kind="LINEBELOW" colorName="#e6e6e6" start="0,-1" stop="0,-1"/>
      <lineStyle kind="LINEBEFORE" colorName="#e6e6e6" start="1,2" stop="1,-1"/>
      <lineStyle kind="LINEAFTER" colorName="#e6e6e6" start="1,2" stop="1,-1"/>
      <lineStyle kind="LINEABOVE" colorName="#e6e6e6" start="1,2" stop="1,2"/>
      <lineStyle kind="LINEBELOW" colorName="#e6e6e6" start="1,-1" stop="1,-1"/>
      <lineStyle kind="LINEBEFORE" colorName="#e6e6e6" start="0,3" stop="0,-1"/>
      <lineStyle kind="LINEABOVE" colorName="#e6e6e6" start="0,3" stop="0,3"/>
      <lineStyle kind="LINEBELOW" colorName="#e6e6e6" start="0,-1" stop="0,-1"/>
      <lineStyle kind="LINEBEFORE" colorName="#e6e6e6" start="1,3" stop="1,-1"/>
      <lineStyle kind="LINEAFTER" colorName="#e6e6e6" start="1,3" stop="1,-1"/>
      <lineStyle kind="LINEABOVE" colorName="#e6e6e6" start="1,3" stop="1,3"/>
      <lineStyle kind="LINEBELOW" colorName="#e6e6e6" start="1,-1" stop="1,-1"/>
      <lineStyle kind="LINEBEFORE" colorName="#e6e6e6" start="0,4" stop="0,-1"/>
      <lineStyle kind="LINEABOVE" colorName="#e6e6e6" start="0,4" stop="0,4"/>
      <lineStyle kind="LINEBELOW" colorName="#e6e6e6" start="0,-1" stop="0,-1"/>
      <lineStyle kind="LINEBEFORE" colorName="#e6e6e6" start="1,4" stop="1,-1"/>
      <lineStyle kind="LINEAFTER" colorName="#e6e6e6" start="1,4" stop="1,-1"/>
      <lineStyle kind="LINEABOVE" colorName="#e6e6e6" start="1,4" stop="1,4"/>
      <lineStyle kind="LINEBELOW" colorName="#e6e6e6" start="1,-1" stop="1,-1"/>
    </blockTableStyle>
    <blockTableStyle id="Table3">
      <blockAlignment value="LEFT"/>
      <blockValign value="TOP"/>
      <lineStyle kind="LINEBEFORE" colorName="#e6e6e6" start="0,0" stop="0,-1"/>
      <lineStyle kind="LINEABOVE" colorName="#e6e6e6" start="0,0" stop="0,0"/>
      <lineStyle kind="LINEBELOW" colorName="#e6e6e6" start="0,-1" stop="0,-1"/>
      <lineStyle kind="LINEBEFORE" colorName="#e6e6e6" start="1,0" stop="1,-1"/>
      <lineStyle kind="LINEAFTER" colorName="#e6e6e6" start="1,0" stop="1,-1"/>
      <lineStyle kind="LINEABOVE" colorName="#e6e6e6" start="1,0" stop="1,0"/>
      <lineStyle kind="LINEBELOW" colorName="#e6e6e6" start="1,-1" stop="1,-1"/>
    </blockTableStyle>
    <blockTableStyle id="Table4">
      <blockAlignment value="LEFT"/>
      <blockValign value="TOP"/>
      <lineStyle kind="LINEBEFORE" colorName="#e6e6e6" start="0,0" stop="0,-1"/>
      <lineStyle kind="LINEABOVE" colorName="#e6e6e6" start="0,0" stop="0,0"/>
      <lineStyle kind="LINEBELOW" colorName="#e6e6e6" start="0,-1" stop="0,-1"/>
      <lineStyle kind="LINEBEFORE" colorName="#e6e6e6" start="1,0" stop="1,-1"/>
      <lineStyle kind="LINEAFTER" colorName="#e6e6e6" start="1,0" stop="1,-1"/>
      <lineStyle kind="LINEABOVE" colorName="#e6e6e6" start="1,0" stop="1,0"/>
      <lineStyle kind="LINEBELOW" colorName="#e6e6e6" start="1,-1" stop="1,-1"/>
    </blockTableStyle>
    <blockTableStyle id="Table5">
      <blockAlignment value="LEFT"/>
      <blockValign value="TOP"/>
      <lineStyle kind="LINEBEFORE" colorName="#e6e6e6" start="0,0" stop="0,-1"/>
      <lineStyle kind="LINEABOVE" colorName="#e6e6e6" start="0,0" stop="0,0"/>
      <lineStyle kind="LINEBELOW" colorName="#e6e6e6" start="0,-1" stop="0,-1"/>
      <lineStyle kind="LINEBEFORE" colorName="#e6e6e6" start="1,0" stop="1,-1"/>
      <lineStyle kind="LINEAFTER" colorName="#e6e6e6" start="1,0" stop="1,-1"/>
      <lineStyle kind="LINEABOVE" colorName="#e6e6e6" start="1,0" stop="1,0"/>
      <lineStyle kind="LINEBELOW" colorName="#e6e6e6" start="1,-1" stop="1,-1"/>
    </blockTableStyle>
    <blockTableStyle id="Table6">
      <blockAlignment value="LEFT"/>
      <blockValign value="TOP"/>
      <lineStyle kind="LINEBEFORE" colorName="#e6e6e6" start="0,0" stop="0,-1"/>
      <lineStyle kind="LINEABOVE" colorName="#e6e6e6" start="0,0" stop="0,0"/>
      <lineStyle kind="LINEBELOW" colorName="#e6e6e6" start="0,-1" stop="0,-1"/>
      <lineStyle kind="LINEBEFORE" colorName="#e6e6e6" start="1,0" stop="1,-1"/>
      <lineStyle kind="LINEAFTER" colorName="#e6e6e6" start="1,0" stop="1,-1"/>
      <lineStyle kind="LINEABOVE" colorName="#e6e6e6" start="1,0" stop="1,0"/>
      <lineStyle kind="LINEBELOW" colorName="#e6e6e6" start="1,-1" stop="1,-1"/>
    </blockTableStyle>
    <blockTableStyle id="Table7">
      <blockAlignment value="LEFT"/>
      <blockValign value="TOP"/>
      <lineStyle kind="LINEBELOW" colorName="#000000" start="0,-1" stop="0,-1"/>
      <lineStyle kind="LINEBELOW" colorName="#000000" start="1,-1" stop="1,-1"/>
      <lineStyle kind="LINEBELOW" colorName="#000000" start="2,-1" stop="2,-1"/>
      <lineStyle kind="LINEBELOW" colorName="#000000" start="3,-1" stop="3,-1"/>
      <lineStyle kind="LINEBELOW" colorName="#000000" start="4,-1" stop="4,-1"/>
      <lineStyle kind="LINEBELOW" colorName="#000000" start="5,-1" stop="5,-1"/>
      <lineStyle kind="LINEBELOW" colorName="#000000" start="6,-1" stop="6,-1"/>
      <lineStyle kind="LINEBELOW" colorName="#000000" start="7,-1" stop="7,-1"/>
      <lineStyle kind="LINEBELOW" colorName="#000000" start="8,-1" stop="8,-1"/>
      <lineStyle kind="LINEBELOW" colorName="#000000" start="9,-1" stop="9,-1"/>
      <lineStyle kind="LINEBELOW" colorName="#000000" start="10,-1" stop="10,-1"/>
      <lineStyle kind="LINEBELOW" colorName="#000000" start="11,-1" stop="11,-1"/>
    </blockTableStyle>
    <blockTableStyle id="Table8">
      <blockAlignment value="LEFT"/>
      <blockValign value="TOP"/>
      <lineStyle kind="LINEBELOW" colorName="#000000" start="0,-1" stop="0,-1"/>
    </blockTableStyle>
    <blockTableStyle id="Table9">
      <blockAlignment value="LEFT"/>
      <blockValign value="TOP"/>
      <lineStyle kind="LINEBELOW" colorName="#e6e6e6" start="0,-1" stop="0,-1"/>
      <lineStyle kind="LINEBELOW" colorName="#e6e6e6" start="1,-1" stop="1,-1"/>
      <lineStyle kind="LINEBELOW" colorName="#e6e6e6" start="2,-1" stop="2,-1"/>
      <lineStyle kind="LINEBELOW" colorName="#e6e6e6" start="3,-1" stop="3,-1"/>
      <lineStyle kind="LINEBELOW" colorName="#e6e6e6" start="4,-1" stop="4,-1"/>
      <lineStyle kind="LINEBELOW" colorName="#e6e6e6" start="5,-1" stop="5,-1"/>
      <lineStyle kind="LINEBELOW" colorName="#e6e6e6" start="6,-1" stop="6,-1"/>
      <lineStyle kind="LINEBELOW" colorName="#e6e6e6" start="7,-1" stop="7,-1"/>
      <lineStyle kind="LINEBELOW" colorName="#e6e6e6" start="8,-1" stop="8,-1"/>
      <lineStyle kind="LINEBELOW" colorName="#e6e6e6" start="9,-1" stop="9,-1"/>
      <lineStyle kind="LINEBELOW" colorName="#e6e6e6" start="10,-1" stop="10,-1"/>
      <lineStyle kind="LINEBELOW" colorName="#e6e6e6" start="11,-1" stop="11,-1"/>
    </blockTableStyle>
    <blockTableStyle id="Table10">
      <blockAlignment value="LEFT"/>
      <blockValign value="TOP"/>
      <lineStyle kind="LINEBELOW" colorName="#000000" start="0,-1" stop="0,-1"/>
      <lineStyle kind="LINEBELOW" colorName="#000000" start="1,-1" stop="1,-1"/>
      <lineStyle kind="LINEBELOW" colorName="#000000" start="2,-1" stop="2,-1"/>
      <lineStyle kind="LINEBELOW" colorName="#000000" start="3,-1" stop="3,-1"/>
      <lineStyle kind="LINEBELOW" colorName="#000000" start="4,-1" stop="4,-1"/>
      <lineStyle kind="LINEBELOW" colorName="#000000" start="5,-1" stop="5,-1"/>
      <lineStyle kind="LINEBELOW" colorName="#000000" start="6,-1" stop="6,-1"/>
      <lineStyle kind="LINEBELOW" colorName="#000000" start="7,-1" stop="7,-1"/>
      <lineStyle kind="LINEBELOW" colorName="#000000" start="8,-1" stop="8,-1"/>
      <lineStyle kind="LINEBELOW" colorName="#000000" start="9,-1" stop="9,-1"/>
      <lineStyle kind="LINEBELOW" colorName="#000000" start="10,-1" stop="10,-1"/>
    </blockTableStyle>
    <blockTableStyle id="Table11">
      <blockAlignment value="LEFT"/>
      <blockValign value="TOP"/>
      <lineStyle kind="LINEBELOW" colorName="#000000" start="0,-1" stop="0,-1"/>
    </blockTableStyle>
    <blockTableStyle id="Table12">
      <blockAlignment value="LEFT"/>
      <blockValign value="TOP"/>
      <lineStyle kind="LINEBELOW" colorName="#e6e6e6" start="0,-1" stop="0,-1"/>
      <lineStyle kind="LINEBELOW" colorName="#e6e6e6" start="1,-1" stop="1,-1"/>
      <lineStyle kind="LINEBELOW" colorName="#e6e6e6" start="2,-1" stop="2,-1"/>
      <lineStyle kind="LINEBELOW" colorName="#e6e6e6" start="3,-1" stop="3,-1"/>
      <lineStyle kind="LINEBELOW" colorName="#e6e6e6" start="4,-1" stop="4,-1"/>
      <lineStyle kind="LINEBELOW" colorName="#e6e6e6" start="5,-1" stop="5,-1"/>
      <lineStyle kind="LINEBELOW" colorName="#e6e6e6" start="6,-1" stop="6,-1"/>
      <lineStyle kind="LINEBELOW" colorName="#e6e6e6" start="7,-1" stop="7,-1"/>
      <lineStyle kind="LINEBELOW" colorName="#e6e6e6" start="8,-1" stop="8,-1"/>
      <lineStyle kind="LINEBELOW" colorName="#e6e6e6" start="9,-1" stop="9,-1"/>
      <lineStyle kind="LINEBELOW" colorName="#e6e6e6" start="10,-1" stop="10,-1"/>
    </blockTableStyle>
    <initialize>
      <paraStyle name="all" alignment="justify"/>
    </initialize>
    <paraStyle name="Standard" fontName="Helvetica"/>
    <paraStyle name="Heading" fontName="Helvetica" fontSize="14.0" leading="17" spaceBefore="12.0" spaceAfter="6.0"/>
    <paraStyle name="Text body" fontName="Helvetica" spaceBefore="0.0" spaceAfter="6.0"/>
    <paraStyle name="List" fontName="Helvetica" spaceBefore="0.0" spaceAfter="6.0"/>
    <paraStyle name="Caption" fontName="Helvetica" fontSize="12.0" leading="15" spaceBefore="6.0" spaceAfter="6.0"/>
    <paraStyle name="Index" fontName="Helvetica"/>
    <paraStyle name="Table Contents" fontName="Helvetica" spaceBefore="0.0" spaceAfter="6.0"/>
    <paraStyle name="Table Heading" fontName="Helvetica" alignment="CENTER" spaceBefore="0.0" spaceAfter="6.0"/>
    <paraStyle name="Footer" fontName="Helvetica"/>
    <paraStyle name="Horizontal Line" fontName="Helvetica" fontSize="6.0" leading="8" spaceBefore="0.0" spaceAfter="14.0"/>
    <paraStyle name="terp_header" fontName="Helvetica-Bold" fontSize="15.0" leading="19" alignment="LEFT" spaceBefore="12.0" spaceAfter="6.0"/>
    <paraStyle name="Heading 9" fontName="Helvetica-Bold" fontSize="75%" leading="NaN" spaceBefore="12.0" spaceAfter="6.0"/>
    <paraStyle name="terp_tblheader_General" fontName="Helvetica-Bold" fontSize="8.0" leading="10" alignment="LEFT" spaceBefore="6.0" spaceAfter="6.0"/>
    <paraStyle name="terp_tblheader_Details" fontName="Helvetica-Bold" fontSize="8.0" leading="10" alignment="LEFT" spaceBefore="6.0" spaceAfter="6.0"/>
    <paraStyle name="terp_default_7" fontName="Helvetica" fontSize="7.0" leading="9" alignment="LEFT" spaceBefore="0.0" spaceAfter="0.0"/>
    <paraStyle name="terp_default_Bold_7" fontName="Helvetica-Bold" fontSize="7.0" leading="9" alignment="LEFT" spaceBefore="0.0" spaceAfter="0.0"/>
    <paraStyle name="terp_tblheader_General_Centre" fontName="Helvetica-Bold" fontSize="8.0" leading="10" alignment="CENTER" spaceBefore="6.0" spaceAfter="6.0"/>
    <paraStyle name="terp_tblheader_General_Right" fontName="Helvetica-Bold" fontSize="8.0" leading="10" alignment="RIGHT" spaceBefore="6.0" spaceAfter="6.0"/>
    <paraStyle name="terp_tblheader_Details_Centre" fontName="Helvetica-Bold" fontSize="8.0" leading="10" alignment="CENTER" spaceBefore="6.0" spaceAfter="6.0"/>
    <paraStyle name="terp_tblheader_Details_Right" fontName="Helvetica-Bold" fontSize="8.0" leading="10" alignment="RIGHT" spaceBefore="6.0" spaceAfter="6.0"/>
    <paraStyle name="terp_default_Right_7" fontName="Helvetica" fontSize="7.0" leading="9" alignment="RIGHT" spaceBefore="0.0" spaceAfter="0.0"/>
    <paraStyle name="terp_default_Centre_7" fontName="Helvetica" fontSize="7.0" leading="9" alignment="CENTER" spaceBefore="0.0" spaceAfter="0.0"/>
    <paraStyle name="terp_header_Right" fontName="Helvetica-Bold" fontSize="15.0" leading="19" alignment="LEFT" spaceBefore="12.0" spaceAfter="6.0"/>
    <paraStyle name="terp_header_Centre" fontName="Helvetica-Bold" fontSize="15.0" leading="19" alignment="CENTER" spaceBefore="0.0" spaceAfter="0.0"/>
    <paraStyle name="terp_default_address" fontName="Helvetica" fontSize="10.0" leading="13" alignment="LEFT" spaceBefore="0.0" spaceAfter="0.0"/>
    <paraStyle name="terp_default_8" fontName="Helvetica" fontSize="8.0" leading="10" alignment="LEFT" spaceBefore="0.0" spaceAfter="0.0"/>
    <paraStyle name="terp_default_Bold_8" fontName="Helvetica-Bold" fontSize="8.0" leading="10" alignment="LEFT" spaceBefore="0.0" spaceAfter="0.0"/>
    <paraStyle name="terp_default_Centre_9" fontName="Helvetica" fontSize="8.0" leading="10" alignment="CENTER" spaceBefore="0.0" spaceAfter="0.0"/>
    <paraStyle name="terp_default_Right_8" fontName="Helvetica" fontSize="8.0" leading="10" alignment="RIGHT" spaceBefore="0.0" spaceAfter="0.0"/>
    <paraStyle name="terp_default_2" fontName="Helvetica" fontSize="2.0" leading="3" alignment="LEFT" spaceBefore="0.0" spaceAfter="0.0"/>
    <paraStyle name="terp_default_Bold_8_Right" fontName="Helvetica-Bold" fontSize="8.0" leading="10" alignment="RIGHT" spaceBefore="0.0" spaceAfter="0.0"/>
    <paraStyle name="Heading 3" fontName="Helvetica-Bold" fontSize="14.0" leading="17" spaceBefore="12.0" spaceAfter="6.0"/>
    <images/>
  </stylesheet>
  <story>
  	<pto>
  	<pto_header>
  		<blockTable colWidths="45.0,35.0,30.0,90.0,65.0,55.0,100.0,70.0,65.0,65.0,75.0,75.0" style="Table7">[[data['form']['amount_currency'] == True or removeParentNode('blockTable')]]
	      <tr>
	        <td>
	          <para style="terp_tblheader_Details">Date</para>
	        </td>
	        <td>
	          <para style="terp_tblheader_Details">Period</para>
	        </td>
	        <td>
	          <para style="terp_tblheader_Details">JRNL</para>
	        </td>
	        <td>
	          <para style="terp_tblheader_Details">Partner</para>
	        </td>
	        <td>
	          <para style="terp_tblheader_Details">Ref</para>
	        </td>
	        <td>
	          <para style="terp_tblheader_Details">Move</para>
	        </td>
	        <td>
	          <para style="terp_tblheader_Details">Entry Label</para>
	        </td>
	        <td>
	          <para style="terp_tblheader_Details">Counterpart</para>
	        </td>
	        <td>
	          <para style="terp_tblheader_Details_Right">Debit</para>
	        </td>
	        <td>
	          <para style="terp_tblheader_Details_Right">Credit</para>
	        </td>
	        <td>
	          <para style="terp_tblheader_Details_Right">Balance</para>
	        </td>
	        <td>
	          <para style="terp_tblheader_Details_Right">Currency</para>
	        </td>
	      </tr>
	    </blockTable>  
  		<blockTable colWidths="45.0,35.0,30.0,105.0,80.0,55.0,130.0,95.0,65.0,65.0,75.0" style="Table10">[[ data['form']['amount_currency'] == False or removeParentNode('blockTable') ]]
	      <tr>
	        <td>
	          <para style="terp_tblheader_Details">Date</para>
	        </td>
	        <td>
	          <para style="terp_tblheader_Details">Period</para>
	        </td>
	        <td>
	          <para style="terp_tblheader_Details">JRNL</para>
	        </td>
	        <td>
	          <para style="terp_tblheader_Details">Partner</para>
	        </td>
	        <td>
	          <para style="terp_tblheader_Details">Ref</para>
	        </td>
	        <td>
	          <para style="terp_tblheader_Details">Move</para>
	        </td>
	        <td>
	          <para style="terp_tblheader_Details">Entry Label</para>
	        </td>
	        <td>
	          <para style="terp_tblheader_Details">Counterpart</para>
	        </td>
	        <td>
	          <para style="terp_tblheader_Details_Right">Debit</para>
	        </td>
	        <td>
	          <para style="terp_tblheader_Details_Right">Credit</para>
	        </td>
	        <td>
	          <para style="terp_tblheader_Details_Right">Balance</para>
	        </td>
	      </tr>
	    </blockTable>
  	</pto_header>
    <para style="terp_default_7">[[ repeatIn(objects, 'a') ]]</para>
    <para style="terp_header_Centre">General Ledger</para>
    <para style="terp_default_7">
      <font color="white"> </font>
    </para>
    <blockTable colWidths="110.0,110.0,110.0,110.0,128.0,93.0,110.0" style="Table1">
      <tr>
        <td>
          <para style="terp_tblheader_General_Centre">[[ data['model']=='account.account' and 'Company' or removeParentNode('para') ]]</para>
          <para style="terp_tblheader_General_Centre">[[ data['model']=='ir.ui.menu' and 'Chart of Account' or removeParentNode('para') ]]</para>
        </td>
        <td>
          <para style="terp_tblheader_General_Centre">Fiscal Year</para>
        </td>
        <td>
          <para style="terp_tblheader_General_Centre">Journals</para>
        </td>
        <td>
          <para style="terp_tblheader_General_Centre">Display Account</para>
        </td>
        <td>
          <para style="terp_tblheader_General_Centre">Filter By [[ get_filter(data)!='No Filter' and get_filter(data) ]]</para>
        </td>
        <td>
          <para style="terp_tblheader_General_Centre">Entries Sorted By</para>
        </td>
        <td>
          <para style="terp_tblheader_General_Centre">Target Moves</para>
        </td>
      </tr>
    </blockTable>
    <blockTable colWidths="110.0,110.0,110.0,110.0,128.0,93.0,110.0" style="Table2">
      <tr>
        <td>
          <para style="terp_default_Centre_7">[[ get_account(data) or removeParentNode('para') ]]</para>
        </td>
        <td>
          <para style="terp_default_Centre_7">[[ get_fiscalyear(data) or '' ]]</para>
        </td>
        <td>
          <para style="terp_default_Centre_7">[[', '.join([ lt or '' for lt in get_journal(data) ]) ]]</para>
        </td>
        <td>
          <para style="terp_default_Centre_7">[[ (data['form']['display_account']=='bal_all' and 'All') or (data['form']['display_account']=='bal_movement' and 'With movements') or 'With balance is not equal to 0']]</para>
        </td>
        <td>
          <para style="terp_default_Centre_7">[[ get_filter(data)=='No Filter' and get_filter(data) or removeParentNode('para') ]]</para>
          <blockTable colWidths="58.0,58.0" style="Table3">[[ get_filter(data)=='Date' or removeParentNode('blockTable') ]]
            <tr>
              <td>
                <para style="terp_tblheader_General_Centre">Start Date</para>
              </td>
              <td>
                <para style="terp_tblheader_General_Centre">End Date</para>
              </td>
            </tr>
          </blockTable>
          <blockTable colWidths="58.0,58.0" style="Table4">[[ get_filter(data)=='Date' or removeParentNode('blockTable') ]]
            <tr>
              <td>
                <para style="terp_default_Centre_7">[[ formatLang(get_start_date(data),date=True) ]]</para>
              </td>
              <td>
                <para style="terp_default_Centre_7">[[ formatLang(get_end_date(data),date=True) ]]</para>
              </td>
            </tr>
          </blockTable>
          <blockTable colWidths="58.0,58.0" style="Table5">[[ get_filter(data)=='Periods' or removeParentNode('blockTable') ]]
            <tr>
              <td>
                <para style="terp_tblheader_General_Centre">Start Period</para>
              </td>
              <td>
                <para style="terp_tblheader_General_Centre">End Period</para>
              </td>
            </tr>
          </blockTable>
          <blockTable colWidths="58.0,58.0" style="Table6">[[ get_filter(data)=='Periods' or removeParentNode('blockTable') ]]
            <tr>
              <td>
                <para style="terp_default_Centre_7">[[ get_start_period(data) or removeParentNode('para') ]]</para>
              </td>
              <td>
                <para style="terp_default_Centre_7">[[ get_end_period(data) or removeParentNode('para') ]]</para>
              </td>
            </tr>
          </blockTable>
        </td>
        <td>
          <para style="terp_default_Centre_7">[[ get_sortby(data) ]]</para>
        </td>
        <td>
          <para style="terp_default_Centre_7">[[ get_target_move(data) ]]</para>
        </td>
      </tr>
    </blockTable>
    <para style="terp_default_7">
       <font color="white"> </font>
    </para>
    <blockTable colWidths="45.0,35.0,30.0,90.0,65.0,55.0,100.0,70.0,65.0,65.0,75.0,75.0" style="Table7">[[data['form']['amount_currency'] == True or removeParentNode('blockTable')]]
      <tr>
        <td>
          <para style="terp_tblheader_Details">Date</para>
        </td>
        <td>
          <para style="terp_tblheader_Details">Period</para>
        </td>
        <td>
          <para style="terp_tblheader_Details">JRNL</para>
        </td>
        <td>
          <para style="terp_tblheader_Details">Partner</para>
        </td>
        <td>
          <para style="terp_tblheader_Details">Ref</para>
        </td>
        <td>
          <para style="terp_tblheader_Details">Move</para>
        </td>
        <td>
          <para style="terp_tblheader_Details">Entry Label</para>
        </td>
        <td>
          <para style="terp_tblheader_Details">Counterpart</para>
        </td>
        <td>
          <para style="terp_tblheader_Details_Right">Debit</para>
        </td>
        <td>
          <para style="terp_tblheader_Details_Right">Credit</para>
        </td>
        <td>
          <para style="terp_tblheader_Details_Right">Balance</para>
        </td>
        <td>
          <para style="terp_tblheader_Details_Right">Currency</para>
        </td>
      </tr>
    </blockTable>
    <section>
      <para style="terp_default_7">[[ repeatIn(get_children_accounts(a), 'o') ]]</para>
      <blockTable rowHeights="0.55cm" colWidths="490.0,65.0,65.0,75.0,75.0" style="Table8">[[data['form']['amount_currency'] == True or removeParentNode('blockTable')]]
        <tr>
          <td>
            <para style="terp_default_Bold_8"><font color="white">[[ '..'*(o.level-1) ]]</font>[[ o.code ]] [[ o.name ]]</para>
          </td>
          <td>
            <para style="terp_default_Bold_8_Right">[[ formatLang(sum_debit_account(o), digits=get_digits(dp='Account')) ]]</para>
          </td>
          <td>
            <para style="terp_default_Bold_8_Right">[[ formatLang(sum_credit_account(o), digits=get_digits(dp='Account')) ]]</para>
          </td>
          <td>
            <para style="terp_default_Bold_8_Right">[[ formatLang(sum_balance_account(o), digits=get_digits(dp='Account')) ]] [[ company.currency_id.symbol ]]</para>
          </td>
          <td>
<<<<<<< HEAD
            <para style="terp_default_Bold_9_Right">[[ o.currency_id and formatLang(sum_currency_amount_account(o), digits=get_digits(dp='Account')) + o.currency_id.symbol or '' ]]</para>
=======
            <para style="terp_default_Bold_8_Right">[[ o.currency_id and formatLang(sum_currency_amount_account(o), digits=get_digits(dp='Account')) + o.currency_id.code or '' ]]</para>
>>>>>>> d227e145
          </td>
        </tr>
      </blockTable>
      <section>
        <para style="terp_default_7">[[ repeatIn(lines(o), 'line') ]]</para>
        <blockTable rowHeights="0.55cm" colWidths="45.0,35.0,30.0,90.0,65.0,55.0,100.0,70.0,65.0,65.0,75.0,75.0" style="Table9">[[data['form']['amount_currency'] == True or removeParentNode('blockTable')]]
          <tr>
            <td>
              <para style="terp_default_7">[[ formatLang(line['ldate'],date=True) ]]</para>
            </td>
            <td>
              <para style="terp_default_7">[[ line['period_code'] ]]</para>
            </td>
            <td>
              <para style="terp_default_7">[[ line['lcode'] ]]</para>
            </td>
            <td>
              <para style="terp_default_7">[[ strip_name(line['partner_name'],21) ]]</para>
            </td>
            <td>
              <para style="terp_default_7">[[ strip_name(line['lref'],17) ]]</para>
            </td>
            <td>
              <para style="terp_default_7">[[ line['move'] ]]</para>
            </td>
            <td>
              <para style="terp_default_7">[[ strip_name(line['lname'],26) ]]</para>
            </td>
            <td>
              <para style="terp_default_7">[[ strip_name(line['line_corresp'],18) ]]</para>
            </td>
            <td>
              <para style="terp_default_Right_7">[[ formatLang(line['debit'], digits=get_digits(dp='Account')) ]]</para>
            </td>
            <td>
              <para style="terp_default_Right_7">[[ formatLang(line['credit'], digits=get_digits(dp='Account')) ]]</para>
            </td>
            <td>
<<<<<<< HEAD
                <para style="terp_default_Right_8"><font>[[ (len(line['cur_id'])==1 and o.currency_id.id==line['currency_id'] and formatLang(line['amount_currency'])) or removeParentNode('font') ]] [[  line['currency_code'] or '']]</font></para>
=======
              <para style="terp_default_Right_7">[[ formatLang(line['progress'], digits=get_digits(dp='Account')) ]] [[ company.currency_id.symbol ]]</para>
            </td>
            <td>
              <para style="terp_default_Right_7">[[ (line.has_key('currency_id') and line['currency_id']==None or line['amount_currency']==None) and removeParentNode('font') ]] [[ formatLang(line['amount_currency'])]] [[ line['currency_code'] or '']]</para>
>>>>>>> d227e145
            </td>
          </tr>
        </blockTable>
      </section>
    </section>
    <blockTable colWidths="45.0,35.0,30.0,105.0,80.0,55.0,130.0,95.0,65.0,65.0,75.0" style="Table10">[[ data['form']['amount_currency'] == False or removeParentNode('blockTable') ]]
      <tr>
        <td>
          <para style="terp_tblheader_Details">Date</para>
        </td>
        <td>
          <para style="terp_tblheader_Details">Period</para>
        </td>
        <td>
          <para style="terp_tblheader_Details">JRNL</para>
        </td>
        <td>
          <para style="terp_tblheader_Details">Partner</para>
        </td>
        <td>
          <para style="terp_tblheader_Details">Ref</para>
        </td>
        <td>
          <para style="terp_tblheader_Details">Move</para>
        </td>
        <td>
          <para style="terp_tblheader_Details">Entry Label</para>
        </td>
        <td>
          <para style="terp_tblheader_Details">Counterpart</para>
        </td>
        <td>
          <para style="terp_tblheader_Details_Right">Debit</para>
        </td>
        <td>
          <para style="terp_tblheader_Details_Right">Credit</para>
        </td>
        <td>
          <para style="terp_tblheader_Details_Right">Balance</para>
        </td>
      </tr>
    </blockTable>
    <section>
      <para style="Standard">[[ repeatIn(get_children_accounts(a), 'o') ]]</para>
      <blockTable rowHeights="0.55cm" colWidths="575.0,65.0,65.0,75.0" style="Table11">[[ data['form']['amount_currency'] == False or removeParentNode('blockTable') ]]
        <tr>
          <td>
            <para style="terp_default_Bold_8"><font color="white">[[ '..'*(o.level-1) ]]</font>[[ o.code ]] [[ o.name ]]</para>
          </td>
          <td>
            <para style="terp_default_Bold_8_Right">[[ formatLang(sum_debit_account(o), digits=get_digits(dp='Account')) ]]</para>
          </td>
          <td>
            <para style="terp_default_Bold_8_Right">[[ formatLang(sum_credit_account(o), digits=get_digits(dp='Account')) ]]</para>
          </td>
          <td>
            <para style="terp_default_Bold_8_Right">[[ formatLang(sum_balance_account(o), digits=get_digits(dp='Account')) ]] [[ company.currency_id.symbol ]]</para>
          </td>
        </tr>
      </blockTable>
      <section>
        <para style="Standard">[[ repeatIn(lines(o), 'line') ]]</para>
        <blockTable rowHeights="0.55cm" colWidths="45.0,35.0,30.0,105.0,80.0,55.0,130.0,95.0,65.0,65.0,75.0" style="Table12">[[ data['form']['amount_currency'] == False or removeParentNode('blockTable') ]]
          <tr>
            <td>
              <para style="terp_default_7">[[ formatLang(line['ldate'],date=True) ]]</para>
            </td>
            <td>
              <para style="terp_default_7">[[ line['period_code'] ]]</para>
            </td>
            <td>
              <para style="terp_default_7">[[ line['lcode'] ]]</para>
            </td>
            <td>
              <para style="terp_default_7">[[ strip_name(line['partner_name'],25) ]]</para>
            </td>
            <td>
              <para style="terp_default_7">[[ strip_name(line['lref'],21) ]]</para>
            </td>
            <td>
              <para style="terp_default_7">[[ line['move'] ]]</para>
            </td>
            <td>
              <para style="terp_default_7">[[ strip_name(line['lname'],35) ]]</para>
            </td>
            <td>
              <para style="terp_default_7">[[ strip_name(line['line_corresp'],23) ]]</para>
            </td>
            <td>
              <para style="terp_default_Right_7">[[ formatLang(line['debit'], digits=get_digits(dp='Account')) ]]</para>
            </td>
            <td>
              <para style="terp_default_Right_7">[[ formatLang(line['credit'], digits=get_digits(dp='Account')) ]]</para>
            </td>
            <td>
              <para style="terp_default_Right_7">[[ formatLang(line['progress'], digits=get_digits(dp='Account')) ]] [[ company.currency_id.symbol ]]</para>
            </td>
          </tr>
        </blockTable>
      </section>
    </section>
>>>>>>> MERGE-SOURCE
    </pto>
  </story>
</document><|MERGE_RESOLUTION|>--- conflicted
+++ resolved
@@ -508,11 +508,7 @@
             <para style="terp_default_Bold_8_Right">[[ formatLang(sum_balance_account(o), digits=get_digits(dp='Account')) ]] [[ company.currency_id.symbol ]]</para>
           </td>
           <td>
-<<<<<<< HEAD
-            <para style="terp_default_Bold_9_Right">[[ o.currency_id and formatLang(sum_currency_amount_account(o), digits=get_digits(dp='Account')) + o.currency_id.symbol or '' ]]</para>
-=======
             <para style="terp_default_Bold_8_Right">[[ o.currency_id and formatLang(sum_currency_amount_account(o), digits=get_digits(dp='Account')) + o.currency_id.code or '' ]]</para>
->>>>>>> d227e145
           </td>
         </tr>
       </blockTable>
@@ -551,14 +547,10 @@
               <para style="terp_default_Right_7">[[ formatLang(line['credit'], digits=get_digits(dp='Account')) ]]</para>
             </td>
             <td>
-<<<<<<< HEAD
-                <para style="terp_default_Right_8"><font>[[ (len(line['cur_id'])==1 and o.currency_id.id==line['currency_id'] and formatLang(line['amount_currency'])) or removeParentNode('font') ]] [[  line['currency_code'] or '']]</font></para>
-=======
               <para style="terp_default_Right_7">[[ formatLang(line['progress'], digits=get_digits(dp='Account')) ]] [[ company.currency_id.symbol ]]</para>
             </td>
             <td>
               <para style="terp_default_Right_7">[[ (line.has_key('currency_id') and line['currency_id']==None or line['amount_currency']==None) and removeParentNode('font') ]] [[ formatLang(line['amount_currency'])]] [[ line['currency_code'] or '']]</para>
->>>>>>> d227e145
             </td>
           </tr>
         </blockTable>
@@ -660,7 +652,6 @@
         </blockTable>
       </section>
     </section>
->>>>>>> MERGE-SOURCE
     </pto>
   </story>
 </document>