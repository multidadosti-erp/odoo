--- conflicted
+++ resolved
@@ -1109,14 +1109,9 @@
 
     def _update_check(self, cr, uid, ids, context=None):
         done = {}
-<<<<<<< HEAD
         context = context or {}
         for line in self.browse(cr, uid, ids, context=context):
-            if line.move_id.state <> 'draft':
-=======
-        for line in self.browse(cr, uid, ids, context):
             if line.move_id.state <> 'draft' and (not line.journal_id.entry_posted):
->>>>>>> c4dcf78c
                 raise osv.except_osv(_('Error !'), _('You can not do this modification on a confirmed entry ! Please note that you can just change some non important fields !'))
             if line.reconcile_id:
                 raise osv.except_osv(_('Error !'), _('You can not do this modification on a reconciled entry ! Please note that you can just change some non important fields !'))
