<?xml version="1.0" encoding="utf-8"?>
<openerp>
    <data>

        <!-- Invoices -->
        <record id="view_invoice_line_calendar" model="ir.ui.view">
            <field name="name">account.invoice.calendar</field>
            <field name="model">account.invoice</field>
            <field name="arch" type="xml">
                <calendar string="Invoices" color="journal_id" date_start="date_invoice">
                    <field name="partner_id"/>
                    <field name="amount_total"/>
                </calendar>
            </field>
        </record>

        <record model="ir.ui.view" id="view_invoice_pivot">
            <field name="name">account.invoice.pivot</field>
            <field name="model">account.invoice</field>
            <field name="arch" type="xml">
                <pivot string="Invoices" display_quantity="true">
                    <field name="partner_id"/>
                    <field name="amount_total" type="measure"/>
                </pivot>
            </field>
        </record>

        <record model="ir.ui.view" id="view_invoice_graph">
            <field name="name">account.invoice.graph</field>
            <field name="model">account.invoice</field>
            <field name="arch" type="xml">
                <graph string="Invoices">
                    <field name="partner_id"/>
                    <field name="amount_total" type="measure"/>
                </graph>
            </field>
        </record>

        <record id="view_invoice_line_tree" model="ir.ui.view">
            <field name="name">account.invoice.line.tree</field>
            <field name="model">account.invoice.line</field>
            <field name="arch" type="xml">
                <tree string="Invoice Line">
                    <field name="name"/>
                    <field name="account_id" groups="account.group_account_user"/>
                    <field name="quantity"/>
                    <field name="uos_id" groups="product.group_uom"/>
                    <field name="price_unit"/>
                    <field name="discount" groups="sale.group_discount_per_so_line"/>
                    <field name="price_subtotal"/>
                </tree>
            </field>
        </record>

        <record id="view_invoice_line_form" model="ir.ui.view">
            <field name="name">account.invoice.line.form</field>
            <field name="model">account.invoice.line</field>
            <field name="arch" type="xml">
                <form string="Invoice Line">
                    <group>
                        <group>
                            <field name="product_id"
                                on_change="product_id_change(product_id, uos_id, quantity, name, parent.type, parent.partner_id, parent.fiscal_position, price_unit, parent.currency_id, parent.company_id, parent.date_invoice, context)" context="{'partner_id': parent.partner_id}"/>
                            <label for="quantity"/>
                            <div>
                                <field name="quantity" class="oe_inline"/>
                                <field name="uos_id" class="oe_inline" groups="product.group_uom"
                                  on_change="uos_id_change(product_id, uos_id, quantity, name, parent.type, parent.partner_id, parent.fiscal_position, price_unit, parent.currency_id, parent.company_id, parent.date_invoice, context)"/>
                            </div>
                            <field name="price_unit"/>
                            <field name="discount" groups="sale.group_discount_per_so_line"/>
                        </group>
                        <group>
                            <field domain="[('company_id', '=', parent.company_id), ('journal_id', '=', parent.journal_id), ('type', '&lt;&gt;', 'view')]" name="account_id" on_change="onchange_account_id(product_id, parent.partner_id, parent.type, parent.fiscal_position,account_id, parent.date_invoice)" groups="account.group_account_user"/>
                            <field name="invoice_line_tax_id" context="{'type':parent.get('type')}" domain="[('parent_id','=',False),('company_id', '=', parent.company_id)]" widget="many2many_tags"/>
                            <field domain="[('type','&lt;&gt;','view'), ('company_id', '=', parent.company_id)], ('state','not in',('close','cancelled'))]" name="account_analytic_id" groups="analytic.group_analytic_accounting"/>
                            <field name="company_id" groups="base.group_multi_company" readonly="1"/>
                        </group>
                    </group>
                    <label for="name"/>
                    <field name="name"/>
                </form>
            </field>
        </record>

        <record id="view_invoice_tax_tree" model="ir.ui.view">
            <field name="name">account.invoice.tax.tree</field>
            <field name="model">account.invoice.tax</field>
            <field name="arch" type="xml">
                <tree string="Manual Invoice Taxes">
                    <field name="sequence"/>
                    <field name="manual"/>
                    <field name="name"/>
                    <field name="account_id" groups="base.group_account_user"/>
                    <field name="base"/>
                    <field name="amount"/>
                </tree>
            </field>
        </record>

        <record id="view_invoice_tax_form" model="ir.ui.view">
            <field name="name">account.invoice.tax.form</field>
            <field name="model">account.invoice.tax</field>
            <field name="arch" type="xml">
                <form string="Manual Invoice Taxes">
                    <group col="4">
                        <field name="name"/>
                        <field name="sequence"/>
                        <field name="account_id" groups="account.group_account_user"/>
                        <field name="account_analytic_id" domain="[('type','&lt;&gt;','view'), ('company_id', '=', parent.company_id), ('state','not in',('close','cancelled')]" groups="analytic.group_analytic_accounting"/>
                        <field name="manual"/>
                        <field name="amount"/>
                        <field name="base" readonly="0"/>
                        <separator colspan="4" string="Tax Codes"/>
                        <field name="base_code_id"/>
                        <field name="base_amount"/>
                        <field name="tax_code_id"/>
                        <field name="tax_amount"/>
                        <field name="factor_base" invisible="True"/>
                        <field name="factor_tax" invisible="True"/>
                    </group>
                </form>
            </field>
        </record>

        <record id="invoice_tree" model="ir.ui.view">
            <field name="name">account.invoice.tree</field>
            <field name="model">account.invoice</field>
            <field name="arch" type="xml">
                <tree colors="blue:state == 'draft';black:state in ('proforma','proforma2','open');gray:state == 'cancel'" string="Invoice">
                    <field name="partner_id" groups="base.group_user"/>
                    <field name="commercial_partner_id" invisible="1"/>
                    <field name="date_invoice"/>
                    <field name="number"/>
                    <field name="reference" invisible="1"/>
                    <field name="name" invisible="1"/>
                    <field name="journal_id" invisible="1"/>
                    <field name="period_id" invisible="1" groups="account.group_account_user"/>
                    <field name="company_id" groups="base.group_multi_company" options="{'no_create': True}"/>
                    <field name="user_id" string="Salesperson"/>
                    <field name="date_due"/>
                    <field name="origin"/>
                    <field name="currency_id" groups="base.group_multi_currency"/>
                    <field name="residual" sum="Residual Amount"/>
                    <field name="amount_untaxed" sum="Untaxed Amount"/>
                    <field name="amount_total" sum="Total Amount"/>
                    <field name="state"/>
                    <field name="type" invisible="context.get('type',True)"/>
                </tree>
            </field>
        </record>

        <record id="invoice_supplier_form" model="ir.ui.view">
            <field name="name">account.invoice.supplier.form</field>
            <field name="model">account.invoice</field>
            <field name="priority">2</field>
            <field name="arch" type="xml">
                <form string="Supplier Invoice">
                <header>
                        <button name="invoice_open" states="draft,proforma2" string="Validate" class="oe_highlight" groups="account.group_account_invoice"/>
                        <button name="%(action_account_invoice_refund)d" type='action' string='Ask Refund' states='open,paid' groups="account.group_account_invoice"/>
                        <button name="invoice_cancel" states="draft,proforma2" string="Cancel Invoice" groups="account.group_account_invoice"/>
                        <button name="action_cancel_draft" states="cancel" string="Set to Draft" type="object" groups="account.group_account_invoice"/>
                        <button name='%(action_account_state_open)d' type='action' string='Re-Open' groups="account.group_account_invoice" attrs="{'invisible':['|', ('state','&lt;&gt;','paid'), ('reconciled', '=', True)]}" help="This button only appears when the state of the invoice is 'paid' (showing that it has been fully reconciled) and auto-computed boolean 'reconciled' is False (depicting that it's not the case anymore). In other words, the invoice has been dereconciled and it does not fit anymore the 'paid' state. You should press this button to re-open it and let it continue its normal process after having resolved the eventual exceptions it may have created."/>
                    <field name="state" widget="statusbar" statusbar_visible="draft,open,paid" statusbar_colors='{"proforma":"blue","proforma2":"blue"}'/>
                </header>
                <sheet string="Supplier Invoice">
                    <div class="oe_title">
                        <h1>
                            <label string="Draft Invoice" attrs="{'invisible': ['|',('state','&lt;&gt;','draft'), ('type','&lt;&gt;','in_invoice')]}"/>
                            <label string="Draft Refund" attrs="{'invisible': ['|',('state','&lt;&gt;','draft'), ('type','&lt;&gt;','in_refund')]}"/>
                            <label string="Invoice" attrs="{'invisible': ['|',('state', '=', 'draft'), ('type','&lt;&gt;','in_invoice')]}"/>
                            <label string="Refund" attrs="{'invisible': ['|',('state', '=', 'draft'), ('type','&lt;&gt;','in_refund')]}"/>
                            <field name="number" class="oe_inline"  attrs="{'invisible': [('state', '=', 'draft')]}"/>
                        </h1>
                    </div>
                    <field name="type" invisible="1"/>
                    <group>
                        <group>
                            <field string="Supplier" name="partner_id"
                              on_change="onchange_partner_id(type, partner_id, date_invoice, payment_term, partner_bank_id, company_id, context)"
                              context="{'default_customer': 0, 'search_default_supplier': 1, 'default_supplier': 1}"
                              domain="[('supplier', '=', True)]"/>
                            <field name="fiscal_position" options="{'no_create': True}"/>
                            <field name="origin"/>
                            <field name="supplier_invoice_number"/>
                            <label for="reference_type"/>
                            <div>
                                <field name="reference_type" class="oe_inline oe_edit_only"/>
                                <field name="reference" class="oe_inline"/>
                            </div>
                        </group>
                        <group>
                            <field name="date_invoice" on_change="onchange_payment_term_date_invoice(payment_term, date_invoice)" />
                            <field name="date_due"/>
                            <field domain="[('company_id', '=', company_id), ('type', '=', 'payable')]"
                                name="account_id" groups="account.group_account_user"/>
                            <field name="internal_number" invisible="1"/>
                            <field name="journal_id" groups="account.group_account_user"
                                on_change="onchange_journal_id(journal_id)" options="{'no_create': True}"
                                attrs="{'readonly':[('internal_number','!=',False)]}"/>
                            <field name="currency_id" groups="base.group_multi_currency"/>
                            <field name="check_total" groups="account.group_supplier_inv_check_total"/>
                        </group>
                    </group>
                    <notebook>
                        <page string="Invoice">
                            <field context="{'partner_id': partner_id, 'price_type': context.get('price_type') or False, 'type': type}" name="invoice_line">
                                <tree string="Invoice lines" editable="bottom">
                                    <field name="sequence" widget="handle" />
                                    <field name="product_id"
                                        on_change="product_id_change(product_id, uos_id, quantity, name, parent.type, parent.partner_id, parent.fiscal_position, price_unit, parent.currency_id, parent.company_id, parent.date_invoice, context)" context="{'partner_id': parent.partner_id}"/>
                                    <field name="name"/>
                                    <field name="company_id" invisible="1"/>
                                    <field name="account_id" groups="account.group_account_user"
                                        domain="[('company_id', '=', parent.company_id), ('journal_id', '=', parent.journal_id), ('type', '=', 'other')]"
                                        on_change="onchange_account_id(product_id, parent.partner_id, parent.type, parent.fiscal_position,account_id, parent.date_invoice)"/>
                                    <field name="account_analytic_id" groups="analytic.group_analytic_accounting"
                                        domain="[('type','!=','view'), ('company_id', '=', parent.company_id), ('state','not in',('close','cancelled'))]"/>
                                    <field name="quantity"/>
                                    <field name="uos_id" groups="product.group_uom"
                                        on_change="uos_id_change(product_id, uos_id, quantity, name, parent.type, parent.partner_id, parent.fiscal_position, price_unit, parent.currency_id, parent.company_id, parent.date_invoice, context)"/>
                                    <field name="price_unit"/>
                                    <field name="discount" groups="sale.group_discount_per_so_line"/>
                                    <field name="invoice_line_tax_id" widget="many2many_tags" context="{'type':parent.type}"
                                        domain="[('parent_id','=',False),('company_id', '=', parent.company_id)]"/>
                                    <field name="price_subtotal"/>
                                </tree>
                            </field>
                            <group class="oe_subtotal_footer oe_right">
                                <field name="amount_untaxed" widget="monetary" options="{'currency_field': 'currency_id'}"/>
                                <div>
                                    <label for="amount_tax"/>
                                    <button name="button_reset_taxes" states="draft,proforma2"
                                        string="(update)" class="oe_link oe_edit_only"
                                        type="object" help="Recompute taxes and total"/>
                                </div>
                                <field name="amount_tax" nolabel="1" widget="monetary" options="{'currency_field': 'currency_id'}"/>
                                <field name="amount_total" class="oe_subtotal_footer_separator" widget="monetary" options="{'currency_field': 'currency_id'}"/>

                                <field name="residual" widget="monetary" options="{'currency_field': 'currency_id'}"/>
                                <field name="reconciled" invisible="1"/>
                            </group>
                            <div style="width: 50%%">
                                <field name="tax_line">
                                    <tree editable="bottom" string="Taxes">
                                        <field name="name"/>
                                        <field name="account_id" groups="account.group_account_invoice"/>
                                        <field name="account_analytic_id" domain="[('type','&lt;&gt;','view'), ('company_id', '=', parent.company_id)]" groups="analytic.group_analytic_accounting"/>
                                        <field name="base" on_change="base_change(base,parent.currency_id,parent.company_id,parent.date_invoice)" readonly="1"/>
                                        <field name="amount" on_change="amount_change(amount,parent.currency_id,parent.company_id,parent.date_invoice)"/>

                                        <field invisible="True" name="base_amount"/>
                                        <field invisible="True" name="tax_amount"/>
                                        <field name="factor_base" invisible="True"/>
                                        <field name="factor_tax" invisible="True"/>
                                    </tree>
                                </field>
                            </div>
                            <div>
                                <field name="comment" placeholder="Additional notes..."/>
                            </div>
                        </page>
                        <page string="Other Info">
                            <group>
                                <group>
                                    <field domain="[('partner_id', '=', partner_id)]" name="partner_bank_id" on_change="onchange_partner_bank(partner_bank_id)"/>
                                    <field name="user_id" string="Responsible" context="{'default_groups_ref': ['base.group_user', 'base.group_partner_manager', 'account.group_account_invoice']}"/>
<<<<<<< HEAD
                                    <field name="name" invisible="1"/>
                                    <field name="payment_term" options="{'no_create': True}" on_change="onchange_payment_term_date_invoice(payment_term, date_invoice)"/>
=======
                                    <field name="name" attrs="{'invisible': [('type', '=', 'in_invoice')]}"/>
                                    <field name="payment_term" options="{'no_create': True}"/>
>>>>>>> 2492503d
                                </group>
                                <group>
                                    <field name="move_id" groups="account.group_account_user"/>
                                    <field name="period_id" domain="[('state', '=', 'draft'), ('company_id', '=', company_id)]" groups="account.group_account_user"/>
                                    <field name="company_id" on_change="onchange_company_id(company_id,partner_id,type,invoice_line,currency_id)" options="{'no_create': True}" groups="base.group_multi_company"/>
                                </group>
                            </group>
                        </page>
                        <page string="Payments">
                            <field name="payment_ids">
                                <tree string="Payments">
                                    <field name="date" string="Payment Date"/>
                                    <field name="move_id"/>
                                    <field name="ref"/>
                                    <field name="name"/>
                                    <field name="journal_id"/>
                                    <field name="debit"/>
                                    <field name="credit"/>
                                    <field name="amount_currency"/>
                                    <field name="currency_id" groups="base.group_multi_currency"/>
                                </tree>
                            </field>
                        </page>
                    </notebook>
                </sheet>
                <div class="oe_chatter">
                    <field name="message_follower_ids" widget="mail_followers"/>
                    <field name="message_ids" widget="mail_thread"/>
                </div>
                </form>
            </field>
        </record>

        <record id="invoice_form" model="ir.ui.view">
            <field name="name">account.invoice.form</field>
            <field name="model">account.invoice</field>
            <field name="arch" type="xml">
                <form string="Invoice">
                <header>
                    <button name="action_invoice_sent" type="object" string="Send by Email" attrs="{'invisible':['|',('sent','=',True), ('state', '!=', 'open')]}" class="oe_highlight" groups="base.group_user"/>
                    <button name="invoice_print" string="Print" type="object" attrs="{'invisible':['|',('sent','=',True), ('state', '!=', 'open')]}" class="oe_highlight" groups="base.group_user"/>
                    <button name="action_invoice_sent" type="object" string="Send by Email" attrs="{'invisible':['|',('sent','=',False), ('state', '!=', 'open')]}" groups="base.group_user"/>
                    <button name="invoice_print" string="Print Invoice" type="object" attrs="{'invisible':['|',('sent','=',False), ('state', '!=', 'open')]}" groups="base.group_user"/>
                    <button name="invoice_open" states="draft" string="Validate" class="oe_highlight" groups="base.group_user"/>
                    <button name="invoice_open" states="proforma2" string="Validate" groups="base.group_user"/>
                    <button name="invoice_proforma2" states="draft" string="PRO-FORMA" groups="account.group_proforma_invoices"/>
                    <button name="%(action_account_invoice_refund)d" type='action' string='Refund Invoice' states='open,proforma2,paid' groups="base.group_user"/>
                    <button name="invoice_cancel" states="draft,proforma2,open" string="Cancel Invoice" groups="base.group_no_one"/>
                    <button name="action_cancel_draft" states="cancel" string="Reset to Draft" type="object" groups="base.group_user"/>
                    <button name='%(action_account_state_open)d' type='action' string='Re-Open' groups="account.group_account_invoice" attrs="{'invisible':['|', ('state','&lt;&gt;','paid'), ('reconciled', '=', True)]}" help="This button only appears when the state of the invoice is 'paid' (showing that it has been fully reconciled) and auto-computed boolean 'reconciled' is False (depicting that it's not the case anymore). In other words, the invoice has been dereconciled and it does not fit anymore the 'paid' state. You should press this button to re-open it and let it continue its normal process after having resolved the eventual exceptions it may have created."/>
                    <!--button name="%(account_invoices)d" string="Print Invoice" type="action" states="open,paid,proforma,sale,proforma2"/-->
                    <field name="state" widget="statusbar" nolabel="1" statusbar_visible="draft,open,paid" statusbar_colors='{"proforma":"blue","proforma2":"blue"}'/>
                </header>
                <sheet string="Invoice">
                    <h1>
                        <label string="Draft Invoice" attrs="{'invisible': ['|',('state','not in',('draft',)), ('type','&lt;&gt;','out_invoice')]}"/>
                        <label string="Draft Refund" attrs="{'invisible': ['|',('state','not in',('draft',)), ('type','&lt;&gt;','out_refund')]}"/>
                        <label string="Pro Forma Invoice" attrs="{'invisible': [('state','not in',('proforma','proforma2'))]}"/>
                        <label string="Invoice" attrs="{'invisible': ['|',('state','in',('draft','proforma','proforma2')), ('type','&lt;&gt;','out_invoice')]}"/>
                        <label string="Refund" attrs="{'invisible': ['|',('state','in',('draft','proforma','proforma2')), ('type','&lt;&gt;','out_refund')]}"/>
                        <field name="number" readonly="1" class="oe_inline"/>
                    </h1>
                    <field name="type" invisible="1"/>
                    <group>
                        <group>
                            <field string="Customer" name="partner_id"
                                on_change="onchange_partner_id(type, partner_id, date_invoice, payment_term, partner_bank_id, company_id, context)"
                                context="{'search_default_customer':1, 'show_address': 1}"
                                options='{"always_reload": True}'
                                domain="[('customer', '=', True)]"/>
                            <field name="fiscal_position" options="{'no_create': True}" />
                        </group>
                        <group>
                            <field name="date_invoice" on_change="onchange_payment_term_date_invoice(payment_term, date_invoice)" />
                            <field name="internal_number" invisible="1"/>
                            <field name="journal_id" groups="account.group_account_user"
                                on_change="onchange_journal_id(journal_id)" options="{'no_create': True}"
                                attrs="{'readonly':[('internal_number','!=',False)]}"/>
                            <field domain="[('company_id', '=', company_id),('type','=', 'receivable')]"
                                name="account_id" groups="account.group_account_user"/>

                            <label for="currency_id" groups="base.group_multi_currency"/>
                            <div groups="base.group_multi_currency">
                                <field name="currency_id" class="oe_inline"/>
                                <button name="%(action_account_change_currency)d" type="action"
                                  class="oe_inline oe_link oe_edit_only"
                                  string="(change)"
                                  attrs="{'invisible':[('state','!=','draft')]}"
                                  groups="account.group_account_user"/>
                            </div>
                        </group>
                    </group>
                    <field name="sent" invisible="1"/>
                    <notebook colspan="4">
                        <page string="Invoice Lines">
                            <field name="invoice_line" nolabel="1" widget="one2many_list" context="{'type': type}">
                                <tree string="Invoice Lines" editable="bottom">
                                    <field name="sequence" widget="handle"/>
                                    <field name="product_id"
                                        on_change="product_id_change(product_id, uos_id, quantity, name, parent.type, parent.partner_id, parent.fiscal_position, price_unit, parent.currency_id, parent.company_id, parent.date_invoice, context)"/>
                                    <field name="name"/>
                                    <field name="company_id" invisible="1"/>
                                    <field name="account_id" groups="account.group_account_user"
                                        domain="[('company_id', '=', parent.company_id), ('journal_id', '=', parent.journal_id), ('type', '=', 'other')]"
                                        on_change="onchange_account_id(product_id, parent.partner_id, parent.type, parent.fiscal_position,account_id, parent.date_invoice)"/>
                                    <field name="account_analytic_id" groups="analytic.group_analytic_accounting"
                                        domain="[('type','!=','view'), ('company_id', '=', parent.company_id), ('state','not in',('close','cancelled'))]"/>
                                    <field name="quantity"/>
                                    <field name="uos_id" groups="product.group_uom"
                                        on_change="uos_id_change(product_id, uos_id, quantity, name, parent.type, parent.partner_id, parent.fiscal_position, price_unit, parent.currency_id, parent.company_id, parent.date_invoice, context)"/>
                                    <field name="price_unit"/>
                                    <field name="discount" groups="sale.group_discount_per_so_line"/>
                                    <field name="invoice_line_tax_id" widget="many2many_tags" context="{'type':parent.type}"
                                        domain="[('parent_id','=',False),('company_id', '=', parent.company_id)]"/>
                                    <field name="price_subtotal"/>
                                </tree>
                            </field>
                            <group class="oe_subtotal_footer oe_right">
                                <field name="amount_untaxed" widget="monetary" options="{'currency_field': 'currency_id'}"/>
                                <div>
                                    <label for="amount_tax"/>
                                    <button name="button_reset_taxes" states="draft,proforma2"
                                        string="(update)" class="oe_link oe_edit_only"
                                        type="object" help="Recompute taxes and total"/>
                                </div>
                                <field name="amount_tax" nolabel="1" widget="monetary" options="{'currency_field': 'currency_id'}"/>
                                <field name="amount_total" class="oe_subtotal_footer_separator" widget="monetary" options="{'currency_field': 'currency_id'}"/>
                                <field name="residual" groups="account.group_account_user" widget="monetary" options="{'currency_field': 'currency_id'}"/>
                                <field name="reconciled" invisible="1"/>
                            </group>
                            <group>
                                    <field name="payment_term" class="oe_inline" on_change="onchange_payment_term_date_invoice(payment_term,date_invoice)"/>
                            </group>
                            <field name="comment" class="oe_inline" placeholder="Additional notes..."/>
                        </page>
                        <page string="Other Info">
                            <group col="4">
                                <group>
                                    <field name="company_id" on_change="onchange_company_id(company_id,partner_id,type,invoice_line,currency_id)" options="{'no_create': True}" groups="base.group_multi_company"/>
                                    <field name="user_id" groups="base.group_user" context="{'default_groups_ref': ['base.group_user', 'base.group_partner_manager', 'account.group_account_invoice']}"/>
                                    <field domain="[('partner_id.ref_companies', 'in', [company_id])]" name="partner_bank_id"/>
                                    <field name="period_id" domain="[('state', '=', 'draft'), ('company_id', '=', company_id)]"
                                        groups="account.group_account_manager"
                                        string="Accounting Period"
                                        placeholder="force period"/>
                                    <field name="date_due"/>
                                </group>
                                <group>
                                    <field name="origin" groups="base.group_user"/>
                                    <field name="name"/>
                                    <field name="move_id" groups="account.group_account_user"/>
                                </group>
                            </group>
                            <field name="tax_line">
                                <tree editable="bottom" string="Taxes">
                                    <field name="name"/>
                                    <field name="account_id" groups="account.group_account_user"/>
                                    <field name="base" on_change="base_change(base,parent.currency_id,parent.company_id,parent.date_invoice)" readonly="1"/>
                                    <field name="amount" on_change="amount_change(amount,parent.currency_id,parent.company_id,parent.date_invoice)"/>
                                    <field invisible="True" name="base_amount"/>
                                    <field invisible="True" name="tax_amount"/>
                                    <field name="factor_base" invisible="True"/>
                                    <field name="factor_tax" invisible="True"/>
                                </tree>
                            </field>
                        </page>
                        <page string="Payments" groups="base.group_user">
                            <field name="payment_ids">
                                <tree string="Payments">
                                    <field name="date"/>
                                    <field name="move_id"/>
                                    <field name="ref"/>
                                    <field name="name"/>
                                    <field name="journal_id" groups="base.group_user"/>
                                    <field name="debit"/>
                                    <field name="credit"/>
                                    <field name="amount_currency" groups="base.group_multi_currency"/>
                                    <field name="currency_id" groups="base.group_multi_currency"/>
                                </tree>
                            </field>
                        </page>
                    </notebook>
                </sheet>
                <div class="oe_chatter">
                    <field name="message_follower_ids" widget="mail_followers" groups="base.group_user"/>
                    <field name="message_ids" widget="mail_thread"/>
                </div>
                </form>
            </field>
        </record>

        <!-- Custom reports (aka filters) -->
        <record id="filter_invoice_salespersons" model="ir.filters">
            <field name="name">By Salespersons</field>
            <field name="model_id">account.invoice</field>
            <field name="user_id" eval="False"/>
            <field name="context">{'group_by': ['date_invoice:month', 'user_id']}</field>
        </record>

        <record id="view_account_invoice_filter" model="ir.ui.view">
            <field name="name">account.invoice.select</field>
            <field name="model">account.invoice</field>
            <field name="arch" type="xml">
                <search string="Search Invoice">
                    <field name="number" string="Invoice" filter_domain="['|','|','|', ('number','ilike',self), ('origin','ilike',self), ('supplier_invoice_number', 'ilike', self), ('partner_id', 'child_of', self)]"/>
                    <filter name="draft" string="Draft" domain="[('state','=','draft')]" help="Draft Invoices"/>
                    <filter name="proforma" string="Proforma" domain="[('state','=','proforma2')]" help="Proforma Invoices" groups="account.group_proforma_invoices"/>
                    <filter name="invoices" string="Invoices" domain="[('state','not in',['draft','cancel'])]" help="Proforma/Open/Paid Invoices"/>
                    <filter name="unpaid" string="Unpaid" domain="[('state','=','open')]" help="Unpaid Invoices"/>
                    <separator/>
                    <field name="partner_id" operator="child_of"/>
                    <field name="user_id" string="Salesperson"/>
                    <field name="period_id" string="Period"/>
                    <separator/>
                    <filter domain="[('user_id','=',uid)]" help="My Invoices"/>
                    <group expand="0" string="Group By">
                    	<filter name="group_by_partner_id" string="Partner" context="{'group_by':'partner_id'}"/>
                        <filter string="Salesperson" context="{'group_by':'user_id'}"/>
                        <filter string="Status" context="{'group_by':'state'}"/>
                        <separator/>
                        <filter string="Period" context="{'group_by':'period_id'}"/>
                        <filter string="Due Month" context="{'group_by':'date_due'}"/>
                    </group>
               </search>
            </field>
        </record>

        <record id="action_invoice_tree" model="ir.actions.act_window">
            <field name="name">Invoices</field>
            <field name="res_model">account.invoice</field>
            <field name="view_type">form</field>
            <field name="view_mode">tree,form,calendar,graph</field>
            <field name="view_id" ref="invoice_tree"/>
            <field name="context">{'type':'out_invoice'}</field>
            <field name="search_view_id" ref="view_account_invoice_filter"/>
        </record>

        <record id="action_invoice_refund_out_tree" model="ir.actions.act_window">
            <field name="name">Invoices</field>
            <field name="res_model">account.invoice</field>
            <field name="view_type">form</field>
            <field name="view_mode">tree,form,calendar,graph</field>
            <field name="view_id" ref="invoice_tree"/>
            <field name="domain">[('type','in', ['out_invoice', 'out_refund']), ('state', 'not in', ['draft', 'cancel'])]</field>
            <field name="context">{'type':False}</field>
            <field name="search_view_id" ref="view_account_invoice_filter"/>
        </record>

        <record id="action_invoice_refund_out_tree_tree" model="ir.actions.act_window.view">
            <field eval="1" name="sequence"/>
            <field name="view_mode">tree</field>
            <field name="act_window_id" ref="action_invoice_refund_out_tree"/>
        </record>

        <record id="action_invoice_refund_out_tree_form" model="ir.actions.act_window.view">
            <field eval="2" name="sequence"/>
            <field name="view_mode">form</field>
            <field name="view_id" ref="invoice_form"/>
            <field name="act_window_id" ref="action_invoice_refund_out_tree"/>
        </record>

        <record id="action_invoice_tree_pending_invoice" model="ir.actions.act_window">
            <field name="name">Pending Invoice</field>
            <field name="res_model">account.invoice</field>
            <field name="view_type">form</field>
            <field name="view_mode">tree,form,calendar,graph</field>
            <field name="view_id" ref="invoice_tree"/>
            <field name="context">{'type':'out_invoice'}</field>
            <field name="domain">[('state','=','draft')]</field>
           <!-- <field name="search_view_id" ref="view_account_invoice_filter"/>-->
        </record>

        <record id="action_invoice_tree_view1" model="ir.actions.act_window.view">
            <field eval="1" name="sequence"/>
            <field name="view_mode">tree</field>
            <field name="act_window_id" ref="action_invoice_tree"/>
        </record>

        <record id="action_invoice_tree_view2" model="ir.actions.act_window.view">
            <field eval="2" name="sequence"/>
            <field name="view_mode">form</field>
            <field name="view_id" ref="invoice_form"/>
            <field name="act_window_id" ref="action_invoice_tree"/>
        </record>

        <record id="action_invoice_tree1" model="ir.actions.act_window">
            <field name="name">Customer Invoices</field>
            <field name="res_model">account.invoice</field>
            <field name="view_type">form</field>
            <field name="view_mode">tree,form,calendar,pivot,graph</field>
            <field eval="False" name="view_id"/>
            <field name="domain">[('type','=','out_invoice')]</field>
            <field name="context">{'default_type':'out_invoice', 'type':'out_invoice', 'journal_type': 'sale'}</field>
            <field name="search_view_id" ref="view_account_invoice_filter"/>
            <field name="help" type="html">
              <p class="oe_view_nocontent_create">
                Click to create a customer invoice.
              </p><p>
                Odoo's electronic invoicing allows to ease and fasten the
                collection of customer payments. Your customer receives the
                invoice by email and he can pay online and/or import it
                in his own system.
              </p><p>
                The discussions with your customer are automatically displayed at
                the bottom of each invoice.
              </p>
            </field>
        </record>


        <record id="action_invoice_tree1_view1" model="ir.actions.act_window.view">
            <field eval="1" name="sequence"/>
            <field name="view_mode">tree</field>
            <field name="act_window_id" ref="action_invoice_tree1"/>
        </record>

        <record id="action_invoice_tree1_view2" model="ir.actions.act_window.view">
            <field eval="2" name="sequence"/>
            <field name="view_mode">form</field>
            <field name="view_id" ref="invoice_form"/>
            <field name="act_window_id" ref="action_invoice_tree1"/>
        </record>

        <menuitem action="action_invoice_tree1" id="menu_action_invoice_tree1" parent="menu_finance_receivables"/>

        <record id="action_invoice_tree2" model="ir.actions.act_window">
            <field name="name">Supplier Invoices</field>
            <field name="res_model">account.invoice</field>
            <field name="view_type">form</field>
            <field name="view_mode">tree,form,calendar,pivot,graph</field>
            <field eval="False" name="view_id"/>
            <field name="domain">[('type','=','in_invoice')]</field>
            <field name="context">{'default_type': 'in_invoice', 'type': 'in_invoice', 'journal_type': 'purchase'}</field>
            <field name="search_view_id" ref="view_account_invoice_filter"/>
            <field name="help" type="html">
              <p class="oe_view_nocontent_create">
                Click to record a new supplier invoice.
              </p><p>
                You can control the invoice from your supplier according to
                what you purchased or received. Odoo can also generate
                draft invoices automatically from purchase orders or receipts.
              </p>
            </field>
        </record>
        <menuitem action="action_invoice_tree2" id="menu_action_invoice_tree2" parent="menu_finance_payables" sequence="1"/>

        <record id="action_invoice_tree3" model="ir.actions.act_window">
            <field name="name">Customer Refunds</field>
            <field name="res_model">account.invoice</field>
            <field name="view_type">form</field>
            <field name="view_mode">tree,form,calendar,pivot,graph</field>
            <field eval="False" name="view_id"/>
            <field name="domain">[('type','=','out_refund')]</field>
            <field name="context">{'default_type':'out_refund', 'type':'out_refund', 'journal_type': 'sale_refund'}</field>
            <field name="search_view_id" ref="view_account_invoice_filter"/>
            <field name="help" type="html">
              <p class="oe_view_nocontent_create">
                Click to create a customer refund.
              </p><p>
                A refund is a document that credits an invoice completely or
                partially.
              </p><p>
                Instead of manually creating a customer refund, you
                can generate it directly from the related customer invoice.
              </p>
            </field>
        </record>

        <record id="action_invoice_tree3_view1" model="ir.actions.act_window.view">
            <field eval="1" name="sequence"/>
            <field name="view_mode">tree</field>
            <field name="act_window_id" ref="action_invoice_tree3"/>
        </record>

        <record id="action_invoice_tree3_view2" model="ir.actions.act_window.view">
            <field eval="2" name="sequence"/>
            <field name="view_mode">form</field>
            <field name="view_id" ref="invoice_form"/>
            <field name="act_window_id" ref="action_invoice_tree3"/>
        </record>
        <menuitem action="action_invoice_tree3" id="menu_action_invoice_tree3" parent="menu_finance_receivables"/>

        <record id="action_invoice_tree4" model="ir.actions.act_window">
            <field name="name">Supplier Refunds</field>
            <field name="res_model">account.invoice</field>
            <field name="view_type">form</field>
            <field name="view_mode">tree,form,calendar,pivot,graph</field>
            <field eval="False" name="view_id"/>
            <field name="domain">[('type','=','in_refund')]</field>
            <field name="context">{'default_type': 'in_refund', 'type': 'in_refund', 'journal_type': 'purchase_refund'}</field>
            <field name="search_view_id" ref="view_account_invoice_filter"/>
            <field name="help" type="html">
              <p class="oe_view_nocontent_create">
                Click to register a refund you received from a supplier.
              </p><p>
                Instead of creating the supplier refund manually, you can generate
                refunds and reconcile them directly from the related supplier invoice.
              </p>
            </field>
        </record>
        <menuitem action="action_invoice_tree4" id="menu_action_invoice_tree4" parent="menu_finance_payables" sequence="2"/>

        <act_window
           id="act_account_journal_2_account_invoice_opened"
           name="Unpaid Invoices"
           context="{'search_default_journal_id': [active_id], 'search_default_unpaid':1, 'default_journal_id': active_id}"
           domain="[('journal_id','=', active_id)]"
           res_model="account.invoice"
           src_model="account.journal"/>

    </data>
</openerp><|MERGE_RESOLUTION|>--- conflicted
+++ resolved
@@ -266,13 +266,8 @@
                                 <group>
                                     <field domain="[('partner_id', '=', partner_id)]" name="partner_bank_id" on_change="onchange_partner_bank(partner_bank_id)"/>
                                     <field name="user_id" string="Responsible" context="{'default_groups_ref': ['base.group_user', 'base.group_partner_manager', 'account.group_account_invoice']}"/>
-<<<<<<< HEAD
-                                    <field name="name" invisible="1"/>
+                                    <field name="name" attrs="{'invisible': [('type', '=', 'in_invoice')]}"/>
                                     <field name="payment_term" options="{'no_create': True}" on_change="onchange_payment_term_date_invoice(payment_term, date_invoice)"/>
-=======
-                                    <field name="name" attrs="{'invisible': [('type', '=', 'in_invoice')]}"/>
-                                    <field name="payment_term" options="{'no_create': True}"/>
->>>>>>> 2492503d
                                 </group>
                                 <group>
                                     <field name="move_id" groups="account.group_account_user"/>
