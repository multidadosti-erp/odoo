--- conflicted
+++ resolved
@@ -21,121 +21,10 @@
 
 import itertools
 from lxml import etree
-<<<<<<< HEAD
 
 from openerp import models, fields, api, _
 from openerp.exceptions import except_orm, Warning, RedirectWarning
 import openerp.addons.decimal_precision as dp
-=======
-import openerp.addons.decimal_precision as dp
-import openerp.exceptions
-
-from openerp.osv import fields, osv, orm
-from openerp.tools.translate import _
-from openerp import SUPERUSER_ID
-
-class account_invoice(osv.osv):
-    def _amount_all(self, cr, uid, ids, name, args, context=None):
-        res = {}
-        for invoice in self.browse(cr, uid, ids, context=context):
-            res[invoice.id] = {
-                'amount_untaxed': 0.0,
-                'amount_tax': 0.0,
-                'amount_total': 0.0
-            }
-            for line in invoice.invoice_line:
-                res[invoice.id]['amount_untaxed'] += line.price_subtotal
-            for line in invoice.tax_line:
-                res[invoice.id]['amount_tax'] += line.amount
-            res[invoice.id]['amount_total'] = res[invoice.id]['amount_tax'] + res[invoice.id]['amount_untaxed']
-        return res
-
-    def _get_journal(self, cr, uid, context=None):
-        if context is None:
-            context = {}
-        type_inv = context.get('type', 'out_invoice')
-        user = self.pool.get('res.users').browse(cr, uid, uid, context=context)
-        company_id = context.get('company_id', user.company_id.id)
-        type2journal = {'out_invoice': 'sale', 'in_invoice': 'purchase', 'out_refund': 'sale_refund', 'in_refund': 'purchase_refund'}
-        journal_obj = self.pool.get('account.journal')
-        domain = [('company_id', '=', company_id)]
-        if isinstance(type_inv, list):
-            domain.append(('type', 'in', [type2journal.get(type) for type in type_inv if type2journal.get(type)]))
-        else:
-            domain.append(('type', '=', type2journal.get(type_inv, 'sale')))
-        res = journal_obj.search(cr, uid, domain, limit=1)
-        return res and res[0] or False
-
-    def _get_currency(self, cr, uid, context=None):
-        res = False
-        journal_id = self._get_journal(cr, uid, context=context)
-        if journal_id:
-            journal = self.pool.get('account.journal').browse(cr, uid, journal_id, context=context)
-            res = journal.currency and journal.currency.id or journal.company_id.currency_id.id
-        return res
-
-    def _get_journal_analytic(self, cr, uid, type_inv, context=None):
-        type2journal = {'out_invoice': 'sale', 'in_invoice': 'purchase', 'out_refund': 'sale', 'in_refund': 'purchase'}
-        tt = type2journal.get(type_inv, 'sale')
-        result = self.pool.get('account.analytic.journal').search(cr, uid, [('type','=',tt)], context=context)
-        if not result:
-            raise osv.except_osv(_('No Analytic Journal!'),_("You must define an analytic journal of type '%s'!") % (tt,))
-        return result[0]
-
-    def _get_type(self, cr, uid, context=None):
-        if context is None:
-            context = {}
-        return context.get('type', 'out_invoice')
-
-    def _reconciled(self, cr, uid, ids, name, args, context=None):
-        res = {}
-        for inv in self.browse(cr, uid, ids, context=context):
-            res[inv.id] = self.test_paid(cr, uid, [inv.id])
-            if not res[inv.id] and inv.state == 'paid':
-                self.signal_open_test(cr, uid, [inv.id])
-        return res
-
-    def _get_reference_type(self, cr, uid, context=None):
-        return [('none', _('Free Reference'))]
-
-    def _amount_residual(self, cr, uid, ids, name, args, context=None):
-        """Function of the field residua. It computes the residual amount (balance) for each invoice"""
-        if context is None:
-            context = {}
-        ctx = context.copy()
-        result = {}
-        currency_obj = self.pool.get('res.currency')
-        for invoice in self.browse(cr, SUPERUSER_ID, ids, context=context):
-            nb_inv_in_partial_rec = max_invoice_id = 0
-            result[invoice.id] = 0.0
-            if invoice.move_id:
-                for aml in invoice.move_id.line_id:
-                    if aml.account_id.type in ('receivable','payable'):
-                        if aml.currency_id and aml.currency_id.id == invoice.currency_id.id:
-                            result[invoice.id] += aml.amount_residual_currency
-                        else:
-                            ctx['date'] = aml.date
-                            result[invoice.id] += currency_obj.compute(cr, uid, aml.company_id.currency_id.id, invoice.currency_id.id, aml.amount_residual, context=ctx)
-
-                        if aml.reconcile_partial_id.line_partial_ids:
-                            #we check if the invoice is partially reconciled and if there are other invoices
-                            #involved in this partial reconciliation (and we sum these invoices)
-                            for line in aml.reconcile_partial_id.line_partial_ids:
-                                if line.invoice and invoice.type == line.invoice.type:
-                                    nb_inv_in_partial_rec += 1
-                                    #store the max invoice id as for this invoice we will make a balance instead of a simple division
-                                    max_invoice_id = max(max_invoice_id, line.invoice.id)
-            if nb_inv_in_partial_rec:
-                #if there are several invoices in a partial reconciliation, we split the residual by the number
-                #of invoice to have a sum of residual amounts that matches the partner balance
-                new_value = currency_obj.round(cr, uid, invoice.currency_id, result[invoice.id] / nb_inv_in_partial_rec)
-                if invoice.id == max_invoice_id:
-                    #if it's the last the invoice of the bunch of invoices partially reconciled together, we make a
-                    #balance to avoid rounding errors
-                    result[invoice.id] = result[invoice.id] - ((nb_inv_in_partial_rec - 1) * new_value)
-                else:
-                    result[invoice.id] = new_value
->>>>>>> 20cc18dc
 
 # mapping invoice type to journal type
 TYPE2JOURNAL = {
@@ -225,7 +114,7 @@
     def _compute_residual(self):
         nb_inv_in_partial_rec = max_invoice_id = 0
         self.residual = 0.0
-        for line in self.move_id.line_id:
+        for line in self.sudo().move_id.line_id:
             if line.account_id.type in ('receivable', 'payable'):
                 if line.currency_id == self.currency_id:
                     self.residual += line.amount_residual_currency
@@ -332,7 +221,6 @@
             ('open','Open'),
             ('paid','Paid'),
             ('cancel','Cancelled'),
-<<<<<<< HEAD
         ], string='Status', index=True, readonly=True, default='draft',
         track_visibility='onchange', copy=False,
         help=" * The 'Draft' status is used when a user is encoding a new and unconfirmed Invoice.\n"
@@ -421,95 +309,6 @@
         related='partner_id.commercial_partner_id', store=True, readonly=True,
         help="The commercial entity that will be used on Journal Entries for this invoice")
 
-=======
-            ],'Status', select=True, readonly=True, track_visibility='onchange',
-            help=' * The \'Draft\' status is used when a user is encoding a new and unconfirmed Invoice. \
-            \n* The \'Pro-forma\' when invoice is in Pro-forma status,invoice does not have an invoice number. \
-            \n* The \'Open\' status is used when user create invoice,a invoice number is generated.Its in open status till user does not pay invoice. \
-            \n* The \'Paid\' status is set automatically when the invoice is paid. Its related journal entries may or may not be reconciled. \
-            \n* The \'Cancelled\' status is used when user cancel invoice.'),
-        'sent': fields.boolean('Sent', readonly=True, help="It indicates that the invoice has been sent."),
-        'date_invoice': fields.date('Invoice Date', readonly=True, states={'draft':[('readonly',False)]}, select=True, help="Keep empty to use the current date"),
-        'date_due': fields.date('Due Date', readonly=True, states={'draft':[('readonly',False)]}, select=True,
-            help="If you use payment terms, the due date will be computed automatically at the generation "\
-                "of accounting entries. The payment term may compute several due dates, for example 50% now and 50% in one month, but if you want to force a due date, make sure that the payment term is not set on the invoice. If you keep the payment term and the due date empty, it means direct payment."),
-        'partner_id': fields.many2one('res.partner', 'Partner', change_default=True, readonly=True, required=True, states={'draft':[('readonly',False)]}, track_visibility='always'),
-        'payment_term': fields.many2one('account.payment.term', 'Payment Terms',readonly=True, states={'draft':[('readonly',False)]},
-            help="If you use payment terms, the due date will be computed automatically at the generation "\
-                "of accounting entries. If you keep the payment term and the due date empty, it means direct payment. "\
-                "The payment term may compute several due dates, for example 50% now, 50% in one month."),
-        'period_id': fields.many2one('account.period', 'Force Period', domain=[('state','<>','done')], help="Keep empty to use the period of the validation(invoice) date.", readonly=True, states={'draft':[('readonly',False)]}),
-
-        'account_id': fields.many2one('account.account', 'Account', required=True, readonly=True, states={'draft':[('readonly',False)]}, help="The partner account used for this invoice."),
-        'invoice_line': fields.one2many('account.invoice.line', 'invoice_id', 'Invoice Lines', readonly=True, states={'draft':[('readonly',False)]}),
-        'tax_line': fields.one2many('account.invoice.tax', 'invoice_id', 'Tax Lines', readonly=True, states={'draft':[('readonly',False)]}),
-
-        'move_id': fields.many2one('account.move', 'Journal Entry', readonly=True, select=1, ondelete='restrict', help="Link to the automatically generated Journal Items."),
-        'amount_untaxed': fields.function(_amount_all, digits_compute=dp.get_precision('Account'), string='Subtotal', track_visibility='always',
-            store={
-                'account.invoice': (lambda self, cr, uid, ids, c={}: ids, ['invoice_line'], 20),
-                'account.invoice.tax': (_get_invoice_tax, None, 20),
-                'account.invoice.line': (_get_invoice_line, ['price_unit','invoice_line_tax_id','quantity','discount','invoice_id'], 20),
-            },
-            multi='all'),
-        'amount_tax': fields.function(_amount_all, digits_compute=dp.get_precision('Account'), string='Tax',
-            store={
-                'account.invoice': (lambda self, cr, uid, ids, c={}: ids, ['invoice_line'], 20),
-                'account.invoice.tax': (_get_invoice_tax, None, 20),
-                'account.invoice.line': (_get_invoice_line, ['price_unit','invoice_line_tax_id','quantity','discount','invoice_id'], 20),
-            },
-            multi='all'),
-        'amount_total': fields.function(_amount_all, digits_compute=dp.get_precision('Account'), string='Total',
-            store={
-                'account.invoice': (lambda self, cr, uid, ids, c={}: ids, ['invoice_line'], 20),
-                'account.invoice.tax': (_get_invoice_tax, None, 20),
-                'account.invoice.line': (_get_invoice_line, ['price_unit','invoice_line_tax_id','quantity','discount','invoice_id'], 20),
-            },
-            multi='all'),
-        'currency_id': fields.many2one('res.currency', 'Currency', required=True, readonly=True, states={'draft':[('readonly',False)]}, track_visibility='always'),
-        'journal_id': fields.many2one('account.journal', 'Journal', required=True, readonly=True, states={'draft':[('readonly',False)]},
-                                      domain="[('type', 'in', {'out_invoice': ['sale'], 'out_refund': ['sale_refund'], 'in_refund': ['purchase_refund'], 'in_invoice': ['purchase']}.get(type, [])), ('company_id', '=', company_id)]"),
-        'company_id': fields.many2one('res.company', 'Company', required=True, change_default=True, readonly=True, states={'draft':[('readonly',False)]}),
-        'check_total': fields.float('Verification Total', digits_compute=dp.get_precision('Account'), readonly=True, states={'draft':[('readonly',False)]}),
-        'reconciled': fields.function(_reconciled, string='Paid/Reconciled', type='boolean',
-            store={
-                'account.invoice': (lambda self, cr, uid, ids, c={}: ids, None, 50), # Check if we can remove ?
-                'account.move.line': (_get_invoice_from_line, None, 50),
-                'account.move.reconcile': (_get_invoice_from_reconcile, None, 50),
-            }, help="It indicates that the invoice has been paid and the journal entry of the invoice has been reconciled with one or several journal entries of payment."),
-        'partner_bank_id': fields.many2one('res.partner.bank', 'Bank Account',
-            help='Bank Account Number to which the invoice will be paid. A Company bank account if this is a Customer Invoice or Supplier Refund, otherwise a Partner bank account number.', readonly=True, states={'draft':[('readonly',False)]}),
-        'move_lines':fields.function(_get_lines, type='many2many', relation='account.move.line', string='Entry Lines'),
-        'residual': fields.function(_amount_residual, digits_compute=dp.get_precision('Account'), string='Balance',
-            store={
-                'account.invoice': (lambda self, cr, uid, ids, c={}: ids, ['invoice_line','move_id'], 50),
-                'account.invoice.tax': (_get_invoice_tax, None, 50),
-                'account.invoice.line': (_get_invoice_line, ['price_unit','invoice_line_tax_id','quantity','discount','invoice_id'], 50),
-                'account.move.line': (_get_invoice_from_line, None, 50),
-                'account.move.reconcile': (_get_invoice_from_reconcile, None, 50),
-            },
-            help="Remaining amount due."),
-        'payment_ids': fields.function(_compute_lines, relation='account.move.line', type="many2many", string='Payments', groups='base.group_user'),
-        'move_name': fields.char('Journal Entry', size=64, readonly=True, states={'draft':[('readonly',False)]}),
-        'user_id': fields.many2one('res.users', 'Salesperson', readonly=True, track_visibility='onchange', states={'draft':[('readonly',False)]}),
-        'fiscal_position': fields.many2one('account.fiscal.position', 'Fiscal Position', readonly=True, states={'draft':[('readonly',False)]}),
-        'commercial_partner_id': fields.related('partner_id', 'commercial_partner_id', string='Commercial Entity', type='many2one',
-                                                relation='res.partner', store=True, readonly=True,
-                                                help="The commercial entity that will be used on Journal Entries for this invoice")
-    }
-    _defaults = {
-        'type': _get_type,
-        'state': 'draft',
-        'journal_id': _get_journal,
-        'currency_id': _get_currency,
-        'company_id': lambda self,cr,uid,c: self.pool.get('res.company')._company_default_get(cr, uid, 'account.invoice', context=c),
-        'reference_type': 'none',
-        'check_total': 0.0,
-        'internal_number': False,
-        'user_id': lambda s, cr, u, c: u,
-        'sent': False,
-    }
->>>>>>> 20cc18dc
     _sql_constraints = [
         ('number_uniq', 'unique(number, company_id, journal_id, type)',
             'Invoice Number must be unique per Company!'),
@@ -1597,14 +1396,8 @@
 
         res = []
         for line in inv.invoice_line:
-<<<<<<< HEAD
             mres = self.move_line_get_item(line)
-            if not mres:
-                continue
-=======
-            mres = self.move_line_get_item(cr, uid, line, context)
             mres['invl_id'] = line.id
->>>>>>> 20cc18dc
             res.append(mres)
             tax_code_found = False
             taxes = line.invoice_line_tax_id.compute_all(
