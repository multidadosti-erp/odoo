--- conflicted
+++ resolved
@@ -465,22 +465,7 @@
             self.diff_income_account.id: {'debit': 0.0, 'credit': 3.27, 'amount_currency': -5, 'currency_id': self.currency_usd_id},
             self.account_rcv.id: {'debit': 0.0, 'credit': 52.33, 'amount_currency': -80, 'currency_id': self.currency_usd_id},
         }
-<<<<<<< HEAD
-
-        # TODO: verificar o KeyError 'line = lines[aml.account_id.id]'
-        # for aml in bank_stmt_aml:
-        #     line = lines[aml.account_id.id]
-        #     if type(line) == list:
-        #         # find correct line inside the list
-        #         if line[0]['debit'] == round(aml.debit, 2):
-        #             line = line[0]
-        #         else:
-        #             line = line[1]
-        #     self.assertEquals(round(aml.debit, 2), line['debit'])
-        #     self.assertEquals(round(aml.credit, 2), line['credit'])
-        #     self.assertEquals(round(aml.amount_currency, 2), line['amount_currency'])
-        #     self.assertEquals(aml.currency_id.id, line['currency_id'])
-=======
+
         for aml in bank_stmt_aml:
             line = lines[aml.account_id.id]
             if type(line) == list:
@@ -636,5 +621,4 @@
 
         # Checking if the direction of the move is correct
         full_rec_payable = full_rec_move.line_ids.filtered(lambda l: l.account_id == self.account_rsa)
-        self.assertEqual(full_rec_payable.balance, 18.75)
->>>>>>> 3678cffc
+        self.assertEqual(full_rec_payable.balance, 18.75)