--- conflicted
+++ resolved
@@ -167,11 +167,7 @@
 
     _columns = {
                 'contract_ids': fields.one2many('account.analytic.account', \
-<<<<<<< HEAD
-                                                    'partner_id', 'Contracts'),
-=======
-                                                    'partner_id', 'Contracts', readonly=True), 
->>>>>>> 2f1a084e
+                                                    'partner_id', 'Contracts', readonly=True),
                 }
 
 res_partner()
