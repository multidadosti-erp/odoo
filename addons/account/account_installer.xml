--- conflicted
+++ resolved
@@ -59,17 +59,6 @@
                     <field name="account_anglo_saxon"/>
                     <field name="account_asset"/>
                     </xpath>
-<<<<<<< HEAD
-=======
-                    <group colspan="8" position="inside">
-                        <field name="account_voucher"/>
-                        <field name="account_followup"/>
-                        <field name="account_payment"/>
-                        <field name="account_analytic_plans"/>
-                        <field name="account_anglo_saxon"/>
-<!--                    <field name="account_voucher_payment"/>-->
-                    </group>
->>>>>>> aa1bd2e6
                 </data>
             </field>
         </record>
