--- conflicted
+++ resolved
@@ -25,15 +25,11 @@
     "depends" : ["base", "crm_claim", "stock"],
     "init_xml" : [],
     "demo_xml" : [],
-<<<<<<< HEAD
-    "description": '''Integrate your Claims Management with your Delivery Orders
-=======
     "description": '''
     Create a claim from a delivery order.
     =====================================
 
     Adds a Claim link to the delivery order.
->>>>>>> a00f7aa9
 ''',
     "update_xml" : ["claim_delivery_view.xml"],
     "active": False,
