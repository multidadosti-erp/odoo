# Translation of OpenERP Server.
# This file contains the translation of the following modules:
#	* hr
#
msgid ""
msgstr ""
"Project-Id-Version: OpenERP Server 6.0dev\n"
"Report-Msgid-Bugs-To: support@openerp.com\n"
<<<<<<< HEAD
"POT-Creation-Date: 2010-10-18 17:46+0000\n"
"PO-Revision-Date: 2010-10-22 10:17+0000\n"
"Last-Translator: OpenERP Administrators <Unknown>\n"
=======
"POT-Creation-Date: 2010-11-18 16:12+0000\n"
"PO-Revision-Date: 2010-11-24 09:32+0000\n"
"Last-Translator: Maxime Chambreuil (http://www.savoirfairelinux.com) "
"<maxime.chambreuil@savoirfairelinux.com>\n"
>>>>>>> cc7031ec
"Language-Team: \n"
"MIME-Version: 1.0\n"
"Content-Type: text/plain; charset=UTF-8\n"
"Content-Transfer-Encoding: 8bit\n"
<<<<<<< HEAD
"X-Launchpad-Export-Date: 2010-10-30 05:42+0000\n"
=======
"X-Launchpad-Export-Date: 2010-11-25 04:56+0000\n"
>>>>>>> cc7031ec
"X-Generator: Launchpad (build Unknown)\n"

#. module: hr
#: model:process.node,name:hr.process_node_openerpuser0
msgid "Openerp user"
msgstr "Utilisateur OpenERP"

#. module: hr
#: view:hr.job:0
#: field:hr.job,requirements:0
msgid "Requirements"
msgstr "Pré-requis"

#. module: hr
#: constraint:hr.department:0
msgid "Error! You can not create recursive departments."
msgstr "Erreur! Vous ne pouvez pas créer de départements récursifs."

#. module: hr
#: model:process.transition,name:hr.process_transition_contactofemployee0
msgid "Link the employee to information"
msgstr "Lier l'employé à l'information"

#. module: hr
#: field:hr.employee,sinid:0
msgid "SIN No"
msgstr "Numéro de Sécurité Sociale"

#. module: hr
#: model:ir.module.module,shortdesc:hr.module_meta_information
#: model:ir.ui.menu,name:hr.menu_hr_deshboard
#: model:ir.ui.menu,name:hr.menu_hr_main
#: model:ir.ui.menu,name:hr.menu_hr_management
#: model:ir.ui.menu,name:hr.menu_hr_root
msgid "Human Resources"
msgstr "Ressources humaines"

#. module: hr
#: view:hr.department:0
#: view:hr.employee:0
#: view:hr.job:0
msgid "Group By..."
msgstr "Grouper par..."

#. module: hr
#: field:hr.employee,work_email:0
msgid "Work E-mail"
msgstr "E-mail professionnel"

#. module: hr
#: constraint:ir.actions.act_window:0
msgid "Invalid model name in the action definition."
msgstr "Nom de modèle invalide pour la définition de l'action."

#. module: hr
#: view:hr.employee:0
#: field:hr.employee,department_id:0
#: view:hr.job:0
#: field:hr.job,department_id:0
#: view:res.users:0
msgid "Department"
msgstr "Département"

#. module: hr
#: help:hr.installer,hr_attendance:0
msgid "Simplifies the management of employee's attendances."
msgstr "Simplifie la gestion des temps de présence des employés."

#. module: hr
#: view:hr.job:0
msgid "Mark as Old"
msgstr "Marquer comme ancien"

#. module: hr
#: view:hr.job:0
msgid "Jobs"
msgstr "Emplois"

#. module: hr
#: view:hr.job:0
msgid "In Recruitment"
msgstr "En recrutement"

#. module: hr
#: view:hr.installer:0
msgid "title"
msgstr "titre"

#. module: hr
#: field:hr.department,company_id:0
#: view:hr.employee:0
#: view:hr.job:0
#: field:hr.job,company_id:0
msgid "Company"
msgstr "Société"

#. module: hr
#: field:hr.job,no_of_recruitment:0
msgid "Expected in Recruitment"
msgstr "Attendu en recrutement"

#. module: hr
#: model:ir.ui.menu,name:hr.menu_open_view_attendance_reason_config
msgid "Holidays"
msgstr "Congés"

#. module: hr
#: help:hr.installer,hr_holidays:0
msgid "Tracks employee leaves, allocation requests and planning."
msgstr "Suivi des absences des employés, demandes de fonds et plannings"

#. module: hr
#: model:ir.model,name:hr.model_hr_employee_marital_status
msgid "Employee Marital Status"
msgstr "Situation matrimonial de l'employé"

#. module: hr
#: help:hr.employee,partner_id:0
msgid ""
"Partner that is related to the current employee. Accounting transaction will "
"be written on this partner belongs to employee."
msgstr ""

#. module: hr
#: model:process.transition,name:hr.process_transition_employeeuser0
msgid "Link a user to an employee"
msgstr ""

#. module: hr
#: field:hr.installer,hr_contract:0
msgid "Employee's Contracts"
msgstr ""

#. module: hr
#: help:hr.installer,hr_payroll:0
msgid "Generic Payroll system."
msgstr ""

#. module: hr
#: view:hr.employee:0
msgid "My Departments Employee"
msgstr ""

#. module: hr
#: constraint:hr.employee:0
msgid ""
"Error ! You cannot select a department for which the employee is the manager."
msgstr ""

#. module: hr
#: help:hr.employee,passport_id:0
msgid "Employee Passport Information"
msgstr ""

#. module: hr
#: view:hr.employee:0
msgid "Position"
msgstr ""

#. module: hr
#: model:ir.actions.act_window,name:hr.action2
msgid "Employee Hierarchy"
msgstr "Hiérarchie de l'employé"

#. module: hr
#: model:process.transition,note:hr.process_transition_employeeuser0
msgid ""
"The Related user field on the Employee form allows to link the OpenERP user "
"(and her rights) to the employee."
msgstr ""

#. module: hr
#: view:hr.job:0
#: selection:hr.job,state:0
msgid "In Recruitement"
msgstr ""

#. module: hr
#: field:hr.employee,identification_id:0
msgid "Identification No"
msgstr ""

#. module: hr
#: field:hr.job,no_of_employee:0
msgid "No of Employee"
msgstr ""

#. module: hr
#: selection:hr.employee,gender:0
msgid "Female"
msgstr "Féminin"

#. module: hr
#: help:hr.installer,hr_timesheet_sheet:0
msgid ""
"Tracks and helps employees encode and validate timesheets and attendances."
msgstr ""

#. module: hr
#: field:hr.installer,hr_evaluation:0
msgid "Periodic Evaluations"
msgstr ""

#. module: hr
#: field:hr.installer,hr_timesheet_sheet:0
msgid "Timesheets"
msgstr ""

#. module: hr
#: model:ir.actions.act_window,name:hr.open_view_employee_tree
msgid "Employees Structure"
msgstr "Structure des employés"

#. module: hr
#: view:hr.employee:0
msgid "Social IDs"
msgstr "Numéros sociaux"

#. module: hr
#: help:hr.job,no_of_employee:0
msgid "Number of employee with that job."
msgstr ""

#. module: hr
#: field:hr.employee,work_phone:0
msgid "Work Phone"
msgstr "Téléphone professionnel"

#. module: hr
#: field:hr.employee.category,child_ids:0
msgid "Child Categories"
msgstr "Catégories filles"

#. module: hr
#: view:hr.job:0
#: field:hr.job,description:0
#: model:ir.model,name:hr.model_hr_job
msgid "Job Description"
msgstr ""

#. module: hr
#: field:hr.employee,work_location:0
msgid "Office Location"
msgstr "Localisation du Bureau"

#. module: hr
#: field:hr.employee,passport_id:0
msgid "Passport"
msgstr ""

#. module: hr
#: view:hr.employee:0
#: view:hr.job:0
#: model:ir.model,name:hr.model_hr_employee
#: model:process.node,name:hr.process_node_employee0
msgid "Employee"
msgstr "Employé"

#. module: hr
#: model:process.node,note:hr.process_node_employeecontact0
msgid "Other information"
msgstr ""

#. module: hr
#: field:hr.employee,address_id:0
msgid "Working Address"
msgstr "Adresse professionnelle"

#. module: hr
#: model:ir.actions.act_window,name:hr.action_hr_installer
msgid "Human Resources Application Configuration"
msgstr ""

#. module: hr
#: field:hr.employee,birthday:0
msgid "Date of Birth"
msgstr ""

#. module: hr
#: model:ir.ui.menu,name:hr.menu_hr_reporting
msgid "Reporting"
msgstr "Reporting"

#. module: hr
#: model:ir.model,name:hr.model_ir_actions_act_window
msgid "ir.actions.act_window"
msgstr ""

#. module: hr
#: model:ir.actions.act_window,name:hr.open_board_hr
msgid "Human Resources Dashboard"
msgstr ""

#. module: hr
#: view:hr.employee:0
#: field:hr.employee,job_id:0
#: view:hr.job:0
msgid "Job"
msgstr ""

#. module: hr
#: view:hr.department:0
#: field:hr.department,member_ids:0
msgid "Members"
msgstr "Membres"

#. module: hr
#: model:ir.ui.menu,name:hr.menu_hr_configuration
msgid "Configuration"
msgstr "Configuration"

#. module: hr
#: view:hr.employee:0
msgid "Categories"
msgstr ""

#. module: hr
#: field:hr.job,expected_employees:0
msgid "Expected Employees"
msgstr ""

#. module: hr
#: constraint:ir.ui.view:0
msgid "Invalid XML for View Architecture!"
msgstr "XML non valide pour l'architecture de la vue"

#. module: hr
#: help:hr.employee,sinid:0
msgid "Social Insurance Number"
msgstr ""

#. module: hr
#: field:hr.employee.category,parent_id:0
msgid "Parent Category"
msgstr "Catégorie mère"

#. module: hr
#: constraint:hr.employee.category:0
msgid "Error ! You cannot create recursive Categories."
msgstr ""

#. module: hr
#: view:hr.department:0
#: model:ir.actions.act_window,name:hr.open_module_tree_department
#: model:ir.ui.menu,name:hr.menu_hr_department_tree
#: view:res.users:0
#: field:res.users,context_department_id:0
msgid "Departments"
msgstr "Départements"

#. module: hr
#: model:process.node,name:hr.process_node_employeecontact0
msgid "Employee Contact"
msgstr "Contrat de travail de l'employé"

#. module: hr
#: view:board.board:0
msgid "My Board"
msgstr ""

#. module: hr
#: selection:hr.employee,gender:0
msgid "Male"
msgstr "Masculin"

#. module: hr
#: model:ir.actions.act_window,name:hr.open_view_categ_form
#: model:ir.ui.menu,name:hr.menu_view_employee_category_form
msgid "Categories of Employee"
msgstr "Catégories d'Employés"

#. module: hr
#: view:hr.employee.category:0
#: model:ir.model,name:hr.model_hr_employee_category
msgid "Employee Category"
msgstr "Catégorie de l'employé"

#. module: hr
#: field:hr.installer,config_logo:0
msgid "Image"
msgstr ""

#. module: hr
#: model:process.process,name:hr.process_process_employeecontractprocess0
msgid "Employee Contract"
msgstr ""

#. module: hr
#: help:hr.installer,hr_evaluation:0
msgid ""
"Lets you create and manage the periodic evaluation and performance review of "
"employees."
msgstr ""

#. module: hr
#: model:ir.model,name:hr.model_hr_department
msgid "hr.department"
msgstr "hr.department"

#. module: hr
#: help:hr.employee,parent_id:0
msgid "It is linked with manager of Department"
msgstr ""

#. module: hr
#: field:hr.installer,hr_recruitment:0
msgid "Recruitment Process"
msgstr ""

#. module: hr
#: field:hr.employee,category_ids:0
#: field:hr.employee.category,name:0
msgid "Category"
msgstr "Catégorie"

#. module: hr
#: help:hr.employee,bank_account_id:0
msgid "Employee bank salary account"
msgstr ""

#. module: hr
#: field:hr.department,note:0
msgid "Note"
msgstr "Note"

#. module: hr
#: view:hr.employee:0
msgid "Contact Information"
msgstr "Informations sur le contact"

#. module: hr
#: constraint:ir.ui.menu:0
msgid "Error ! You can not create recursive Menu."
msgstr ""

#. module: hr
#: model:ir.actions.act_window,name:hr.open_board_hr_manager
msgid "HR Manager Dashboard"
msgstr ""

#. module: hr
#: view:hr.employee:0
msgid "Status"
msgstr "État"

#. module: hr
#: field:hr.installer,progress:0
msgid "Configuration Progress"
msgstr ""

#. module: hr
#: model:ir.actions.act_window,name:hr.open_view_categ_tree
#: model:ir.ui.menu,name:hr.menu_view_employee_category_tree
msgid "Categories structure"
msgstr "Structure des catégories"

#. module: hr
#: field:hr.employee,partner_id:0
msgid "unknown"
msgstr ""

#. module: hr
#: field:hr.installer,hr_holidays:0
msgid "Holidays / Leaves Management"
msgstr ""

#. module: hr
#: field:hr.employee,ssnid:0
msgid "SSN No"
msgstr "Numéro de sécurité sociale"

#. module: hr
#: view:hr.employee:0
msgid "Active"
msgstr "Actif"

#. module: hr
#: constraint:hr.employee:0
msgid "Error ! You cannot create recursive Hierarchy of Employees."
msgstr ""
"Erreur ! Vous ne pouvez pas créer de hiérarchie d'employés récursives."

#. module: hr
#: view:hr.department:0
msgid "Companies"
msgstr "Sociétés"

#. module: hr
#: model:process.transition,note:hr.process_transition_contactofemployee0
msgid ""
"In the Employee form, there are different kind of information like Contact "
"information."
msgstr ""

#. module: hr
#: help:hr.job,expected_employees:0
msgid "Required number of Employees in total for that job."
msgstr ""

#. module: hr
#: selection:hr.job,state:0
msgid "Old"
msgstr ""

#. module: hr
#: field:hr.employee.marital.status,description:0
msgid "Status Description"
msgstr ""

#. module: hr
#: view:hr.job:0
#: field:hr.job,state:0
msgid "State"
msgstr ""

#. module: hr
#: field:hr.employee,marital:0
#: view:hr.employee.marital.status:0
#: field:hr.employee.marital.status,name:0
#: model:ir.actions.act_window,name:hr.action_hr_marital_status
#: model:ir.ui.menu,name:hr.hr_menu_marital_status
msgid "Marital Status"
msgstr "État matrimonial"

#. module: hr
#: help:hr.installer,hr_recruitment:0
msgid "Helps you manage and streamline your recruitment process."
msgstr ""

#. module: hr
#: model:process.node,note:hr.process_node_employee0
msgid "Employee form and structure"
msgstr ""

#. module: hr
#: field:hr.employee,photo:0
msgid "Photo"
msgstr ""

#. module: hr
#: model:ir.model,name:hr.model_res_users
msgid "res.users"
msgstr ""

#. module: hr
#: field:hr.installer,hr_payroll_account:0
msgid "Payroll Accounting"
msgstr ""

#. module: hr
#: view:hr.employee:0
msgid "Personal Information"
msgstr "Informations personnelles"

#. module: hr
#: constraint:ir.model:0
msgid ""
"The Object name must start with x_ and not contain any special character !"
msgstr ""
"Le nom de l'objet doit commencer avec x_ et ne pas contenir de charactères "
"spéciaux !"

#. module: hr
#: view:res.users:0
msgid "Current Activity"
msgstr ""

#. module: hr
#: help:hr.installer,hr_expense:0
msgid ""
"Tracks and manages employee expenses, and can automatically re-invoice "
"clients if the expenses are project-related."
msgstr ""

#. module: hr
#: view:hr.job:0
msgid "Current"
msgstr ""

#. module: hr
#: field:hr.department,parent_id:0
msgid "Parent Department"
msgstr "Département parent"

#. module: hr
#: view:hr.employee.category:0
msgid "Employees Categories"
msgstr "Catégories des employés"

#. module: hr
#: field:hr.employee,address_home_id:0
msgid "Home Address"
msgstr "Adresse personnelle"

#. module: hr
#: field:hr.installer,hr_attendance:0
#: model:ir.ui.menu,name:hr.menu_open_view_attendance_reason_new_config
msgid "Attendances"
msgstr ""

#. module: hr
#: view:hr.employee.marital.status:0
#: view:hr.job:0
msgid "Description"
msgstr ""

#. module: hr
#: help:hr.installer,hr_contract:0
msgid "Extends employee profiles to help manage their contracts."
msgstr ""

#. module: hr
#: field:hr.installer,hr_payroll:0
msgid "Payroll"
msgstr ""

#. module: hr
#: field:hr.job,name:0
msgid "Job Name"
msgstr ""

#. module: hr
#: view:hr.job:0
#: selection:hr.job,state:0
msgid "In Position"
msgstr ""

#. module: hr
#: view:hr.department:0
msgid "department"
msgstr "département"

#. module: hr
#: field:hr.employee,country_id:0
msgid "Nationality"
msgstr "Nationalité"

#. module: hr
#: view:hr.department:0
#: view:hr.employee:0
#: field:hr.employee,notes:0
msgid "Notes"
msgstr "Remarques"

#. module: hr
#: model:ir.model,name:hr.model_hr_installer
msgid "hr.installer"
msgstr ""

#. module: hr
#: view:board.board:0
msgid "HR Manager Board"
msgstr ""

#. module: hr
#: field:hr.employee,resource_id:0
msgid "Resource"
msgstr ""

#. module: hr
#: field:hr.department,complete_name:0
#: field:hr.employee.category,complete_name:0
msgid "Name"
msgstr "Nom"

#. module: hr
#: field:hr.employee,gender:0
msgid "Gender"
msgstr "Genre"

#. module: hr
#: view:hr.employee:0
#: field:hr.job,employee_ids:0
#: model:ir.actions.act_window,name:hr.hr_employee_normal_action_tree
#: model:ir.actions.act_window,name:hr.open_view_employee_list
#: model:ir.actions.act_window,name:hr.open_view_employee_list_my
#: model:ir.ui.menu,name:hr.menu_open_view_employee_list_my
#: model:ir.ui.menu,name:hr.menu_view_employee_category_configuration_form
msgid "Employees"
msgstr "Employés"

#. module: hr
#: field:hr.employee,bank_account_id:0
msgid "Bank Account"
msgstr ""

#. module: hr
#: field:hr.department,name:0
msgid "Department Name"
msgstr "Nom du département"

#. module: hr
#: help:hr.employee,ssnid:0
msgid "Social Security Number"
msgstr ""

#. module: hr
#: model:process.node,note:hr.process_node_openerpuser0
msgid "Creation of a OpenERP user"
msgstr ""

#. module: hr
#: field:hr.department,child_ids:0
msgid "Child Departments"
msgstr "Sous-départements"

#. module: hr
#: model:ir.actions.act_window,name:hr.action_hr_job
#: model:ir.ui.menu,name:hr.menu_hr_job
msgid "Job Positions"
msgstr ""

#. module: hr
#: view:hr.employee:0
#: field:hr.employee,coach_id:0
msgid "Coach"
msgstr ""

#. module: hr
#: field:hr.installer,hr_expense:0
msgid "Expenses"
msgstr ""

#. module: hr
#: view:hr.department:0
#: field:hr.department,manager_id:0
#: view:hr.employee:0
#: field:hr.employee,parent_id:0
msgid "Manager"
msgstr "Responsable"

#. module: hr
#: help:hr.installer,hr_payroll_account:0
msgid "Generic Payroll system Integrated with Accountings."
msgstr ""

#. module: hr
#: field:hr.employee,child_ids:0
msgid "Subordinates"
msgstr "Subordonnés"

#~ msgid "Working Time Categories"
#~ msgstr "Catégories de Temps de Travail"

#~ msgid "Sunday"
#~ msgstr "Dimanche"

#~ msgid "Contact  of employee"
#~ msgstr "Contact du salarié"

#~ msgid "Work Email"
#~ msgstr "Adresse électronique professionnelle"

#~ msgid "Group name"
#~ msgstr "Nom du groupe"

#~ msgid "Friday"
#~ msgstr "Vendredi"

#~ msgid "Work from"
#~ msgstr "Date d'embauche"

#~ msgid "Unmaried"
#~ msgstr "Non Marié(e)"

#~ msgid "Working Time Category"
#~ msgstr "Catégorie de Temps de Travail"

#~ msgid "Workgroup manager"
#~ msgstr "Responsable du groupe"

#~ msgid "Fill up contact information"
#~ msgstr "Remplir les informations de contact"

#~ msgid "Divorced"
#~ msgstr "Divorcé(e)"

#~ msgid "Maried"
#~ msgstr "Marié(e)"

#~ msgid "Employee's timesheet group"
#~ msgstr "Groupe de feuille de présence"

#~ msgid "Create openerp user"
#~ msgstr "Créer l'utilisateur OpenERP"

#~ msgid "Tuesday"
#~ msgstr "Mardi"

#~ msgid "Related User"
#~ msgstr "Utilisateur lié"

#~ msgid "Monday"
#~ msgstr "Lundi"

#~ msgid "Day of week"
#~ msgstr "Jour de la semaine"

#~ msgid "Birthday"
#~ msgstr "Date d'anniversaire"

#~ msgid "Employee Contract Process"
#~ msgstr "Processus de contrat d'employé"

#~ msgid "Create OpenERP User"
#~ msgstr "Créer l'utilisateur OpenERP"

#~ msgid "Employee Complete Form"
#~ msgstr "Formulaire de l'employé complet"

#~ msgid "Wednesday"
#~ msgstr "Mercredi"

#~ msgid "Starting date"
#~ msgstr "Date début"

#~ msgid "Timesheet Line"
#~ msgstr "Ligne de feuille de temps"

#~ msgid "Working Time"
#~ msgstr "Temps de Travail"

#~ msgid "Thursday"
#~ msgstr "Jeudi"

#~ msgid "Work to"
#~ msgstr "Jusqu'à"

#~ msgid "Other"
#~ msgstr "Autre"

#~ msgid "Other ID"
#~ msgstr "Autre identifiant"

#~ msgid "Job Information"
#~ msgstr "Information sur l'Emploi"

#~ msgid "Fill up employee's contact information"
#~ msgstr "Remplir les informations de contact du salarié"

#~ msgid "All Employees"
#~ msgstr "Tous les employés"

#~ msgid "Saturday"
#~ msgstr "Samedi"

#~ msgid "New Employee"
#~ msgstr "Nouvel employé"

#~ msgid "Parents"
#~ msgstr "Parents"

#~ msgid "Parent Users"
#~ msgstr "Utilisateurs parents"<|MERGE_RESOLUTION|>--- conflicted
+++ resolved
@@ -6,25 +6,15 @@
 msgstr ""
 "Project-Id-Version: OpenERP Server 6.0dev\n"
 "Report-Msgid-Bugs-To: support@openerp.com\n"
-<<<<<<< HEAD
-"POT-Creation-Date: 2010-10-18 17:46+0000\n"
-"PO-Revision-Date: 2010-10-22 10:17+0000\n"
-"Last-Translator: OpenERP Administrators <Unknown>\n"
-=======
 "POT-Creation-Date: 2010-11-18 16:12+0000\n"
 "PO-Revision-Date: 2010-11-24 09:32+0000\n"
 "Last-Translator: Maxime Chambreuil (http://www.savoirfairelinux.com) "
 "<maxime.chambreuil@savoirfairelinux.com>\n"
->>>>>>> cc7031ec
 "Language-Team: \n"
 "MIME-Version: 1.0\n"
 "Content-Type: text/plain; charset=UTF-8\n"
 "Content-Transfer-Encoding: 8bit\n"
-<<<<<<< HEAD
-"X-Launchpad-Export-Date: 2010-10-30 05:42+0000\n"
-=======
 "X-Launchpad-Export-Date: 2010-11-25 04:56+0000\n"
->>>>>>> cc7031ec
 "X-Generator: Launchpad (build Unknown)\n"
 
 #. module: hr
@@ -151,33 +141,35 @@
 #. module: hr
 #: model:process.transition,name:hr.process_transition_employeeuser0
 msgid "Link a user to an employee"
-msgstr ""
+msgstr "Lier un utilisateur à un employé"
 
 #. module: hr
 #: field:hr.installer,hr_contract:0
 msgid "Employee's Contracts"
-msgstr ""
+msgstr "Contrats de l'employé"
 
 #. module: hr
 #: help:hr.installer,hr_payroll:0
 msgid "Generic Payroll system."
-msgstr ""
+msgstr "Système de paie générique."
 
 #. module: hr
 #: view:hr.employee:0
 msgid "My Departments Employee"
-msgstr ""
+msgstr "Les employés de mon département"
 
 #. module: hr
 #: constraint:hr.employee:0
 msgid ""
 "Error ! You cannot select a department for which the employee is the manager."
 msgstr ""
+"Erreur ! Vous ne pouvez pas sélectionner un département dont l'employé est "
+"le responsable."
 
 #. module: hr
 #: help:hr.employee,passport_id:0
 msgid "Employee Passport Information"
-msgstr ""
+msgstr "Informations du passeport de l'employé"
 
 #. module: hr
 #: view:hr.employee:0
@@ -195,6 +187,8 @@
 "The Related user field on the Employee form allows to link the OpenERP user "
 "(and her rights) to the employee."
 msgstr ""
+"Le champ utilisateur associé sur le formulaire des employés permet "
+"d'associer l'utilisateur OpenERP (et ses droits) à l'employé."
 
 #. module: hr
 #: view:hr.job:0
@@ -205,12 +199,12 @@
 #. module: hr
 #: field:hr.employee,identification_id:0
 msgid "Identification No"
-msgstr ""
+msgstr "N° d'identification"
 
 #. module: hr
 #: field:hr.job,no_of_employee:0
 msgid "No of Employee"
-msgstr ""
+msgstr "N° de l'employé"
 
 #. module: hr
 #: selection:hr.employee,gender:0
@@ -222,6 +216,8 @@
 msgid ""
 "Tracks and helps employees encode and validate timesheets and attendances."
 msgstr ""
+"Suivi et aide les employés à saisir et valider les feuilles de temps et les "
+"présences."
 
 #. module: hr
 #: field:hr.installer,hr_evaluation:0
@@ -231,7 +227,7 @@
 #. module: hr
 #: field:hr.installer,hr_timesheet_sheet:0
 msgid "Timesheets"
-msgstr ""
+msgstr "Feuilles de temps"
 
 #. module: hr
 #: model:ir.actions.act_window,name:hr.open_view_employee_tree
@@ -266,6 +262,11 @@
 msgstr ""
 
 #. module: hr
+#: sql_constraint:ir.module.module:0
+msgid "The name of the module must be unique !"
+msgstr ""
+
+#. module: hr
 #: field:hr.employee,work_location:0
 msgid "Office Location"
 msgstr "Localisation du Bureau"
@@ -273,7 +274,7 @@
 #. module: hr
 #: field:hr.employee,passport_id:0
 msgid "Passport"
-msgstr ""
+msgstr "Passeport"
 
 #. module: hr
 #: view:hr.employee:0
@@ -296,12 +297,17 @@
 #. module: hr
 #: model:ir.actions.act_window,name:hr.action_hr_installer
 msgid "Human Resources Application Configuration"
+msgstr "Configuration de l'application des ressources humaines"
+
+#. module: hr
+#: sql_constraint:ir.module.module:0
+msgid "The certificate ID of the module must be unique !"
 msgstr ""
 
 #. module: hr
 #: field:hr.employee,birthday:0
 msgid "Date of Birth"
-msgstr ""
+msgstr "Date de naissance"
 
 #. module: hr
 #: model:ir.ui.menu,name:hr.menu_hr_reporting
@@ -311,19 +317,19 @@
 #. module: hr
 #: model:ir.model,name:hr.model_ir_actions_act_window
 msgid "ir.actions.act_window"
-msgstr ""
+msgstr "ir.actions.act_window"
 
 #. module: hr
 #: model:ir.actions.act_window,name:hr.open_board_hr
 msgid "Human Resources Dashboard"
-msgstr ""
+msgstr "Tableau de bord des ressources humaines"
 
 #. module: hr
 #: view:hr.employee:0
 #: field:hr.employee,job_id:0
 #: view:hr.job:0
 msgid "Job"
-msgstr ""
+msgstr "Poste"
 
 #. module: hr
 #: view:hr.department:0
@@ -339,7 +345,7 @@
 #. module: hr
 #: view:hr.employee:0
 msgid "Categories"
-msgstr ""
+msgstr "Catégories"
 
 #. module: hr
 #: field:hr.job,expected_employees:0
@@ -354,7 +360,7 @@
 #. module: hr
 #: help:hr.employee,sinid:0
 msgid "Social Insurance Number"
-msgstr ""
+msgstr "Numéro d'assurance sociale"
 
 #. module: hr
 #: field:hr.employee.category,parent_id:0
@@ -364,7 +370,7 @@
 #. module: hr
 #: constraint:hr.employee.category:0
 msgid "Error ! You cannot create recursive Categories."
-msgstr ""
+msgstr "Erreur ! Vous ne pouvez pas créer de catégorie récursive."
 
 #. module: hr
 #: view:hr.department:0
@@ -383,7 +389,7 @@
 #. module: hr
 #: view:board.board:0
 msgid "My Board"
-msgstr ""
+msgstr "Mon tableau"
 
 #. module: hr
 #: selection:hr.employee,gender:0
@@ -405,12 +411,12 @@
 #. module: hr
 #: field:hr.installer,config_logo:0
 msgid "Image"
-msgstr ""
+msgstr "Image"
 
 #. module: hr
 #: model:process.process,name:hr.process_process_employeecontractprocess0
 msgid "Employee Contract"
-msgstr ""
+msgstr "Contrat de l'employé"
 
 #. module: hr
 #: help:hr.installer,hr_evaluation:0
@@ -418,6 +424,8 @@
 "Lets you create and manage the periodic evaluation and performance review of "
 "employees."
 msgstr ""
+"Vous permet de créer et de gérer l'évaluation périodique et la revue de "
+"performance des employés"
 
 #. module: hr
 #: model:ir.model,name:hr.model_hr_department
@@ -425,14 +433,19 @@
 msgstr "hr.department"
 
 #. module: hr
+#: sql_constraint:ir.model.fields:0
+msgid "Size of the field can never be less than 1 !"
+msgstr ""
+
+#. module: hr
 #: help:hr.employee,parent_id:0
 msgid "It is linked with manager of Department"
-msgstr ""
+msgstr "C'est lié au directeur du département"
 
 #. module: hr
 #: field:hr.installer,hr_recruitment:0
 msgid "Recruitment Process"
-msgstr ""
+msgstr "Processus de recrutement"
 
 #. module: hr
 #: field:hr.employee,category_ids:0
@@ -441,9 +454,24 @@
 msgstr "Catégorie"
 
 #. module: hr
+#: model:ir.actions.act_window,help:hr.open_view_employee_list_my
+msgid ""
+"Here you can manage your work force by creating employees and assigning them "
+"specific properties in the system. Maintain all employee related information "
+"and keep track of anything that needs to be recorded for them. The personal "
+"information tab will help you maintain their identity data. The Categories "
+"tab gives you the opportunity to assign them related employee categories "
+"depending on their position and activities within the company. A category "
+"can be a seniority level within the company or a department. The Timesheets "
+"tab allows to assign them a specific timesheet and analytic journal where "
+"they will be able to enter time through the system. In the note tab, you can "
+"enter text data that should be recorded for a specific employee."
+msgstr ""
+
+#. module: hr
 #: help:hr.employee,bank_account_id:0
 msgid "Employee bank salary account"
-msgstr ""
+msgstr "Compte bancaire du salaire de l'employé"
 
 #. module: hr
 #: field:hr.department,note:0
@@ -463,7 +491,7 @@
 #. module: hr
 #: model:ir.actions.act_window,name:hr.open_board_hr_manager
 msgid "HR Manager Dashboard"
-msgstr ""
+msgstr "Tableau de bord du directeur des ressources humaines"
 
 #. module: hr
 #: view:hr.employee:0
@@ -471,9 +499,17 @@
 msgstr "État"
 
 #. module: hr
+#: model:ir.actions.act_window,help:hr.open_module_tree_department
+msgid ""
+"Your Company's Departments Structure is used to manage all documents related "
+"to employees by departments: expenses and timesheet validation, leaves "
+"management, recruitements, etc."
+msgstr ""
+
+#. module: hr
 #: field:hr.installer,progress:0
 msgid "Configuration Progress"
-msgstr ""
+msgstr "Avancement de la configuration"
 
 #. module: hr
 #: model:ir.actions.act_window,name:hr.open_view_categ_tree
@@ -484,12 +520,12 @@
 #. module: hr
 #: field:hr.employee,partner_id:0
 msgid "unknown"
-msgstr ""
+msgstr "inconnu"
 
 #. module: hr
 #: field:hr.installer,hr_holidays:0
 msgid "Holidays / Leaves Management"
-msgstr ""
+msgstr "Gestion des vacances / congés"
 
 #. module: hr
 #: field:hr.employee,ssnid:0
@@ -552,32 +588,32 @@
 #. module: hr
 #: help:hr.installer,hr_recruitment:0
 msgid "Helps you manage and streamline your recruitment process."
-msgstr ""
+msgstr "Vous aide à gérer et à rationaliser votre processus de recrutement."
 
 #. module: hr
 #: model:process.node,note:hr.process_node_employee0
 msgid "Employee form and structure"
-msgstr ""
+msgstr "Formulaire et structure des employés"
 
 #. module: hr
 #: field:hr.employee,photo:0
 msgid "Photo"
-msgstr ""
+msgstr "Photo"
 
 #. module: hr
 #: model:ir.model,name:hr.model_res_users
 msgid "res.users"
-msgstr ""
+msgstr "res.users"
 
 #. module: hr
 #: field:hr.installer,hr_payroll_account:0
 msgid "Payroll Accounting"
-msgstr ""
+msgstr "Comptabilité de la paie"
 
 #. module: hr
 #: view:hr.employee:0
 msgid "Personal Information"
-msgstr "Informations personnelles"
+msgstr "Information personnelle"
 
 #. module: hr
 #: constraint:ir.model:0
@@ -590,7 +626,7 @@
 #. module: hr
 #: view:res.users:0
 msgid "Current Activity"
-msgstr ""
+msgstr "Activité actuelle"
 
 #. module: hr
 #: help:hr.installer,hr_expense:0
@@ -598,11 +634,13 @@
 "Tracks and manages employee expenses, and can automatically re-invoice "
 "clients if the expenses are project-related."
 msgstr ""
+"Suit et gère les notes de frais des employés, et peut automatiquement "
+"refacturer les clients si les dépenses sont liées à un projet."
 
 #. module: hr
 #: view:hr.job:0
 msgid "Current"
-msgstr ""
+msgstr "Actuel"
 
 #. module: hr
 #: field:hr.department,parent_id:0
@@ -762,6 +800,14 @@
 msgstr ""
 
 #. module: hr
+#: model:ir.actions.act_window,help:hr.action_hr_job
+msgid ""
+"JJob Positions is used to define jobs and their requirements. You can attach "
+"a survey to a job position. This survey will be used in the recruitment "
+"process to evaluate the applicants for this job position."
+msgstr ""
+
+#. module: hr
 #: field:hr.employee,child_ids:0
 msgid "Subordinates"
 msgstr "Subordonnés"
