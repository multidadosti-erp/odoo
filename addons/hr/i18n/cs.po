# Translation of Odoo Server.
# This file contains the translation of the following modules:
# * hr
# 
# Translators:
msgid ""
msgstr ""
"Project-Id-Version: Odoo 9.0\n"
"Report-Msgid-Bugs-To: \n"
<<<<<<< HEAD
"POT-Creation-Date: 2015-09-18 08:11+0000\n"
"PO-Revision-Date: 2015-10-23 14:17+0000\n"
=======
"POT-Creation-Date: 2016-01-15 10:41+0000\n"
"PO-Revision-Date: 2016-01-16 08:58+0000\n"
>>>>>>> 365e298f
"Last-Translator: Martin Trigaux\n"
"Language-Team: Czech (http://www.transifex.com/odoo/odoo-9/language/cs/)\n"
"MIME-Version: 1.0\n"
"Content-Type: text/plain; charset=UTF-8\n"
"Content-Transfer-Encoding: \n"
"Language: cs\n"
"Plural-Forms: nplurals=3; plural=(n==1) ? 0 : (n>=2 && n<=4) ? 1 : 2;\n"

#. module: hr
#: code:addons/hr/hr.py:119
#, python-format
msgid "%s (copy)"
msgstr "%s (kopie)"

#. module: hr
#: model:hr.job,website_description:hr.job_ceo
#: model:hr.job,website_description:hr.job_consultant
#: model:hr.job,website_description:hr.job_cto
#: model:hr.job,website_description:hr.job_developer
#: model:hr.job,website_description:hr.job_hrm
#: model:hr.job,website_description:hr.job_marketing
#: model:hr.job,website_description:hr.job_trainee
msgid "<i>Work in a fun atmosphere</i>"
msgstr ""

#. module: hr
#: model:hr.job,website_description:hr.job_ceo
#: model:hr.job,website_description:hr.job_consultant
#: model:hr.job,website_description:hr.job_cto
#: model:hr.job,website_description:hr.job_developer
#: model:hr.job,website_description:hr.job_hrm
#: model:hr.job,website_description:hr.job_marketing
#: model:hr.job,website_description:hr.job_trainee
msgid "<i>You are passionate</i>"
msgstr ""

#. module: hr
#: model:hr.job,website_description:hr.job_cto
#: model:hr.job,website_description:hr.job_developer
#: model:hr.job,website_description:hr.job_trainee
msgid "<i>You autonomously and quickly learn</i>"
msgstr ""

#. module: hr
#: model:hr.job,website_description:hr.job_ceo
#: model:hr.job,website_description:hr.job_consultant
#: model:hr.job,website_description:hr.job_hrm
#: model:hr.job,website_description:hr.job_marketing
msgid "<i>You easily manage them</i>"
msgstr ""

#. module: hr
#: model:ir.ui.view,arch_db:hr.hr_kanban_view_employees
msgid ""
"<span class=\"o_unfollow\">Unfollow</span>\n"
"                                    <span class=\"o_following\">Following</span>"
msgstr ""

#. module: hr
#: model:ir.ui.view,arch_db:hr.hr_department_view_kanban
msgid "<span>Reports</span>"
msgstr ""

#. module: hr
#: model:ir.ui.view,arch_db:hr.hr_department_view_kanban
msgid "<span>To Approve</span>"
msgstr ""

#. module: hr
#: model:ir.ui.view,arch_db:hr.hr_department_view_kanban
msgid "<span>To Do</span>"
msgstr ""

#. module: hr
#: model:hr.job,website_description:hr.job_ceo
#: model:hr.job,website_description:hr.job_consultant
#: model:hr.job,website_description:hr.job_cto
#: model:hr.job,website_description:hr.job_developer
#: model:hr.job,website_description:hr.job_hrm
#: model:hr.job,website_description:hr.job_marketing
#: model:hr.job,website_description:hr.job_trainee
msgid ""
"A full time job, with an attractive salary package in a small team of smart "
"people. You will start contract with a full technical and functional "
"training. If you are passionate, motivate and flexible apply for this job, "
"you will certainly join the best company ever."
msgstr ""

#. module: hr
#: model:hr.job,website_description:hr.job_ceo
#: model:hr.job,website_description:hr.job_consultant
#: model:hr.job,website_description:hr.job_cto
#: model:hr.job,website_description:hr.job_developer
#: model:hr.job,website_description:hr.job_hrm
#: model:hr.job,website_description:hr.job_marketing
#: model:hr.job,website_description:hr.job_trainee
msgid "A good job in a young and dynamic team"
msgstr ""

#. module: hr
#: model:ir.model.fields,field_description:hr.field_hr_department_message_needaction
#: model:ir.model.fields,field_description:hr.field_hr_employee_message_needaction
#: model:ir.model.fields,field_description:hr.field_hr_job_message_needaction
msgid "Action Needed"
msgstr ""

#. module: hr
#: model:ir.model.fields,field_description:hr.field_hr_employee_active
msgid "Active"
msgstr "Aktivní"

#. module: hr
#: model:hr.job,website_description:hr.job_consultant
msgid "Analyse needs, write specification documents and quotation"
msgstr ""

#. module: hr
#: model:ir.ui.view,arch_db:hr.view_employee_filter
msgid "Archived"
msgstr ""

#. module: hr
#: model:ir.model.fields,field_description:hr.field_hr_employee_bank_account_id
msgid "Bank Account Number"
msgstr "Číslo bankovního účtu"

#. module: hr
#: model:hr.job,website_description:hr.job_cto
msgid ""
"Because of our constant growth, we're now looking for people to reinforce "
"our team of enthusiastic chief technical officer. So if working on an open "
"source project in a friendly and cooperative atmosphere sounds like fun to "
"you, read on..."
msgstr ""

#. module: hr
#: model:hr.job,website_description:hr.job_ceo
#: model:hr.job,website_description:hr.job_consultant
#: model:hr.job,website_description:hr.job_developer
#: model:hr.job,website_description:hr.job_hrm
#: model:hr.job,website_description:hr.job_marketing
msgid ""
"Because of our constant growth, we're now looking for people to reinforce "
"our team of enthusiastic developers. So if working on an open source project"
" in a friendly and cooperative atmosphere sounds like fun to you, read on..."
msgstr ""

#. module: hr
#: model:hr.job,website_description:hr.job_trainee
msgid ""
"Because of our constant growth, we're now looking for people to reinforce "
"our team of enthusiastic trainees. So if working on an open source project "
"in a friendly and cooperative atmosphere sounds like fun to you, read on..."
msgstr ""

#. module: hr
#: model:ir.ui.view,arch_db:hr.view_employee_form
msgid "Birth"
msgstr ""

#. module: hr
#: model:hr.job,name:hr.job_ceo
msgid "Chief Executive Officer"
msgstr ""

#. module: hr
#: model:hr.job,name:hr.job_cto
msgid "Chief Technical Officer"
msgstr ""

#. module: hr
#: model:ir.model.fields,field_description:hr.field_hr_department_child_ids
msgid "Child Departments"
msgstr "Dětské oddělení"

#. module: hr
#: model:ir.ui.view,arch_db:hr.view_employee_form
msgid "Citizenship & Other Information"
msgstr ""

#. module: hr
#: model:ir.model.fields,field_description:hr.field_hr_employee_city
msgid "City"
msgstr "Město"

#. module: hr
#: model:ir.actions.act_window,help:hr.act_employee_from_department
#: model:ir.actions.act_window,help:hr.open_view_employee_list_my
msgid "Click to add a new employee."
msgstr ""

#. module: hr
#: model:ir.actions.act_window,help:hr.open_module_tree_department
msgid "Click to create a department."
msgstr ""

#. module: hr
#: model:ir.actions.act_window,help:hr.view_department_form_installer
msgid "Click to define a new department."
msgstr ""

#. module: hr
#: model:ir.actions.act_window,help:hr.action_hr_job
msgid "Click to define a new job position."
msgstr ""

#. module: hr
#: model:hr.job,website_description:hr.job_ceo
#: model:hr.job,website_description:hr.job_consultant
#: model:hr.job,website_description:hr.job_cto
#: model:hr.job,website_description:hr.job_developer
#: model:hr.job,website_description:hr.job_hrm
#: model:hr.job,website_description:hr.job_marketing
#: model:hr.job,website_description:hr.job_trainee
msgid "Close to the perfection ..."
msgstr ""

#. module: hr
#: model:ir.model.fields,field_description:hr.field_hr_employee_coach_id
#: model:ir.ui.view,arch_db:hr.view_employee_filter
msgid "Coach"
msgstr "Školitel"

#. module: hr
#: model:ir.model.fields,field_description:hr.field_hr_employee_code
msgid "Code"
msgstr "Kód"

#. module: hr
#: model:ir.model.fields,field_description:hr.field_hr_department_color
#: model:ir.model.fields,field_description:hr.field_hr_employee_category_color
#: model:ir.model.fields,field_description:hr.field_hr_employee_color
msgid "Color Index"
msgstr "Index barvy"

#. module: hr
#: model:ir.ui.view,arch_db:hr.view_department_tree
msgid "Companies"
msgstr "Firmy v systému"

#. module: hr
#: model:ir.model.fields,field_description:hr.field_hr_department_company_id
#: model:ir.model.fields,field_description:hr.field_hr_employee_company_id
#: model:ir.model.fields,field_description:hr.field_hr_job_company_id
#: model:ir.ui.view,arch_db:hr.view_employee_filter
#: model:ir.ui.view,arch_db:hr.view_job_filter
msgid "Company"
msgstr "Firma"

#. module: hr
#: model:ir.ui.menu,name:hr.menu_human_resources_configuration
msgid "Configuration"
msgstr "Nastavení"

#. module: hr
#: model:hr.job,name:hr.job_consultant
msgid "Consultant"
msgstr ""

#. module: hr
#: model:ir.ui.view,arch_db:hr.view_employee_form
msgid "Contact Information"
msgstr "Kontaktní informace"

#. module: hr
#: model:hr.job,website_description:hr.job_cto
#: model:hr.job,website_description:hr.job_developer
#: model:hr.job,website_description:hr.job_trainee
msgid "Contributions to open source projects"
msgstr ""

#. module: hr
#: model:ir.actions.act_window,name:hr.view_department_form_installer
msgid "Create Your Departments"
msgstr "Vytvořit vaše oddělení"

#. module: hr
#: model:ir.model.fields,field_description:hr.field_hr_department_create_uid
#: model:ir.model.fields,field_description:hr.field_hr_employee_category_create_uid
#: model:ir.model.fields,field_description:hr.field_hr_employee_create_uid
#: model:ir.model.fields,field_description:hr.field_hr_job_create_uid
msgid "Created by"
msgstr "Vytvořil(a)"

#. module: hr
#: model:ir.model.fields,field_description:hr.field_hr_department_create_date
#: model:ir.model.fields,field_description:hr.field_hr_employee_category_create_date
#: model:ir.model.fields,field_description:hr.field_hr_employee_create_date
#: model:ir.model.fields,field_description:hr.field_hr_job_create_date
msgid "Created on"
msgstr "Vytvořeno"

#. module: hr
#: model:ir.model.fields,field_description:hr.field_hr_job_no_of_employee
msgid "Current Number of Employees"
msgstr ""

#. module: hr
#: model:ir.model.fields,field_description:hr.field_hr_employee_birthday
msgid "Date of Birth"
msgstr "Datum narození"

#. module: hr
#: model:ir.model.fields,help:hr.field_hr_department_message_last_post
#: model:ir.model.fields,help:hr.field_hr_employee_message_last_post
#: model:ir.model.fields,help:hr.field_hr_job_message_last_post
msgid "Date of the last message posted on the record."
msgstr "Datum posledního vzkazu u tohoto záznamu."

#. module: hr
#: model:hr.job,website_description:hr.job_ceo
#: model:hr.job,website_description:hr.job_hrm
#: model:hr.job,website_description:hr.job_marketing
msgid "Define a clear communication strategy"
msgstr ""

#. module: hr
#: model:ir.model.fields,help:hr.field_hr_employee_calendar_id
msgid "Define the schedule of resource"
msgstr "Určit plánování zdroje"

#. module: hr
#: model:hr.job,website_description:hr.job_consultant
msgid "Deliver generic Odoo functional training sessions"
msgstr ""

#. module: hr
#: model:ir.model.fields,field_description:hr.field_hr_employee_department_id
#: model:ir.model.fields,field_description:hr.field_hr_job_department_id
#: model:ir.ui.view,arch_db:hr.view_department_filter
#: model:ir.ui.view,arch_db:hr.view_employee_filter
#: model:ir.ui.view,arch_db:hr.view_job_filter
msgid "Department"
msgstr "Oddělení"

#. module: hr
#: model:ir.model.fields,field_description:hr.field_hr_department_name
msgid "Department Name"
msgstr "Jméno oddělení"

#. module: hr
#: model:ir.actions.act_window,name:hr.open_module_tree_department
#: model:ir.ui.menu,name:hr.menu_hr_department_tree
#: model:ir.ui.view,arch_db:hr.view_department_filter
msgid "Departments"
msgstr "Oddělení"

#. module: hr
#: model:ir.model.fields,field_description:hr.field_hr_department_display_name
#: model:ir.model.fields,field_description:hr.field_hr_employee_category_display_name
#: model:ir.model.fields,field_description:hr.field_hr_employee_display_name
#: model:ir.model.fields,field_description:hr.field_hr_job_display_name
msgid "Display Name"
msgstr ""

#. module: hr
#: selection:hr.employee,marital:0
msgid "Divorced"
msgstr "Rozvedený"

#. module: hr
#: model:ir.model.fields,field_description:hr.field_hr_employee_time_efficiency
msgid "Efficiency Factor"
msgstr "Činitel účinnosti"

#. module: hr
#: model:ir.model,name:hr.model_hr_employee
#: model:ir.ui.view,arch_db:hr.view_employee_form
msgid "Employee"
msgstr "Zaměstnanec"

#. module: hr
#: model:ir.model,name:hr.model_hr_employee_category
msgid "Employee Category"
msgstr "Kategorie zaměstnanců"

#. module: hr
#: model:ir.model.fields,field_description:hr.field_hr_employee_category_name
msgid "Employee Tag"
msgstr ""

#. module: hr
#: model:ir.actions.act_window,name:hr.open_view_categ_form
#: model:ir.ui.menu,name:hr.menu_view_employee_category_form
#: model:ir.ui.view,arch_db:hr.view_employee_category_form
msgid "Employee Tags"
msgstr ""

#. module: hr
#: model:ir.model.fields,help:hr.field_hr_employee_bank_account_id
msgid "Employee bank salary account"
msgstr "Výplatní bankovní účet zaměstnance"

#. module: hr
#: model:ir.ui.view,arch_db:hr.view_employee_form
msgid "Employee's Name"
msgstr ""

#. module: hr
#: model:ir.actions.act_window,name:hr.act_employee_from_department
#: model:ir.actions.act_window,name:hr.open_view_employee_list
#: model:ir.actions.act_window,name:hr.open_view_employee_list_my
#: model:ir.model.fields,field_description:hr.field_hr_employee_category_employee_ids
#: model:ir.model.fields,field_description:hr.field_hr_job_employee_ids
#: model:ir.ui.menu,name:hr.menu_hr_root
#: model:ir.ui.menu,name:hr.menu_open_view_employee_list_my
#: model:ir.ui.view,arch_db:hr.hr_department_view_kanban
#: model:ir.ui.view,arch_db:hr.view_employee_filter
#: model:ir.ui.view,arch_db:hr.view_employee_tree
#: model:ir.ui.view,arch_db:hr.view_partner_tree2
msgid "Employees"
msgstr "Zaměstnanci"

#. module: hr
#: model:ir.actions.act_window,name:hr.open_view_employee_tree
msgid "Employees Structure"
msgstr "Struktura zaměstnanců"

#. module: hr
#: model:ir.ui.view,arch_db:hr.view_employee_category_list
msgid "Employees Tags"
msgstr ""

#. module: hr
#: code:addons/hr/hr.py:299 constraint:hr.department:0
#, python-format
msgid "Error! You cannot create recursive departments."
msgstr ""

#. module: hr
#: code:addons/hr/hr.py:269 constraint:hr.employee:0
#, python-format
msgid "Error! You cannot create recursive hierarchy of Employee(s)."
msgstr ""

#. module: hr
#: model:ir.model.fields,field_description:hr.field_hr_job_no_of_recruitment
msgid "Expected New Employees"
msgstr ""

#. module: hr
#: model:ir.model.fields,help:hr.field_hr_job_expected_employees
msgid ""
"Expected number of employees for this job position after new recruitment."
msgstr ""

#. module: hr
#: model:hr.job,name:hr.job_developer
msgid "Experienced Developer"
msgstr ""

#. module: hr
#: selection:hr.employee,gender:0
msgid "Female"
msgstr "Žena"

#. module: hr
#: model:ir.ui.view,arch_db:hr.hr_kanban_view_employees
msgid "Follow"
msgstr "Odebírat"

#. module: hr
#: model:hr.job,website_description:hr.job_consultant
msgid "Follow and check the development part"
msgstr ""

#. module: hr
#: model:ir.model.fields,field_description:hr.field_hr_department_message_follower_ids
#: model:ir.model.fields,field_description:hr.field_hr_employee_message_follower_ids
#: model:ir.model.fields,field_description:hr.field_hr_job_message_follower_ids
#: model:ir.ui.view,arch_db:hr.hr_kanban_view_employees
msgid "Followers"
msgstr "Sledující"

#. module: hr
#: model:ir.model.fields,field_description:hr.field_hr_department_message_channel_ids
#: model:ir.model.fields,field_description:hr.field_hr_employee_message_channel_ids
#: model:ir.model.fields,field_description:hr.field_hr_job_message_channel_ids
msgid "Followers (Channels)"
msgstr ""

#. module: hr
#: model:ir.model.fields,field_description:hr.field_hr_department_message_partner_ids
#: model:ir.model.fields,field_description:hr.field_hr_employee_message_partner_ids
#: model:ir.model.fields,field_description:hr.field_hr_job_message_partner_ids
msgid "Followers (Partners)"
msgstr ""

#. module: hr
#: model:ir.model.fields,field_description:hr.field_hr_employee_gender
msgid "Gender"
msgstr "Pohlaví"

#. module: hr
#: model:hr.job,website_description:hr.job_developer
msgid "Good knowledge of HTML and Javascript"
msgstr ""

#. module: hr
#: model:hr.job,website_description:hr.job_cto
#: model:hr.job,website_description:hr.job_developer
#: model:hr.job,website_description:hr.job_trainee
msgid "Good knowledge of object oriented programming"
msgstr ""

#. module: hr
#: model:hr.job,website_description:hr.job_cto
#: model:hr.job,website_description:hr.job_developer
#: model:hr.job,website_description:hr.job_trainee
msgid "Good knowledge of the latest web technologies"
msgstr ""

#. module: hr
#: model:hr.job,website_description:hr.job_cto
#: model:hr.job,website_description:hr.job_developer
#: model:hr.job,website_description:hr.job_trainee
msgid "Good knowledge of the programming language"
msgstr ""

#. module: hr
#: model:hr.job,website_description:hr.job_cto
#: model:hr.job,website_description:hr.job_developer
#: model:hr.job,website_description:hr.job_trainee
msgid "Good knowledge of web design"
msgstr ""

#. module: hr
#: model:hr.job,website_description:hr.job_cto
#: model:hr.job,website_description:hr.job_developer
#: model:hr.job,website_description:hr.job_trainee
msgid "Good language skills in another language"
msgstr ""

#. module: hr
#: model:ir.ui.view,arch_db:hr.view_employee_filter
#: model:ir.ui.view,arch_db:hr.view_job_filter
msgid "Group By"
msgstr "Seskupit podle"

#. module: hr
#: model:ir.model,name:hr.model_hr_department
msgid "HR Department"
msgstr ""

#. module: hr
#: model:ir.ui.view,arch_db:hr.view_employee_form
msgid "HR Settings"
msgstr ""

#. module: hr
#: model:hr.job,website_description:hr.job_consultant
msgid "Help with the configuration of the software"
msgstr ""

#. module: hr
#: model:hr.job,website_description:hr.job_hrm
msgid "Hire a team of great Human Resources people"
msgstr ""

#. module: hr
#: model:hr.job,website_description:hr.job_ceo
msgid "Hire a team of great executive people"
msgstr ""

#. module: hr
#: model:hr.job,website_description:hr.job_marketing
msgid "Hire a team of great marketing people"
msgstr ""

#. module: hr
#: model:ir.model.fields,field_description:hr.field_hr_job_no_of_hired_employee
msgid "Hired Employees"
msgstr ""

#. module: hr
#: model:ir.model.fields,field_description:hr.field_hr_employee_address_home_id
msgid "Home Address"
msgstr "Bydliště"

#. module: hr
#: model:ir.ui.menu,name:hr.menu_hr_main
msgid "Human Resources"
msgstr "Personalistika"

#. module: hr
#: model:hr.job,name:hr.job_hrm
msgid "Human Resources Manager"
msgstr ""

#. module: hr
#: model:ir.model.fields,field_description:hr.field_hr_department_id
#: model:ir.model.fields,field_description:hr.field_hr_employee_category_id
#: model:ir.model.fields,field_description:hr.field_hr_employee_id
#: model:ir.model.fields,field_description:hr.field_hr_job_id
msgid "ID"
msgstr "ID"

#. module: hr
#: model:ir.model.fields,field_description:hr.field_hr_employee_identification_id
msgid "Identification No"
msgstr "Identifikační č."

#. module: hr
#: model:ir.model.fields,help:hr.field_hr_department_message_unread
#: model:ir.model.fields,help:hr.field_hr_employee_message_unread
#: model:ir.model.fields,help:hr.field_hr_job_message_unread
msgid "If checked new messages require your attention."
msgstr "Pokud je zaškrtnuto, nové zprávy vyžadují vaši pozornost."

#. module: hr
#: model:ir.model.fields,help:hr.field_hr_department_message_needaction
#: model:ir.model.fields,help:hr.field_hr_employee_message_needaction
#: model:ir.model.fields,help:hr.field_hr_job_message_needaction
msgid "If checked, new messages require your attention."
msgstr ""

#. module: hr
#: model:ir.model.fields,help:hr.field_hr_employee_active
msgid ""
"If the active field is set to False, it will allow you to hide the resource "
"record without removing it."
msgstr "Pokud je pole aktivní nastaveno na Nepravda, umožní vám to skrýt záznam zdroje bez jeho odstranění."

#. module: hr
#: model:hr.job,website_description:hr.job_ceo
#: model:hr.job,website_description:hr.job_hrm
#: model:hr.job,website_description:hr.job_marketing
msgid "Improve our communication to customers"
msgstr ""

#. module: hr
#: model:ir.ui.view,arch_db:hr.view_job_filter
msgid "In Position"
msgstr "V pozici"

#. module: hr
#: model:ir.ui.view,arch_db:hr.view_job_filter
msgid "In Recruitment"
msgstr "V náboru"

#. module: hr
#: model:hr.job,website_description:hr.job_ceo
#: model:hr.job,website_description:hr.job_hrm
#: model:hr.job,website_description:hr.job_marketing
msgid "Increase opportunities"
msgstr ""

#. module: hr
#: model:hr.job,website_description:hr.job_ceo
#: model:hr.job,website_description:hr.job_hrm
#: model:hr.job,website_description:hr.job_marketing
msgid "Increase the visibility of the product"
msgstr ""

#. module: hr
#: model:ir.model.fields,field_description:hr.field_hr_department_message_is_follower
#: model:ir.model.fields,field_description:hr.field_hr_employee_message_is_follower
#: model:ir.model.fields,field_description:hr.field_hr_job_message_is_follower
msgid "Is Follower"
msgstr ""

#. module: hr
#: model:ir.ui.view,arch_db:hr.view_employee_filter
#: model:ir.ui.view,arch_db:hr.view_hr_job_form
#: model:ir.ui.view,arch_db:hr.view_hr_job_tree
#: model:ir.ui.view,arch_db:hr.view_job_filter
msgid "Job"
msgstr "Práce"

#. module: hr
#: model:ir.model.fields,field_description:hr.field_hr_job_description
msgid "Job Description"
msgstr "Popis práce"

#. module: hr
#: model:ir.model.fields,field_description:hr.field_hr_job_name
msgid "Job Name"
msgstr "Jméno pozice"

#. module: hr
#: model:ir.model,name:hr.model_hr_job
msgid "Job Position"
msgstr "Pracovní pozice"

#. module: hr
#: model:ir.ui.view,arch_db:hr.view_hr_job_form
msgid "Job Position Name"
msgstr ""

#. module: hr
#: model:ir.actions.act_window,name:hr.action_hr_job
#: model:ir.ui.menu,name:hr.menu_hr_job_position
#: model:ir.ui.menu,name:hr.menu_hr_job_position_config
msgid "Job Positions"
msgstr "Pracovní pozice"

#. module: hr
#: model:ir.actions.act_window,help:hr.action_hr_job
msgid ""
"Job Positions are used to define jobs and their requirements.\n"
"                You can keep track of the number of employees you have per job\n"
"                position and follow the evolution according to what you planned\n"
"                for the future."
msgstr ""

#. module: hr
#: model:ir.model.fields,field_description:hr.field_hr_employee_job_id
msgid "Job Title"
msgstr "Název pozice"

#. module: hr
#: model:ir.model.fields,field_description:hr.field_hr_department_jobs_ids
#: model:ir.ui.view,arch_db:hr.view_job_filter
msgid "Jobs"
msgstr "Místa"

#. module: hr
#: model:ir.model.fields,field_description:hr.field_hr_department_message_last_post
#: model:ir.model.fields,field_description:hr.field_hr_employee_message_last_post
#: model:ir.model.fields,field_description:hr.field_hr_job_message_last_post
msgid "Last Message Date"
msgstr "Datum posledního vzkazu"

#. module: hr
#: model:ir.model.fields,field_description:hr.field_hr_department___last_update
#: model:ir.model.fields,field_description:hr.field_hr_employee___last_update
#: model:ir.model.fields,field_description:hr.field_hr_employee_category___last_update
#: model:ir.model.fields,field_description:hr.field_hr_job___last_update
msgid "Last Modified on"
msgstr "Naposled upraveno"

#. module: hr
#: model:ir.model.fields,field_description:hr.field_hr_department_write_uid
#: model:ir.model.fields,field_description:hr.field_hr_employee_category_write_uid
#: model:ir.model.fields,field_description:hr.field_hr_employee_write_uid
#: model:ir.model.fields,field_description:hr.field_hr_job_write_uid
msgid "Last Updated by"
msgstr "Naposled upraveno"

#. module: hr
#: model:ir.model.fields,field_description:hr.field_hr_department_write_date
#: model:ir.model.fields,field_description:hr.field_hr_employee_category_write_date
#: model:ir.model.fields,field_description:hr.field_hr_employee_write_date
msgid "Last Updated on"
msgstr "Naposled upraveno"

#. module: hr
#: model:ir.model.fields,field_description:hr.field_hr_employee_last_login
msgid "Latest Connection"
msgstr ""

#. module: hr
#: model:ir.ui.view,arch_db:hr.view_hr_job_form
msgid "Launch Recruitment"
msgstr ""

#. module: hr
#: model:hr.job,website_description:hr.job_marketing
msgid "Launch new marketing campaigns and offers"
msgstr ""

#. module: hr
#: model:hr.job,website_description:hr.job_hrm
msgid "Launch new products, Human Resources campaigns and offers"
msgstr ""

#. module: hr
#: model:hr.job,website_description:hr.job_ceo
msgid "Launch new products, marketing campaigns and offers"
msgstr ""

#. module: hr
#: model:ir.model.fields,field_description:hr.field_hr_employee_login
msgid "Login"
msgstr "Přihlášovací jméno"

#. module: hr
#: selection:hr.employee,gender:0
msgid "Male"
msgstr "Můž"

#. module: hr
#: model:ir.model.fields,field_description:hr.field_hr_department_manager_id
#: model:ir.model.fields,field_description:hr.field_hr_employee_parent_id
#: model:ir.ui.view,arch_db:hr.view_employee_filter
msgid "Manager"
msgstr "vedoucí"

#. module: hr
#: model:ir.model.fields,field_description:hr.field_hr_employee_marital
msgid "Marital Status"
msgstr "Rodinný stav"

#. module: hr
#: model:hr.job,name:hr.job_marketing
msgid "Marketing and Community Manager"
msgstr ""

#. module: hr
#: selection:hr.employee,marital:0
msgid "Married"
msgstr "Ženatý/Vdaná"

#. module: hr
#: model:hr.job,website_description:hr.job_cto
#: model:hr.job,website_description:hr.job_developer
#: model:hr.job,website_description:hr.job_trainee
msgid "Master or engineer in computer science"
msgstr ""

#. module: hr
#: model:ir.model.fields,field_description:hr.field_hr_employee_image_medium
msgid "Medium-sized photo"
msgstr "Střední obrázek"

#. module: hr
#: model:ir.model.fields,help:hr.field_hr_employee_image_medium
msgid ""
"Medium-sized photo of the employee. It is automatically resized as a "
"128x128px image, with aspect ratio preserved. Use this field in form views "
"or some kanban views."
msgstr ""

#. module: hr
#: model:ir.model.fields,field_description:hr.field_hr_department_member_ids
msgid "Members"
msgstr "Členové"

#. module: hr
#: model:ir.model.fields,field_description:hr.field_hr_department_message_ids
#: model:ir.model.fields,field_description:hr.field_hr_employee_message_ids
#: model:ir.model.fields,field_description:hr.field_hr_job_message_ids
#: model:ir.ui.view,arch_db:hr.hr_kanban_view_employees
msgid "Messages"
msgstr "Zprávy"

#. module: hr
#: model:ir.ui.view,arch_db:hr.hr_department_view_kanban
msgid "More <i class=\"fa fa-caret-down\"/>"
msgstr ""

#. module: hr
#: model:hr.job,website_description:hr.job_ceo
#: model:hr.job,website_description:hr.job_consultant
#: model:hr.job,website_description:hr.job_cto
#: model:hr.job,website_description:hr.job_developer
#: model:hr.job,website_description:hr.job_hrm
#: model:hr.job,website_description:hr.job_marketing
#: model:hr.job,website_description:hr.job_trainee
msgid "Must have ..."
msgstr ""

#. module: hr
#: model:ir.model.fields,field_description:hr.field_hr_department_complete_name
#: model:ir.model.fields,field_description:hr.field_hr_employee_name
#: model:ir.model.fields,field_description:hr.field_hr_employee_name_related
msgid "Name"
msgstr "Název"

#. module: hr
#: model:ir.model.fields,field_description:hr.field_hr_employee_country_id
msgid "Nationality (Country)"
msgstr ""

#. module: hr
#: model:hr.job,website_description:hr.job_ceo
#: model:hr.job,website_description:hr.job_consultant
#: model:hr.job,website_description:hr.job_cto
#: model:hr.job,website_description:hr.job_developer
#: model:hr.job,website_description:hr.job_hrm
#: model:hr.job,website_description:hr.job_marketing
#: model:hr.job,website_description:hr.job_trainee
msgid "Nice to have"
msgstr ""

#. module: hr
#: model:ir.model.fields,field_description:hr.field_hr_department_note
msgid "Note"
msgstr "Poznámky"

#. module: hr
#: model:ir.model.fields,field_description:hr.field_hr_employee_notes
msgid "Notes"
msgstr "Poznámky"

#. module: hr
#: model:ir.model.fields,field_description:hr.field_hr_department_message_needaction_counter
#: model:ir.model.fields,field_description:hr.field_hr_employee_message_needaction_counter
#: model:ir.model.fields,field_description:hr.field_hr_job_message_needaction_counter
msgid "Number of Actions"
msgstr ""

#. module: hr
#: model:ir.model.fields,help:hr.field_hr_job_no_of_employee
msgid "Number of employees currently occupying this job position."
msgstr ""

#. module: hr
#: model:ir.model.fields,help:hr.field_hr_job_no_of_hired_employee
msgid ""
"Number of hired employees for this job position during recruitment phase."
msgstr ""

#. module: hr
#: model:ir.model.fields,help:hr.field_hr_department_message_needaction_counter
#: model:ir.model.fields,help:hr.field_hr_employee_message_needaction_counter
#: model:ir.model.fields,help:hr.field_hr_job_message_needaction_counter
msgid "Number of messages which requires an action"
msgstr ""

#. module: hr
#: model:ir.model.fields,help:hr.field_hr_job_no_of_recruitment
msgid "Number of new employees you expect to recruit."
msgstr ""

#. module: hr
#: model:ir.model.fields,help:hr.field_hr_department_message_unread_counter
#: model:ir.model.fields,help:hr.field_hr_employee_message_unread_counter
#: model:ir.model.fields,help:hr.field_hr_job_message_unread_counter
msgid "Number of unread messages"
msgstr ""

#. module: hr
#: model:ir.actions.act_window,help:hr.open_module_tree_department
msgid ""
"Odoo's department structure is used to manage all documents\n"
"                related to employees by departments: expenses, timesheets,\n"
"                leaves and holidays, recruitments, etc."
msgstr ""

#. module: hr
#: model:ir.actions.client,name:hr.action_client_hr_menu
msgid "Open HR Menu"
msgstr ""

#. module: hr
#: selection:hr.employee,gender:0
msgid "Other"
msgstr "Jiné"

#. module: hr
#: model:ir.ui.view,arch_db:hr.view_employee_form
msgid "Other Information ..."
msgstr ""

#. module: hr
#: model:hr.job,website_description:hr.job_ceo
#: model:hr.job,website_description:hr.job_consultant
#: model:hr.job,website_description:hr.job_cto
#: model:hr.job,website_description:hr.job_developer
#: model:hr.job,website_description:hr.job_hrm
#: model:hr.job,website_description:hr.job_marketing
#: model:hr.job,website_description:hr.job_trainee
msgid "Our staff at work"
msgstr ""

#. module: hr
#: model:ir.model.fields,field_description:hr.field_hr_department_parent_id
msgid "Parent Department"
msgstr "Nadřazené oddělení"

#. module: hr
#: model:hr.job,website_description:hr.job_developer
msgid "Passion for the Internet and its culture"
msgstr ""

#. module: hr
#: model:ir.model.fields,field_description:hr.field_hr_employee_passport_id
msgid "Passport No"
msgstr "Číslo pasu"

#. module: hr
#: model:ir.ui.view,arch_db:hr.view_employee_form
msgid "Personal Information"
msgstr "Osobní informace"

#. module: hr
#: model:ir.model.fields,field_description:hr.field_hr_employee_image
msgid "Photo"
msgstr "Foto"

#. module: hr
#: model:hr.job,website_description:hr.job_ceo
#: model:hr.job,website_description:hr.job_consultant
#: model:hr.job,website_description:hr.job_cto
#: model:hr.job,website_description:hr.job_developer
#: model:hr.job,website_description:hr.job_hrm
#: model:hr.job,website_description:hr.job_marketing
#: model:hr.job,website_description:hr.job_trainee
msgid "Pictures of smart and enthusiastic people"
msgstr ""

#. module: hr
#: model:ir.ui.view,arch_db:hr.view_employee_form
msgid "Position"
msgstr "Pozice"

#. module: hr
#: model:hr.job,website_description:hr.job_cto
#: model:hr.job,website_description:hr.job_developer
#: model:hr.job,website_description:hr.job_trainee
msgid "Preferably 1 year of experience"
msgstr ""

#. module: hr
#: model:ir.ui.view,arch_db:hr.view_employee_form
msgid "Public Information"
msgstr ""

#. module: hr
#: model:hr.job,website_description:hr.job_consultant
msgid "Quantify and negotiate the resources required"
msgstr ""

#. module: hr
#: model:hr.job,website_description:hr.job_developer
msgid "Quick and autonomous learner"
msgstr ""

#. module: hr
#: selection:hr.job,state:0
msgid "Recruitment Closed"
msgstr ""

#. module: hr
#: selection:hr.job,state:0
msgid "Recruitment in Progress"
msgstr ""

#. module: hr
#: model:ir.ui.view,arch_db:hr.view_employee_form
msgid "Related User"
msgstr ""

#. module: hr
#: model:ir.model.fields,field_description:hr.field_res_users_employee_ids
msgid "Related employees"
msgstr ""

#. module: hr
#: model:ir.model.fields,help:hr.field_hr_employee_user_id
msgid "Related user name for the resource to manage its access."
msgstr "Vztažené uživatelské jméno pro zdroj ke spravování jeho přístupu."

#. module: hr
#: model:ir.ui.menu,name:hr.menu_hr_reporting_timesheet
msgid "Reports"
msgstr "Sestavy"

#. module: hr
#: model:ir.model.fields,field_description:hr.field_hr_job_requirements
msgid "Requirements"
msgstr "Požadavky"

#. module: hr
#: model:ir.model.fields,field_description:hr.field_hr_employee_resource_id
msgid "Resource"
msgstr "Zdroj"

#. module: hr
#: model:ir.model.fields,field_description:hr.field_hr_employee_resource_type
msgid "Resource Type"
msgstr "Typ zdroje"

#. module: hr
#: model:hr.job,website_description:hr.job_ceo
#: model:hr.job,website_description:hr.job_consultant
#: model:hr.job,website_description:hr.job_cto
#: model:hr.job,website_description:hr.job_developer
#: model:hr.job,website_description:hr.job_hrm
#: model:hr.job,website_description:hr.job_marketing
#: model:hr.job,website_description:hr.job_trainee
msgid "Responsibilities"
msgstr ""

#. module: hr
#: model:ir.model.fields,field_description:hr.field_hr_employee_sinid
msgid "SIN No"
msgstr "Č.zdrav.poj."

#. module: hr
#: model:ir.model.fields,field_description:hr.field_hr_employee_ssnid
msgid "SSN No"
msgstr "Č.soc.poj."

#. module: hr
#: model:hr.job,website_description:hr.job_ceo
#: model:hr.job,website_description:hr.job_hrm
#: model:hr.job,website_description:hr.job_marketing
msgid "Scale our events organization all around the world"
msgstr ""

#. module: hr
#: model:ir.model.fields,help:hr.field_hr_job_state
msgid ""
"Set whether the recruitment process is open or closed for this job position."
msgstr ""

#. module: hr
#: model:ir.ui.view,arch_db:hr.hr_department_view_kanban
msgid "Settings"
msgstr "Nastavení"

#. module: hr
#: selection:hr.employee,marital:0
msgid "Single"
msgstr "Svobodný"

#. module: hr
#: model:hr.job,website_description:hr.job_ceo
#: model:hr.job,website_description:hr.job_consultant
#: model:hr.job,website_description:hr.job_cto
#: model:hr.job,website_description:hr.job_developer
#: model:hr.job,website_description:hr.job_hrm
#: model:hr.job,website_description:hr.job_marketing
#: model:hr.job,website_description:hr.job_trainee
msgid "Skills"
msgstr ""

#. module: hr
#: model:ir.model.fields,field_description:hr.field_hr_employee_image_small
msgid "Small-sized photo"
msgstr "Malý obrázek"

#. module: hr
#: model:ir.model.fields,help:hr.field_hr_employee_image_small
msgid ""
"Small-sized photo of the employee. It is automatically resized as a 64x64px "
"image, with aspect ratio preserved. Use this field anywhere a small image is"
" required."
msgstr ""

#. module: hr
#: model:ir.model.fields,help:hr.field_hr_employee_sinid
msgid "Social Insurance Number"
msgstr "Číslo zdravotního pojištění"

#. module: hr
#: model:ir.model.fields,help:hr.field_hr_employee_ssnid
msgid "Social Security Number"
msgstr "Číslo sociálního pojištění"

#. module: hr
#: model:ir.model.fields,field_description:hr.field_hr_job_state
#: model:ir.ui.view,arch_db:hr.view_employee_form
#: model:ir.ui.view,arch_db:hr.view_job_filter
msgid "Status"
msgstr "Stav"

#. module: hr
#: model:ir.ui.view,arch_db:hr.view_hr_job_form
msgid "Stop Recruitment"
msgstr ""

#. module: hr
#: model:ir.actions.act_window,name:hr.hr_employee_action_subordinate_hierachy
msgid "Subordinate Hierarchy"
msgstr ""

#. module: hr
#: model:ir.model.fields,field_description:hr.field_hr_employee_child_ids
msgid "Subordinates"
msgstr "Podřízení"

#. module: hr
#: sql_constraint:hr.employee.category:0
msgid "Tag name already exists !"
msgstr ""

#. module: hr
#: model:ir.model.fields,field_description:hr.field_hr_employee_category_ids
msgid "Tags"
msgstr "Značky"

#. module: hr
#: model:hr.job,website_description:hr.job_consultant
msgid "Take part in the consulting services"
msgstr ""

#. module: hr
#: model:hr.job,website_description:hr.job_developer
msgid "Team spirit and good communication"
msgstr ""

#. module: hr
#: sql_constraint:hr.job:0
msgid "The name of the job position must be unique per department in company!"
msgstr ""

#. module: hr
#: model:ir.model.fields,help:hr.field_hr_employee_time_efficiency
msgid ""
"This field depict the efficiency of the resource to complete tasks. e.g  "
"resource put alone on a phase of 5 days with 5 tasks assigned to him, will "
"show a load of 100% for this phase by default, but if we put a efficiency of"
" 200%, then his load will only be 50%."
msgstr ""

#. module: hr
#: model:ir.model.fields,help:hr.field_hr_employee_image
msgid ""
"This field holds the image used as photo for the employee, limited to "
"1024x1024px."
msgstr ""

#. module: hr
#: model:ir.model.fields,field_description:hr.field_hr_job_expected_employees
msgid "Total Forecasted Employees"
msgstr ""

#. module: hr
#: model:hr.job,name:hr.job_trainee
msgid "Trainee"
msgstr ""

#. module: hr
#: model:hr.job,website_description:hr.job_marketing
msgid "Transform our product into a suite of well positioned business Apps"
msgstr ""

#. module: hr
#: model:ir.model.fields,field_description:hr.field_hr_department_message_unread
#: model:ir.model.fields,field_description:hr.field_hr_employee_message_unread
#: model:ir.model.fields,field_description:hr.field_hr_job_message_unread
#: model:ir.ui.view,arch_db:hr.hr_kanban_view_employees
#: model:ir.ui.view,arch_db:hr.view_department_filter
#: model:ir.ui.view,arch_db:hr.view_employee_filter
#: model:ir.ui.view,arch_db:hr.view_job_filter
msgid "Unread Messages"
msgstr "Nepřečtené zprávy"

#. module: hr
#: model:ir.model.fields,field_description:hr.field_hr_department_message_unread_counter
#: model:ir.model.fields,field_description:hr.field_hr_employee_message_unread_counter
#: model:ir.model.fields,field_description:hr.field_hr_job_message_unread_counter
msgid "Unread Messages Counter"
msgstr ""

#. module: hr
#: model:ir.model.fields,field_description:hr.field_hr_job_write_date
msgid "Update Date"
msgstr "Datum aktualizace"

#. module: hr
#: model:ir.model.fields,field_description:hr.field_hr_employee_user_id
msgid "User"
msgstr "Uživatel"

#. module: hr
#: model:ir.model,name:hr.model_res_users
msgid "Users"
msgstr "Uživatelé"

#. module: hr
#: model:hr.job,website_description:hr.job_consultant
msgid ""
"We are looking for a motivated and results-driven Functional Consultant! You"
" will take part in the consulting services we provide to our partners and "
"customers, on the functional side. Your job start from the quotation to the "
"customer to the delivery to the customer. You listen the customer and try to"
" give him the best service. You report to the head of consulting service and"
" will be coached by a senior consultant."
msgstr ""

#. module: hr
#: model:hr.job,website_description:hr.job_hrm
msgid ""
"We are looking for a passionated Human Resources Manager to help us make "
"products people love to use. We need someone who is ambitious, passionated, "
"and ..... not afraid to start new things, a lot of new things and scale "
"them."
msgstr ""

#. module: hr
#: model:hr.job,website_description:hr.job_ceo
msgid ""
"We are looking for a passionated executive manager to help us make products "
"people love to use. We need someone who is ambitious, passionated, and ....."
" not afraid to start new things, a lot of new things and scale them."
msgstr ""

#. module: hr
#: model:hr.job,website_description:hr.job_marketing
msgid ""
"We are looking for a passionated marketer manager to help us make products "
"people love to use. We need someone who is ambitious, passionated, and ....."
" not afraid to start new things, a lot of new things and scale them."
msgstr ""

#. module: hr
#: model:hr.job,website_description:hr.job_ceo
#: model:hr.job,website_description:hr.job_consultant
#: model:hr.job,website_description:hr.job_cto
#: model:hr.job,website_description:hr.job_developer
#: model:hr.job,website_description:hr.job_hrm
#: model:hr.job,website_description:hr.job_marketing
#: model:hr.job,website_description:hr.job_trainee
msgid "What we offer"
msgstr ""

#. module: hr
#: model:hr.job,website_description:hr.job_ceo
#: model:hr.job,website_description:hr.job_consultant
#: model:hr.job,website_description:hr.job_cto
#: model:hr.job,website_description:hr.job_developer
#: model:hr.job,website_description:hr.job_hrm
#: model:hr.job,website_description:hr.job_marketing
#: model:hr.job,website_description:hr.job_trainee
msgid "What you will do ..."
msgstr ""

#. module: hr
#: selection:hr.employee,marital:0
msgid "Widower"
msgstr "Vdovec"

#. module: hr
#: model:hr.job,website_description:hr.job_consultant
msgid "Will report to the Head of Professional Services"
msgstr ""

#. module: hr
#: model:ir.actions.act_window,help:hr.act_employee_from_department
#: model:ir.actions.act_window,help:hr.open_view_employee_list_my
msgid ""
"With just a quick glance on the Odoo employee screen, you\n"
"                can easily find all the information you need for each person;\n"
"                contact data, job position, availability, etc."
msgstr ""

#. module: hr
#: model:hr.job,website_description:hr.job_ceo
#: model:hr.job,website_description:hr.job_consultant
#: model:hr.job,website_description:hr.job_cto
#: model:hr.job,website_description:hr.job_developer
#: model:hr.job,website_description:hr.job_hrm
#: model:hr.job,website_description:hr.job_marketing
#: model:hr.job,website_description:hr.job_trainee
msgid ""
"With our product, which is a suite of 3000 business apps. It is fully open "
"source, full featured and it’s online offer is 3 times cheaper than "
"traditional competitors. We have 2.000.000 users, and we're growing fast."
msgstr ""

#. module: hr
#: model:ir.model.fields,field_description:hr.field_hr_employee_work_email
msgid "Work Email"
msgstr ""

#. module: hr
#: model:ir.model.fields,field_description:hr.field_hr_employee_work_location
msgid "Work Location"
msgstr ""

#. module: hr
#: model:ir.model.fields,field_description:hr.field_hr_employee_mobile_phone
msgid "Work Mobile"
msgstr "Pracovní mobil"

#. module: hr
#: model:ir.model.fields,field_description:hr.field_hr_employee_work_phone
msgid "Work Phone"
msgstr "Pracovní telefón"

#. module: hr
#: model:ir.model.fields,field_description:hr.field_hr_employee_address_id
msgid "Working Address"
msgstr "Pracovní adresa"

#. module: hr
#: model:ir.model.fields,field_description:hr.field_hr_employee_calendar_id
msgid "Working Time"
msgstr "Pracovní čas"

#. module: hr
#: model:hr.job,website_description:hr.job_marketing
msgid "Write attractive content"
msgstr ""

#. module: hr
#: model:hr.job,website_description:hr.job_hrm
msgid "Write attractive content and build up Human Resources materials"
msgstr ""

#. module: hr
#: model:hr.job,website_description:hr.job_ceo
msgid "Write attractive content and build up executive materials"
msgstr ""

#. module: hr
#: model:hr.job,website_description:hr.job_consultant
msgid "You are a quick and autonomous learner"
msgstr ""

#. module: hr
#: model:hr.job,website_description:hr.job_consultant
msgid "You are an excellent communicator and negotiator"
msgstr ""

#. module: hr
#: model:hr.job,website_description:hr.job_ceo
#: model:hr.job,website_description:hr.job_hrm
#: model:hr.job,website_description:hr.job_marketing
msgid "You are approachable, honest and fun team player"
msgstr ""

#. module: hr
#: model:hr.job,website_description:hr.job_consultant
msgid "You are available immediately"
msgstr ""

#. module: hr
#: model:hr.job,website_description:hr.job_ceo
#: model:hr.job,website_description:hr.job_hrm
#: model:hr.job,website_description:hr.job_marketing
msgid "You are creative"
msgstr ""

#. module: hr
#: model:hr.job,website_description:hr.job_consultant
msgid "You are ready to travel in US"
msgstr ""

#. module: hr
#: model:hr.job,website_description:hr.job_ceo
#: model:hr.job,website_description:hr.job_hrm
#: model:hr.job,website_description:hr.job_marketing
msgid "You are ready to work in a dynamic company"
msgstr ""

#. module: hr
#: model:ir.actions.act_window,help:hr.action_hr_job
msgid ""
"You can attach a survey to a job position. It will be used in\n"
"                the recruitment process to evaluate the applicants for this job\n"
"                position."
msgstr ""

#. module: hr
#: model:hr.job,website_description:hr.job_consultant
msgid "You have 2 or 3 years of experience"
msgstr ""

#. module: hr
#: model:hr.job,website_description:hr.job_consultant
msgid "You have a Master degree in Business Management"
msgstr ""

#. module: hr
#: model:hr.job,website_description:hr.job_consultant
#: model:hr.job,website_description:hr.job_marketing
msgid "You have an affinity with the IT world"
msgstr ""

#. module: hr
#: model:hr.job,website_description:hr.job_ceo
#: model:hr.job,website_description:hr.job_hrm
#: model:hr.job,website_description:hr.job_marketing
msgid "You have an affinity with the product"
msgstr ""

#. module: hr
#: model:hr.job,website_description:hr.job_consultant
msgid "You have good knowledge in accounting"
msgstr ""

#. module: hr
#: model:hr.job,website_description:hr.job_consultant
msgid "You speak a third language"
msgstr ""

#. module: hr
#: model:hr.job,website_description:hr.job_consultant
msgid "You speak fluently French and English"
msgstr ""

#. module: hr
#: model:hr.job,website_description:hr.job_cto
#: model:hr.job,website_description:hr.job_trainee
msgid ""
"You will be responsible for developing and improving applications, such as "
"the You will work autonomously as well as                     coordinate and"
" supervise small distributed development teams for specific projects. You "
"will become a technical                 expert of the product."
msgstr ""

#. module: hr
#: model:hr.job,website_description:hr.job_developer
msgid ""
"You will be responsible for developing and improving applications, such as "
"the You will work autonomously as well as coordinate and supervise small "
"distributed development teams for specific projects. You will become a "
"technical expert of the product."
msgstr ""

#. module: hr
#: model:hr.job,website_description:hr.job_ceo
#: model:hr.job,website_description:hr.job_hrm
#: model:hr.job,website_description:hr.job_marketing
msgid ""
"You will be responsible for developing and improving product communication. "
"You will work autonomously as well as coordinate and supervise small "
"distributed development teams for specific projects. You will become a "
"techinical expert of the product."
msgstr ""

#. module: hr
#: model:hr.job,website_description:hr.job_cto
#: model:hr.job,website_description:hr.job_developer
#: model:hr.job,website_description:hr.job_trainee
msgid "You will become a technical expert of the product."
msgstr ""

#. module: hr
#: model:hr.job,website_description:hr.job_developer
msgid "You will initially be coached by senior developers"
msgstr ""

#. module: hr
#: model:hr.job,website_description:hr.job_cto
msgid "You will initially be coached by senior technical officer"
msgstr ""

#. module: hr
#: model:hr.job,website_description:hr.job_trainee
msgid "You will initially be coached by senior trainees"
msgstr ""

#. module: hr
#: model:hr.job,website_description:hr.job_cto
#: model:hr.job,website_description:hr.job_developer
#: model:hr.job,website_description:hr.job_trainee
msgid "You will report to the head of R&amp;D"
msgstr ""

#. module: hr
#: model:hr.job,website_description:hr.job_developer
msgid "You will work closely with all developers"
msgstr ""

#. module: hr
#: model:hr.job,website_description:hr.job_cto
msgid "You will work closely with all technical officer"
msgstr ""

#. module: hr
#: model:hr.job,website_description:hr.job_trainee
msgid "You will work closely with all trainees"
msgstr ""

#. module: hr
#: model:ir.actions.act_window,help:hr.view_department_form_installer
msgid ""
"Your departments structure is used to manage all documents\n"
"                related to employees by departments: expenses and timesheets,\n"
"                leaves and holidays, recruitments, etc."
msgstr ""

#. module: hr
#: model:ir.ui.view,arch_db:hr.view_department_form
msgid "department"
msgstr "oddělení"

#. module: hr
#: model:ir.ui.view,arch_db:hr.view_employee_form
msgid "e.g. Part Time"
msgstr ""<|MERGE_RESOLUTION|>--- conflicted
+++ resolved
@@ -7,13 +7,8 @@
 msgstr ""
 "Project-Id-Version: Odoo 9.0\n"
 "Report-Msgid-Bugs-To: \n"
-<<<<<<< HEAD
-"POT-Creation-Date: 2015-09-18 08:11+0000\n"
-"PO-Revision-Date: 2015-10-23 14:17+0000\n"
-=======
 "POT-Creation-Date: 2016-01-15 10:41+0000\n"
 "PO-Revision-Date: 2016-01-16 08:58+0000\n"
->>>>>>> 365e298f
 "Last-Translator: Martin Trigaux\n"
 "Language-Team: Czech (http://www.transifex.com/odoo/odoo-9/language/cs/)\n"
 "MIME-Version: 1.0\n"
@@ -75,7 +70,7 @@
 #. module: hr
 #: model:ir.ui.view,arch_db:hr.hr_department_view_kanban
 msgid "<span>Reports</span>"
-msgstr ""
+msgstr "<span>Reporty</span>"
 
 #. module: hr
 #: model:ir.ui.view,arch_db:hr.hr_department_view_kanban
@@ -367,7 +362,7 @@
 #: model:ir.model.fields,field_description:hr.field_hr_employee_display_name
 #: model:ir.model.fields,field_description:hr.field_hr_job_display_name
 msgid "Display Name"
-msgstr ""
+msgstr "Zobrazovaný název"
 
 #. module: hr
 #: selection:hr.employee,marital:0
@@ -1210,7 +1205,7 @@
 "resource put alone on a phase of 5 days with 5 tasks assigned to him, will "
 "show a load of 100% for this phase by default, but if we put a efficiency of"
 " 200%, then his load will only be 50%."
-msgstr ""
+msgstr "Toto pole zobrazuje účinnost zdroje při plnění úkolů. Např. zdroj sám byl na fázi 5 dní s 5 úkoly, které mu ukáží zatížení 100% pro tuto fázi ve výchozím nastavení, ale pokud dáme účinnost 200%, pak jeho zatížení bude pouze 50%."
 
 #. module: hr
 #: model:ir.model.fields,help:hr.field_hr_employee_image
