<?xml version="1.0" encoding="utf-8"?>
<openerp>
    <data>

        <menuitem id="menu_hr_root" icon="terp-hr" name="Human Resources" sequence="15"
            web_icon="images/hr.png"
            web_icon_hover="images/hr-hover.png"
            groups="base.group_hr_manager,base.group_hr_user,base.group_user"/>
        <menuitem id="menu_hr_main" parent="menu_hr_root" name="Human Resources" sequence="0"/>
        <menuitem id="menu_hr_configuration" name="Configuration" parent="hr.menu_hr_root" groups="base.group_hr_manager" sequence="50"/>
        <menuitem id="menu_hr_management" name="Human Resources" parent="hr.menu_hr_configuration" sequence="25"/>

        <!--Employee form view -->
        <record id="view_employee_form" model="ir.ui.view">
            <field name="name">hr.employee.form</field>
            <field name="model">hr.employee</field>
            <field name="type">form</field>
            <field name="arch" type="xml">
                <form string="Employee" version="7.0">
                    <sheet>
                        <field name="photo" widget='image' class="oe_right" on_change="onchange_photo(photo)"/>    
                        <div class="oe_right oe_button_box" name="button_box">
                            <!-- Put here related buttons -->
                        </div>
                        <div class="oe_title">
                            <label for="name" class="oe_edit_only"/>
                            <h1>
                                <field name="name" class="oe_inline"/>
                                <label class="oe_inline" string="," attrs="{'invisible': [('job_id', '=', False)]}"/>
                                <field class="oe_inline" name="job_id" domain="[('state','!=','old')]" context="{'form_view_ref': 'hr.view_hr_job_employee_form'}"/>
                                <label class="oe_inline" string="at" attrs="{'invisible': [('company_id', '=', False)]}" groups="base.group_multi_company"/>
                                <field class="oe_inline" name="company_id" groups="base.group_multi_company" on_change="onchange_company(company_id)"/>
                            </h1>
                            <label for="department_id" class="oe_edit_only"/>
                            <h2><field name="department_id" on_change="onchange_department_id(department_id)"/></h2>
                            <label for="category_ids" class="oe_edit_only"/>
                            <h3><field name="category_ids" widget="many2many_tags"/></h3>
                        </div>
                        <group colspan="4" col="4">
                            <field name="work_email" widget="email" />
                            <field name="work_phone"/>
                            <field name="address_id" on_change="onchange_address_id(address_id)" />
                            <field name="mobile_phone"/>
                        </group>
                        <notebook>
                            <page string="Information">
                                <group>
                                    <group>
                                        <field name="parent_id" />
                                        <field name="coach_id"/>
                                    </group>
                                    <group>
                                        <!--<field name="identification_id" groups="base.group_hr_user"/>-->
                                        <field name="passport_id" groups="base.group_hr_user"/>
                                        <field name="otherid" groups="base.group_hr_user"/>
                                    </group>
                                    <group name="active_group">
                                        <field name="active"/>
                                    </group>
                                <!-- <group string="General">
                                    <field name="user_id" on_change="onchange_user(user_id)"/>
<<<<<<< HEAD
                                </group> -->
                                </group>
                                <field name="notes" placeholder="Other Information ..." colspan="4"/>
                            </page>
                            <page string="Personal Information" groups="base.group_hr_user">
                                <group col="4">
                                    <group>
                                        <field name="country_id"/>
                                        <field name="bank_account_id"/>
                                        <field name="address_home_id"/>
                                    </group>
                                    <group>
                                        <field name="gender"/>
                                        <field name="marital"/>
                                        <field name="birthday"/>
                                    </group>
=======
                                    <field name="active"/>
                                    <field name="parent_id"/>
                                </group>
                                <group groups="base.group_hr_user" string="Social IDs">
                                    <field name="identification_id"/>
                                    <field name="passport_id"/>
                                    <field name="otherid"/>
                                </group>
                                <group groups="base.group_hr_user" string="Status">
                                    <field name="gender"/>
                                    <field name="marital"/>
                                    <field name="country_id"/>
                                    <field name="birthday"/>
                                </group>
                                <group string="Contact Information">
                                    <field name="address_home_id"/>
                                    <field name="address_id" on_change="onchange_address_id(address_id)"/>
                                    <field name="work_phone"/>
                                    <field name="mobile_phone"/>
                                    <field name="work_email" widget="email"/>
                                    <field name="work_location"/>
                                </group>
                                <group string="Job Information">
                                    <field name="job_id" domain="[('state','!=','old')]" context="{'form_view_ref': 'hr.view_hr_job_employee_form'}"/>
                                    <field name="coach_id"/>
>>>>>>> 3c6d5dab
                                </group>
                            </page>
                        </notebook>
                    </sheet>
                </form>
            </field>
        </record>

        <record id="view_employee_tree" model="ir.ui.view">
            <field name="name">hr.employee.tree</field>
            <field name="model">hr.employee</field>
            <field name="type">tree</field>
            <field name="arch" type="xml">
                <tree string="Employees">
                    <field name="name"/>
                    <field name="work_phone"/>
                    <field name="work_email"/>
                    <field name="company_id" groups="base.group_multi_company"/>
                    <field name="department_id"/>
                    <field name="job_id"/>
                    <field name="parent_id"/>
                    <field name="coach_id" invisible="1"/>
                </tree>
            </field>
        </record>

        <record id="view_employee_filter" model="ir.ui.view">
            <field name="name">Employees</field>
            <field name="model">hr.employee</field>
            <field name="type">search</field>
            <field name="arch" type="xml">
                <search string="Employees">
                    <field name="name" string="Employees"/>
                    <separator orientation="vertical"/>
                    <field name="department_id" widget="selection"/>
                    <field name="job_id" widget="selection"/>
                    <field name="parent_id"/>
                    <field name="category_ids"/>
                    <newline/>
                    <group expand="0" string="Group By...">
                        <filter string="Manager" icon="terp-personal" domain="[]" context="{'group_by':'parent_id'}"/>
                        <filter string="Coach" icon="terp-personal" domain="[]" context="{'group_by':'coach_id'}"/>
                        <separator orientation="vertical"/>
                        <filter string="Department" icon="terp-personal+" domain="[]" context="{'group_by':'department_id'}"/>
                        <filter string="Job" icon="terp-gtk-select-all" domain="[]" context="{'group_by':'job_id'}"/>
                        <filter string="Company" icon="terp-go-home" domain="[]" context="{'group_by':'company_id'}" groups="base.group_multi_company"/>
                    </group>
                </search>
             </field>
         </record>
        <!-- HR Kanban View  -->

    <record model="ir.ui.view" id="hr_kanban_view_employees">
        <field name="name">HR - Employess Kanban</field>
        <field name="model">hr.employee</field>
        <field name="type">kanban</field>
        <field name="arch" type="xml">
            <kanban>
                <field name="last_login"/>
                <templates>
                    <t t-name="kanban-box">
                        <div class="oe_employee_vignette">
                            <div class="oe_employee_image">
                                <a type="edit"><img t-att-src="kanban_image('hr.employee', 'photo', record.id.value)" class="oe_employee_picture"/></a>
                            </div>
                            <div class="oe_employee_details">
                                <h4><a type="edit"><field name="name"/> (<field name="login"/>)</a></h4>
                                <ul>
                                    <li id="last_login">
                                        <span t-if="record.last_login.raw_value &amp;&amp; record.last_login.raw_value.is().today()" class="oe_kanban_button" style="font-size: 100%%">
                                              <t t-esc="record.last_login.raw_value.toString('HH:mm')"/>
                                        </span>
                                    </li>
                                    <li t-if="record.job_id.raw_value"><field name="job_id"/></li>
                                    <li t-if="record.work_location.raw_value"><field name="work_location"/></li>
                                    <li t-if="record.work_phone.raw_value">Tel: <field name="work_phone"/></li>
                                    <li t-if="record.mobile_phone.raw_value">Mobile: <field name="mobile_phone"/></li>
                                    <li t-if="record.work_email.raw_value"><a t-attf-href="mailto:#{record.work_email.value}"><field name="work_email"/></a></li>
                                </ul>
                            </div>
                        </div>
                        <script>
                            $('.oe_employee_picture').load(function() { if($(this).width() > $(this).height()) { $(this).addClass('oe_employee_picture_wide') } });
                        </script>
                    </t>
                </templates>
            </kanban>

        </field>
    </record>
        <record id="open_view_employee_tree" model="ir.actions.act_window">
            <field name="name">Employees Structure</field>
            <field name="res_model">hr.employee</field>
            <field name="view_type">tree</field>
            <field name="view_mode">tree,form</field>
            <field name="view_id" ref="view_employee_tree"/>
            <field name="domain">[('parent_id','=',False)]</field>
            <field name="search_view_id" ref="view_employee_filter"/>
        </record>

        <record id="open_view_employee_list" model="ir.actions.act_window">
            <field name="name">Employees</field>
            <field name="res_model">hr.employee</field>
            <field name="view_type">form</field>
            <field name="view_mode">tree,form</field>
            <field name="view_id" eval="False"/>
            <field name="search_view_id" ref="view_employee_filter"/>
        </record>

        <record id="open_view_employee_list_my" model="ir.actions.act_window">
            <field name="name">Employees</field>
            <field name="res_model">hr.employee</field>
            <field name="view_type">form</field>
            <field name="view_mode">kanban,tree,form</field>
            <field name="domain">[]</field>
            <field name="context">{}</field>
            <field name="view_id" eval="False"/>
            <field name="search_view_id" ref="view_employee_filter"/>
            <field name="help">Here you can manage your work force by creating employees and assigning them specific properties in the system. Maintain all employee related information and keep track of anything that needs to be recorded for them. The personal information tab will help you maintain their identity data. The Categories tab gives you the opportunity to assign them related employee categories depending on their position and activities within the company. A category can be a seniority level within the company or a department. The Timesheets tab allows to assign them a specific timesheet and analytic journal where they will be able to enter time through the system. In the note tab, you can enter text data that should be recorded for a specific employee.</field>
        </record>

        <record id="open_view_employee_list_my_kanban" model="ir.actions.act_window.view">
            <field name="sequence" eval="0"/>
            <field name="view_mode">kanban</field>
            <field name="act_window_id" ref="open_view_employee_list_my"/>
        </record>
        <record id="open_view_employee_list_my_tree2" model="ir.actions.act_window.view">
            <field name="sequence" eval="1"/>
            <field name="view_mode">tree</field>
            <field name="view_id" ref="view_employee_tree"/>
            <field name="act_window_id" ref="open_view_employee_list_my"/>
        </record>

        <record id="open_view_employee_list_my_form2" model="ir.actions.act_window.view">
            <field name="sequence" eval="2"/>
            <field name="view_mode">form</field>
            <field name="view_id" ref="view_employee_form"/>
            <field name="act_window_id" ref="open_view_employee_list_my"/>
        </record> 

        <menuitem action="open_view_employee_list_my" id="menu_open_view_employee_list_my" sequence="3" parent="menu_hr_main"/>

        <record id="ir_ui_view_sc_employee" model="ir.ui.view_sc">
            <field name="name">Employees</field>
            <field name="resource">ir.ui.menu</field>
            <field name="user_id" ref="base.user_root"/>
            <field name="res_id" ref="hr.menu_open_view_employee_list_my"/>
        </record>

        <!--
        =======================
        Employee architecture
        =======================
        -->

        <record id="view_partner_tree2" model="ir.ui.view">
            <field name="name">hr.employee.tree</field>
            <field name="model">hr.employee</field>
            <field name="type">tree</field>
            <field name="field_parent">child_ids</field>
            <field eval="20" name="priority"/>
            <field name="arch" type="xml">
                <tree string="Employees">
                    <field name="name"/>
                    <field name="work_phone"/>
                    <field name="work_email"/>
                    <field name="company_id" groups="base.group_multi_company"/>
                    <field name="department_id"/>
                    <field name="job_id"/>
                    <field name="coach_id" invisible="1"/>
                </tree>
            </field>
        </record>

        <record id="action2" model="ir.actions.act_window">
            <field name="name">Subordinate Hierarchy</field>
            <field name="type">ir.actions.act_window</field>
            <field name="res_model">hr.employee</field>
            <field name="domain">[('id','in',active_ids)]</field>
            <field name="view_type">tree</field>
            <field name="view_id" ref="view_partner_tree2"/>
        </record>

        <ir_set>
            <field eval="'action'" name="key"/>
            <field eval="'client_action_multi'" name="key2"/>
            <field eval="['hr.employee']" name="models"/>
            <field name="name">Subordinate Hierarchy</field>
            <field eval="'ir.actions.act_window,'+str(action2)" name="value"/>
            <field eval="True" name="isobject"/>
            <field eval="True" name="replace"/>
        </ir_set>

        <!--
        ============
        Employee Category
        ============
        -->

       <record id="view_employee_category_form" model="ir.ui.view">
            <field name="name">hr.employee.category.form</field>
            <field name="model">hr.employee.category</field>
            <field name="type">form</field>
            <field name="arch" type="xml">
                <form string="Employee Category" version="7.0">
                    <group>
                        <field name="name"/>
                        <field name="parent_id"/>
                    </group>
                </form>
            </field>
        </record>

        <record id="view_employee_category_list" model="ir.ui.view">
            <field name="name">hr.employee.category.list</field>
            <field name="model">hr.employee.category</field>
            <field name="type">tree</field>
            <field eval="8" name="priority"/>
            <field name="arch" type="xml">
                <tree string="Employees Categories">
                    <field name="complete_name"/>
                </tree>
            </field>
        </record>

        <record id="view_employee_category_tree" model="ir.ui.view">
            <field name="name">hr.employee.category.tree</field>
            <field name="model">hr.employee.category</field>
            <field name="type">tree</field>
            <field name="field_parent">child_ids</field>
            <field name="arch" type="xml">
                <tree string="Employees Categories">
                    <field name="name"/>
                </tree>
            </field>
        </record>

        <record id="open_view_categ_form" model="ir.actions.act_window">
            <field name="name">Categories of Employee</field>
            <field name="res_model">hr.employee.category</field>
            <field name="view_type">form</field>
            <field name="view_mode">tree,form</field>
        </record>

        <menuitem action="open_view_categ_form" id="menu_view_employee_category_form"
            parent="hr.menu_hr_configuration" sequence="1" groups="base.group_no_one"/>

        <record id="open_view_categ_tree" model="ir.actions.act_window">
            <field name="name">Categories Structure</field>
            <field name="res_model">hr.employee.category</field>
            <field name="view_type">tree</field>
            <field name="view_id" ref="view_employee_category_tree"/>
            <field name="domain">[('parent_id','=',False)]</field>
        </record>

        <record id="hr_employee_normal_action_tree" model="ir.actions.act_window">
            <field name="name">Employees</field>
            <field name="type">ir.actions.act_window</field>
            <field name="res_model">hr.employee</field>
            <field name="view_type">form</field>
            <field name="view_mode">tree,form</field>
            <field name="domain">[('category_ids','=', active_ids)]</field>
        </record>

        <record id="hr_employee_category_open" model="ir.values">
            <field eval="'tree_but_open'" name="key2"/>
            <field eval="'hr.employee.category'" name="model"/>
            <field name="name">Employees by Categories</field>
            <field eval="'ir.actions.act_window,%d'%hr_employee_normal_action_tree" name="value"/>
        </record>

        <menuitem action="open_view_categ_tree"
            id="menu_view_employee_category_tree" parent="menu_hr_management" sequence="2"/>

        <record id="view_hr_job_form" model="ir.ui.view">
            <field name="name">hr.job.form</field>
            <field name="model">hr.job</field>
            <field name="type">form</field>
            <field name="arch" type="xml">
                <form string="Job" version="7.0">
                    <header>
                        <span groups="base.group_user">
                            <button name="job_recruitement" string="In Recruitement" states="open" type="object"/>
                            <button name="job_open" string="Recruitment Done" states="recruit" type="object"/>
                        </span>
                        <field name="state" widget="statusbar" statusbar_visible="recruit,open"/>
                    </header>
                    <sheet>
                        <label for="name" class="oe_edit_only"/>
                        <h1>
                            <field name="name" class="oe_inline"/>
                            <label class="oe_inline" string="(" attrs="{'invisible': [('department_id', '=', False)]}"/>
                            <field name="department_id" class="oe_inline"/>
                            <label class="oe_inline" string=")" attrs="{'invisible': [('department_id', '=', False)]}"/>
                        </h1>
                        <label for="employee_ids" class="oe_edit_only"/>
                        <h2>
                            <field name="employee_ids" widget="many2many_tags" mode="tree,form"/>
                        </h2>
                        <group col="4">
                            <group>
<<<<<<< HEAD
=======
                                <field name="name"/>
                                <field name="department_id"/>
>>>>>>> 3c6d5dab
                                <field name="company_id" widget="selection" groups="base.group_multi_company"/>
                                <field name="no_of_employee"/>
                                <field name="expected_employees"/>
                            </group>
                            <group>
                                <field name="no_of_recruitment" on_change="on_change_expected_employee(no_of_recruitment,no_of_employee)"/>
                            </group>
                        </group>
                        <notebook>
                            <page string="Description">
                                <label for="description"/>
                                <field name="description"/>
                                <label for="requirements"/>
                                <field name="requirements"/>
                            </page>
<<<<<<< HEAD
=======
                            <page string="Employees" groups="base.group_user">
                                <field name="employee_ids" widget="many2many" mode="tree,form"/>
                            </page>
>>>>>>> 3c6d5dab
                        </notebook>
                    </sheet>
                </form>
            </field>
        </record>

        <record id="view_hr_job_tree" model="ir.ui.view">
            <field name="name">hr.job.tree</field>
            <field name="model">hr.job</field>
            <field name="type">tree</field>
            <field name="arch" type="xml">
                <tree string="Job">
                    <field name="name"/>
                    <field name="department_id"/>
                    <field name="company_id" groups="base.group_multi_company"/>
                    <field name="expected_employees"/>
                    <field name="no_of_employee"/>
                    <field name="no_of_recruitment"/>
                    <field name="state"/>
                </tree>
            </field>
        </record>

        <record id="view_job_filter" model="ir.ui.view">
            <field name="name">Job</field>
            <field name="model">hr.job</field>
            <field name="type">search</field>
            <field name="arch" type="xml">
                <search string="Jobs">
                    <field name="name" string="Job"/>
                    <separator orientation="vertical"/>
                    <filter icon="terp-camera_test"  
                            domain="[('state','=','open')]" 
                            string="In Position"
                            help="In Position"/>
                    <filter icon="terp-personal+"  domain="[('state','=','recruit')]" string="In Recruitment"
                        help="In Recruitment"/>
                    <separator orientation="vertical"/>
                    <field name="department_id" widget="selection"/>
                    <newline />
                    <group expand="0" string="Group By...">
                        <filter string="Department" icon="terp-personal+" domain="[]" context="{'group_by':'department_id'}"/>
                        <filter string="Status" icon="terp-stock_effects-object-colorize" domain="[]" context="{'group_by':'state'}"/>
                        <filter string="Company" icon="terp-go-home" domain="[]" context="{'group_by':'company_id'}"  groups="base.group_multi_company"/>
                    </group>
                </search>
            </field>
        </record>
        
        <record id="view_hr_job_employee_form" model="ir.ui.view">
            <field name="name">hr.job.employee.form</field>
            <field name="model">hr.job</field>
            <field name="type">form</field>
            <field name="priority">20</field>
            <field name="arch" type="xml">
                <form string="Job" version="7.0">
                    <group col="4">
                        <field name="name"/>
                        <field name="department_id"/>
                    </group>
                    <label for="description"/>
                    <field name="description"/>
                </form>
            </field>
        </record>
        
        <record model="ir.actions.act_window" id="action_hr_job">
            <field name="name">Job Positions</field>
            <field name="res_model">hr.job</field>
            <field name="view_type">form</field>
            <field name="view_mode">tree,form</field>
            <field name="search_view_id" ref="view_job_filter"/>
            <field name="context">{"search_default_Current":1}</field>
            <field name="help">Job Positions are used to define jobs and their requirements. You can keep track of the number of employees you have per job position and how many you expect in the future. You can also attach a survey to a job position that will be used in the recruitment process to evaluate the applicants for this job position.</field>
        </record>

        <menuitem name="Recruitment" id="base.menu_crm_case_job_req_main" parent="menu_hr_root" groups="base.group_hr_user"/>
        <menuitem parent="hr.menu_hr_configuration" id="menu_hr_job" action="action_hr_job" sequence="6"/>

    </data>
</openerp><|MERGE_RESOLUTION|>--- conflicted
+++ resolved
@@ -59,7 +59,6 @@
                                     </group>
                                 <!-- <group string="General">
                                     <field name="user_id" on_change="onchange_user(user_id)"/>
-<<<<<<< HEAD
                                 </group> -->
                                 </group>
                                 <field name="notes" placeholder="Other Information ..." colspan="4"/>
@@ -76,33 +75,6 @@
                                         <field name="marital"/>
                                         <field name="birthday"/>
                                     </group>
-=======
-                                    <field name="active"/>
-                                    <field name="parent_id"/>
-                                </group>
-                                <group groups="base.group_hr_user" string="Social IDs">
-                                    <field name="identification_id"/>
-                                    <field name="passport_id"/>
-                                    <field name="otherid"/>
-                                </group>
-                                <group groups="base.group_hr_user" string="Status">
-                                    <field name="gender"/>
-                                    <field name="marital"/>
-                                    <field name="country_id"/>
-                                    <field name="birthday"/>
-                                </group>
-                                <group string="Contact Information">
-                                    <field name="address_home_id"/>
-                                    <field name="address_id" on_change="onchange_address_id(address_id)"/>
-                                    <field name="work_phone"/>
-                                    <field name="mobile_phone"/>
-                                    <field name="work_email" widget="email"/>
-                                    <field name="work_location"/>
-                                </group>
-                                <group string="Job Information">
-                                    <field name="job_id" domain="[('state','!=','old')]" context="{'form_view_ref': 'hr.view_hr_job_employee_form'}"/>
-                                    <field name="coach_id"/>
->>>>>>> 3c6d5dab
                                 </group>
                             </page>
                         </notebook>
@@ -404,11 +376,6 @@
                         </h2>
                         <group col="4">
                             <group>
-<<<<<<< HEAD
-=======
-                                <field name="name"/>
-                                <field name="department_id"/>
->>>>>>> 3c6d5dab
                                 <field name="company_id" widget="selection" groups="base.group_multi_company"/>
                                 <field name="no_of_employee"/>
                                 <field name="expected_employees"/>
@@ -424,12 +391,6 @@
                                 <label for="requirements"/>
                                 <field name="requirements"/>
                             </page>
-<<<<<<< HEAD
-=======
-                            <page string="Employees" groups="base.group_user">
-                                <field name="employee_ids" widget="many2many" mode="tree,form"/>
-                            </page>
->>>>>>> 3c6d5dab
                         </notebook>
                     </sheet>
                 </form>
