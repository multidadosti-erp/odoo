--- conflicted
+++ resolved
@@ -1,46 +1,33 @@
-# Catalan translation for openobject-addons
-# Copyright (c) 2014 Rosetta Contributors and Canonical Ltd 2014
-# This file is distributed under the same license as the openobject-addons package.
-# FIRST AUTHOR <EMAIL@ADDRESS>, 2014.
-#
-msgid ""
-msgstr ""
-<<<<<<< HEAD
-"Project-Id-Version: openobject-addons\n"
-"Report-Msgid-Bugs-To: FULL NAME <EMAIL@ADDRESS>\n"
-"POT-Creation-Date: 2014-09-23 16:27+0000\n"
-"PO-Revision-Date: 2014-08-14 16:10+0000\n"
-"Last-Translator: FULL NAME <EMAIL@ADDRESS>\n"
-"Language-Team: Catalan <ca@li.org>\n"
-=======
+# Translation of Odoo Server.
+# This file contains the translation of the following modules:
+# * hr_attendance
+# 
+# Translators:
+# FIRST AUTHOR <EMAIL@ADDRESS>, 2014
+msgid ""
+msgstr ""
 "Project-Id-Version: Odoo 8.0\n"
 "Report-Msgid-Bugs-To: \n"
 "POT-Creation-Date: 2015-01-21 14:08+0000\n"
 "PO-Revision-Date: 2016-07-01 09:47+0000\n"
 "Last-Translator: Martin Trigaux\n"
 "Language-Team: Catalan (http://www.transifex.com/odoo/odoo-8/language/ca/)\n"
->>>>>>> 0c3cd7cb
 "MIME-Version: 1.0\n"
 "Content-Type: text/plain; charset=UTF-8\n"
-"Content-Transfer-Encoding: 8bit\n"
-"X-Launchpad-Export-Date: 2014-09-24 09:08+0000\n"
-"X-Generator: Launchpad (build 17196)\n"
-
-#. module: hr_attendance
-#: view:website:hr_attendance.report_attendanceerrors
-msgid ""
-"(*) A negative delay means that the employee worked more than encoded."
-msgstr ""
-"(*) Un retard negatiu significa que l'empleat va treballar més hores de les "
-"codificades."
+"Content-Transfer-Encoding: \n"
+"Language: ca\n"
+"Plural-Forms: nplurals=2; plural=(n != 1);\n"
+
+#. module: hr_attendance
+#: view:website:hr_attendance.report_attendanceerrors
+msgid "(*) A negative delay means that the employee worked more than encoded."
+msgstr "(*) Un retard negatiu significa que l'empleat va treballar més hores de les codificades."
 
 #. module: hr_attendance
 #: view:website:hr_attendance.report_attendanceerrors
 msgid ""
 "(*) A positive delay means that the employee worked less than recorded."
-msgstr ""
-"(*) Un valor positiu significa que l'empleat ha treballat menys del "
-"programat."
+msgstr "(*) Un valor positiu significa que l'empleat ha treballat menys del programat."
 
 #. module: hr_attendance
 #: selection:hr.employee,state:0
@@ -48,8 +35,7 @@
 msgstr "Absent"
 
 #. module: hr_attendance
-#: field:hr.attendance,action:0
-#: selection:hr.attendance,action:0
+#: field:hr.attendance,action:0 selection:hr.attendance,action:0
 msgid "Action"
 msgstr "Acció"
 
@@ -62,7 +48,7 @@
 #. module: hr_attendance
 #: field:hr.action.reason,action_type:0
 msgid "Action Type"
-msgstr ""
+msgstr "Tipus d'acció"
 
 #. module: hr_attendance
 #: help:hr.config.settings,group_hr_attendance:0
@@ -125,8 +111,7 @@
 #. module: hr_attendance
 #: view:hr.attendance.error:hr_attendance.view_hr_attendance_error
 msgid "Bellow this delay, the error is considered to be voluntary"
-msgstr ""
-"Encara que indiqueu aquest retard, es considera que l'error és voluntari"
+msgstr "Encara que indiqueu aquest retard, es considera que l'error és voluntari"
 
 #. module: hr_attendance
 #: view:hr.attendance.error:hr_attendance.view_hr_attendance_error
@@ -141,18 +126,16 @@
 msgstr ""
 
 #. module: hr_attendance
-#: field:hr.action.reason,create_uid:0
-#: field:hr.attendance,create_uid:0
+#: field:hr.action.reason,create_uid:0 field:hr.attendance,create_uid:0
 #: field:hr.attendance.error,create_uid:0
 msgid "Created by"
-msgstr ""
-
-#. module: hr_attendance
-#: field:hr.action.reason,create_date:0
-#: field:hr.attendance,create_date:0
+msgstr "Creat per"
+
+#. module: hr_attendance
+#: field:hr.action.reason,create_date:0 field:hr.attendance,create_date:0
 #: field:hr.attendance.error,create_date:0
 msgid "Created on"
-msgstr ""
+msgstr "Creat el"
 
 #. module: hr_attendance
 #: view:hr.attendance:hr_attendance.view_hr_attendance_filter
@@ -211,7 +194,7 @@
 #. module: hr_attendance
 #: view:hr.attendance:hr_attendance.view_hr_attendance_filter
 msgid "Group By"
-msgstr ""
+msgstr "Agrupa per"
 
 #. module: hr_attendance
 #: view:hr.attendance:hr_attendance.view_hr_attendance_filter
@@ -219,12 +202,11 @@
 msgstr "Cerca assistències RH"
 
 #. module: hr_attendance
-#: field:hr.action.reason,id:0
-#: field:hr.attendance,id:0
+#: field:hr.action.reason,id:0 field:hr.attendance,id:0
 #: field:hr.attendance.error,id:0
 #: field:report.hr_attendance.report_attendanceerrors,id:0
 msgid "ID"
-msgstr ""
+msgstr "ID"
 
 #. module: hr_attendance
 #: field:hr.employee,last_sign:0
@@ -232,18 +214,16 @@
 msgstr ""
 
 #. module: hr_attendance
-#: field:hr.action.reason,write_uid:0
-#: field:hr.attendance,write_uid:0
+#: field:hr.action.reason,write_uid:0 field:hr.attendance,write_uid:0
 #: field:hr.attendance.error,write_uid:0
 msgid "Last Updated by"
-msgstr ""
-
-#. module: hr_attendance
-#: field:hr.action.reason,write_date:0
-#: field:hr.attendance,write_date:0
+msgstr "Actualitzat per última vegada per"
+
+#. module: hr_attendance
+#: field:hr.action.reason,write_date:0 field:hr.attendance,write_date:0
 #: field:hr.attendance.error,write_date:0
 msgid "Last Updated on"
-msgstr ""
+msgstr "Actualitzat per última vegada el dia"
 
 #. module: hr_attendance
 #. openerp-web
@@ -401,4 +381,9 @@
 msgid ""
 "You tried to %s with a date anterior to another event !\n"
 "Try to contact the HR Manager to correct attendances."
-msgstr ""+msgstr ""
+
+#. module: hr_attendance
+#: view:hr.attendance.error:hr_attendance.view_hr_attendance_error
+msgid "or"
+msgstr "o"