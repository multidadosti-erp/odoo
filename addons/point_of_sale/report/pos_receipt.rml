<?xml version="1.0"?>
<document filename="test.pdf">
  <template pageSize="(204.0,842.0)" title="Receipt" author="OpenERP S.A. (sales@openerp.com)" allowSplitting="20">
    <pageTemplate id="first">
      <frame id="first" x1="0.0" y1="0.0" width="204" height="800"/>
    </pageTemplate>
  </template>
  <stylesheet>
    <blockTableStyle id="Standard_Outline">
      <blockAlignment value="LEFT"/>
      <blockValign value="TOP"/>
    </blockTableStyle>
    <blockTableStyle id="Table3">
      <blockAlignment value="LEFT"/>
      <blockValign value="TOP"/>
      <lineStyle kind="LINEABOVE" colorName="#000000" start="0,1" stop="0,1"/>
      <lineStyle kind="LINEABOVE" colorName="#000000" start="1,1" stop="1,1"/>
      <lineStyle kind="LINEABOVE" colorName="#000000" start="2,1" stop="2,1"/>
    </blockTableStyle>
    <blockTableStyle id="Table2">
      <blockAlignment value="LEFT"/>
      <blockValign value="TOP"/>
      <lineStyle kind="LINEABOVE" colorName="#000000" start="1,0" stop="1,0"/>
    </blockTableStyle>
    <blockTableStyle id="Table4">
      <blockAlignment value="LEFT"/>
      <blockValign value="TOP"/>
    </blockTableStyle>
    <blockTableStyle id="Table10">
      <blockAlignment value="LEFT"/>
      <blockValign value="TOP"/>
      <lineStyle kind="LINEABOVE" colorName="#000000" start="0,1" stop="0,1"/>
      <lineStyle kind="LINEBELOW" colorName="#e6e6e6" start="0,-1" stop="0,-1"/>
      <lineStyle kind="LINEABOVE" colorName="#000000" start="1,1" stop="1,1"/>
      <lineStyle kind="LINEBELOW" colorName="#e6e6e6" start="1,-1" stop="1,-1"/>
      <lineStyle kind="LINEABOVE" colorName="#000000" start="2,1" stop="2,1"/>
      <lineStyle kind="LINEBELOW" colorName="#e6e6e6" start="2,-1" stop="2,-1"/>
    </blockTableStyle>
    <initialize>
      <paraStyle name="all" alignment="justify"/>
    </initialize>
    <paraStyle name="P1" fontName="Helvetica" fontSize="8.0" leading="10" alignment="LEFT"/>
    <paraStyle name="P2" fontName="Helvetica" fontSize="8.0" leading="10"/>
    <paraStyle name="P3" fontName="Helvetica" fontSize="7.0" leading="9" alignment="LEFT"/>
    <paraStyle name="P8" fontName="Helvetica" fontSize="9.0" leading="11" alignment="RIGHT"/>
    <paraStyle name="Standard" fontName="Helvetica"/>
    <paraStyle name="Text body" fontName="Helvetica" spaceBefore="0.0" spaceAfter="6.0"/>
    <paraStyle name="Heading" fontName="Helvetica" fontSize="14.0" leading="17" spaceBefore="12.0" spaceAfter="6.0"/>
    <paraStyle name="List" fontName="Helvetica" spaceBefore="0.0" spaceAfter="6.0"/>
    <paraStyle name="Table Contents" fontName="Helvetica"/>
    <paraStyle name="Table Heading" fontName="Helvetica" alignment="CENTER"/>
    <paraStyle name="Caption" fontName="Helvetica" fontSize="12.0" leading="15" spaceBefore="6.0" spaceAfter="6.0"/>
    <paraStyle name="Index" fontName="Helvetica"/>
    <paraStyle name="Frame contents" fontName="Helvetica" spaceBefore="0.0" spaceAfter="6.0"/>
    <paraStyle name="terp_default_Centre_9" rightIndent="0.0" leftIndent="0.0" fontName="Helvetica" fontSize="9.0" leading="11" alignment="CENTER"/>
    <paraStyle name="terp_default_8" rightIndent="0.0" leftIndent="0.0" fontName="Courier" fontSize="10.0" leading="13" alignment="LEFT"/>
    <paraStyle name="terp_header_Centre" fontName="Courier-Bold" fontSize="12.0" leading="15" alignment="CENTER"/>
    <paraStyle name="terp_default_9b" fontName="Helvetica" fontSize="9.0" leading="11" alignment="LEFT"/>
    <paraStyle name="terp_default_Right_9" fontName="Helvetica" fontSize="9.0" leading="11" alignment="RIGHT"/>
    <paraStyle name="terp_default_Bold_9_Right1" fontName="Helvetica-Bold" fontSize="9.0" leading="11" alignment="RIGHT"/>
    <paraStyle name="terp_default_Bold_9_Right2" fontName="Helvetica-Bold" fontSize="9.0" leading="11" alignment="RIGHT"/>
    <paraStyle name="P4" fontName="Courier-Bold" fontSize="10.0" leading="13" alignment="CENTER"/>
    <paraStyle name="P5" fontName="Courier-Bold" fontSize="10.0" leading="13" alignment="LEFT"/>
    <paraStyle name="P7" fontName="Courier-Bold" fontSize="10.0" leading="13" alignment="RIGHT"/>
    <paraStyle name="P6a" fontName="Helvetica" fontSize="10.0" leading="13" alignment="RIGHT"/>
    <paraStyle name="P7a" fontName="Courier" fontSize="10.0" leading="13" alignment="RIGHT"/>
    <paraStyle name="P6" rightIndent="0.0" leftIndent="0.0" fontName="Helvetica-Bold" fontSize="10.0" leading="13" alignment="RIGHT"/>
    <paraStyle name="P13" fontName="Courier-Bold" fontSize="10.0" leading="13" alignment="RIGHT"/>
    <paraStyle name="Table" fontName="Helvetica" fontSize="12.0" leading="15" spaceBefore="6.0" spaceAfter="6.0"/>
    <images/>
  </stylesheet>
  <story>
    <para style="terp_default_8">[[ repeatIn(objects,'o') ]]</para>
    <para style="terp_header_Centre">[[o.user_id.company_id.name]]</para>
    <para style="terp_default_Centre_9">[[ address and display_address(address)]]</para>
    <para style="terp_default_Centre_9">Tel : [[ address and address.phone ]]</para>
    <para style="terp_default_Centre_9">User : [[ o.user_id.name ]]</para>
    <para style="terp_default_Centre_9">Shop : [[ o.shop_id.name ]]</para>
    <para style="terp_default_Centre_9">Date : [[ o.date_order ]]</para>
    <para style="P4">
      <font color="white"> </font>
    </para>
    <para style="P4">
      <font color="white"> </font>
    </para>
    <para style="P4">
      <font color="white"> </font>
    </para>
    <para style="P4">N° : [[ o.name ]]</para>
    <blockTable colWidths="68.0,68.0,68.0" style="Table3">
      <tr>
        <td>
          <para style="P5">Description</para>
        </td>
        <td>
          <para style="P7">Qty</para>
        </td>
        <td>
          <para style="P7">Price</para>
        </td>
      </tr>
      <tr>
        <td>
          <para style="P1">[[ repeatIn(o.lines,'line') ]]</para>
          <para style="terp_default_9b">[[ line.product_id.name ]]</para>
          <para style="terp_default_Right_9">
            <font face="Helvetica">With a [[ line and line.discount == 0.0 and removeParentNode('font') ]] ([[ '%.2f' % line.discount ]]) % discount.</font>
          </para>
          <para style="terp_default_9b">
            <font color="white"> </font>
          </para>
        </td>
        <td>
          <para style="terp_default_Right_9">[[o.state=='cancel' and o.statement_ids and '-' or '']][['%.f' % line.qty ]]</para>
        </td>
        <td>
<<<<<<< HEAD
          <para style="terp_default_Right_9">[[o.state=='cancel' and o.statement_ids and '-' or '']][[ '%.2f' % net(line.id) ]] [[company.currency_id.symbol]] </para>
=======
          <para style="terp_default_Right_9">[[o.state=='cancel' and o.statement_ids and '-' or '']][[ formatLang(net(line.id), currency_obj=company.currency_id) ]] <font face="Helvetica">[[ line and line.discount == 0.0 and removeParentNode('font') ]] ([[ formatLang(line.discount, currency_obj=company.currency_id) ]])</font></para>
>>>>>>> daa7ed0f
        </td>
      </tr>
    </blockTable>
    <blockTable colWidths="136.0,68.0" style="Table2">
      <tr>
        <td>
          <para style="P6a">Taxes :</para>
        </td>
        <td>
          <para style="terp_default_Right_9">[[o.state=='cancel' and o.statement_ids and '-' or '']][[formatLang(o.amount_tax, currency_obj=company.currency_id)]]</para>
        </td>
      </tr>
    </blockTable>
    <blockTable colWidths="136.0,68.0" style="Table4">
      <tr>
        <td>
          <para style="P6">Total :</para>
        </td>
        <td>
          <para style="terp_default_Bold_9_Right2">[[o.state=='cancel' and o.statement_ids and '-' or '']][[formatLang(o.amount_total, currency_obj=company.currency_id)]]</para>
        </td>
      </tr>
    </blockTable>
    <blockTable colWidths="102.0,34.0,68.0" style="Table10">
      <tr>
        <td>
          <para style="P5">Payment Mode</para>
        </td>
        <td>
          <para style="P1">
            <font color="white"> </font>
          </para>
        </td>
        <td>
          <para style="P13">Amount</para>
        </td>
      </tr>
      <tr>
        <td>
          <para style="P1">[[ repeatIn(get_journal_amt(o),'d') ]]</para>
          <para style="P2">[[ d['name'] ]]</para>
        </td>
        <td>
          <para style="P1">
            <font color="white"> </font>
          </para>
        </td>
        <td>
          <para style="P8">[[ formatLang(d['amt'] or 0, currency_obj=company.currency_id) ]]</para>
        </td>
      </tr>
    </blockTable>
  </story>
</document><|MERGE_RESOLUTION|>--- conflicted
+++ resolved
@@ -114,11 +114,7 @@
           <para style="terp_default_Right_9">[[o.state=='cancel' and o.statement_ids and '-' or '']][['%.f' % line.qty ]]</para>
         </td>
         <td>
-<<<<<<< HEAD
-          <para style="terp_default_Right_9">[[o.state=='cancel' and o.statement_ids and '-' or '']][[ '%.2f' % net(line.id) ]] [[company.currency_id.symbol]] </para>
-=======
           <para style="terp_default_Right_9">[[o.state=='cancel' and o.statement_ids and '-' or '']][[ formatLang(net(line.id), currency_obj=company.currency_id) ]] <font face="Helvetica">[[ line and line.discount == 0.0 and removeParentNode('font') ]] ([[ formatLang(line.discount, currency_obj=company.currency_id) ]])</font></para>
->>>>>>> daa7ed0f
         </td>
       </tr>
     </blockTable>
