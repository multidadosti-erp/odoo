--- conflicted
+++ resolved
@@ -74,23 +74,11 @@
     _name = 'portal.wizard.user'
     _description = 'Portal User Config'
 
-<<<<<<< HEAD
     wizard_id = fields.Many2one('portal.wizard', string='Wizard', required=True, ondelete='cascade')
-    partner_id = fields.Many2one('res.partner', string='Contact', required=True, readonly=True)
+    partner_id = fields.Many2one('res.partner', string='Contact', required=True, readonly=True, ondelete='cascade')
     email = fields.Char('Email')
     in_portal = fields.Boolean('In Portal')
     user_id = fields.Many2one('res.users', string='Login User')
-=======
-    _columns = {
-        'wizard_id': fields.many2one('portal.wizard', string='Wizard', required=True, ondelete='cascade'),
-        'partner_id': fields.many2one(
-            'res.partner', string='Contact', required=True, readonly=True,
-            ondelete='cascade'),
-        'email': fields.char(string='Email', size=240),
-        'in_portal': fields.boolean('In Portal'),
-        'user_id': fields.many2one('res.users', string='Login User'),
-    }
->>>>>>> b844d938
 
     @api.multi
     def get_error_messages(self):
