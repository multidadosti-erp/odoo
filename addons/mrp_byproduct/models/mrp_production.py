--- conflicted
+++ resolved
@@ -9,11 +9,10 @@
     _inherit = 'mrp.production'
 
     def _create_byproduct_move(self, sub_product):
-        UoM = self.env['product.uom']
         Move = self.env['stock.move']
         for production in self:
             source = production.product_id.property_stock_production.id
-            product_uom_factor = UoM._compute_qty_obj(production.product_uom_id, production.product_qty - production.qty_produced, production.bom_id.product_uom_id)
+            product_uom_factor = production.product_uom_id._compute_quantity(production.product_qty - production.qty_produced, production.bom_id.product_uom_id)
             qty1 = sub_product.product_qty
             qty1 *= product_uom_factor / production.bom_id.product_qty
             data = {
@@ -37,35 +36,8 @@
         """ Generates moves and work orders
         @return: Newly generated picking Id.
         """
-<<<<<<< HEAD
-        # TDE FIXME: was action_confirm ?? -> refactored
-        Move = self.env['stock.move']
-        res = super(Production, self)._generate_moves()
-=======
         res = super(MrpProduction, self)._generate_moves()
->>>>>>> 7134affc
         for production in self.filtered(lambda production: production.bom_id):
             for sub_product in production.bom_id.sub_products:
-<<<<<<< HEAD
-                product_uom_factor = production.product_uom_id._compute_quantity(production.product_qty, production.bom_id.product_uom_id)
-                qty1 = sub_product.product_qty
-                qty1 *= product_uom_factor / production.bom_id.product_qty
-                data = {
-                    'name': 'PROD:%s' % production.name,
-                    'date': production.date_planned_start,
-                    'product_id': sub_product.product_id.id,
-                    'product_uom_qty': qty1,
-                    'product_uom': sub_product.product_uom_id.id,
-                    'location_id': source,
-                    'location_dest_id': production.location_dest_id.id,
-                    'production_id': production.id,
-                    'origin': production.name,
-                    'unit_factor': qty1 / production.product_qty,
-                    'subproduct_id': sub_product.id
-                }
-                move = Move.create(data)
-                move.action_confirm()
-=======
                 production._create_byproduct_move(sub_product)
->>>>>>> 7134affc
         return res