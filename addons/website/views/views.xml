<?xml version="1.0" encoding="utf-8"?>
<!-- vim:fdn=3:
-->
<openerp>
    <data>
        <!--
            Files used in the generic theme, mostly bootstrap and a few OpenERP tags
        -->
        <template id="website.theme" name="Theme">
            <link id="bootstrap_css" rel='stylesheet' href='/website/static/lib/bootstrap/css/bootstrap.css' t-ignore="true"/>
            <link id="website_css" rel='stylesheet' href='/website/static/src/css/website.css' t-ignore="true"/>
        </template>

        <template id="layout">
                &lt;!DOCTYPE html&gt;
                <html t-att-data-editable="'1' if editable else '0'" t-att-data-view-xmlid="str(__stack__[0])">
                    <head>
                        <title><t t-esc="title or res_company.name"/></title>
                        <meta name="openerp.company" t-att-value="res_company.name" />
                        <script type="text/javascript" src="/web/static/lib/underscore/underscore.js"></script>
                        <script type="text/javascript" src="/web/static/lib/underscore.string/lib/underscore.string.js"></script>
                        <script type="text/javascript" src="/web/static/lib/jquery/jquery.js"></script>
                        <script type="text/javascript" src="/website/static/lib/bootstrap/js/bootstrap.js"></script>

                        <script type="text/javascript" src="/web/static/lib/qweb/qweb2.js"></script>
                        <script type="text/javascript" src="/web/static/src/js/openerpframework.js"></script>

                        <t t-if="editable">
                            <link rel='stylesheet' href='/website/static/src/css/snippets.css'/>
                            <link rel='stylesheet' href='/website/static/src/css/editor.css'/>

                            <script type="text/javascript" src="//cdnjs.cloudflare.com/ajax/libs/ckeditor/4.2/ckeditor.js"></script>
                            <script type="text/javascript" src="/website/static/lib/ckeditor.sharedspace/plugin.js"></script>
                            <script type="text/javascript">
                                CKEDITOR.disableAutoInline = true;
                                // EDIT ALL THE THINGS
                                CKEDITOR.dtd.$editable = $.extend( {}, CKEDITOR.dtd.$block, CKEDITOR.dtd.$inline);
                            </script>
                            <script type="text/javascript" src="/web/static/lib/jquery.ui/js/jquery-ui-1.9.1.custom.js"></script>
                            <!-- mutation observers shim backed by mutation events (8 < IE < 11, Safari < 6, FF < 14, Chrome < 17) -->
                            <script type="text/javascript" src="/website/static/lib/MutationObservers/test/sidetable.js"></script>
                            <script type="text/javascript" src="/website/static/lib/MutationObservers/MutationObserver.js"></script>
                        </t>

                        <script type="text/javascript" src="/website/static/src/js/website.js"></script>
                        <script type="text/javascript" src="/website/static/src/js/website.editor.js"></script>
                        <script type="text/javascript" src="/website/static/src/js/website.mobile.js"></script>
                        <script type="text/javascript" src="/website/static/src/js/website.seo.js"></script>
                        <script type="text/javascript" src="/website/static/src/js/website.snippets.js"></script>
                        <t t-raw="head or ''"/>
                        <t t-call="website.theme"/>

                        <link rel='stylesheet' href='/web/static/lib/fontawesome/css/font-awesome.css'/>
                    </head>
                    <body>
                        <header>
                            <div class="navbar navbar-default navbar-static-top">
                                <div class="container">
                                    <div class="navbar-header">
                                        <button type="button" class="navbar-toggle" data-toggle="collapse" data-target=".navbar-top-collapse">
                                            <span class="sr-only">Toggle navigation</span>
                                            <span class="icon-bar"></span>
                                            <span class="icon-bar"></span>
                                            <span class="icon-bar"></span>
                                        </button>
                                        <a class="navbar-brand" href="/page/website.homepage"><em>Open</em><b>ERP</b></a>
                                    </div>
                                    <div class="collapse navbar-collapse navbar-top-collapse">
                                        <ul class="nav navbar-nav navbar-right" id="top_menu">
                                            <li><a href="/page/website.contactus">Contact us</a></li>
                                            <li><a href="/admin">Sign in</a></li>
                                            <li t-if="len(lang_list) &gt; 1" class="dropdown">
                                                <a class="dropdown-toggle" data-toggle="dropdown" href="#">
                                                    <t t-esc="lang_selected['name']"/> <span class="caret"></span>
                                                </a>
                                                <ul class="dropdown-menu" role="menu">
                                                    <li t-foreach="lang_list" t-as="lg">
                                                        <a href="#" role="menuitem">
                                                            <strong t-att-class="'icon-check' if lg['code'] == lang_selected['code']
                                                                else 'icon-check-empty'"></strong>
                                                            <t t-esc="lg['name']"/>
                                                        </a>
                                                    </li>
                                                </ul>
                                            </li>
                                        </ul>
                                    </div>
                                </div>
                            </div>
                        </header>
                        <div t-raw="0" id="wrap">
                            <div class="container">
                                <h1>Main Layout</h1>
                            </div>
                        </div>
                        <footer>
                            <div class="container" id="footer_container">
                                <div class="row">
                                    <div class="col-md-3" name="product">
                                        <h4>Our products &amp; Services</h4>
                                        <ul class="list-unstyled" name="products">
                                            <li><a href="/">Home</a></li>
                                        </ul>
                                    </div>
                                    <div class="col-md-3" name="info">
                                        <h4 name="info_title">Connect with us</h4>
                                        <ul class="list-unstyled">
                                            <li><a href="/page/website.contactus">Contact us</a></li>
                                        </ul>
                                        <ul class="list-unstyled">
                                            <li><i class="icon-phone"></i> <span t-field="res_company.phone"></span></li>
                                            <li><i class="icon-envelope"></i>  <span t-field="res_company.email"></span></li>
                                        </ul>
                                        <h1>
                                            <a href="http://twitter.com/openerp"><i class="icon-twitter-sign"></i></a>
                                            <a href="http://facebook.com/OpenERP"><i class="icon-facebook-sign"></i></a>
                                            <a href="https://plus.google.com/+openerp/posts"><i class="icon-google-plus-sign"></i></a>
                                        </h1>
                                    </div>
                                    <div class="col-md-5 col-lg-offset-1" name="about_us">
                                        <h4 t-field="res_company.name">About us</h4>
                                        <ul class="list-unstyled">
                                            <li><a href="/page/website.aboutus">About us</a></li>
                                        </ul>
                                        <p>
                                            We are a team of passionated people whose goal is to improve everyone's
                                            life through disruptive products. We build great products to solve your
                                            business problems.
                                        </p>
                                        <p>
                                            Our products are designed for small to medium companies willing to optimize
                                            their performance.
                                        </p>
                                    </div>
                                </div>
                            </div>
                            <div class="container mt16">
                                <div class="pull-right" t-ignore="1">
                                    Create a <a href="http://openerp.com/apps/website">free website</a> with
                                    <a class="label label-danger" href="https://openerp.com/apps/website">OpenERP</a>
                                </div>
                                <div class="pull-left text-muted">
                                    Copyright &amp;copy; <span t-field="res_company.name">Company name</span> - <a href="/sitemap">Sitemap</a>
                                </div>
                            </div>
                        </footer>
                    </body>
                </html>
        </template>

        <template id="footer_custom" inherit_option_id="website.layout" name="Custom Footer">
            <xpath expr="//div[@id='footer_container']" position="attributes">
                <attribute name="style">display: none</attribute>
            </xpath>
        </template>

        <template id="homepage" page="True">
            <t t-call="website.layout">
                <section>
                    <div id="myCarousel" data-snippet-id="carousel" class="carousel slide" data-interval="1000000">
                        <!-- Carousel items -->
                        <div class="carousel-inner">
                            <div class="item active" style="background-image: url(/website/static/src/img/greenfields.jpg); background-size: cover;">
                                <div class="container" data-snippet-id="container">
                                    <div class="content" style="padding-top: 90px; padding-bottom:45px;">
                                        <h1>Create Awesome Websites</h1>
                                        <h3>Super easy, fully flexible</h3>
                                        <a href="/page/website.contactus" class="btn btn-success btn-large mt16">Contact us</a>
                                    </div>
                                </div>
                            </div>
                        </div>
                        <!-- Carousel nav -->
                        <a class="carousel-control left" href="#myCarousel" data-slide="prev"></a>
                        <a class="carousel-control right" href="#myCarousel" data-slide="next"></a>
                    </div>
                </section>

                <div>
                    <section class="container" data-snippet-id="container">
                        <div class="row">
                            <div class="col-md-12 text-center">
                                 <h1>Your Company Slogan</h1>
                                 <h2 class="text-muted">Your company subheader slogan</h2>
                            </div>
                        </div>
                    </section>

                    <div class="dark mt64">
                        <section class="container" data-snippet-id="container">
                            <div class="row">
                                <div class="col-md-5">
                                    <img class="img-rounded img-responsive" src="/website/static/src/img/island.jpg" />
                                </div>
                                <div class="col-md-6 col-lg-offset-1">
                                    <p class="mt16">
                                        Lorem ipsum dolor sit amet, consectetur adipisicing elit, sed do eiusmod
                                        tempor incididunt ut labore et dolore magna aliqua. Ut enim ad minim veniam,
                                        quis nostrud exercitation ullamco laboris nisi ut aliquip ex ea commodo
                                        consequat.
                                    </p>
                                    <p>
                                        Duis aute irure dolor in reprehenderit in voluptate velit esse cillum
                                        dolore eu fugiat nulla pariatur. Excepteur sint occaecat cupidatat non
                                        proident, sunt in culpa qui officia deserunt mollit anim id est laborum
                                    </p>
                                    <div class="text-center"> <a href="http://www.openerp.com/start" class="btn mt16 btn-lg btn-primary">Call To <em>Action</em></a></div>
                                </div>
                            </div>
                        </section>
                    </div>

                    <section class="container">
                        <div class="row">
                            <div class="col-md-12 text-center">
                                <h2 class="mt48">Ut enim ad minim veniam</h2>
                                <h3 class="mt48">Ut enim veniam</h3>
                            </div>
                        </div>
                        <div class="row mt32">
                            <div class="col-md-4">
                                <img class="img-rounded img-responsive" src="/website/static/src/img/china_thumb.jpg" />
                                <h4 class="mt16">Cillum Dolore</h4>
                                <p>
                                    Lorem ipsum dolor sit amet, consectetur adipisicing elit, sed do eiusmod
                                    tempor incididunt ut labore et dolore magna aliqua. Ut enim ad minim veniam,
                                    quis nostrud exercitation ullamco laboris nisi ut aliquip ex ea commodo
                                    consequat.
                                </p>
                            </div>
                            <div class="col-md-4">
                                <img class="img-rounded img-responsive" src="/website/static/src/img/desert_thumb.jpg"/>
                                <h4 class="mt16">Mollit Anim</h4>
                                <p>
                                    Duis aute irure dolor in reprehenderit in voluptate velit esse cillum
                                    dolore eu fugiat nulla pariatur. Excepteur sint occaecat cupidatat non
                                    proident, sunt in culpa qui officia deserunt mollit anim id est laborum
                                </p>
                            </div>
                            <div class="col-md-4">
                                <img class="img-rounded img-responsive" src="/website/static/src/img/deers_thumb.jpg"/>
                                <h4 class="mt16">Nemo Enim Ipsam</h4>
                                <p>
                                    Sed ut perspiciatis unde omnis iste natus error sit voluptatem accusantium
                                    doloremque laudantium, totam rem aperiam, eaque ipsa quae ab illo inventore
                                    veritatis et quasi architecto beatae vitae dicta sunt explicabo. Nemo enim
                                    ipsam voluptatem quia voluptas
                                </p>
                            </div>
                        </div>
                    </section>
                </div>
            </t>
        </template>

        <template id="default_page">
            <t t-call="website.layout">
                <div class="container">
                    <div class="row">
                        <div class="col-md-12">
                            <h1>New Page</h1>
                            <p>Write your text here...</p>
                        </div>
                    </div>
                </div>
            </t>
        </template>


        <template id="404">
            <t t-call="website.layout">
                <div class="container" t-if="editable and path">
                    <div class="well mt32">
                        <p>This page does not exists, but you can create it as you are administrator of this site.</p>
                        <a class="btn btn-primary" t-att-href="'/pagenew/'+path">Create Page</a>
                        <span class="text-muted">or</span> <a href="/sitemap">Search a Page</a>
                    </div>
                    <div class="text-center text-muted">Edit the content bellow this line to adapt the default "page not found" page.</div>
                </div>
                <hr />
                <div class="container">
                    <h1 class="mt32">404: Page not found!</h1>
                    <p>
                        The page you were looking for could not be found; it is possible you have
                        typed the address incorrectly, but it has most probably been removed due
                        to the recent website reorganisation.
                    </p>
                    <p>Maybe you were looking for one of these popular pages ?</p>
                    <ul>
                        <li><a href="/">Homepage</a></li>
                        <li><a href="/">Contact Us</a></li>
                    </ul>
                </div>
            </t>
        </template>

        <template id="500">
            <t t-call="website.layout">
                <div class="container">
                    <h1 class="mt32">500: Internal Server Error!</h1>
                    <pre t-if="editable" t-esc="traceback"/>
                </div>
            </t>
        </template>

        <template id="401">
            <t t-call="website.layout">
                <div class="container">
                    <h1 class="mt32">401: Unauthorized Access!</h1>

                    <p>
                        The page you were looking for could not be
                        authorized.
                    </p><p>
                        Maybe you were looking for one of these
                        popular pages ?
                    </p>
                    <pre t-if="editable" t-esc="error"/>
                    <ul>
                        <li><a href="/">Homepage</a></li>
                        <li><a href="/">Contact Us</a></li>
                    </ul>
                </div>
            </t>
        </template>


        <template id="contactus" name="Contact us" page="True">
            <t t-call="website.layout">
                <t t-set="title">Contact us -
                    <t t-raw="res_company.name"></t>
                </t>
                <div class="container">
                    <h1>Contact us</h1>
                    <div class="row">
                        <div class="col-md-8">
                            <div>
                                <p>Contact us about anything related to our company or services.</p>
                                <p>We'll do our best to get back to you as soon as possible.</p>
                            </div>
                            <div class="text-center mt64" name="mail_button">
                                <a t-att-href="'mailto:'+res_company.email" class="btn btn-primary">Send us an email</a>
                            </div>
                        </div>
                        <div class="col-md-4">
                            <address>
                                <strong t-field="res_company.name">Name</strong><br />
                                <span t-field="res_company.street"></span> <span t-field="res_company.state_id"></span><br />
                                <span t-field="res_company.zip"></span> <span t-field="res_company.city"></span><br />
                                <span t-field="res_company.country_id"> </span><br />
                                <br />
                                <span>&amp;#x2706; <span t-field="res_company.phone"></span></span><br />
                                <i class="icon-envelope"></i> <span t-field="res_company.email"></span>
                            </address>
                             <a t-att-href="res_company.partner_id.google_map_link()" target="_BLANK">
                                <img class="thumbnail img-responsive" t-att-src="res_company.partner_id.google_map_img()" />
                            </a>
                        </div>
                    </div>
                </div>
            </t>
        </template>

        <template id="aboutus" page="True">
            <t t-call="website.layout">
                <t t-set="title">About us -
                    <t t-raw="res_company.name"></t>
                </t>
                <div class="container">
                    <h2>About us</h2>
                    <div class="row">
                        <div class="col-md-4">
                            <h3>Our vision</h3>
                            <p>Contact us about anything related to our company or services.</p>
                            <p>We'll do our best to get back to you as soon as possible.</p>
                        </div>
                        <div class="col-md-8"></div>
                    </div>
                </div>
            </t>
        </template>

        <template id="pager">
            <ul t-if="pager['page_count'] > 1" t-attf-class="#{ classname or '' } pagination">
                <li t-att-class=" 'disabled' if pager['page']['num'] == 1 else '' ">
                     <a t-att-href=" pager['page_start']['url'] if pager['page']['num'] != 1 else '' ">Prev</a>
                </li>
                <t t-foreach="pager['pages']" t-as="page">
                    <li t-att-class=" 'active' if page['num'] == pager['page']['num'] else '' "> <a t-att-href="page['url']" t-raw="page['num']"></a></li>
                </t>
                <li t-att-class=" 'disabled' if pager['page']['num'] == pager['page_count'] else '' ">
                    <a t-att-href=" pager['page_end']['url'] if pager['page']['num'] != pager['page_count'] else '' ">Next</a>
                </li>
            </ul>
        </template>

        <template id="publish">
            <a href="#" t-att-data-id="object.id" t-att-data-object="object._name" t-att-data-publish="object.id and object.website_published and 'on' or 'off'" class="pull-right js_publish" t-if="editable" t-ignore="true">
                <span t-attf-class="label label-success css_publish">Publish</span>
                <span t-attf-class="label label-danger css_unpublish">Unpublish</span>
                <span t-attf-class="label label-success css_published">Published</span>
                <span t-attf-class="label label-danger css_unpublished">Unpublished</span>
            </a>
        </template>

<<<<<<< HEAD
=======
        <template id="snippets">
            <ul class="nav nav-pills" t-ignore="true">
              <li class="active"><a href="#snippet_structure" data-toggle="pill">Structure</a></li>
              <li><a href="#snippet_content" data-toggle="pill">Content</a></li>
              <li><a href="#snippet_emphasize" data-toggle="pill">Emphasize</a></li>
              <li><a href="#snippet_style" data-toggle="pill">Style</a></li>
            </ul>
            <div class="pill-content" t-ignore="true">
                <div class="pill-pane active" id="snippet_structure">

                    <div class='oe_snippet' data-snippet-id='title' data-action='insert' data-selector-siblings='#wrap .container'>
                        <div class='oe_snippet_thumbnail oe_label'>
                            Title
                        </div>
                        <section class="oe_snippet_body container">
                            <div class="row">
                                <div class="col-md-12 text-center">
                                    <h1>Inline Editing Made Easy</h1>
                                    <h2 class="text-muted">What You See Is What You Get. Really.</h2>
                                </div>
                            </div>
                        </section>
                    </div>
        
                    <div class='oe_snippet' data-snippet-id='jumbotron' data-action='insert' data-selector-siblings='#wrap .container'>
                        <div class='oe_snippet_thumbnail oe_label'>
                            Jumbotron
                        </div>
                        <section class="oe_snippet_body jumbotron">
                            <div class="container">
                                <h1>Sell Online. Easily.</h1>
                                <p>
                                    Get your eCommerce website in just a few clicks.
                                </p>
                                <p><a class="btn btn-primary btn-lg" href="/page/website.contactus">Contact us</a></p>
                            </div>
                        </section>
                    </div>


 
                    <div class='oe_snippet' data-snippet-id='' data-action='insert' data-selector-siblings='#wrap .container'>
                        <section class="oe_snippet_body container">
                            <div class="row">
                                <div class="col-md-12 text-center">
                                    <h2 class="mt48">Ut enim ad minim veniam</h2>
                                </div>
                            </div>
                            <div class="row mt32">
                                <div class="col-md-4">
                                    <img class="img-rounded img-responsive" src="/website/static/src/img/china_thumb.jpg"/>
                                    <h4 class="mt16">Cillum Dolore</h4>
                                    <p>Lorem ipsum dolor sit amet, consectetur adipisicing elit, sed do eiusmod
                                        tempor incididunt ut labore et dolore magna aliqua. Ut enim ad minim veniam,
                                        quis nostrud exercitation ullamco laboris nisi ut aliquip ex ea commodo
                                        consequat.</p>
                                </div>
                                <div class="col-md-4">
                                    <img class="img-rounded img-responsive" src="/website/static/src/img/desert_thumb.jpg"/>
                                    <h4 class="mt16">Mollit Anim</h4>
                                    <p>Duis aute irure dolor in reprehenderit in voluptate velit esse cillum
                                        dolore eu fugiat nulla pariatur. Excepteur sint occaecat cupidatat non
                                        proident, sunt in culpa qui officia deserunt mollit anim id est laborum</p>
                                </div>
                                <div class="col-md-4">
                                    <img class="img-rounded img-responsive" src="/website/static/src/img/deers_thumb.jpg"/>
                                    <h4 class="mt16">Nemo Enim Ipsam</h4>
                                    <p>Sed ut perspiciatis unde omnis iste natus error sit voluptatem accusantium
                                        doloremque laudantium, totam rem aperiam, eaque ipsa quae ab illo inventore
                                        veritatis et quasi architecto beatae vitae dicta sunt explicabo. Nemo enim
                                        ipsam voluptatem quia voluptas</p>
                                </div>
                            </div>
                        </section>
                    </div>

                    <div class='oe_snippet' name='Header' data-action='insert' data-selector-siblings='#wrap .container'>
                        <section class="container oe_snippet_body">
                            <div class="row">
                                <div class="col-md-6">
                                    <h2>
                                        A great experience.
                                    </h2>
                                    <p>
                                        Lorem ipsum dolor sit amet, consectetur adipisicing elit, sed do eiusmod
                                        tempor incididunt ut labore et dolore magna aliqua. Ut enim ad minim veniam,
                                        quis nostrud exercitation ullamco laboris nisi ut aliquip ex ea commodo
                                        consequat.
                                    </p>
                                    <div>
                                        <a href="http://www.openerp.com/start" class="btn btn-default mt16 btn-lg btn-primary">Call To  <em>Action</em></a>
                                    </div>
                                </div>
                                <div class="col-md-5 col-lg-offset-1">
                                    <img class="img-rounded img-responsive" src="/website/static/src/img/island.jpg"/>
                                </div>
                            </div>
                        </section>
                    </div>

                    <div class='oe_snippet' name='Header' data-action='insert' data-selector-siblings='#wrap .container'>
                        <section class="container oe_snippet_body">
                            <div class="row">
                                <div class="col-md-5">
                                    <img class="img-rounded img-responsive" src="/website/static/src/img/island.jpg"/>
                                </div>
                                <div class="col-md-6 col-lg-offset-1">
                                    <h2>
                                        A great experience.
                                    </h2>
                                    <p>
                                        Lorem ipsum dolor sit amet, consectetur adipisicing elit, sed do eiusmod
                                        tempor incididunt ut labore et dolore magna aliqua. Ut enim ad minim veniam,
                                        quis nostrud exercitation ullamco laboris nisi ut aliquip ex ea commodo
                                        consequat.
                                    </p>
                                    <div>
                                        <a href="http://www.openerp.com/start" class="btn btn-default mt16 btn-lg btn-primary">Call To  <em>Action</em></a>
                                    </div>
                                </div>
                            </div>
                        </section>
                    </div>

                    <div class='oe_snippet' name='Header' data-action='insert' data-selector-siblings='#wrap .container'>
                        <section class="container oe_snippet_body">
                            <div class="row">
                                <div class="col-md-5">
                                    <img class="img-rounded img-responsive" src="/website/static/src/img/island.jpg"/>
                                </div>
                                <div class="col-md-6 col-lg-offset-1">
                                    <h2>
                                        A great experience.
                                    </h2>
                                    <p>
                                        Lorem ipsum dolor sit amet, consectetur adipisicing elit, sed do eiusmod
                                        tempor incididunt ut labore et dolore magna aliqua. Ut enim ad minim veniam,
                                        quis nostrud exercitation ullamco laboris nisi ut aliquip ex ea commodo
                                        consequat.
                                    </p>
                                    <div>
                                        <a href="http://www.openerp.com/start" class="btn btn-default mt16 btn-lg btn-primary">Call To  <em>Action</em></a>
                                    </div>
                                </div>
                            </div>
                        </section>
                    </div>

                </div>

                <div class="pill-pane" id="snippet_content">

                    <div class='oe_snippet' data-snippet-id='spacer' data-action='insert' data-selector-siblings='#wrap .container'>
                        <div class='oe_snippet_thumbnail oe_label'>Spacer</div>
                        <div class="oe_snippet_body container mt32"></div>
                    </div>

                </div>
                <div class="pill-pane" id="snippet_emphasize">

                    <div class='oe_snippet' data-snippet-id='surprise' data-action='mutate' data-selector='#wrap .container' data-action-function='openerp.website.mutations.vomify'>
                        <div class='oe_snippet_thumbnail oe_label' style='background-image:radial-gradient(red,orange,yellow,green,blue);'>Surprise!</div>
                    </div>

                </div>
                <div class="pill-pane" id="snippet_style">

                    <div class='oe_snippet' data-snippet-id='darken' data-action='mutate' data-selector='#wrap .container' data-action-function='openerp.website.mutations.darken'>
                        <div class='oe_snippet_thumbnail oe_label'>Darken</div>
                    </div>

                </div>
            </div>


        </template>


>>>>>>> d97d58f5
        <template id="kanban">
            <t t-set="step"><t t-esc="step or 0"/></t>
            <t t-set="scope"><t t-esc="scope or 0"/></t>
            <t t-set="orderby"><t t-esc="orderby or 'name'"/></t>
            <t t-raw="snipped['kanban'](model, domain, column, template, step=step, scope=scope, orderby=orderby)"/>
        </template>

        <template id="kanban_contain">
            <table class="table js_kanban">
                <thead>
                    <tr>
                        <t t-set="width" t-value="str(round(100.0 / len(objects), 2)) + '%'"/>
                        <t t-foreach="objects">
                            <th t-att-width="width">
                                <div t-field="column_id.name" class="text-center"></div>
                            </th>
                        </t>
                    </tr>
                </thead>
                <tbody>
                    <tr>
                        <t t-foreach="objects">
                            <td class="js_kanban_col" t-att-data-template="template" t-att-data-domain="domain" t-att-data-page_count="page_count" t-att-data-model="model" t-att-data-step="step" t-att-data-orderby="orderby">
                                <t t-foreach="object_ids" t-as="object_id">
                                    <t t-call="#{ template }"></t>
                                </t>
                                <!-- pager -->
                                <div t-if="1 != page_end" class="pagination pagination-centered">
                                    <ul>
                                        <li t-attf-class="prev #{'active' if page == 1 else '' }"> <a t-att-href=" '%s,%s-%s' % (kanban_url, column_id.id, (page &gt; 1 and page-1 or 1)) ">Prev</a></li>
                                        <t t-foreach="range(page_start, page_end+1)" t-as="p">
                                            <li t-att-class=" 'active' if page == p else '' "> <a t-att-href=" '%s,%s-%s' % (kanban_url, column_id.id, p)" t-esc="p"></a></li>
                                        </t>
                                        <li t-attf-class="next #{'active' if page == page_end else '' }"> <a t-att-href=" '%s,%s-%s' % (kanban_url, column_id.id, (page &lt; page_end and page+1 or page_end) )">Next</a></li>
                                    </ul>
                                </div>
                            </td>
                        </t>
                    </tr>
                </tbody>
            </table>
        </template>
     </data>
</openerp><|MERGE_RESOLUTION|>--- conflicted
+++ resolved
@@ -213,8 +213,8 @@
                     <section class="container">
                         <div class="row">
                             <div class="col-md-12 text-center">
-                                <h2 class="mt48">Ut enim ad minim veniam</h2>
-                                <h3 class="mt48">Ut enim veniam</h3>
+                                <h2>Ut enim ad minim veniam</h2>
+                                <h3>Ut enim veniam</h3>
                             </div>
                         </div>
                         <div class="row mt32">
@@ -403,8 +403,6 @@
             </a>
         </template>
 
-<<<<<<< HEAD
-=======
         <template id="snippets">
             <ul class="nav nav-pills" t-ignore="true">
               <li class="active"><a href="#snippet_structure" data-toggle="pill">Structure</a></li>
@@ -582,8 +580,6 @@
 
         </template>
 
-
->>>>>>> d97d58f5
         <template id="kanban">
             <t t-set="step"><t t-esc="step or 0"/></t>
             <t t-set="scope"><t t-esc="scope or 0"/></t>
