<?xml version="1.0" encoding="utf-8"?>
<openerp>
<data>
<template id="snippets">
<div class="scroll" t-ignore="1">
    <ul class="nav navbar-nav nav-tabs">
      <li class="active"><a href="#snippet_structure" data-toggle="tab">Structure</a></li>
      <li><a href="#snippet_content" data-toggle="tab">Content</a></li>
      <li><a href="#snippet_feature" data-toggle="tab">Features</a></li>
      <li><a href="#snippet_effect" data-toggle="tab">Effects</a></li>
    </ul>
    <div class="tab-content">

<div id="snippet_structure" class="tab-pane fade in active">

    <div>
        <div class="oe_snippet_thumbnail">
            <img class="oe_snippet_thumbnail_img" src="/website/static/src/img/blocks/block_banner.png"/>
            <span class="oe_snippet_thumbnail_title">Banner</span>
        </div>
        <div id="myCarousel" class="oe_snippet_body carousel slide mb32" style="height: 320px;">
            <!-- Indicators -->
            <ol class="carousel-indicators hidden">
                <li data-target="#myCarousel" data-slide-to="0" class="active"></li>
            </ol>
            <div class="carousel-inner">
                <div class="item image_text active" style="background-image: url('/website/static/src/img/banner/color_splash.jpg')">
                    <div class="container">
                        <div class="carousel-caption content">
                            <div>
                                <h2>Your Banner Title</h2>
                                <h3>Click to customize this text</h3>
                                <p>
                                    <a href="/page/website.contactus" class="btn btn-success btn-large">Contact us</a>
                                </p>
                            </div>
                        </div>
                        <img class="carousel-image hidden-xs" src="/website/static/src/img/banner/banner_picture.png" alt="Banner OpenERP Image"/>
                    </div>
                </div>
            </div>
            <a class="carousel-control left hidden" href="#myCarousel" data-slide="prev" style="width: 10%"><span class="glyphicon glyphicon-chevron-left"><span class="hidden">.</span></span></a>
            <a class="carousel-control right hidden" href="#myCarousel" data-slide="next" style="width: 10%"><span class="glyphicon glyphicon-chevron-right"><span class="hidden">.</span></span></a>
        </div>
    </div>

    <div>
        <div class="oe_snippet_thumbnail">
            <img class="oe_snippet_thumbnail_img" src="/website/static/src/img/blocks/block_text_image.png"/>
            <span class="oe_snippet_thumbnail_title">Text-Image</span>
        </div>
        <section class="oe_snippet_body">
            <div class="container">
                <div class="row">
                    <div class="col-md-6 mt16">
                        <h3>A Section Subtitle</h3>
                        <p>
                            Write one or two paragraphs describing your product or
                            services. To be successful your content needs to be
                            useful to your readers.
                        </p><p>
                            Start with the customer – find out what they want
                            and give it to them.
                        </p>
                    </div>
                    <div class="col-md-6 mt16">
                        <img class="img img-responsive shadow mb16" src="/website/static/src/img/text_image.png"/>
                    </div>
                </div>
            </div>
        </section>
    </div>


    <div>
        <div class="oe_snippet_thumbnail">
            <img class="oe_snippet_thumbnail_img" src="/website/static/src/img/blocks/block_image_text.png"/>
            <span class="oe_snippet_thumbnail_title">Image-Text</span>
        </div>
        <section class="oe_snippet_body">
            <div class="container">
                <div class="row">
                    <div class="col-md-6 mt16">
                        <img class="img img-responsive shadow mb16" src="/website/static/src/img/image_text.jpg"/>
                    </div>
                    <div class="col-md-6 mt16">
                        <h3>A Section Subtitle</h3>
                        <p>
                            Write one or two paragraphs describing your product,
                            services or a specific feature. To be successful
                            your content needs to be useful to your readers.
                        </p><p>
                            Start with the customer – find out what they want
                            and give it to them.
                        </p>
                    </div>
                </div>
            </div>
        </section>
    </div>


    <div>
        <div class="oe_snippet_thumbnail">
            <img class="oe_snippet_thumbnail_img" src="/website/static/src/img/blocks/block_jumbotron.png"/>
            <span class="oe_snippet_thumbnail_title">Big Message</span>
        </div>
        <section class="oe_snippet_body jumbotron mt16 mb16">
            <div class="container">
                <h1>Sell Online. Easily.</h1>
                <p>
                    Write one sentence to convince visitor about your message.
                </p>
                <p>
                    <a class="btn btn-primary btn-lg" href="/page/website.contactus">
                        Contact us
                    </a>
                </p>
            </div>
        </section>
    </div>


    <div>
        <div class="oe_snippet_thumbnail">
            <img class="oe_snippet_thumbnail_img" src="/website/static/src/img/blocks/block_text_block.png"/>
            <span class="oe_snippet_thumbnail_title">Text Block</span>
        </div>
        <section class="oe_snippet_body mt16 mb16">
            <div class="container">
                <div class="row">
                    <div class="col-md-12 text-center mt16 mb32">
                        <h2>
                            A Great Headline
                        </h2>
                        <h3 class="text-muted">A good subtitle</h3>
                    </div>
                    <div class="col-md-12 mb16 mt16">
                        <p>
                            A great way to catch your reader's attention is to tell a story.
                            Everything you consider writing can be told as a story.
                        </p><p>
                            <b>Great stories have personality</b>. Consider telling
                            a great story that provides personality. Writing a story
                            with personality for potential clients will asist with
                            making a relationship connection. This shows up in small
                            quirks like word choices or phrases. Write from your point
                            of view, not from someone else's experience.
                        </p><p>
                            <b>Great stories are for everyone even when only written for
                            just one person</b>. If you try to write with a wide general
                            audience in mind, your story will ring false and be bland.
                            No one will be interested. Write for one person. If it’s genuine for the one, it’s genuine for the rest.
                        </p>
                    </div>
                </div>
            </div>
        </section>
    </div>


    <div>
        <div class="oe_snippet_thumbnail">
            <img class="oe_snippet_thumbnail_img" src="/website/static/src/img/blocks/block_title.png"/>
            <span class="oe_snippet_thumbnail_title">Title</span>
        </div>
        <section class="oe_snippet_body">
            <div class="container">
                <div class="row">
                    <div class="col-md-12">
                        <h1 class="text-center">Your Website Title</h1>
                        <h3 class="text-muted text-center">And a great subtitle too</h3>
                    </div>
                </div>
            </div>
        </section>
    </div>

    <div>
        <div class="oe_snippet_thumbnail">
            <img class="oe_snippet_thumbnail_img" src="/website/static/src/img/blocks/block_features.png"/>
            <span class="oe_snippet_thumbnail_title">Features</span>
        </div>
        <section class="oe_snippet_body mb16">
            <div class="container">
                <div class="row mt16 mb16">
                    <div class="col-md-4 text-center">
                        <span class="fa fa-suitcase fa-5x"></span>
                        <h3 class="mt8 mb0">First Feature</h3>
                        <div class="text-muted">Tell what's the value for the</div>
                        <div class="text-muted">customer for this feature.</div>
                    </div>
                    <div class="col-md-4 text-center">
                        <span class="fa fa-lock fa-5x"></span>
                        <h3 class="mt8 mb0">Second Feature</h3>
                        <div class="text-muted">Write what the customer would like to know,</div>
                        <div class="text-muted">not what you want to show.</div>
                    </div>
                    <div class="col-md-4 text-center">
                        <span class="fa fa-heart fa-5x"></span>
                        <h3 class="mt8 mb0">Third Feature</h3>
                        <div class="text-muted">A small explanation of this great</div>
                        <div class="text-muted">feature, in clear words.</div>
                    </div>
                </div>
            </div>
        </section>
    </div>

    <div>
        <div class="oe_snippet_thumbnail">
            <img class="oe_snippet_thumbnail_img" src="/website/static/src/img/blocks/block_big_picture.png"/>
            <span class="oe_snippet_thumbnail_title">Big Picture</span>
        </div>
        <section class="oe_snippet_body oe_dark mt16 mb16">
            <div class="container">
                <div class="row">
                    <div class="col-md-12 text-center mt32 mb32">
                        <h2>A Punchy Headline</h2>
                    </div>
                    <div class="col-md-12">
                        <img class="img img-responsive" src="/website/static/src/img/big_picture.png" style="margin: 0 auto;"/>
                    </div>
                    <div class="col-md-6 col-md-offset-3 mb16 mt16">
                        <p class="text-center">
                            <b>A Small Subtitle</b>
                        </p>
                        <p class="text-center">
                            Choose a vibrant image and write an inspiring paragraph
                            about it. It does not have to be long, but it should
                            reinforce your image.
                        </p>
                        <p class="text-center">
                            <a href="/page/website.contactus">Contact us »</a>
                        </p>
                    </div>
                </div>
            </div>
        </section>
    </div>

    <div>
        <div class="oe_snippet_thumbnail">
            <img class="oe_snippet_thumbnail_img" src="/website/static/src/img/blocks/block_three_columns.png"/>
            <span class="oe_snippet_thumbnail_title">Three Columns</span>
        </div>
        <section class="oe_snippet_body mt16 mb16">
            <div class="container">
                <div class="row">
                    <div class="col-md-4">
                        <img class="img img-rounded img-responsive" src="/website/static/src/img/desert_thumb.jpg"/>
                        <h4 class="mt16">Feature One</h4>
                        <p>
                            Adapt these three columns to fit you design need.
                            To duplicate, delete or move columns, select the
                            column and use the top icons to perform your action.
                        </p>
                    </div>
                    <div class="col-md-4">
                        <img class="img img-rounded img-responsive" src="/website/static/src/img/deers_thumb.jpg"/>
                        <h4 class="mt16">Feature Two</h4>
                        <p>
                            To add a fourth column, reduce the size of these
                            three columns using the right icon of each block.
                            Then, duplicate one of the column to create a new
                            one as a copy.
                        </p>
                    </div>
                    <div class="col-md-4">
                        <img class="img img-rounded img-responsive" src="/website/static/src/img/china_thumb.jpg"/>
                        <h4 class="mt16">Feature Three</h4>
                        <p>
                            Delete the above image or replace it with a picture
                            that illustrates your message. Click on the picture to
                            change it's <em>rounded corner</em> style.
                        </p>
                    </div>
                </div>
            </div>
        </section>
    </div>

</div>

<div id="snippet_content" class="tab-pane fade">

    <div>
        <div class="oe_snippet_thumbnail">
            <img class="oe_snippet_thumbnail_img" src="/website/static/src/img/blocks/block_well.png"/>
            <span class="oe_snippet_thumbnail_title">Well</span>
        </div>
        <div class="oe_snippet_body well">
            Explain the benefits you offer. Don't write about products or
            services here, write about solutions.
        </div>
    </div>


    <div>
        <div class="oe_snippet_thumbnail">
            <img class="oe_snippet_thumbnail_img" src="/website/static/src/img/blocks/block_quote.png"/>
            <span class="oe_snippet_thumbnail_title">Quote</span>
        </div>
        <blockquote class="oe_snippet_body">
            <p>
                Write a quote here from one of your customers. Quotes are a
                great way to build confidence in your products or services.
            </p>
            <small>Author of this quote</small>
        </blockquote>
    </div>


    <div>
        <div class="oe_snippet_thumbnail">
            <img class="oe_snippet_thumbnail_img" src="/website/static/src/img/blocks/block_panel.png"/>
            <span class="oe_snippet_thumbnail_title">Panel</span>
        </div>
        <div class="oe_snippet_body panel panel-default">
            <div class="panel-heading">
                <h3 class="panel-title">Feature Title</h3>
            </div>
            <div class="panel-body">
                Panels are a great tool to compare offers or to emphasize on
                key features. To compare products, use the inside columns.
            </div>
        </div>
    </div>


    <div>
        <div class="oe_snippet_thumbnail">
            <img class="oe_snippet_thumbnail_img" src="/website/static/src/img/blocks/block_separator.png"/>
            <span class="oe_snippet_thumbnail_title">Separator</span>
        </div>
        <hr class="oe_snippet_body"/>
    </div>


    <div>
        <div class="oe_snippet_thumbnail">
            <img class="oe_snippet_thumbnail_img" src="/website/static/src/img/blocks/block_button.png"/>
            <span class="oe_snippet_thumbnail_title">Share</span>
        </div>
        <div class="oe_snippet_body oe_share">
            <h3>
                Share 
                <a target="_Blank" class="oe_share_facebook" href="https://www.facebook.com/OpenERP"><i class="fa fa-facebook-square"></i></a>
                <a target="_Blank" class="oe_share_twitter" href="https://twitter.com/openerp"><i class="fa fa-twitter"></i></a>
                <a target="_Blank" class="oe_share_linkedin" href="http://www.linkedin.com/company/openerp"><i class="fa fa-linkedin"></i></a>
                <a target="_Blank" class="oe_share_google" href="https://plus.google.com/+openerp"><i class="fa fa-google-plus-square"></i></a>
                <a class="oe_share_mail" href="#"><i class="fa fa-envelope-o"></i></a>
            </h3>
        </div>
    </div>

</div>

<div id="snippet_feature" class="tab-pane fade">

    <div>
        <div class="oe_snippet_thumbnail">
            <img class="oe_snippet_thumbnail_img" src="/website/static/src/img/blocks/block_portfolio.png"/>
            <span class="oe_snippet_thumbnail_title">Portfolio</span>
        </div>
        <section class="oe_snippet_body">
            <div class="container">
                <div class="row">
                    <div class="col-md-12 text-center mt16 mb32">
                        <h2>Our Porfolio</h2>
                        <h4 class="text-muted">More than 500 successful projects</h4>
                    </div>
                    <div class="col-md-4">
                        <img class="img img-thumbnail img-responsive" src="/website/static/src/img/deers.jpg"/>
                        <img class="img img-thumbnail img-responsive" src="/website/static/src/img/desert.jpg"/>
                        <img class="img img-thumbnail img-responsive" src="/website/static/src/img/china.jpg"/>
                    </div>
                    <div class="col-md-4">
                        <img class="img img-thumbnail img-responsive" src="/website/static/src/img/desert.jpg"/>
                        <img class="img img-thumbnail img-responsive" src="/website/static/src/img/china.jpg"/>
                        <img class="img img-thumbnail img-responsive" src="/website/static/src/img/deers.jpg"/>
                    </div>
                    <div class="col-md-4">
                        <img class="img img-thumbnail img-responsive" src="/website/static/src/img/landscape.jpg"/>
                        <img class="img img-thumbnail img-responsive" src="/website/static/src/img/china.jpg"/>
                        <img class="img img-thumbnail img-responsive" src="/website/static/src/img/desert.jpg"/>
                    </div>
                </div>
            </div>
        </section>
    </div>


    <div>
        <div class="oe_snippet_thumbnail">
            <img class="oe_snippet_thumbnail_img" src="/website/static/src/img/blocks/block_image_gallery.png"/>
            <span class="oe_snippet_thumbnail_title">Image Gallery</span>
        </div>
        <section class="oe_snippet_body">
            <div class="container">
                <div class="row">
                    <div class="col-md-12 text-center mt16 mb32">
                        <h2>Our Customer References</h2>
                        <h4 class="text-muted">More than 500 successful projects</h4>
                    </div>
                    <div class="col-md-6">
                        <img class="img img-thumbnail img-responsive mb16" src="/website/static/src/img/desert.jpg"/>
                    </div>
                    <div class="col-md-3">
                        <img class="img img-thumbnail img-responsive mb16" src="/website/static/src/img/china_thumb.jpg"/>
                    </div>
                    <div class="col-md-3">
                        <img class="img img-thumbnail img-responsive mb16" src="/website/static/src/img/deers_thumb.jpg"/>
                    </div>
                    <div class="col-md-3">
                        <img class="img img-thumbnail img-responsive mb16" src="/website/static/src/img/desert_thumb.jpg"/>
                    </div>
                    <div class="col-md-3">
                        <img class="img img-thumbnail img-responsive mb16" src="/website/static/src/img/china_thumb.jpg"/>
                    </div>
                    <div class="col-md-3">
                        <img class="img img-thumbnail img-responsive mb16" src="/website/static/src/img/deers_thumb.jpg"/>
                    </div>
                    <div class="col-md-6">
                        <img class="img img-thumbnail img-responsive mb16" src="/website/static/src/img/landscape.jpg"/>
                    </div>
                    <div class="col-md-3">
                        <img class="img img-thumbnail img-responsive mb16" src="/website/static/src/img/china_thumb.jpg"/>
                    </div>
                </div>
            </div>
        </section>
    </div>


    <div>
        <div class="oe_snippet_thumbnail">
            <img class="oe_snippet_thumbnail_img" src="/website/static/src/img/blocks/block_comparison.png"/>
            <span class="oe_snippet_thumbnail_title">Comparisons</span>
        </div>
        <section class="oe_snippet_body">
            <div class="container">
              <div class="row">
                <div class="col-md-12 text-center mt16 mb32">
                    <h2>Our Offers</h2>
                </div>

                <div class="col-md-4">
                    <div class="panel panel-info">

                      <div class="panel-heading text-center">
                          <h2 style="margin: 0">Beginner</h2>
                          <p style="margin: 0" class="text-muted">
                              Starter package
                          </p>
                      </div>
                      <div class="panel-body text-center text-muted" style="background-color: rgba(0,0,0,0.1)">
                        <h2 style="margin: 0"><span>$</span><b style="font-size: 60px">450</b><small>.00</small></h2>
                        <div>per month</div>
                      </div>


                      <ul class="list-group">
                        <li class="list-group-item active">Battery: 8 hours</li>
                        <li class="list-group-item">Screen: 2.5 inch</li>
                        <li class="list-group-item">Weight: 1.1 ounces</li>
                        <li class="list-group-item">No support</li>
                      </ul>
                      <div class="panel-footer text-center">
                          <p class="text-muted">
                              <i>Free shipping, satisfied or reimbursed.</i>
                          </p>
                          <a href="/page/website.contactus" class="btn btn-primary btn-lg">Order now</a>
                      </div>
                    </div>
                </div>
                <div class="col-md-4">
                    <div class="panel panel-primary">

                      <div class="panel-heading text-center">
                          <h2 style="margin: 0">Professional</h2>
                          <p style="margin: 0">
                              Enterprise package
                          </p>
                      </div>
                      <div class="panel-body text-center text-muted" style="background-color: rgba(0,0,0,0.1)">
                        <h2 style="margin: 0"><span>$</span><b style="font-size: 60px">590</b><small>.00</small></h2>
                        <div>per month</div>
                      </div>


                      <ul class="list-group">
                        <li class="list-group-item active">Battery: 12 hours</li>
                        <li class="list-group-item">Screen: 2.8 inch</li>
                        <li class="list-group-item">Weight: 1.2 ounces</li>
                        <li class="list-group-item">Limited support</li>
                      </ul>
                      <div class="panel-footer text-center">
                          <p class="text-muted">
                              <i>Free shipping, satisfied or reimbursed.</i>
                          </p>
                          <a href="/page/website.contactus" class="btn btn-primary btn-lg">Order now</a>
                      </div>
                    </div>
                </div>
                <div class="col-md-4">
                    <div class="panel panel-info">

                      <div class="panel-heading text-center">
                          <h2 style="margin: 0">Expert</h2>
                          <p style="margin: 0" class="text-muted">
                              The top of the top
                          </p>
                      </div>
                      <div class="panel-body text-center text-muted" style="background-color: rgba(0,0,0,0.1)">
                        <h2 style="margin: 0"><span>$</span><b style="font-size: 60px">890</b><small>.00</small></h2>
                        <div>per month</div>
                      </div>


                      <ul class="list-group">
                        <li class="list-group-item active">Battery: 20 hours</li>
                        <li class="list-group-item">Screen: 2.8 inch</li>
                        <li class="list-group-item">Weight: 1.2 ounces</li>
                        <li class="list-group-item">Unlimited support</li>
                      </ul>
                      <div class="panel-footer text-center">
                          <p class="text-muted">
                              <i>Free shipping, satisfied or reimbursed.</i>
                          </p>
                          <a href="/page/website.contactus" class="btn btn-primary btn-lg">Contact us</a>
                      </div>
                    </div>

                </div>
              </div>
            </div>
        </section>
    </div>


    <div>
        <div class="oe_snippet_thumbnail">
            <img class="oe_snippet_thumbnail_img" src="/website/static/src/img/blocks/block_button.png"/>
            <span class="oe_snippet_thumbnail_title">Button</span>
        </div>
        <section class="oe_snippet_body oe_snippet_darken oe_dark mb32 mt32">
            <div class="container">
              <div class="row">
                <div class="col-md-12 text-center mt16 mb16">
                    <a href="/page/website.contactus" class="btn btn-primary btn-lg">Contact us</a>
                </div>
              </div>
            </div>
        </section>
    </div>


    <div>
        <div class="oe_snippet_thumbnail">
            <img class="oe_snippet_thumbnail_img" src="/website/static/src/img/blocks/block_faq.png"/>
            <span class="oe_snippet_thumbnail_title">FAQ</span>
        </div>
        <section class="oe_snippet_body">
            <div class="container">
                <h2 class="page-header">
                    Point of Sale Questions <small>v7</small>
                </h2>
                <h3>
                    Which hardware does OpenERP POS support?
                </h3>
                <p>
                    OpenERP's POS is a web application that can run on any device that
                    can display websites with little to no setup required.
                </p><p>
                    The Point of Sale works perfectly on any kind of touch enabled
                    device, whether it's multi-touch tablets like an iPad or
                    keyboardless resistive touchscreen terminals.
                </p>
                <h3>
                    Does it works offline?
                </h3>
                <p>
                    Deploy new stores with just an internet connection: no
                    installation, no specific hardware required. It works with any
                    iPad, Tablet PC, laptop or industrial POS machine.
                </p><p>
                    While an internet connection is required to start the Point of
                    Sale, it will stay operational even after a complete disconnection.
                </p>

                <h2 class="page-header">
                    Project Management Questions <small>v7</small>
                </h2>
                <h3>
                    Can I use it to manage projects based on agile methodologies?
                </h3>
                <p>
                    Yes.
                </p>
            </div>
        </section>
    </div>


    <div>
        <div class="oe_snippet_thumbnail">
            <img class="oe_snippet_thumbnail_img" src="/website/static/src/img/blocks/block_references.png"/>
            <span class="oe_snippet_thumbnail_title">References</span>
        </div>
        <section class="oe_snippet_body mb32 mt16">
            <div class="container">
                <div class="row">
                    <div class="col-md-12">
                        <h1 class="text-center">
                            Our References
                        </h1>
                        <h3 class="text-muted text-center">
                            More than 500 happy customers.
                        </h3>
                    </div>
                    <div class="col-md-4 col-md-offset-1 mt16 mb32">
                        <blockquote>
                            <p>
                                Write a quote here from one of your customers. Quotes are a
                                great way to build confidence in your products or services.
                            </p>
                            <small>Author of this quote</small>
                        </blockquote>
                    </div>
                    <div class="col-md-4 col-md-offset-2 mt16 mb32">
                        <blockquote>
                            <p>
                                OpenERP provides essential platform for our project management.
                                Things are better organized and more visible with it.
                            </p>
                            <small>John Doe, CEO</small>
                        </blockquote>
                    </div>
                    <div class="col-md-2 col-md-offset-1">
                        <img src="/website/static/src/img/openerp_logo.png" class="img img-responsive img-thumbnail"/>
                    </div>
                    <div class="col-md-2">
                        <img src="/website/static/src/img/openerp_logo.png" class="img img-responsive img-thumbnail"/>
                    </div>
                    <div class="col-md-2">
                        <img src="/website/static/src/img/openerp_logo.png" class="img img-responsive img-thumbnail"/>
                    </div>
                    <div class="col-md-2">
                        <img src="/website/static/src/img/openerp_logo.png" class="img img-responsive img-thumbnail"/>
                    </div>
                    <div class="col-md-2">
                        <img src="/website/static/src/img/openerp_logo.png" class="img img-responsive img-thumbnail"/>
                    </div>
                </div>
            </div>
        </section>
    </div>

    <div>
        <div class="oe_snippet_thumbnail">
            <img class="oe_snippet_thumbnail_img" src="/website/static/src/img/blocks/block_quotes_slider.png"/>
            <span class="oe_snippet_thumbnail_title">Quotes Slider</span>
        </div>
        <div id="myQuoteCarousel" class="oe_snippet_body carousel quotecarousel slide mb0">
            <!-- Indicators -->
            <ol class="carousel-indicators mb0">
                <li data-target="#myQuoteCarousel" data-slide-to="0" class="active"></li>
                <li data-target="#myQuoteCarousel" data-slide-to="1"></li>
            </ol>
            <div class="carousel-inner">

                <div class="item text_only active">
                    <div class="container">
                        <div class="content">

                            <div class="row">
                                <blockquote class="mt48 mb16 col-md-4 col-md-offset-4">
                                        <p>
                                            Write a quote here from one of your customers. Quotes are a
                                            great way to build confidence in your products or services.
                                        </p>
                                        <small>Author of this quote</small>
                                </blockquote>
                            </div>

                        </div>
                    </div>
                </div>

                <div class="item text_only">
                    <div class="container">
                        <div class="content">

                            <div class="row">
                                <blockquote class="mt48 mb16 col-md-4 col-md-offset-4">
                                        <p>
                                            OpenERP provides essential platform for our project management.
                                            Things are better organized and more visible with it.
                                        </p>
                                        <small>John Doe, CEO</small>
                                </blockquote>
                            </div>

                        </div>
                    </div>

                </div>
            </div>
        </div>
    </div>

    <div>
        <div class="oe_snippet_thumbnail">
            <img class="oe_snippet_thumbnail_img" src="/website/static/src/img/blocks/block_features.png"/>
            <span class="oe_snippet_thumbnail_title">Feature Grid</span>
        </div>
        <section class="oe_snippet_body mb16">
            <div class="container">
                <div class="row">
                    <div class="col-md-5 text-center">
                        <h2>List of Features</h2>
                        <h4 class="text-muted">Add a great slogan</h4>
                    </div>
                    <div class="col-md-5 text-center col-md-offset-2">
                        <h2>Second List</h2>
                        <h4 class="text-muted">Add a great slogan</h4>
                    </div>
                </div><div class="row">
                    <div class="col-md-5 mt16 mb16">
                        <div class="row">
                          <div class="col-md-12">
                            <span style="min-width: 45px" class="fa fa-3x fa-comment pull-left mb16"></span>
                            <h3 class="mt0 mb0">Change Icons</h3>
                            <p>Click on the icon to adapt it to your feature</p>
                          </div><div class="col-md-12">
                            <span style="min-width: 45px" class="fa fa-3x fa-columns pull-left mb16"></span>
                            <h3 class="mt0 mb0">Duplicate</h3>
                            <p>Duplicate blocks to add more features.</p>
                          </div><div class="col-md-12">
                            <span style="min-width: 45px" class="fa fa-3x fa-user pull-left mb16"></span>
                            <h3 class="mt0 mb0">Delete Blocks</h3>
                            <p class="text-muted">Select and delete blocks to remove some features.</p>
                          </div>
                        </div>
                    </div>
                    <div class="col-md-5 col-md-offset-2 mt16 mb16">
                        <div class="row">
                          <div class="col-md-12">
                            <span style="min-width: 45px" class="fa fa-3x fa-magic pull-left mb16"></span>
                            <h3 class="mt0 mb0">Great Value</h3>
                            <p>Tell features the visitor would like to know, not what you'd like to say.</p>
                          </div><div class="col-md-12">
                            <span style="min-width: 45px" class="fa fa-3x fa-bolt pull-left mb16"></span>
                            <h3 class="mt0 mb0">Change Background</h3>
                            <p>From the main container, you can change the background to highlight features.</p>
                          </div><div class="col-md-12">
                            <span style="min-width: 45px" class="fa fa-3x fa-picture-o pull-left mb16"></span>
                            <h3 class="mt0 mb0">Sample images</h3>
                            <p>All these icons are licensed under creative commons so that you can use them.</p>
                          </div>
                        </div>
                    </div>
                </div>
            </div>
        </section>
    </div>

</div>

<div id="snippet_effect" class="tab-pane fade">

    <div>
        <div class="oe_snippet_thumbnail">
            <img class="oe_snippet_thumbnail_img" src="/website/static/src/img/blocks/block_parallax.png"/>
            <span class="oe_snippet_thumbnail_title">Parallax</span>
        </div>
        <section class="oe_snippet_body parallax"
                style="background-image: url('/website/static/src/img/banner/mountains.jpg')"
                data-scroll-background-ratio="0.3">
                <div><div class="oe_structure"/></div>
        </section>
    </div>

    <div>
        <div class="oe_snippet_thumbnail">
            <img class="oe_snippet_thumbnail_img" src="/website/static/src/img/blocks/block_quotes_slider.png"/>
            <span class="oe_snippet_thumbnail_title">Parallax Slider</span>
        </div>
<<<<<<< HEAD
        <section class="oe_snippet_body parallax"
                 style="height: 320px; background-image: url('/website/static/src/img/parallax/quote.png')"
                data-scroll-background-ratio="0.3">
            <div>
                <div class="oe_structure">
                    <div id="myQuoteCarousel" class="carousel quotecarousel slide mb0">
=======
        <section class="oe_snippet_body parallax" data-snippet-id="parallax"
                 style="background-image: url('/website/static/src/img/parallax/quote.png')"
                data-scroll-background-ratio="0.3">
            <div><div><div class="oe_structure">
                    <div id="myQuoteCarousel" class="carousel quotecarousel slide mb0" data-snippet-id="slider">
>>>>>>> d504764e
                        <!-- Indicators -->
                        <ol class="carousel-indicators mb0">
                            <li data-target="#myQuoteCarousel" data-slide-to="0" class="active"></li>
                            <li data-target="#myQuoteCarousel" data-slide-to="1"></li>
                        </ol>
                        <div class="carousel-inner">

                            <div class="item text_only active">
                                <div class="container">
                                    <div class="content">

                                        <div class="row">
                                            <blockquote class="mt48 mb16 col-md-4 col-md-offset-4">
                                                <p>
                                                    Write a quote here from one of your customers. Quotes are a
                                                    great way to build confidence in your products or services.
                                                </p>
                                                <small>Author of this quote</small>
                                            </blockquote>
                                        </div>

                                    </div>
                                </div>
                            </div>

                            <div class="item text_only">
                                <div class="container">
                                    <div class="content">

                                        <div class="row">
                                            <blockquote class="mt48 mb16 col-md-4 col-md-offset-4">
                                                <p>
                                                    OpenERP provides essential platform for our project management.
                                                    Things are better organized and more visible with it.
                                                </p>
                                                <small>John Doe, CEO</small>
                                            </blockquote>
                                        </div>

                                    </div>
                                </div>

                            </div>
                        </div>
                    </div>
            </div></div></div>
        </section>
    </div>

</div>

<div id="snippet_options" class="hidden">

    <t t-call="website.snippet_options"/>

</div>

    </div>
</div>
</template>

<template id="snippet_options">

    <div data-snippet-option-id='blog-style'
        data-selector="section:not(.carousel):not(.parallax)">
        <li class="dropdown-submenu">
            <a tabindex="-1" href="#">Style</a>
            <ul class="dropdown-menu">
<<<<<<< HEAD
                <li data-class="readable"><a>Blog Style</a></li>
=======
                <li data-class="readable"><a>Narrow</a></li>
            </ul>
        </li>
    </div>

    <div data-snippet-style-id='carousel-style' data-selector="div[data-snippet-id='carousel']">
        <li class="dropdown-submenu" data-required="true">
            <a tabindex="-1" href="#">Layout</a>
            <ul class="dropdown-menu">
                <li data-class="text_only"><a>Text Only</a></li>
                <li data-class="image_text"><a>Image - Text</a></li>
                <li data-class="text_image"><a>Text - Image</a></li>
>>>>>>> d504764e
            </ul>
        </li>
    </div>

    <div data-snippet-option-id='background'
        data-selector="section, .carousel, .parallax">
        <li class="dropdown-submenu" data-required="true">
            <a tabindex="-1" href="#">Background</a>
            <ul class="dropdown-menu">
                <li class="dropdown-submenu">
                    <a tabindex="-2" href="#">Uniform Color</a>
                    <ul class="dropdown-menu">
                        <li data-class='oe_dark'><a>Darken</a></li>
                        <li data-class='oe_green'><a>Green</a></li>
                        <li data-class='oe_red'><a>Red</a></li>
                        <li data-class='oe_blue_light'><a>Turquoise</a></li>
                        <li data-class='oe_blue'><a>Dark Blue</a></li>
                        <li data-class='oe_orange'><a>Orange</a></li>
                        <li data-class='oe_purple'><a>Purple</a></li>
                        <li data-class='oe_black'><a>Black</a></li>
                    </ul>
                </li>
                <li class="dropdown-submenu">
                    <a tabindex="-2" href="#">People</a>
                    <ul class="dropdown-menu">
                        <li data-class="oe_img_bg" data-src="/website/static/src/img/parallax/parallax_bg.jpg"><a>Sunflower</a></li>
                        <li data-class="oe_img_bg" data-src="/website/static/src/img/banner/business_guy.jpg"><a>Business Guy</a></li>
                    </ul>
                </li>
                <li class="dropdown-submenu">
                    <a tabindex="-2" href="#">Landscape</a>
                    <ul class="dropdown-menu">
                        <li data-class="oe_img_bg" data-src="/website/static/src/img/banner/flower_field.jpg"><a>Flowers Field</a></li>
                        <li data-class="oe_img_bg" data-src="/website/static/src/img/banner/landscape.jpg"><a>Landscape</a></li>
                        <li data-class="oe_img_bg" data-src="/website/static/src/img/banner/mountains.jpg"><a>Mountains</a></li>
                        <li data-class="oe_img_bg" data-src="/website/static/src/img/banner/greenfields.jpg"><a>Greenfields</a></li>
                    </ul>
                </li>
                <li class="dropdown-submenu">
                    <a tabindex="-2" href="#">Various</a>
                    <ul class="dropdown-menu">
                        <li data-class="oe_img_bg" data-src="/website/static/src/img/banner/aqua.jpg"><a>Aqua</a></li>
                        <li data-class="oe_img_bg" data-src="/website/static/src/img/banner/baby_blue.jpg"><a>Baby Blue</a></li>
                        <li data-class="oe_img_bg" data-src="/website/static/src/img/banner/black.jpg"><a>Black</a></li>
                        <li data-class="oe_img_bg" data-src="/website/static/src/img/banner/color_splash.jpg"><a>Color Splash</a></li>
                        <li data-class="oe_img_bg" data-src="/website/static/src/img/banner/mango.jpg"><a>Mango</a></li>
                        <li data-class="oe_img_bg" data-src="/website/static/src/img/banner/orange_red.jpg"><a>Orange Red</a></li>
                        <li data-class="oe_img_bg" data-src="/website/static/src/img/banner/flower.jpg"><a>Purple</a></li>
                        <li data-class="oe_img_bg" data-src="/website/static/src/img/banner/velour.jpg"><a>Velour</a></li>
                        <li data-class="oe_img_bg" data-src="/website/static/src/img/banner/wood.jpg"><a>Wood</a></li>
                        <li data-class="oe_img_bg" data-src="/website/static/src/img/banner/yellow_green.jpg"><a>Yellow Green</a></li>
                        <li data-class="oe_img_bg" data-src="/website/static/src/img/parallax/quote.png"><a>Quote</a></li>
                    </ul>
                </li>
                <li data-class=""><a>None</a></li>
                <li><a style="background: none; padding: 5px; border-top: 1px solid #ddd;"></a></li>
                <li class="oe_custom_bg" data-class="oe_img_bg"><a><b>Choose an image...</b></a></li>
            </ul>
        </li>
    </div>

    <div data-snippet-option-id='carousel'
        data-selector=".carousel">
        <li class="divider"></li>
        <li>
            <a href="#" class="button js_add">Add Slide</a>
        </li>
        <li>
            <a href="#" class="button js_remove">Remove Slide</a>
        </li>
    </div>

    <div data-snippet-option-id='carousel-style'
        data-selector="div[data-snippet-id='carousel']">
        <li class="dropdown-submenu" data-required="true">
            <a tabindex="-1" href="#">Layout</a>
            <ul class="dropdown-menu">
                <li data-class="text_only"><a>Text Only</a></li>
                <li data-class="image_text"><a>Image - Text</a></li>
                <li data-class="text_image"><a>Text - Image</a></li>
            </ul>
        </li>
    </div>

    <div data-snippet-option-id='margin-y'
        data-selector="section, .row > [class*='col-md-'], .carousel, .parallax, hr">
    </div>

    <div data-snippet-option-id='resize'
        data-selector="section, .carousel, .parallax"
        data-selector-children=".oe_structure, [data-oe-type=html]">
        <li>
            <a href="#" class="button js_size_auto">Size Automatic</a>
        </li>
    </div>

    <div data-snippet-option-id='margin-x'
        data-selector=".row > [class*='col-md-']"
        data-selector-vertical-children='.row'>
    </div>

    <div data-snippet-option-id='content'
        data-selector="blockquote, .well, .panel, .oe_share"
        data-selector-siblings="p, h1, h2, h3, blockquote, .well, .panel, .oe_share"
        data-selector-children=".content">
    </div>

    <div data-snippet-option-id='parallax'
        data-selector=".parallax">
        <li class="dropdown-submenu">
            <a tabindex="-1" href="#">Scroll Speed</a>
            <ul class="dropdown-menu" name="parallax-scroll">
                <li data-value="0"><a>Static</a></li>
                <li data-value="0.3"><a>Very Slow</a></li>
                <li data-value="0.6"><a>Slow</a></li>
                <li data-value="1"><a>Fixed</a></li>
                <li data-value="1.4"><a>Fast</a></li>
                <li data-value="1.7"><a>Very Fast</a></li>
            </ul>
        </li>
    </div>

</template>


</data>
</openerp><|MERGE_RESOLUTION|>--- conflicted
+++ resolved
@@ -787,20 +787,11 @@
             <img class="oe_snippet_thumbnail_img" src="/website/static/src/img/blocks/block_quotes_slider.png"/>
             <span class="oe_snippet_thumbnail_title">Parallax Slider</span>
         </div>
-<<<<<<< HEAD
         <section class="oe_snippet_body parallax"
-                 style="height: 320px; background-image: url('/website/static/src/img/parallax/quote.png')"
-                data-scroll-background-ratio="0.3">
-            <div>
-                <div class="oe_structure">
-                    <div id="myQuoteCarousel" class="carousel quotecarousel slide mb0">
-=======
-        <section class="oe_snippet_body parallax" data-snippet-id="parallax"
                  style="background-image: url('/website/static/src/img/parallax/quote.png')"
                 data-scroll-background-ratio="0.3">
             <div><div><div class="oe_structure">
-                    <div id="myQuoteCarousel" class="carousel quotecarousel slide mb0" data-snippet-id="slider">
->>>>>>> d504764e
+                    <div id="myQuoteCarousel" class="carousel quotecarousel slide mb0">
                         <!-- Indicators -->
                         <ol class="carousel-indicators mb0">
                             <li data-target="#myQuoteCarousel" data-slide-to="0" class="active"></li>
@@ -869,22 +860,7 @@
         <li class="dropdown-submenu">
             <a tabindex="-1" href="#">Style</a>
             <ul class="dropdown-menu">
-<<<<<<< HEAD
-                <li data-class="readable"><a>Blog Style</a></li>
-=======
                 <li data-class="readable"><a>Narrow</a></li>
-            </ul>
-        </li>
-    </div>
-
-    <div data-snippet-style-id='carousel-style' data-selector="div[data-snippet-id='carousel']">
-        <li class="dropdown-submenu" data-required="true">
-            <a tabindex="-1" href="#">Layout</a>
-            <ul class="dropdown-menu">
-                <li data-class="text_only"><a>Text Only</a></li>
-                <li data-class="image_text"><a>Image - Text</a></li>
-                <li data-class="text_image"><a>Text - Image</a></li>
->>>>>>> d504764e
             </ul>
         </li>
     </div>
