--- conflicted
+++ resolved
@@ -384,29 +384,7 @@
                             their performance.
                         </p>
                     </div>
-<<<<<<< HEAD
                     <t t-call="website.language_selector"/>
-=======
-                    <ul class="list-inline js_language_selector mt16" t-if="(request.website_multilang and len(languages) &gt; 1) or editable">
-                        <li t-foreach="languages" t-as="lg">
-                            <a
-                                t-att-href="url_for(request.httprequest.path + '?' + keep_query(), lang=lg[0])"
-                                t-att-data-default-lang="editable and 'true' if lg[0] == website.default_lang_code else None"
-                                t-att-data-lang="lg[0]"
-                                class="js_change_lang"
-                            >
-                              <t t-esc="lg[1].split('/').pop()"/>
-                            </a>
-                        </li>
-                        <li groups="base.group_website_publisher">
-                            <t t-set="url_return" t-value="url_for('', '[lang]') + '?' + keep_query()"/>
-                            <a t-attf-href="/web#action=base.action_view_base_language_install&amp;website_id=#{website.id}&amp;url_return=#{url_return}">
-                            <i class="fa fa-plus-circle"/>
-                            Add a language...
-                            </a>
-                        </li>
-                    </ul>
->>>>>>> 8ac8281a
                 </div>
             </div>
         </div>
@@ -416,10 +394,14 @@
 <template id="language_selector">
     <ul class="list-inline js_language_selector mt16" t-if="(request and request.website_multilang and len(languages) &gt; 1) or (website and editable)">
         <li t-foreach="languages" t-as="lg">
-            <a t-att-href="url_for(request.httprequest.path + '?' + keep_query(), lang=lg[0])"
-               t-att-data-default-lang="editable and 'true' if website and lg[0] == website.default_lang_code else None">
-                <t t-esc="lg[1].split('/').pop()"/>
-            </a>
+          <a
+            t-att-href="url_for(request.httprequest.path + '?' + keep_query(), lang=lg[0])"
+            t-att-data-default-lang="editable and 'true' if website and lg[0] == website.default_lang_code else None"
+            t-att-data-lang="lg[0]"
+            class="js_change_lang"
+          >
+            <t t-esc="lg[1].split('/').pop()"/>
+          </a>
         </li>
         <li groups="base.group_website_publisher">
             <t t-set="url_return" t-value="url_for('', '[lang]') + '?' + keep_query()"/>
