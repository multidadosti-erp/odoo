--- conflicted
+++ resolved
@@ -3,19 +3,15 @@
 # * website
 # 
 # Translators:
+# Daniel C Santos <dcs@thinkopensolutions.pt>, 2015
 # Ricardo Martins <ricardo.nbs.martins@gmail.com>, 2015
 msgid ""
 msgstr ""
 "Project-Id-Version: Odoo 9.0\n"
 "Report-Msgid-Bugs-To: \n"
 "POT-Creation-Date: 2015-10-09 09:18+0000\n"
-<<<<<<< HEAD
-"PO-Revision-Date: 2015-10-23 16:01+0000\n"
-"Last-Translator: Ricardo Martins <ricardo.nbs.martins@gmail.com>\n"
-=======
 "PO-Revision-Date: 2015-11-25 14:00+0000\n"
 "Last-Translator: Daniel C Santos <dcs@thinkopensolutions.pt>\n"
->>>>>>> da2b88bb
 "Language-Team: Portuguese (http://www.transifex.com/odoo/odoo-9/language/pt/)\n"
 "MIME-Version: 1.0\n"
 "Content-Type: text/plain; charset=UTF-8\n"
@@ -26,7 +22,7 @@
 #. module: website
 #: model:ir.ui.view,arch_db:website.show_website_info
 msgid "&amp;times;"
-msgstr ""
+msgstr "&amp;times;"
 
 #. module: website
 #: model:ir.ui.view,arch_db:website.layout
@@ -37,7 +33,7 @@
 #: model:ir.ui.view,arch_db:website.sitemap_index_xml
 #: model:ir.ui.view,arch_db:website.sitemap_xml
 msgid "&lt;?xml version=\"1.0\" encoding=\"UTF-8\"?&gt;"
-msgstr ""
+msgstr "&lt;?xml version=\"1.0\" encoding=\"UTF-8\"?&gt;"
 
 #. module: website
 #. openerp-web
@@ -88,7 +84,7 @@
 "                                Use the link in the footer of your website (when logged in) to add\n"
 "                                languages from the available list. Also, you can change the\n"
 "                                default language in"
-msgstr ""
+msgstr "1. Adicione os seus <strong>idiomas</strong><br/>\nUse o link no rodapé do seu website (quando tiver sessão iniciada) para adicionar\nidiomas da lista disponível. Pode também alterar\no idioma padrão em"
 
 #. module: website
 #. openerp-web
@@ -115,7 +111,7 @@
 #. module: website
 #: model:ir.ui.view,arch_db:website.website_planner
 msgid "2. <strong>Setup Gengo</strong><br/>"
-msgstr ""
+msgstr "2. <strong>Configurações Gengo</strong><br/>"
 
 #. module: website
 #. openerp-web
@@ -127,7 +123,7 @@
 #. module: website
 #: model:ir.ui.view,arch_db:website.s_comparisons
 msgid "24x7 toll-free support"
-msgstr ""
+msgstr "24x7 de suporte gratuito"
 
 #. module: website
 #: model:ir.ui.view,arch_db:website.snippet_options
@@ -178,7 +174,7 @@
 "                        just one person.</b> If you try to write with a wide general\n"
 "                        audience in mind, your story will ring false and be bland.\n"
 "                        No one will be interested. Write for one person. If it’s genuine for the one, it’s genuine for the rest."
-msgstr ""
+msgstr "<b>Grandes histórias são para todos, mesmo quando apenas escrito para\napenas uma pessoa.</b> Se tentar escrever para o público em geral,\na sua história vai soar falso e ser sem graça.\nNinguém vai estar interessado. Escreva para uma pessoa. Se é verdadeiro para o um, é \nverdadeiro para o resto."
 
 #. module: website
 #: model:ir.ui.view,arch_db:website.s_text_block
@@ -189,7 +185,7 @@
 "                        making a relationship connection. This shows up in small\n"
 "                        quirks like word choices or phrases. Write from your point\n"
 "                        of view, not from someone else's experience."
-msgstr ""
+msgstr "<b> Grandes histórias têm personalidade. </ b> Considere contar\numa grande história que oferece personalidade. Escrever uma história\ncom personalidade para os potenciais clientes irá criar\num relacionamento. Isto mostra-se na pequena\ndetalhes como escolhas de palavras ou frases. Escreva com o seu ponto\nde vista, não da experiência de outra pessoa."
 
 #. module: website
 #: model:ir.actions.act_window,help:website.action_module_theme
@@ -231,7 +227,7 @@
 "<i>\n"
 "                        The whole process may take a few hours, some discussions with your colleagues and\n"
 "                    several cups of coffee to go through. But don't worry, you can return to this tool at any time.</i>"
-msgstr ""
+msgstr "<i>\nTodo o processo pode demorar algumas horas, algumas discussões com seus colegas e\nvárias cafés, vão ocupar o seu tempo. Mas não se preocupe, pode voltar a esta ferramenta a\nqualquer momento.</i>"
 
 #. module: website
 #: model:ir.ui.view,arch_db:website.website_planner
@@ -239,7 +235,7 @@
 "<i>\n"
 "                        Whether you're a beginner or a pro, we have everything you need to plan, create,\n"
 "                    publish and grow your site, blog or online store.</i>"
-msgstr ""
+msgstr "<i>\nSe é um novato ou um profissional, temos tudo que precisa para planear, criar,\npublicar e fazer crescer o seu site, blog ou loja online.</i>"
 
 #. module: website
 #: model:ir.ui.view,arch_db:website.website_planner
@@ -1588,7 +1584,7 @@
 #. module: website
 #: model:ir.ui.view,arch_db:website.website_planner
 msgid "Design"
-msgstr ""
+msgstr "Desenho"
 
 #. module: website
 #: model:ir.ui.view,arch_db:website.snippet_options
@@ -2371,7 +2367,7 @@
 #. module: website
 #: model:ir.ui.view,arch_db:website.website_planner
 msgid "Launch"
-msgstr ""
+msgstr "Lançar"
 
 #. module: website
 #: model:ir.ui.view,arch_db:website.website_planner
