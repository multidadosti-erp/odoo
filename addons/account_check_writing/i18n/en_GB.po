<<<<<<< HEAD
# English (United Kingdom) translation for openobject-addons
# Copyright (c) 2014 Rosetta Contributors and Canonical Ltd 2014
# This file is distributed under the same license as the openobject-addons package.
# FIRST AUTHOR <EMAIL@ADDRESS>, 2014.
#
msgid ""
msgstr ""
"Project-Id-Version: openobject-addons\n"
"Report-Msgid-Bugs-To: FULL NAME <EMAIL@ADDRESS>\n"
"POT-Creation-Date: 2014-08-14 13:08+0000\n"
"PO-Revision-Date: 2014-08-14 16:10+0000\n"
"Last-Translator: FULL NAME <EMAIL@ADDRESS>\n"
"Language-Team: English (United Kingdom) <en_GB@li.org>\n"
=======
# Translation of Odoo Server.
# This file contains the translation of the following modules:
# * account_check_writing
# 
# Translators:
# FIRST AUTHOR <EMAIL@ADDRESS>, 2014
# MIRIAM ADHIAMBO OLOO <miriam.cpitalia@gmail.com>, 2016
msgid ""
msgstr ""
"Project-Id-Version: Odoo 8.0\n"
"Report-Msgid-Bugs-To: \n"
"POT-Creation-Date: 2015-01-21 14:07+0000\n"
"PO-Revision-Date: 2016-08-19 08:17+0000\n"
"Last-Translator: MIRIAM ADHIAMBO OLOO <miriam.cpitalia@gmail.com>\n"
"Language-Team: English (United Kingdom) (http://www.transifex.com/odoo/odoo-8/language/en_GB/)\n"
>>>>>>> c7d9695f
"MIME-Version: 1.0\n"
"Content-Type: text/plain; charset=UTF-8\n"
"Content-Transfer-Encoding: 8bit\n"
"X-Launchpad-Export-Date: 2014-08-15 06:50+0000\n"
"X-Generator: Launchpad (build 17156)\n"

#. module: account_check_writing
#: model:ir.actions.act_window,help:account_check_writing.action_write_check
msgid ""
"<p class=\"oe_view_nocontent_create\">\n"
"                Click to create a new check. \n"
"              </p><p>\n"
"                The check payment form allows you to track the payment you "
"do\n"
"                to your suppliers using checks. When you select a supplier, "
"the\n"
"                payment method and an amount for the payment, Odoo will\n"
"                propose to reconcile your payment with the open supplier\n"
"                invoices or bills.\n"
"              </p>\n"
"            "
msgstr "The check payment form allows you to track the payment you do\n\nto your suppliers using checks. When you select a supplier, the\n\npayment method and an amount for the payment, Odoo will\n\npropose to reconcile your payment with the open supplier\n\ninvoices or bills. 'p'"

#. module: account_check_writing
#: model:ir.model,name:account_check_writing.model_account_voucher
msgid "Accounting Voucher"
msgstr "Accounting Voucher"

#. module: account_check_writing
#: field:account.voucher,allow_check:0
msgid "Allow Check Writing"
msgstr "Allow Check Writing"

#. module: account_check_writing
#: field:account.journal,allow_check_writing:0
msgid "Allow Check writing"
msgstr "Allow Check writing"

#. module: account_check_writing
#: field:account.voucher,amount_in_word:0
msgid "Amount in Word"
msgstr "Amount in Word"

#. module: account_check_writing
#: view:account.check.write:account_check_writing.view_account_check_write
msgid "Cancel"
msgstr "Cancel"

#. module: account_check_writing
#: view:account.check.write:account_check_writing.view_account_check_write
#: model:ir.actions.report.xml,name:account_check_writing.action_report_check
msgid "Check"
msgstr "Check"

#. module: account_check_writing
#: field:res.company,check_layout:0
msgid "Check Layout"
msgstr "Check Layout"

#. module: account_check_writing
#: help:account.journal,use_preprint_check:0
msgid "Check if you use a preformated sheet for check"
msgstr ""

#. module: account_check_writing
#: selection:res.company,check_layout:0
msgid "Check in middle"
msgstr "Check in middle"

#. module: account_check_writing
#: selection:res.company,check_layout:0
msgid "Check on Top"
msgstr "Check on Top"

#. module: account_check_writing
#: selection:res.company,check_layout:0
msgid "Check on bottom"
msgstr "Check on bottom"

#. module: account_check_writing
#: help:res.company,check_layout:0
msgid ""
"Check on top is compatible with Quicken, QuickBooks and Microsoft Money. "
"Check in middle is compatible with Peachtree, ACCPAC and DacEasy. Check on "
"bottom is compatible with Peachtree, ACCPAC and DacEasy only"
msgstr ""
"Check on top is compatible with Quicken, QuickBooks and Microsoft Money. "
"Check in middle is compatible with Peachtree, ACCPAC and DacEasy. Check on "
"bottom is compatible with Peachtree, ACCPAC and DacEasy only"

#. module: account_check_writing
#: help:account.journal,allow_check_writing:0
msgid "Check this if the journal is to be used for writing checks."
msgstr "Check this if the journal is to be used for writing checks."

#. module: account_check_writing
#: model:ir.model,name:account_check_writing.model_res_company
msgid "Companies"
msgstr "Companies"

#. module: account_check_writing
#: field:account.check.write,create_uid:0
msgid "Created by"
msgstr ""

#. module: account_check_writing
#: field:account.check.write,create_date:0
msgid "Created on"
msgstr ""

#. module: account_check_writing
#: view:website:account_check_writing.report_check
msgid "Description"
msgstr "Description"

#. module: account_check_writing
#: view:website:account_check_writing.report_check
msgid "Discount"
msgstr "Discount"

#. module: account_check_writing
#: view:website:account_check_writing.report_check
msgid "Due Date"
msgstr "Due Date"

#. module: account_check_writing
#: code:addons/account_check_writing/wizard/account_check_batch_printing.py:59
#, python-format
msgid "Error!"
msgstr "Error!"

#. module: account_check_writing
#: field:account.check.write,id:0
#: field:report.account_check_writing.report_check,id:0
msgid "ID"
msgstr ""

#. module: account_check_writing
#: model:ir.model,name:account_check_writing.model_account_journal
msgid "Journal"
msgstr "Journal"

#. module: account_check_writing
#: field:account.check.write,write_uid:0
msgid "Last Updated by"
msgstr ""

#. module: account_check_writing
#: field:account.check.write,write_date:0
msgid "Last Updated on"
msgstr ""

#. module: account_check_writing
#: field:account.check.write,check_number:0
msgid "Next Check Number"
msgstr "Next Check Number"

#. module: account_check_writing
#: code:addons/account_check_writing/account_voucher.py:77
#, python-format
msgid "No check selected "
msgstr ""

#. module: account_check_writing
#: code:addons/account_check_writing/wizard/account_check_batch_printing.py:59
#, python-format
msgid "One of the printed check already got a number."
msgstr "One of the printed check already got a number."

#. module: account_check_writing
#: view:website:account_check_writing.report_check
msgid "Open Balance"
msgstr "Open Balance"

#. module: account_check_writing
#: view:website:account_check_writing.report_check
msgid "Original Amount"
msgstr "Original Amount"

#. module: account_check_writing
#: view:website:account_check_writing.report_check
msgid "Payment"
msgstr "Payment"

#. module: account_check_writing
#: model:ir.model,name:account_check_writing.model_account_check_write
msgid "Prin Check in Batch"
msgstr "Prin Check in Batch"

#. module: account_check_writing
#: view:account.check.write:account_check_writing.view_account_check_write
#: view:account.voucher:account_check_writing.view_vendor_payment_check_form
msgid "Print Check"
msgstr "Print Check"

#. module: account_check_writing
#: model:ir.actions.act_window,name:account_check_writing.action_account_check_write
msgid "Print Check in Batch"
msgstr "Print Check in Batch"

#. module: account_check_writing
#: code:addons/account_check_writing/account_voucher.py:77
#, python-format
msgid "Printing error"
msgstr ""

#. module: account_check_writing
#: help:account.check.write,check_number:0
msgid "The number of the next check number to be printed."
msgstr "The number of the next check number to be printed."

#. module: account_check_writing
#: field:account.journal,use_preprint_check:0
msgid "Use Preprinted Check"
msgstr "Use Preprinted Check"

#. module: account_check_writing
#: model:ir.actions.act_window,name:account_check_writing.action_write_check
#: model:ir.ui.menu,name:account_check_writing.menu_action_write_check
msgid "Write Checks"
msgstr "Write Checks"<|MERGE_RESOLUTION|>--- conflicted
+++ resolved
@@ -1,18 +1,3 @@
-<<<<<<< HEAD
-# English (United Kingdom) translation for openobject-addons
-# Copyright (c) 2014 Rosetta Contributors and Canonical Ltd 2014
-# This file is distributed under the same license as the openobject-addons package.
-# FIRST AUTHOR <EMAIL@ADDRESS>, 2014.
-#
-msgid ""
-msgstr ""
-"Project-Id-Version: openobject-addons\n"
-"Report-Msgid-Bugs-To: FULL NAME <EMAIL@ADDRESS>\n"
-"POT-Creation-Date: 2014-08-14 13:08+0000\n"
-"PO-Revision-Date: 2014-08-14 16:10+0000\n"
-"Last-Translator: FULL NAME <EMAIL@ADDRESS>\n"
-"Language-Team: English (United Kingdom) <en_GB@li.org>\n"
-=======
 # Translation of Odoo Server.
 # This file contains the translation of the following modules:
 # * account_check_writing
@@ -28,12 +13,11 @@
 "PO-Revision-Date: 2016-08-19 08:17+0000\n"
 "Last-Translator: MIRIAM ADHIAMBO OLOO <miriam.cpitalia@gmail.com>\n"
 "Language-Team: English (United Kingdom) (http://www.transifex.com/odoo/odoo-8/language/en_GB/)\n"
->>>>>>> c7d9695f
 "MIME-Version: 1.0\n"
 "Content-Type: text/plain; charset=UTF-8\n"
-"Content-Transfer-Encoding: 8bit\n"
-"X-Launchpad-Export-Date: 2014-08-15 06:50+0000\n"
-"X-Generator: Launchpad (build 17156)\n"
+"Content-Transfer-Encoding: \n"
+"Language: en_GB\n"
+"Plural-Forms: nplurals=2; plural=(n != 1);\n"
 
 #. module: account_check_writing
 #: model:ir.actions.act_window,help:account_check_writing.action_write_check
@@ -41,10 +25,8 @@
 "<p class=\"oe_view_nocontent_create\">\n"
 "                Click to create a new check. \n"
 "              </p><p>\n"
-"                The check payment form allows you to track the payment you "
-"do\n"
-"                to your suppliers using checks. When you select a supplier, "
-"the\n"
+"                The check payment form allows you to track the payment you do\n"
+"                to your suppliers using checks. When you select a supplier, the\n"
 "                payment method and an amount for the payment, Odoo will\n"
 "                propose to reconcile your payment with the open supplier\n"
 "                invoices or bills.\n"
@@ -114,10 +96,7 @@
 "Check on top is compatible with Quicken, QuickBooks and Microsoft Money. "
 "Check in middle is compatible with Peachtree, ACCPAC and DacEasy. Check on "
 "bottom is compatible with Peachtree, ACCPAC and DacEasy only"
-msgstr ""
-"Check on top is compatible with Quicken, QuickBooks and Microsoft Money. "
-"Check in middle is compatible with Peachtree, ACCPAC and DacEasy. Check on "
-"bottom is compatible with Peachtree, ACCPAC and DacEasy only"
+msgstr "Check on top is compatible with Quicken, QuickBooks and Microsoft Money. Check in middle is compatible with Peachtree, ACCPAC and DacEasy. Check on bottom is compatible with Peachtree, ACCPAC and DacEasy only"
 
 #. module: account_check_writing
 #: help:account.journal,allow_check_writing:0
@@ -132,12 +111,12 @@
 #. module: account_check_writing
 #: field:account.check.write,create_uid:0
 msgid "Created by"
-msgstr ""
+msgstr "Created by"
 
 #. module: account_check_writing
 #: field:account.check.write,create_date:0
 msgid "Created on"
-msgstr ""
+msgstr "Created on"
 
 #. module: account_check_writing
 #: view:website:account_check_writing.report_check
@@ -164,7 +143,7 @@
 #: field:account.check.write,id:0
 #: field:report.account_check_writing.report_check,id:0
 msgid "ID"
-msgstr ""
+msgstr "ID"
 
 #. module: account_check_writing
 #: model:ir.model,name:account_check_writing.model_account_journal
@@ -174,12 +153,12 @@
 #. module: account_check_writing
 #: field:account.check.write,write_uid:0
 msgid "Last Updated by"
-msgstr ""
+msgstr "Last Updated by"
 
 #. module: account_check_writing
 #: field:account.check.write,write_date:0
 msgid "Last Updated on"
-msgstr ""
+msgstr "Last Updated on"
 
 #. module: account_check_writing
 #: field:account.check.write,check_number:0
@@ -249,4 +228,9 @@
 #: model:ir.actions.act_window,name:account_check_writing.action_write_check
 #: model:ir.ui.menu,name:account_check_writing.menu_action_write_check
 msgid "Write Checks"
-msgstr "Write Checks"+msgstr "Write Checks"
+
+#. module: account_check_writing
+#: view:account.check.write:account_check_writing.view_account_check_write
+msgid "or"
+msgstr "or"