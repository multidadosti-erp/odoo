--- conflicted
+++ resolved
@@ -131,13 +131,8 @@
                 myPad.setText(path, (html2plaintext(vals[field.pad_content_field]).encode('utf-8')))
 
         # Update the `pad_content_field` if the pad is modified
-<<<<<<< HEAD
         for k, v in list(vals.items()):
-            field = self._fields[k]
-=======
-        for k, v in vals.items():
             field = self._fields.get(k)
->>>>>>> 0b188b58
             if hasattr(field, 'pad_content_field'):
                 vals[field.pad_content_field] = self.pad_get_content(v)
 
