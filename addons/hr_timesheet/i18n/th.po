# Thai translation for openobject-addons
# Copyright (c) 2014 Rosetta Contributors and Canonical Ltd 2014
# This file is distributed under the same license as the openobject-addons package.
# FIRST AUTHOR <EMAIL@ADDRESS>, 2014.
#
msgid ""
msgstr ""
<<<<<<< HEAD
"Project-Id-Version: openobject-addons\n"
"Report-Msgid-Bugs-To: FULL NAME <EMAIL@ADDRESS>\n"
"POT-Creation-Date: 2014-09-23 16:27+0000\n"
"PO-Revision-Date: 2014-08-14 16:10+0000\n"
"Last-Translator: FULL NAME <EMAIL@ADDRESS>\n"
"Language-Team: Thai <th@li.org>\n"
=======
"Project-Id-Version: Odoo 8.0\n"
"Report-Msgid-Bugs-To: \n"
"POT-Creation-Date: 2015-01-21 14:07+0000\n"
"PO-Revision-Date: 2016-07-29 05:48+0000\n"
"Last-Translator: Khwunchai Jaengsawang <khwunchai.j@ku.th>\n"
"Language-Team: Thai (http://www.transifex.com/odoo/odoo-8/language/th/)\n"
>>>>>>> 1213de3f
"MIME-Version: 1.0\n"
"Content-Type: text/plain; charset=UTF-8\n"
"Content-Transfer-Encoding: 8bit\n"
"X-Launchpad-Export-Date: 2014-09-24 09:13+0000\n"
"X-Generator: Launchpad (build 17196)\n"

#. module: hr_timesheet
#: view:hr.sign.in.project:hr_timesheet.view_hr_timesheet_sign_in
#: view:hr.sign.out.project:hr_timesheet.view_hr_timesheet_sign_out
msgid "(Keep empty for current time)"
msgstr ""

#. module: hr_timesheet
#: view:hr.sign.in.project:hr_timesheet.view_hr_timesheet_sign_in
msgid "(local time on the server side)"
msgstr ""

#. module: hr_timesheet
#: model:ir.actions.act_window,help:hr_timesheet.act_hr_timesheet_line_evry1_all_form
msgid ""
"<p class=\"oe_view_nocontent_create\">\n"
"                Click to record activities.\n"
"              </p><p>\n"
"                You can register and track your workings hours by project "
"every\n"
"                day. Every time spent on a project will become a cost in "
"the\n"
"                analytic accounting/contract and can be re-invoiced to\n"
"                customers if required.\n"
"              </p>\n"
"            "
msgstr ""

#. module: hr_timesheet
#: model:ir.actions.act_window,help:hr_timesheet.act_analytic_cost_revenue
msgid ""
"<p>\n"
"                No activity yet on this contract.\n"
"              </p><p>\n"
"                In Odoo, contracts and projects are implemented using\n"
"                analytic account. So, you can track costs and revenues to "
"analyse\n"
"                your margins easily.\n"
"              </p><p>\n"
"                Costs will be created automatically when you register "
"supplier\n"
"                invoices, expenses or timesheets.\n"
"              </p><p>\n"
"                Revenues will be created automatically when you create "
"customer\n"
"                invoices. Customer invoices can be created based on sale "
"orders\n"
"                (fixed price invoices), on timesheets (based on the work "
"done) or\n"
"                on expenses (e.g. reinvoicing of travel costs).\n"
"              </p>\n"
"            "
msgstr ""

#. module: hr_timesheet
#: selection:hr.sign.in.project,state:0
#: selection:hr.sign.out.project,state:0
msgid "Absent"
msgstr ""

#. module: hr_timesheet
#: view:hr.analytic.timesheet:hr_timesheet.hr_timesheet_line_form
msgid "Accounting"
msgstr "บัญชี"

#. module: hr_timesheet
#: field:hr.timesheet.report,account_id:0
#: model:ir.model,name:hr_timesheet.model_account_analytic_account
msgid "Analytic Account"
msgstr "วิเคราะห์บัญชี"

#. module: hr_timesheet
#: field:hr.employee,journal_id:0
msgid "Analytic Journal"
msgstr ""

#. module: hr_timesheet
#: field:hr.analytic.timesheet,line_id:0
msgid "Analytic Line"
msgstr ""

#. module: hr_timesheet
#: view:hr.analytic.timesheet:hr_timesheet.hr_timesheet_line_search
msgid "Analytic account"
msgstr "วิเคราะห์บัญชี"

#. module: hr_timesheet
#: view:hr.sign.in.project:hr_timesheet.view_hr_timesheet_sign_in
#: view:hr.sign.in.project:hr_timesheet.view_hr_timesheet_sign_in_message
#: view:hr.sign.out.project:hr_timesheet.view_hr_timesheet_sign_out
msgid "Cancel"
msgstr "ยกเลิก"

#. module: hr_timesheet
#: view:hr.sign.out.project:hr_timesheet.view_hr_timesheet_sign_out
msgid "Change Work"
msgstr "เปลี่ยนงาน"

#. module: hr_timesheet
#: help:account.analytic.account,use_timesheets:0
msgid "Check this field if this project manages timesheets"
msgstr ""

#. module: hr_timesheet
#: field:hr.sign.out.project,date:0
msgid "Closing Date"
msgstr "ปิดวันที่"

#. module: hr_timesheet
#: view:hr.timesheet.report:hr_timesheet.view_hr_timesheet_report_search
#: field:hr.timesheet.report,company_id:0
msgid "Company"
msgstr ""

#. module: hr_timesheet
#: field:hr.timesheet.report,cost:0
msgid "Cost"
msgstr ""

#. module: hr_timesheet
#: view:account.analytic.account:hr_timesheet.account_analytic_account_timesheet_form
msgid "Cost/Revenue"
msgstr ""

#. module: hr_timesheet
#: model:ir.actions.act_window,name:hr_timesheet.act_analytic_cost_revenue
msgid "Costs & Revenues"
msgstr "ค่าใช้จ่ายและรายได้"

#. module: hr_timesheet
#: field:hr.analytic.timesheet,create_uid:0
#: field:hr.sign.in.project,create_uid:0
#: field:hr.sign.out.project,create_uid:0
msgid "Created by"
msgstr ""

#. module: hr_timesheet
#: field:hr.analytic.timesheet,create_date:0
#: field:hr.sign.in.project,create_date:0
#: field:hr.sign.out.project,create_date:0
msgid "Created on"
msgstr ""

#. module: hr_timesheet
#: field:hr.sign.in.project,server_date:0
#: field:hr.sign.out.project,server_date:0
msgid "Current Date"
msgstr "วันที่ปัจจุบัน"

#. module: hr_timesheet
#: field:hr.sign.in.project,state:0
#: field:hr.sign.out.project,state:0
msgid "Current Status"
msgstr "สถานะปัจจุบัน"

#. module: hr_timesheet
#: field:hr.timesheet.report,date:0
msgid "Date"
msgstr "วันที่"

#. module: hr_timesheet
#: model:ir.actions.act_window,name:hr_timesheet.action_define_analytic_structure
msgid "Define your Analytic Structure"
msgstr ""

#. module: hr_timesheet
#: field:hr.timesheet.report,name:0
msgid "Description"
msgstr ""

#. module: hr_timesheet
#: view:hr.analytic.timesheet:hr_timesheet.hr_timesheet_line_form
#: view:hr.analytic.timesheet:hr_timesheet.hr_timesheet_line_tree
msgid "Duration"
msgstr "ระยะเวลา"

#. module: hr_timesheet
#: model:ir.model,name:hr_timesheet.model_hr_employee
msgid "Employee"
msgstr "พนักงาน"

#. module: hr_timesheet
#: field:hr.sign.in.project,emp_id:0
#: field:hr.sign.out.project,emp_id:0
msgid "Employee ID"
msgstr "หมายเลข พนักงาน"

#. module: hr_timesheet
#: code:addons/hr_timesheet/hr_timesheet.py:152
#, python-format
msgid ""
"Employee is not created for this user. Please create one from configuration "
"panel."
msgstr ""

#. module: hr_timesheet
#: field:hr.sign.in.project,name:0
#: field:hr.sign.out.project,name:0
msgid "Employee's Name"
msgstr ""

#. module: hr_timesheet
#: view:hr.sign.in.project:hr_timesheet.view_hr_timesheet_sign_in_message
msgid ""
"Employees can encode their time spent on the different projects they are "
"assigned on. A  project is an analytic account and the time spent on a "
"project generates costs on the analytic account. This feature allows to "
"record at the same time the attendance and the timesheet."
msgstr ""

#. module: hr_timesheet
#: model:ir.actions.act_window,help:hr_timesheet.action_hr_timesheet_sign_in
msgid ""
"Employees can encode their time spent on the different projects. A project "
"is an analytic account and the time spent on a project generate costs on the "
"analytic account. This feature allows to record at the same time the "
"attendance and the timesheet."
msgstr ""

#. module: hr_timesheet
#: view:hr.timesheet.report:hr_timesheet.view_hr_timesheet_report_search
msgid "Extended Filters..."
msgstr ""

#. module: hr_timesheet
#: field:hr.timesheet.report,general_account_id:0
msgid "General Account"
msgstr ""

#. module: hr_timesheet
#: view:hr.sign.out.project:hr_timesheet.view_hr_timesheet_sign_out
msgid "General Information"
msgstr "ข้อมูลทั่วไป"

#. module: hr_timesheet
#: code:addons/hr_timesheet/hr_timesheet.py:153
#, python-format
msgid "Go to the configuration panel"
msgstr ""

#. module: hr_timesheet
#: view:hr.analytic.timesheet:hr_timesheet.hr_timesheet_line_search
#: view:hr.timesheet.report:hr_timesheet.view_hr_timesheet_report_search
msgid "Group By"
msgstr ""

#. module: hr_timesheet
#: view:hr.timesheet.report:hr_timesheet.view_hr_timesheet_report_search
msgid "Group by month of date"
msgstr ""

#. module: hr_timesheet
#: field:hr.analytic.timesheet,id:0
#: field:hr.sign.in.project,id:0
#: field:hr.sign.out.project,id:0
#: field:hr.timesheet.report,id:0
msgid "ID"
msgstr ""

#. module: hr_timesheet
#: help:hr.employee,product_id:0
msgid ""
"If you want to reinvoice working time of employees, link this employee to a "
"service to determinate the cost price of the job."
msgstr ""

#. module: hr_timesheet
#: view:hr.analytic.timesheet:hr_timesheet.hr_timesheet_line_form
msgid "Information"
msgstr "รายละเอียด"

#. module: hr_timesheet
#: field:hr.timesheet.report,journal_id:0
msgid "Journal"
msgstr ""

#. module: hr_timesheet
#: field:hr.analytic.timesheet,write_uid:0
#: field:hr.sign.in.project,write_uid:0
#: field:hr.sign.out.project,write_uid:0
msgid "Last Updated by"
msgstr ""

#. module: hr_timesheet
#: field:hr.analytic.timesheet,write_date:0
#: field:hr.sign.in.project,write_date:0
#: field:hr.sign.out.project,write_date:0
msgid "Last Updated on"
msgstr ""

#. module: hr_timesheet
#: field:hr.sign.out.project,analytic_amount:0
msgid "Minimum Analytic Amount"
msgstr ""

#. module: hr_timesheet
#: view:hr.timesheet.report:hr_timesheet.view_hr_timesheet_report_search
msgid "Month"
msgstr "เดือน"

#. module: hr_timesheet
#: code:addons/hr_timesheet/hr_timesheet.py:189
#, python-format
msgid ""
"No 'Analytic Journal' is defined for employee %s \n"
"Define an employee for the selected user and assign an 'Analytic Journal'!"
msgstr ""

#. module: hr_timesheet
#: code:addons/hr_timesheet/hr_timesheet.py:191
#, python-format
msgid ""
"No analytic account is defined on the project.\n"
"Please set one or we cannot automatically fill the timesheet."
msgstr ""

#. module: hr_timesheet
#: code:addons/hr_timesheet/hr_timesheet.py:158
#, python-format
msgid ""
"No analytic journal defined for '%s'.\n"
"You should assign an analytic journal on the employee form."
msgstr ""

#. module: hr_timesheet
#: field:hr.analytic.timesheet,partner_id:0
msgid "Partner"
msgstr "พาร์ทเนอร์"

#. module: hr_timesheet
#: code:addons/hr_timesheet/wizard/hr_timesheet_sign_in_out.py:77
#, python-format
msgid "Please define cost unit for this employee."
msgstr ""

#. module: hr_timesheet
#: code:addons/hr_timesheet/wizard/hr_timesheet_sign_in_out.py:131
#, python-format
msgid "Please define employee for your user."
msgstr "กรุณากำหนดพนักงานสำหรับผู้ใช้ของคุณ"

#. module: hr_timesheet
#: selection:hr.sign.in.project,state:0
#: selection:hr.sign.out.project,state:0
msgid "Present"
msgstr ""

#. module: hr_timesheet
#: view:hr.analytic.timesheet:hr_timesheet.hr_timesheet_line_form
#: view:hr.analytic.timesheet:hr_timesheet.hr_timesheet_line_search
#: field:hr.employee,product_id:0
#: field:hr.timesheet.report,product_id:0
msgid "Product"
msgstr "ผลิตภัณฑ์"

#. module: hr_timesheet
#: field:hr.sign.out.project,account_id:0
msgid "Project / Analytic Account"
msgstr "โครงการ /วิเคราะห์ บัญชี"

#. module: hr_timesheet
#: model:ir.model,name:hr_timesheet.model_hr_sign_in_project
msgid "Sign In By Project"
msgstr "เข้าสู่ระบบตามโครงการ"

#. module: hr_timesheet
#: view:hr.sign.in.project:hr_timesheet.view_hr_timesheet_sign_in
#: view:hr.sign.in.project:hr_timesheet.view_hr_timesheet_sign_in_message
#: view:hr.sign.out.project:hr_timesheet.view_hr_timesheet_sign_out
msgid "Sign In/Out by Project"
msgstr "ลงซื่อ เข้า/ออก ตามโครงการ"

#. module: hr_timesheet
#: model:ir.model,name:hr_timesheet.model_hr_sign_out_project
msgid "Sign Out By Project"
msgstr "ลงชื่อออก ตามโครงการ"

#. module: hr_timesheet
#: view:hr.sign.in.project:hr_timesheet.view_hr_timesheet_sign_in
msgid "Sign in"
msgstr "ลงชื่อเข้าใช้"

#. module: hr_timesheet
#: code:addons/hr_timesheet/wizard/hr_timesheet_sign_in_out.py:145
#: view:hr.sign.in.project:hr_timesheet.view_hr_timesheet_sign_in_message
#, python-format
msgid "Sign in / Sign out"
msgstr "เข้าสู่ระบบ / ออกจากระบบ"

#. module: hr_timesheet
#: model:ir.actions.act_window,name:hr_timesheet.action_hr_timesheet_sign_in
#: model:ir.actions.act_window,name:hr_timesheet.action_hr_timesheet_sign_out
msgid "Sign in / Sign out by Project"
msgstr ""

#. module: hr_timesheet
#: view:hr.sign.in.project:hr_timesheet.view_hr_timesheet_sign_in
msgid "Start Working"
msgstr "เริ่มทำงาน"

#. module: hr_timesheet
#: field:hr.sign.in.project,date:0
#: field:hr.sign.out.project,date_start:0
msgid "Starting Date"
msgstr "วันที่เริ่ม"

#. module: hr_timesheet
#: view:hr.sign.out.project:hr_timesheet.view_hr_timesheet_sign_out
msgid "Stop Working"
msgstr "หยุดทำงาน"

#. module: hr_timesheet
#: view:hr.timesheet.report:hr_timesheet.view_hr_timesheet_report_search
msgid "This Month"
msgstr ""

#. module: hr_timesheet
#: field:hr.timesheet.report,quantity:0
msgid "Time"
msgstr ""

#. module: hr_timesheet
#: view:hr.analytic.timesheet:hr_timesheet.hr_timesheet_line_search
#: view:hr.timesheet.report:hr_timesheet.view_hr_timesheet_report_graph
#: view:hr.timesheet.report:hr_timesheet.view_hr_timesheet_report_search
#: model:ir.model,name:hr_timesheet.model_hr_timesheet_report
#: model:ir.ui.menu,name:hr_timesheet.menu_hr_timesheet_reports
msgid "Timesheet"
msgstr "เวลาทำงาน"

#. module: hr_timesheet
#: model:ir.actions.act_window,name:hr_timesheet.act_hr_timesheet_accounts_form
#: model:ir.ui.menu,name:hr_timesheet.menu_timesheet_accounts
msgid "Timesheet Accounts"
msgstr "บัญชีสมุดจดเวลาทำงาน"

#. module: hr_timesheet
#: view:hr.analytic.timesheet:hr_timesheet.hr_timesheet_line_form
#: view:hr.analytic.timesheet:hr_timesheet.hr_timesheet_line_tree
#: model:ir.actions.act_window,name:hr_timesheet.act_hr_timesheet_line_evry1_all_form
#: model:ir.ui.menu,name:hr_timesheet.menu_hr_working_hours
msgid "Timesheet Activities"
msgstr "กิจกรรม เวลาทำงาน"

#. module: hr_timesheet
#: model:ir.actions.act_window,name:hr_timesheet.action_hr_timesheet_report_stat_all
#: model:ir.ui.menu,name:hr_timesheet.menu_hr_timesheet_report_all
msgid "Timesheet Analysis"
msgstr "การวิเคราะห์สมุดจดเวลาทำงาน"

#. module: hr_timesheet
#: model:ir.model,name:hr_timesheet.model_hr_analytic_timesheet
msgid "Timesheet Line"
msgstr ""

#. module: hr_timesheet
#: view:hr.analytic.timesheet:hr_timesheet.hr_timesheet_line_search
msgid "Timesheet Month"
msgstr ""

#. module: hr_timesheet
#: view:hr.analytic.timesheet:hr_timesheet.hr_timesheet_line_search
msgid "Timesheet by Month"
msgstr ""

#. module: hr_timesheet
#: field:account.analytic.account,use_timesheets:0
#: view:hr.employee:hr_timesheet.hr_timesheet_employee_extd_form
msgid "Timesheets"
msgstr "ตารางเวลา"

#. module: hr_timesheet
#: view:hr.analytic.timesheet:hr_timesheet.hr_timesheet_line_tree
msgid "Total cost"
msgstr "รวมค่าใช้จ่าย"

#. module: hr_timesheet
#: view:hr.analytic.timesheet:hr_timesheet.hr_timesheet_line_tree
msgid "Total time"
msgstr "เวลารวม"

#. module: hr_timesheet
#: field:hr.employee,uom_id:0
msgid "Unit of Measure"
msgstr "หน่วยของการวัด"

#. module: hr_timesheet
#: view:hr.timesheet.report:hr_timesheet.view_hr_timesheet_report_search
#: field:hr.timesheet.report,user_id:0
msgid "User"
msgstr ""

#. module: hr_timesheet
#: code:addons/hr_timesheet/wizard/hr_timesheet_sign_in_out.py:77
#: code:addons/hr_timesheet/wizard/hr_timesheet_sign_in_out.py:131
#, python-format
msgid "User Error!"
msgstr ""

#. module: hr_timesheet
#: view:hr.analytic.timesheet:hr_timesheet.hr_timesheet_line_search
msgid "Users"
msgstr "ผู้ใช้"

#. module: hr_timesheet
#: code:addons/hr_timesheet/hr_timesheet.py:158
#: code:addons/hr_timesheet/hr_timesheet.py:189
#: code:addons/hr_timesheet/hr_timesheet.py:191
#, python-format
msgid "Warning!"
msgstr "คำเตือน!"

#. module: hr_timesheet
#: field:hr.sign.out.project,info:0
msgid "Work Description"
msgstr "รายละเอียดการทำงาน"

#. module: hr_timesheet
#: view:hr.sign.out.project:hr_timesheet.view_hr_timesheet_sign_out
msgid "Work done in the last period"
msgstr "งานที่ทำทั้งหมดในระยะเวลาสุดท้าย"

#. module: hr_timesheet
#: model:ir.actions.act_window,help:hr_timesheet.action_define_analytic_structure
msgid ""
"You should create an analytic account structure depending on your needs to "
"analyse costs and revenues. In Odoo, analytic accounts are also used to "
"track customer contracts."
msgstr ""

#. module: hr_timesheet
#: view:hr.timesheet.report:hr_timesheet.view_hr_timesheet_report_search
msgid "month"
msgstr ""<|MERGE_RESOLUTION|>--- conflicted
+++ resolved
@@ -1,41 +1,35 @@
-# Thai translation for openobject-addons
-# Copyright (c) 2014 Rosetta Contributors and Canonical Ltd 2014
-# This file is distributed under the same license as the openobject-addons package.
-# FIRST AUTHOR <EMAIL@ADDRESS>, 2014.
-#
-msgid ""
-msgstr ""
-<<<<<<< HEAD
-"Project-Id-Version: openobject-addons\n"
-"Report-Msgid-Bugs-To: FULL NAME <EMAIL@ADDRESS>\n"
-"POT-Creation-Date: 2014-09-23 16:27+0000\n"
-"PO-Revision-Date: 2014-08-14 16:10+0000\n"
-"Last-Translator: FULL NAME <EMAIL@ADDRESS>\n"
-"Language-Team: Thai <th@li.org>\n"
-=======
+# Translation of Odoo Server.
+# This file contains the translation of the following modules:
+# * hr_timesheet
+# 
+# Translators:
+# FIRST AUTHOR <EMAIL@ADDRESS>, 2014
+# Khwunchai Jaengsawang <khwunchai.j@ku.th>, 2015
+# surapas haemaprasertsuk <surapas@gmail.com>, 2015
+msgid ""
+msgstr ""
 "Project-Id-Version: Odoo 8.0\n"
 "Report-Msgid-Bugs-To: \n"
 "POT-Creation-Date: 2015-01-21 14:07+0000\n"
 "PO-Revision-Date: 2016-07-29 05:48+0000\n"
 "Last-Translator: Khwunchai Jaengsawang <khwunchai.j@ku.th>\n"
 "Language-Team: Thai (http://www.transifex.com/odoo/odoo-8/language/th/)\n"
->>>>>>> 1213de3f
 "MIME-Version: 1.0\n"
 "Content-Type: text/plain; charset=UTF-8\n"
-"Content-Transfer-Encoding: 8bit\n"
-"X-Launchpad-Export-Date: 2014-09-24 09:13+0000\n"
-"X-Generator: Launchpad (build 17196)\n"
+"Content-Transfer-Encoding: \n"
+"Language: th\n"
+"Plural-Forms: nplurals=1; plural=0;\n"
 
 #. module: hr_timesheet
 #: view:hr.sign.in.project:hr_timesheet.view_hr_timesheet_sign_in
 #: view:hr.sign.out.project:hr_timesheet.view_hr_timesheet_sign_out
 msgid "(Keep empty for current time)"
-msgstr ""
+msgstr "(ปล่อยให้เวลาปัจจุบันเป็นค่าว่าง)"
 
 #. module: hr_timesheet
 #: view:hr.sign.in.project:hr_timesheet.view_hr_timesheet_sign_in
 msgid "(local time on the server side)"
-msgstr ""
+msgstr "(เวลาท้องถิ่นของเครื่องเซิร์ฟเวอร์)"
 
 #. module: hr_timesheet
 #: model:ir.actions.act_window,help:hr_timesheet.act_hr_timesheet_line_evry1_all_form
@@ -43,10 +37,8 @@
 "<p class=\"oe_view_nocontent_create\">\n"
 "                Click to record activities.\n"
 "              </p><p>\n"
-"                You can register and track your workings hours by project "
-"every\n"
-"                day. Every time spent on a project will become a cost in "
-"the\n"
+"                You can register and track your workings hours by project every\n"
+"                day. Every time spent on a project will become a cost in the\n"
 "                analytic accounting/contract and can be re-invoiced to\n"
 "                customers if required.\n"
 "              </p>\n"
@@ -60,30 +52,24 @@
 "                No activity yet on this contract.\n"
 "              </p><p>\n"
 "                In Odoo, contracts and projects are implemented using\n"
-"                analytic account. So, you can track costs and revenues to "
-"analyse\n"
+"                analytic account. So, you can track costs and revenues to analyse\n"
 "                your margins easily.\n"
 "              </p><p>\n"
-"                Costs will be created automatically when you register "
-"supplier\n"
+"                Costs will be created automatically when you register supplier\n"
 "                invoices, expenses or timesheets.\n"
 "              </p><p>\n"
-"                Revenues will be created automatically when you create "
-"customer\n"
-"                invoices. Customer invoices can be created based on sale "
-"orders\n"
-"                (fixed price invoices), on timesheets (based on the work "
-"done) or\n"
+"                Revenues will be created automatically when you create customer\n"
+"                invoices. Customer invoices can be created based on sale orders\n"
+"                (fixed price invoices), on timesheets (based on the work done) or\n"
 "                on expenses (e.g. reinvoicing of travel costs).\n"
 "              </p>\n"
 "            "
 msgstr ""
 
 #. module: hr_timesheet
-#: selection:hr.sign.in.project,state:0
-#: selection:hr.sign.out.project,state:0
+#: selection:hr.sign.in.project,state:0 selection:hr.sign.out.project,state:0
 msgid "Absent"
-msgstr ""
+msgstr "ขาด"
 
 #. module: hr_timesheet
 #: view:hr.analytic.timesheet:hr_timesheet.hr_timesheet_line_form
@@ -99,12 +85,12 @@
 #. module: hr_timesheet
 #: field:hr.employee,journal_id:0
 msgid "Analytic Journal"
-msgstr ""
+msgstr "สมุดรายวันวิเคราะห์"
 
 #. module: hr_timesheet
 #: field:hr.analytic.timesheet,line_id:0
 msgid "Analytic Line"
-msgstr ""
+msgstr "รายการวิเคราะห์"
 
 #. module: hr_timesheet
 #: view:hr.analytic.timesheet:hr_timesheet.hr_timesheet_line_search
@@ -122,6 +108,14 @@
 #: view:hr.sign.out.project:hr_timesheet.view_hr_timesheet_sign_out
 msgid "Change Work"
 msgstr "เปลี่ยนงาน"
+
+#. module: hr_timesheet
+#: code:addons/hr_timesheet/hr_timesheet.py:176
+#, python-format
+msgid ""
+"Changing the date will let this entry appear in the timesheet of the new "
+"date."
+msgstr ""
 
 #. module: hr_timesheet
 #: help:account.analytic.account,use_timesheets:0
@@ -137,12 +131,12 @@
 #: view:hr.timesheet.report:hr_timesheet.view_hr_timesheet_report_search
 #: field:hr.timesheet.report,company_id:0
 msgid "Company"
-msgstr ""
+msgstr "บริษัท"
 
 #. module: hr_timesheet
 #: field:hr.timesheet.report,cost:0
 msgid "Cost"
-msgstr ""
+msgstr "ต้นทุน"
 
 #. module: hr_timesheet
 #: view:account.analytic.account:hr_timesheet.account_analytic_account_timesheet_form
@@ -159,14 +153,14 @@
 #: field:hr.sign.in.project,create_uid:0
 #: field:hr.sign.out.project,create_uid:0
 msgid "Created by"
-msgstr ""
+msgstr "สร้างโดย"
 
 #. module: hr_timesheet
 #: field:hr.analytic.timesheet,create_date:0
 #: field:hr.sign.in.project,create_date:0
 #: field:hr.sign.out.project,create_date:0
 msgid "Created on"
-msgstr ""
+msgstr "สร้างเมื่อ"
 
 #. module: hr_timesheet
 #: field:hr.sign.in.project,server_date:0
@@ -175,8 +169,7 @@
 msgstr "วันที่ปัจจุบัน"
 
 #. module: hr_timesheet
-#: field:hr.sign.in.project,state:0
-#: field:hr.sign.out.project,state:0
+#: field:hr.sign.in.project,state:0 field:hr.sign.out.project,state:0
 msgid "Current Status"
 msgstr "สถานะปัจจุบัน"
 
@@ -188,12 +181,12 @@
 #. module: hr_timesheet
 #: model:ir.actions.act_window,name:hr_timesheet.action_define_analytic_structure
 msgid "Define your Analytic Structure"
-msgstr ""
+msgstr "กำหนดโครงสร้างการวิเคราะห์"
 
 #. module: hr_timesheet
 #: field:hr.timesheet.report,name:0
 msgid "Description"
-msgstr ""
+msgstr "รายละเอียด"
 
 #. module: hr_timesheet
 #: view:hr.analytic.timesheet:hr_timesheet.hr_timesheet_line_form
@@ -207,8 +200,7 @@
 msgstr "พนักงาน"
 
 #. module: hr_timesheet
-#: field:hr.sign.in.project,emp_id:0
-#: field:hr.sign.out.project,emp_id:0
+#: field:hr.sign.in.project,emp_id:0 field:hr.sign.out.project,emp_id:0
 msgid "Employee ID"
 msgstr "หมายเลข พนักงาน"
 
@@ -221,10 +213,9 @@
 msgstr ""
 
 #. module: hr_timesheet
-#: field:hr.sign.in.project,name:0
-#: field:hr.sign.out.project,name:0
+#: field:hr.sign.in.project,name:0 field:hr.sign.out.project,name:0
 msgid "Employee's Name"
-msgstr ""
+msgstr "ชื่อพนักงาน"
 
 #. module: hr_timesheet
 #: view:hr.sign.in.project:hr_timesheet.view_hr_timesheet_sign_in_message
@@ -239,20 +230,20 @@
 #: model:ir.actions.act_window,help:hr_timesheet.action_hr_timesheet_sign_in
 msgid ""
 "Employees can encode their time spent on the different projects. A project "
-"is an analytic account and the time spent on a project generate costs on the "
-"analytic account. This feature allows to record at the same time the "
+"is an analytic account and the time spent on a project generate costs on the"
+" analytic account. This feature allows to record at the same time the "
 "attendance and the timesheet."
 msgstr ""
 
 #. module: hr_timesheet
 #: view:hr.timesheet.report:hr_timesheet.view_hr_timesheet_report_search
 msgid "Extended Filters..."
-msgstr ""
+msgstr "ตัวกรองเพิ่มเติม"
 
 #. module: hr_timesheet
 #: field:hr.timesheet.report,general_account_id:0
 msgid "General Account"
-msgstr ""
+msgstr "บัญชีทั่วไป"
 
 #. module: hr_timesheet
 #: view:hr.sign.out.project:hr_timesheet.view_hr_timesheet_sign_out
@@ -263,26 +254,24 @@
 #: code:addons/hr_timesheet/hr_timesheet.py:153
 #, python-format
 msgid "Go to the configuration panel"
-msgstr ""
+msgstr "ไปยังแผงการตั้งค่า"
 
 #. module: hr_timesheet
 #: view:hr.analytic.timesheet:hr_timesheet.hr_timesheet_line_search
 #: view:hr.timesheet.report:hr_timesheet.view_hr_timesheet_report_search
 msgid "Group By"
-msgstr ""
+msgstr "จัดกลุ่มโดย"
 
 #. module: hr_timesheet
 #: view:hr.timesheet.report:hr_timesheet.view_hr_timesheet_report_search
 msgid "Group by month of date"
-msgstr ""
-
-#. module: hr_timesheet
-#: field:hr.analytic.timesheet,id:0
-#: field:hr.sign.in.project,id:0
-#: field:hr.sign.out.project,id:0
-#: field:hr.timesheet.report,id:0
+msgstr "กลุ่ม โดย วันที่ของเดือน"
+
+#. module: hr_timesheet
+#: field:hr.analytic.timesheet,id:0 field:hr.sign.in.project,id:0
+#: field:hr.sign.out.project,id:0 field:hr.timesheet.report,id:0
 msgid "ID"
-msgstr ""
+msgstr "รหัส"
 
 #. module: hr_timesheet
 #: help:hr.employee,product_id:0
@@ -299,21 +288,20 @@
 #. module: hr_timesheet
 #: field:hr.timesheet.report,journal_id:0
 msgid "Journal"
-msgstr ""
+msgstr "สมุดบัญชี"
 
 #. module: hr_timesheet
 #: field:hr.analytic.timesheet,write_uid:0
-#: field:hr.sign.in.project,write_uid:0
-#: field:hr.sign.out.project,write_uid:0
+#: field:hr.sign.in.project,write_uid:0 field:hr.sign.out.project,write_uid:0
 msgid "Last Updated by"
-msgstr ""
+msgstr "อัพเดทครั้งสุดท้ายโดย"
 
 #. module: hr_timesheet
 #: field:hr.analytic.timesheet,write_date:0
 #: field:hr.sign.in.project,write_date:0
 #: field:hr.sign.out.project,write_date:0
 msgid "Last Updated on"
-msgstr ""
+msgstr "อัพเดทครั้งสุดท้ายเมื่อ"
 
 #. module: hr_timesheet
 #: field:hr.sign.out.project,analytic_amount:0
@@ -367,16 +355,14 @@
 msgstr "กรุณากำหนดพนักงานสำหรับผู้ใช้ของคุณ"
 
 #. module: hr_timesheet
-#: selection:hr.sign.in.project,state:0
-#: selection:hr.sign.out.project,state:0
+#: selection:hr.sign.in.project,state:0 selection:hr.sign.out.project,state:0
 msgid "Present"
-msgstr ""
+msgstr "นำเสนอ"
 
 #. module: hr_timesheet
 #: view:hr.analytic.timesheet:hr_timesheet.hr_timesheet_line_form
 #: view:hr.analytic.timesheet:hr_timesheet.hr_timesheet_line_search
-#: field:hr.employee,product_id:0
-#: field:hr.timesheet.report,product_id:0
+#: field:hr.employee,product_id:0 field:hr.timesheet.report,product_id:0
 msgid "Product"
 msgstr "ผลิตภัณฑ์"
 
@@ -426,8 +412,7 @@
 msgstr "เริ่มทำงาน"
 
 #. module: hr_timesheet
-#: field:hr.sign.in.project,date:0
-#: field:hr.sign.out.project,date_start:0
+#: field:hr.sign.in.project,date:0 field:hr.sign.out.project,date_start:0
 msgid "Starting Date"
 msgstr "วันที่เริ่ม"
 
@@ -439,12 +424,12 @@
 #. module: hr_timesheet
 #: view:hr.timesheet.report:hr_timesheet.view_hr_timesheet_report_search
 msgid "This Month"
-msgstr ""
+msgstr "เดือนนี้"
 
 #. module: hr_timesheet
 #: field:hr.timesheet.report,quantity:0
 msgid "Time"
-msgstr ""
+msgstr "เวลา"
 
 #. module: hr_timesheet
 #: view:hr.analytic.timesheet:hr_timesheet.hr_timesheet_line_search
@@ -515,6 +500,12 @@
 #: view:hr.timesheet.report:hr_timesheet.view_hr_timesheet_report_search
 #: field:hr.timesheet.report,user_id:0
 msgid "User"
+msgstr "ผู้ใช้งาน"
+
+#. module: hr_timesheet
+#: code:addons/hr_timesheet/hr_timesheet.py:176
+#, python-format
+msgid "User Alert!"
 msgstr ""
 
 #. module: hr_timesheet
@@ -522,7 +513,7 @@
 #: code:addons/hr_timesheet/wizard/hr_timesheet_sign_in_out.py:131
 #, python-format
 msgid "User Error!"
-msgstr ""
+msgstr "เกิดข้อผิดพลาดของผู้ใช้!"
 
 #. module: hr_timesheet
 #: view:hr.analytic.timesheet:hr_timesheet.hr_timesheet_line_search
@@ -558,4 +549,11 @@
 #. module: hr_timesheet
 #: view:hr.timesheet.report:hr_timesheet.view_hr_timesheet_report_search
 msgid "month"
-msgstr ""+msgstr "เดือน"
+
+#. module: hr_timesheet
+#: view:hr.sign.in.project:hr_timesheet.view_hr_timesheet_sign_in
+#: view:hr.sign.in.project:hr_timesheet.view_hr_timesheet_sign_in_message
+#: view:hr.sign.out.project:hr_timesheet.view_hr_timesheet_sign_out
+msgid "or"
+msgstr "หรือ"