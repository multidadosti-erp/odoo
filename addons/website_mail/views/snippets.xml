<?xml version="1.0" encoding="utf-8"?>
<openerp>
<data>
<template id="email_designer_snippets">

    <div class="scroll" t-ignore="1">
        <ul class="nav navbar-nav nav-tabs">
          <li class="active"><a href="#snippet_email_structure" data-toggle="tab">Email Design</a></li>
          <li><a href="#snippet_email_feature" data-toggle="tab">Advanced Email Features</a></li>
        </ul>
        <div class="tab-content">

<div id="snippet_email_structure" class="tab-pane fade in active">


    <div>
        <div class="oe_snippet_thumbnail">
            <img class="oe_snippet_thumbnail_img" src="/website/static/src/img/blocks/block_text_block.png"/>
            <span class="oe_snippet_thumbnail_title">Text Block</span>
        </div>
        <div class="oe_snippet_body" style="padding:0px; margin:0px">
            <table cellspacing="0" cellpadding="0" style="margin:10px 0px 0px;vertical-align:top;padding:0px 5px;font-family:arial;font-size:12px;color:rgb(51,51,51)">
                <tbody>
                    <tr>
                        <td valign="top" style="width:600px">
                            <h2 style="text-align: center">
                                A Great Headline
                            </h2>
                            <h3 style="text-align: center">
                                A good subtitle
                            </h3>
                        </td>
                    </tr>
                    <tr>
                        <td valign="top" style="width:600px">
                            <div style="padding:0px 5px">
                                <p style="overflow:hidden">
                                    A great way to catch your reader's attention is to tell a story.
                                    Everything you consider writing can be told as a story.
                                </p>
                                <p style="overflow:hidden">
                                    <strong>Great stories have personality</strong>. Consider telling 
                                    a great story that provides personality. Writing a story 
                                    with personality for potential clients will asist with 
                                    making a relationship connection. This shows up in small
                                    quirks like word choices or phrases. Write from your point 
                                    of view, not from someone else's experience.
                                </p>
                                <p style="overflow:hidden">
                                    <strong>Great stories are for everyone even when only written for
                                    just one person</strong>. If you try to write with a wide general
                                    audience in mind, your story will ring false and be bland. 
                                    No one will be interested. Write for one person. If it’s genuine
                                    for the one, it’s genuine for the rest.
                                </p>

                            </div>
                        </td>
                    </tr>
                </tbody>
            </table>
        </div>
    </div>


    <div>
        <div class="oe_snippet_thumbnail">
            <img class="oe_snippet_thumbnail_img" src="/website/static/src/img/blocks/block_text_image.png"/>
            <span class="oe_snippet_thumbnail_title">Text-Image</span>
        </div>
        <div class="oe_snippet_body" style="padding:0px; margin:0px">
            <table cellspacing="0" cellpadding="0" style="margin:10px 0px 0px;vertical-align:top;padding:0px;font-family:arial;font-size:12px;color:rgb(51,51,51)">
                <tbody>
                    <tr>
                        <td style="width:600px" valign="top">
                            <div style="padding:0px 5px">
                                <table style="font-family:arial;font-size:12px;color:rgb(51,51,51)">
                                    <tbody>
                                        <tr>
                                            <td valign="top">
                                                <h3 style="text-align: center; padding:0px 5px">A Section Subtitle</h3>
                                                <p style="overflow:hidden; font-size:12px">
                                                    Write one or two paragraphs describing your product,
                                                    services or a specific feature. To be successful
                                                    your content needs to be useful to your readers.
                                                </p><p style="overflow:hidden; font-size:12px">
                                                    Start with the customer – find out what they want
                                                    and give it to them.
                                                </p>
                                            </td>
                                            <td width="10"></td>
                                            <td valign="top" width="290">
                                                <img width="270" style="display:block;border:none;min-height:150px" src="/website/static/src/img/text_image.png"/>
                                            </td>
                                        </tr>
                                    </tbody>
                                </table>
                            </div>
                        </td>
                    </tr>
                </tbody>
            </table>
        </div>
    </div>


    <div>
        <div class="oe_snippet_thumbnail">
            <img class="oe_snippet_thumbnail_img" src="/website/static/src/img/blocks/block_image_text.png"/>
            <span class="oe_snippet_thumbnail_title">Image-Text</span>
        </div>
        <div class="oe_snippet_body" style="padding:0px; margin:0px">
            <table cellspacing="0" cellpadding="0" style="margin:10px 0px 0px;vertical-align:top;padding:0px 5px;font-family:arial;font-size:12px;color:rgb(51,51,51)">
                <tbody>
                    <tr>
                        <td style="width:600px" valign="top">
                            <div style="padding:0px 5px">
                                <table style="font-family:arial;font-size:12px;color:rgb(51,51,51)">
                                    <tbody>
                                        <tr>
                                            <td valign="top" width="290">
                                                <img width="270" style="display:block;border:none;min-height:150px" alt="" src="/website/static/src/img/image_text.jpg"/>
                                            </td>
                                            <td width="10"></td>
                                            <td valign="top">
                                                <h3 style="text-align: center; padding:0px 5px">A Section Subtitle</h3>
                                                <p style="overflow:hidden; font-size:12px">
                                                    Write one or two paragraphs describing your product,
                                                    services or a specific feature. To be successful
                                                    your content needs to be useful to your readers.
                                                </p><p style="overflow:hidden; font-size:12px">
                                                    Start with the customer – find out what they want
                                                    and give it to them.
                                                </p>
                                            </td>
                                        </tr>
                                    </tbody>
                                </table>
                            </div>
                        </td>
                    </tr>
                </tbody>
            </table>
        </div>
    </div>


    <div>
        <div class="oe_snippet_thumbnail">
            <img class="oe_snippet_thumbnail_img" src="/website_mail/static/src/img/blocks/block_two_columns.png"/>
            <span class="oe_snippet_thumbnail_title">Two Columns</span>            
        </div>
        <div class="oe_snippet_body" style="padding:0px; margin:0px">
            <table cellspacing="0" cellpadding="0" style="margin:10px 0px 0px;vertical-align:top;padding:0px;font-family:arial;font-size:12px;color:rgb(51,51,51)">
                <tbody>
                    <tr>
                        <td valign="top" style="width:300px">
                            <img width="275" style="display:block;border:none;min-height:50px" src="/website/static/src/img/desert_thumb.jpg"/>
                        </td>
                        <td valign="top" style="width:300px">
                            <img width="275" style="display:block;border:none;min-height:50px" src="/website/static/src/img/deers_thumb.jpg"/>
                        </td>
                    </tr>
                    <tr>
                        <td valign="top" style="width:300px">
                            <h3 style="text-align: center; padding:0px 5px">Feature One</h3>
                            <p style="overflow:hidden">
                                Choose a vibrant image and write an inspiring paragraph
                                about it. It does not have to be long, but it should
                                reinforce your image.
                            </p>
                        </td>
                        <td valign="top" style="width:300px">
                            <h3 style="text-align: center; padding:0px 5px">Feature Two</h3>
                            <p style="overflow:hidden">
                                Choose a vibrant image and write an inspiring paragraph
                                about it. It does not have to be long, but it should
                                reinforce your image.
                            </p>
                        </td>
                    </tr>
                </tbody>
            </table>
        </div>
    </div>


    <div>
        <div class="oe_snippet_thumbnail">
            <img class="oe_snippet_thumbnail_img" src="/website_mail/static/src/img/blocks/block_three_columns.png"/>
            <span class="oe_snippet_thumbnail_title">Three Columns</span>            
        </div>
        <div class="oe_snippet_body" style="padding:0px; margin:0px">
            <table cellspacing="0" cellpadding="0" style="margin:10px 0px 0px;vertical-align:top;padding:0px;font-family:arial;font-size:12px;color:rgb(51,51,51)">
                <tbody>
                    <tr>
                        <td valign="top" style="width:200px">
                            <img width="175" style="display:block;border:none;min-height:50px" src="/website/static/src/img/desert_thumb.jpg"/>
                        </td>
                        <td valign="top" style="width:200px">
                            <img width="175" style="display:block;border:none;min-height:50px" src="/website/static/src/img/deers_thumb.jpg"/>
                        </td>
                        <td valign="top" style="width:200px">
                            <img width="175" style="display:block;border:none;min-height:50px" src="/website/static/src/img/china_thumb.jpg"/>
                        </td>
                    </tr>
                    <tr>
                        <td valign="top" style="width:200px">
                            <h3 style="text-align: center; padding:0px 5px">Feature One</h3>
                            <p style="overflow:hidden">
                                Choose a vibrant image and write an inspiring paragraph
                                about it. It does not have to be long, but it should
                                reinforce your image.
                            </p>
                        </td>
                        <td valign="top" style="width:200px">
                            <h3 style="text-align: center; padding:0px 5px">Feature Two</h3>
                            <p style="overflow:hidden">
                                Choose a vibrant image and write an inspiring paragraph
                                about it. It does not have to be long, but it should
                                reinforce your image.
                            </p>
                        </td>
                        <td valign="top" style="width:200px">
                            <h3 style="text-align: center; padding:0px 5px">Feature Three</h3>
                            <p style="overflow:hidden">
                                Choose a vibrant image and write an inspiring paragraph
                                about it. It does not have to be long, but it should
                                reinforce your image.
                            </p>
                        </td>
                    </tr>
                </tbody>
            </table>
        </div>
    </div>


    <div>
        <div class="oe_snippet_thumbnail">
            <img class="oe_snippet_thumbnail_img" src="/website/static/src/img/blocks/block_separator.png"/>
            <span class="oe_snippet_thumbnail_title">Separator</span>        
        </div>
        <div class="oe_snippet_body" style="padding:0px; margin:0px">
            <table cellspacing="0" cellpadding="0" style="margin:10px 0px 0px;vertical-align:top;padding:0px;font-family:arial;font-size:12px;color:rgb(51,51,51)">
                <tbody>
                    <tr>
                        <td valign="top" style="width:600px">
                            <div style="padding:0px 5px">
                                <hr width="100%" style="background-color:rgb(204,204,204);border:medium none;clear:both;display:block;font-size:0px;min-height:1px;line-height:0"/>
                            </div>
                        </td>
                    </tr>
                </tbody>
            </table>
        </div>
    </div>

</div>


<div id="snippet_email_feature" class="tab-pane fade">


    <div>
        <div class="oe_snippet_thumbnail">
            <img class="oe_snippet_thumbnail_img" src="/website/static/src/img/blocks/block_big_picture.png"/>
            <span class="oe_snippet_thumbnail_title">Big Picture</span>          
        </div>
        <div class="oe_snippet_body" style="padding:0px; margin:0px">
            <table cellspacing="0" cellpadding="0" style="margin:10px 0px 0px;vertical-align:top;padding:0px;font-family:arial;font-size:12px;color:rgb(51,51,51)">
                <tbody>
                    <tr>
                        <td valign="top" style="width:600px">
                            <h2 style="text-align: center; padding:0px 5px">A Punchy Headline</h2>
                        </td>
                    </tr>
                    <tr>
                        <td valign="top" style="width:600px">
                            <img width="500" style="display:block;border:none;min-height:250px;margin:0 auto;" src="/website/static/src/img/big_picture.png"/>
                        </td>
                    </tr>
                    <tr>
                        <td valign="top" style="width:600px">
                            <p style="text-align: center; overflow:hidden">
                                <h3 style="text-align: center; padding:0px 5px">A Small Subtitle</h3>
                            </p>
                            <p style="text-align: center; overflow:hidden">
                                Choose a vibrant image and write an inspiring paragraph
                                about it. It does not have to be long, but it should
                                reinforce your image.
                            </p>
                        </td>
                    </tr>
                </tbody>
            </table>
        </div>
    </div>


    <div>
        <div class="oe_snippet_thumbnail">
            <img class="oe_snippet_thumbnail_img" src="/website/static/src/img/blocks/block_comparison.png"/>
            <span class="oe_snippet_thumbnail_title">Comparisons</span>         
        </div>
        <div class="oe_snippet_body" style="padding:0px; margin:0px">
            <div style="width:600px">
                <h2 style="text-align: center">Our Offers</h2>
            </div>
            <table cellspacing="0" cellpadding="0" style="margin:10px 0px 0px;vertical-align:top;padding:0px;font-family:arial;font-size:12px;color:rgb(51,51,51)">   
                <tbody>
                    <tr>
                        <td valign="top" style="width:200px; bgcolor: #bce8f1; background-color: #bce8f1;">
                            <h2 style="text-align: center">Beginner</h2>
                            <p style="text-align: center; overflow:hidden">Starter Package</p>
                        </td>
                        <td valign="top" style="width:200px; bgcolor: #428bca; background-color: #428bca;">
                            <h2 style="text-align: center">Professional</h2>
                            <p style="text-align: center; overflow:hidden">Enterprise package</p>
                        </td>
                        <td valign="top" style="width:200px; bgcolor: #bce8f1; background-color: #bce8f1;">
                            <h2 style="text-align: center">Expert</h2>
                            <p style="text-align: center; overflow:hidden">The top of the top</p>
                        </td>
                    </tr>
                    <tr>
                        <td valign="top" style="width:200px">
                            <h2 style="margin: 0; text-align: center">$<strong style="font-size: 30px">450</strong><small>.00</small></h2>
                            <p style="text-align: center">per month</p>
                        </td>
                        <td valign="top" style="width:200px">
                            <h2 style="margin: 0; text-align: center">$<strong style="font-size: 30px">590</strong><small>.00</small></h2>
                            <p style="text-align: center">per month</p>
                        </td>
                        <td valign="top" style="width:200px">
                            <h2 style="margin: 0; text-align: center">$<strong style="font-size: 30px">890</strong><small>.00</small></h2>
                            <p style="text-align: center">per month</p>
                        </td>
                    </tr>
                    <tr>
                        <td valign="top" style="width:200px">
                            <ul>
                                <li>Battery: 8 hours</li>
                                <li>Screen: 2.5 inch</li>
                                <li>Weight: 1.1 ounces</li>
                                <li>No support</li>
                            </ul>
                        </td>
                        <td valign="top" style="width:200px">
                            <ul>
                                <li>Battery: 12 hours</li>
                                <li>Screen: 2.8 inch</li>
                                <li>Weight: 1.2 ounces</li>
                                <li>Limited support</li>
                            </ul>
                        </td>
                        <td valign="top" style="width:200px">
                            <ul>
                                <li>Battery: 20 hours</li>
                                <li>Screen: 2.8 inch</li>
                                <li>Weight: 1.2 ounces</li>
                                <li>Unlimited support</li>
                            </ul>
                        </td>
                    </tr>
                    <tr>
                        <td valign="top" style="width:200px">
                            <p style="text-align: center; overflow: hidden">
                                <i>Free shipping, satisfied or reimbursed.</i><br/>
                                <a href="/page/website.contactus">Order now</a>
                            </p>
                        </td>
                        <td valign="top" style="width:200px">
                            <p style="text-align: center; overflow: hidden">
                                <i>Free shipping, satisfied or reimbursed.</i><br/>
                                <a href="/page/website.contactus">Order now</a>
                            </p>
                        </td>
                        <td valign="top" style="width:200px">
                            <p style="text-align: center; overflow: hidden">
                                <i>Free shipping, satisfied or reimbursed.</i><br/>
                                <a href="/page/website.contactus">Contact us</a>
                            </p>
                        </td>
                    </tr>
                </tbody>
            </table>
        </div>
    </div>


    <div>
        <div class="oe_snippet_thumbnail">
            <img class="oe_snippet_thumbnail_img" src="/website/static/src/img/blocks/block_jumbotron.png"/>
            <span class="oe_snippet_thumbnail_title">Big Message</span>
        </div>
        <div class="oe_snippet_body" style="padding:0px; margin:0px">
            <table cellspacing="0" cellpadding="0" style="margin:10px 0px 0px;vertical-align:top;padding:0px 5px;font-family:arial;font-size:12px;color:rgb(51,51,51)">
                <tbody>
                    <tr>
                        <td valign="top" style="width:600px">
                            <div style="padding:0px 5px">
                                <h1 style="text-align: center">Sell Online. Easily.</h1>
                                <p style="overflow:hidden">
                                    Write one sentence to convince visitor about your message.
                                </p>
                            </div>
                        </td>
                    </tr>
                </tbody>
            </table>
        </div>
    </div>


    <div>
        <div class="oe_snippet_thumbnail">
            <img class="oe_snippet_thumbnail_img" src="/website/static/src/img/blocks/block_button.png"/>
            <span class="oe_snippet_thumbnail_title">Button</span>   
        </div>
        <div class="oe_snippet_body" style="padding:0px; margin:0px">
            <table cellspacing="0" cellpadding="0" style="margin:10px 0px 0px;vertical-align:top;padding:0px;font-family:arial;font-size:12px;color:rgb(51,51,51)">   
                <tbody>
                    <tr>
                        <td valign="top" style="width:200px">
                            <div style="padding:0px 5px">      
                                <table style="border-top-left-radius:4px;border-top-right-radius:4px;border-bottom-right-radius:4px;border-bottom-left-radius:4px;background-color:rgb(153,153,153);border-collapse:collapse;width:70px;font-family:arial;font-size:12px;color:rgb(51,51,51);margin-left:60px" border="0" cellpadding="0" cellspacing="0">
                                    <tbody>
                                        <tr>
                                            <td style="border-top-left-radius:4px;border-top-right-radius:4px;border-bottom-right-radius:4px;border-bottom-left-radius:4px;padding:15px 5px;border-collapse:collapse;background-color:rgb(101,101,101)" align="center" valign="middle"> 
                                                <a href="http://www.openerp.com" style="text-decoration:none;border:none rgb(221,221,221);font-weight:bold;line-height:100%;text-align:center;color:rgb(0,136,204);word-wrap:break-word!important;background-color:rgb(101,101,101)" target="_blank">
                                                    <span style="color:rgb(255,255,255);font-family:arial;font-size:12px;display:block;width:auto;text-align:center;white-space:nowrap">View Product</span>
                                                </a>
                                            </td>
                                        </tr>
                                        <tr>
                                        </tr>
                                    </tbody>
                                </table>
                            </div>
                        </td>
                        <td valign="top" style="width:200px">
                            <div style="padding:0px 5px">      
                                <table style="border-top-left-radius:4px;border-top-right-radius:4px;border-bottom-right-radius:4px;border-bottom-left-radius:4px;background-color:rgb(153,153,153);border-collapse:collapse;width:70px;font-family:arial;font-size:12px;color:rgb(51,51,51);margin-left:60px" border="0" cellpadding="0" cellspacing="0">
                                    <tbody>
                                        <tr>
                                            <td style="border-top-left-radius:4px;border-top-right-radius:4px;border-bottom-right-radius:4px;border-bottom-left-radius:4px;padding:15px 5px;border-collapse:collapse;background-color:rgb(101,101,101)" align="center" valign="middle"> 
                                                <a href="http://www.openerp.com" style="text-decoration:none;border:none rgb(221,221,221);font-weight:bold;line-height:100%;text-align:center;color:rgb(0,136,204);word-wrap:break-word!important;background-color:rgb(101,101,101)" target="_blank">
                                                    <span style="color:rgb(255,255,255);font-family:arial;font-size:12px;display:block;width:auto;text-align:center;white-space:nowrap">View Product</span>
                                                </a>
                                            </td>
                                        </tr>
                                        <tr>
                                        </tr>
                                    </tbody>
                                </table>
                            </div>
                        </td>
                        <td valign="top" style="width:200px">
                            <div style="padding:0px 5px">      
                                <table style="border-top-left-radius:4px;border-top-right-radius:4px;border-bottom-right-radius:4px;border-bottom-left-radius:4px;background-color:rgb(153,153,153);border-collapse:collapse;width:70px;font-family:arial;font-size:12px;color:rgb(51,51,51);margin-left:60px" border="0" cellpadding="0" cellspacing="0">
                                    <tbody>
                                        <tr>
                                            <td style="border-top-left-radius:4px;border-top-right-radius:4px;border-bottom-right-radius:4px;border-bottom-left-radius:4px;padding:15px 5px;border-collapse:collapse;background-color:rgb(101,101,101)" align="center" valign="middle"> 
                                                <a href="http://www.openerp.com" style="text-decoration:none;border:none rgb(221,221,221);font-weight:bold;line-height:100%;text-align:center;color:rgb(0,136,204);word-wrap:break-word!important;background-color:rgb(101,101,101)" target="_blank">
                                                    <span style="color:rgb(255,255,255);font-family:arial;font-size:12px;display:block;width:auto;text-align:center;white-space:nowrap">View Product</span>
                                                </a>
                                            </td>
                                        </tr>
                                        <tr>
                                        </tr>
                                    </tbody>
                                </table>
                            </div>
                        </td>
                    </tr>
                </tbody>
            </table>
        </div>
    </div>
</div>

<div id="snippet_options" class="hidden">
    <div data-snippet-option-id='content'
        data-selector="[data-oe-field='body_html'] > div, .oe_snippet_body"
        data-selector-siblings="[data-oe-field='body_html'] > *"
        data-selector-children="[data-oe-field='body_html']">
    </div>
</div>

        </div>
    </div>

</template>

<<<<<<< HEAD

<template id="subscribe" inherit_id="website.snippets" name="Snippet Subscribe">

    <xpath expr="//div[@id='snippet_content']" position="inside">
        <div>
            <div class="oe_snippet_thumbnail">
                <img class="oe_snippet_thumbnail_img" src="/website/static/src/img/blocks/block_button.png"/>
                <span class="oe_snippet_thumbnail_title">Subscribe Button</span>
            </div>

            <div class="oe_snippet_body js_follow"
                      data-id="0"
                      data-object="mail.group"
                      data-follow="off">
                <div class="input-group js_mg_follow_form">
                    <input
                          type="email"
                          name="email"
                          class="js_follow_email form-control"
                          placeholder="your email..."/>
                    <span class="input-group-btn">
                        <button href="#" class="btn btn-primary js_follow_btn">Subscribe</button>
                    </span>
                </div>
                <p class="js_mg_details hidden well well-sm">
                    <i class="fa fa-envelope-o"/><a href="#" class="js_mg_email"> send mail</a> -
                    <i class="fa fa-file-o"/><a href="#" class="js_mg_link"> archives</a> -
                    <i class="fa fa-times"/><a href="#" class="js_unfollow_btn"> unsubscribe</a>
                </p>
            </div>

        </div>
    </xpath>


    <xpath expr="//div[@id='snippet_options']" position="inside">
        <div data-snippet-option-id='subscribe'
            data-selector=".js_follow"
            data-selector-siblings="p, h1, h2, h3, blockquote, .well, .panel"
           >
            <li>
                <a href="#" class="button js_mailing_list">Change mailing list</a>
            </li>
        </div>
    </xpath>

</template>

=======
>>>>>>> bf135ad0
</data>
</openerp><|MERGE_RESOLUTION|>--- conflicted
+++ resolved
@@ -493,56 +493,5 @@
 
 </template>
 
-<<<<<<< HEAD
-
-<template id="subscribe" inherit_id="website.snippets" name="Snippet Subscribe">
-
-    <xpath expr="//div[@id='snippet_content']" position="inside">
-        <div>
-            <div class="oe_snippet_thumbnail">
-                <img class="oe_snippet_thumbnail_img" src="/website/static/src/img/blocks/block_button.png"/>
-                <span class="oe_snippet_thumbnail_title">Subscribe Button</span>
-            </div>
-
-            <div class="oe_snippet_body js_follow"
-                      data-id="0"
-                      data-object="mail.group"
-                      data-follow="off">
-                <div class="input-group js_mg_follow_form">
-                    <input
-                          type="email"
-                          name="email"
-                          class="js_follow_email form-control"
-                          placeholder="your email..."/>
-                    <span class="input-group-btn">
-                        <button href="#" class="btn btn-primary js_follow_btn">Subscribe</button>
-                    </span>
-                </div>
-                <p class="js_mg_details hidden well well-sm">
-                    <i class="fa fa-envelope-o"/><a href="#" class="js_mg_email"> send mail</a> -
-                    <i class="fa fa-file-o"/><a href="#" class="js_mg_link"> archives</a> -
-                    <i class="fa fa-times"/><a href="#" class="js_unfollow_btn"> unsubscribe</a>
-                </p>
-            </div>
-
-        </div>
-    </xpath>
-
-
-    <xpath expr="//div[@id='snippet_options']" position="inside">
-        <div data-snippet-option-id='subscribe'
-            data-selector=".js_follow"
-            data-selector-siblings="p, h1, h2, h3, blockquote, .well, .panel"
-           >
-            <li>
-                <a href="#" class="button js_mailing_list">Change mailing list</a>
-            </li>
-        </div>
-    </xpath>
-
-</template>
-
-=======
->>>>>>> bf135ad0
 </data>
 </openerp>