# -*- coding: utf-8 -*-
##############################################################################
#
#    OpenERP, Open Source Management Solution
#    Copyright (C) 2010-today OpenERP SA (<http://www.openerp.com>)
#
#    This program is free software: you can redistribute it and/or modify
#    it under the terms of the GNU Affero General Public License as
#    published by the Free Software Foundation, either version 3 of the
#    License, or (at your option) any later version
#
#    This program is distributed in the hope that it will be useful,
#    but WITHOUT ANY WARRANTY; without even the implied warranty of
#    MERCHANTABILITY or FITNESS FOR A PARTICULAR PURPOSE.  See the
#    GNU Affero General Public License for more details
#
#    You should have received a copy of the GNU Affero General Public License
#    along with this program.  If not, see <http://www.gnu.org/licenses/>
#
##############################################################################

import base64
import logging
import re
from urllib import urlencode
from urlparse import urljoin

from openerp import tools
from openerp import SUPERUSER_ID
from openerp.addons.base.ir.ir_mail_server import MailDeliveryException
from openerp.osv import fields, osv
from openerp.tools.translate import _

_logger = logging.getLogger(__name__)


class mail_mail(osv.Model):
    """ Model holding RFC2822 email messages to send. This model also provides
        facilities to queue and send new email messages.  """
    _name = 'mail.mail'
    _description = 'Outgoing Mails'
    _inherits = {'mail.message': 'mail_message_id'}
    _order = 'id desc'

    _columns = {
        'mail_message_id': fields.many2one('mail.message', 'Message', required=True, ondelete='cascade'),
        'state': fields.selection([
            ('outgoing', 'Outgoing'),
            ('sent', 'Sent'),
            ('received', 'Received'),
            ('exception', 'Delivery Failed'),
            ('cancel', 'Cancelled'),
        ], 'Status', readonly=True),
        'auto_delete': fields.boolean('Auto Delete',
            help="Permanently delete this email after sending it, to save space"),
        'references': fields.text('References', help='Message references, such as identifiers of previous messages', readonly=1),
        'email_to': fields.text('To', help='Message recipients (emails)'),
        'recipient_ids': fields.many2many('res.partner', string='To (Partners)'),
        'email_cc': fields.char('Cc', help='Carbon copy message recipients'),
        'body_html': fields.text('Rich-text Contents', help="Rich-text/HTML message"),
        # Auto-detected based on create() - if 'mail_message_id' was passed then this mail is a notification
        # and during unlink() we will not cascade delete the parent and its attachments
        'notification': fields.boolean('Is Notification',
            help='Mail has been created to notify people of an existing mail.message'),
    }

    _defaults = {
        'state': 'outgoing',
    }

    def default_get(self, cr, uid, fields, context=None):
        # protection for `default_type` values leaking from menu action context (e.g. for invoices)
        # To remove when automatic context propagation is removed in web client
        if context and context.get('default_type') and context.get('default_type') not in self._all_columns['type'].column.selection:
            context = dict(context, default_type=None)
        return super(mail_mail, self).default_get(cr, uid, fields, context=context)

    def create(self, cr, uid, values, context=None):
        # notification field: if not set, set if mail comes from an existing mail.message
        if 'notification' not in values and values.get('mail_message_id'):
            values['notification'] = True
        return super(mail_mail, self).create(cr, uid, values, context=context)

    def unlink(self, cr, uid, ids, context=None):
        # cascade-delete the parent message for all mails that are not created for a notification
        ids_to_cascade = self.search(cr, uid, [('notification', '=', False), ('id', 'in', ids)])
        parent_msg_ids = [m.mail_message_id.id for m in self.browse(cr, uid, ids_to_cascade, context=context)]
        res = super(mail_mail, self).unlink(cr, uid, ids, context=context)
        self.pool.get('mail.message').unlink(cr, uid, parent_msg_ids, context=context)
        return res

    def mark_outgoing(self, cr, uid, ids, context=None):
        return self.write(cr, uid, ids, {'state': 'outgoing'}, context=context)

    def cancel(self, cr, uid, ids, context=None):
        return self.write(cr, uid, ids, {'state': 'cancel'}, context=context)

    def process_email_queue(self, cr, uid, ids=None, context=None):
        """Send immediately queued messages, committing after each
           message is sent - this is not transactional and should
           not be called during another transaction!

           :param list ids: optional list of emails ids to send. If passed
                            no search is performed, and these ids are used
                            instead.
           :param dict context: if a 'filters' key is present in context,
                                this value will be used as an additional
                                filter to further restrict the outgoing
                                messages to send (by default all 'outgoing'
                                messages are sent).
        """
        if context is None:
            context = {}
        if not ids:
            filters = [('state', '=', 'outgoing')]
            if 'filters' in context:
                filters.extend(context['filters'])
            ids = self.search(cr, uid, filters, context=context)
        res = None
        try:
            # Force auto-commit - this is meant to be called by
            # the scheduler, and we can't allow rolling back the status
            # of previously sent emails!
            res = self.send(cr, uid, ids, auto_commit=True, context=context)
        except Exception:
            _logger.exception("Failed processing mail queue")
        return res

    def _postprocess_sent_message(self, cr, uid, mail, context=None, mail_sent=True):
        """Perform any post-processing necessary after sending ``mail``
        successfully, including deleting it completely along with its
        attachment if the ``auto_delete`` flag of the mail was set.
        Overridden by subclasses for extra post-processing behaviors.

        :param browse_record mail: the mail that was just sent
        :return: True
        """
        if mail.auto_delete:
            # done with SUPERUSER_ID to avoid giving large unlink access rights
            self.unlink(cr, SUPERUSER_ID, [mail.id], context=context)
        return True

    #------------------------------------------------------
    # mail_mail formatting, tools and send mechanism
    #------------------------------------------------------

    def _get_partner_access_link(self, cr, uid, mail, partner=None, context=None):
<<<<<<< HEAD
        """Generate URLs for links in mails: partner has access (is user):
        link to action_mail_redirect action that will redirect to doc or Inbox """
=======
        """ Generate URLs for links in mails:
            - partner is an user and has read access to the document: direct link to document with model, res_id
        """
        if context is None:
            context = {}
>>>>>>> 0d3d0e95
        if partner and partner.user_ids:
            base_url = self.pool.get('ir.config_parameter').get_param(cr, uid, 'web.base.url')
            # the parameters to encode for the query and fragment part of url
            query = {'db': cr.dbname}
            fragment = {
                'login': partner.user_ids[0].login,
                'action': 'mail.action_mail_redirect',
            }
            if mail.notification:
                fragment['message_id'] = mail.mail_message_id.id
            elif mail.model and mail.res_id:
                fragment.update(model=mail.model, res_id=mail.res_id)

<<<<<<< HEAD
            url = urljoin(base_url, "/web?%s#%s" % (urlencode(query), urlencode(fragment)))
            return _("""<span class='oe_mail_footer_access'><small>Access your messages and documents <a style='color:inherit' href="%s">in OpenERP</a></small></span>""") % url
=======
            url = urljoin(base_url, "?%s#%s" % (urlencode(query), urlencode(fragment)))
            return _("""<span class='oe_mail_footer_access'><small>about <a style='color:inherit' href="%s">%s %s</a></small></span>""") % (url, context.get('model_name', ''), mail.record_name)
>>>>>>> 0d3d0e95
        else:
            return None

    def send_get_mail_subject(self, cr, uid, mail, force=False, partner=None, context=None):
        """If subject is void, set the subject as 'Re: <Resource>' or
        'Re: <mail.parent_id.subject>'

            :param boolean force: force the subject replacement
        """
        if (force or not mail.subject) and mail.record_name:
            return 'Re: %s' % (mail.record_name)
        elif (force or not mail.subject) and mail.parent_id and mail.parent_id.subject:
            return 'Re: %s' % (mail.parent_id.subject)
        return mail.subject

    def send_get_mail_body(self, cr, uid, mail, partner=None, context=None):
        """Return a specific ir_email body. The main purpose of this method
        is to be inherited to add custom content depending on some module."""
        body = mail.body_html

        # generate footer
        link = self._get_partner_access_link(cr, uid, mail, partner, context=context)
        if link:
            body = tools.append_content_to_html(body, link, plaintext=False, container_tag='div')
        return body

    def send_get_mail_to(self, cr, uid, mail, partner=None, context=None):
        """Forge the email_to with the following heuristic:
          - if 'partner' and mail is a notification on a document: followers (Followers of 'Doc' <email>)
          - elif 'partner', no notificatoin or no doc: recipient specific (Partner Name <email>)
          - else fallback on mail.email_to splitting """
        if partner and mail.notification and mail.record_name:
            sanitized_record_name = re.sub(r'[^\w+.]+', '-', mail.record_name)
            email_to = [_('"Followers of %s" <%s>') % (sanitized_record_name, partner.email)]
        elif partner:
            email_to = ['%s <%s>' % (partner.name, partner.email)]
        else:
            email_to = tools.email_split(mail.email_to)
        return email_to

    def send_get_email_dict(self, cr, uid, mail, partner=None, context=None):
        """Return a dictionary for specific email values, depending on a
        partner, or generic to the whole recipients given by mail.email_to.

            :param browse_record mail: mail.mail browse_record
            :param browse_record partner: specific recipient partner
        """
        body = self.send_get_mail_body(cr, uid, mail, partner=partner, context=context)
        body_alternative = tools.html2plaintext(body)
        return {
            'body': body,
            'body_alternative': body_alternative,
            'subject': self.send_get_mail_subject(cr, uid, mail, partner=partner, context=context),
            'email_to': self.send_get_mail_to(cr, uid, mail, partner=partner, context=context),
        }

    def send(self, cr, uid, ids, auto_commit=False, raise_exception=False, context=None):
        """ Sends the selected emails immediately, ignoring their current
            state (mails that have already been sent should not be passed
            unless they should actually be re-sent).
            Emails successfully delivered are marked as 'sent', and those
            that fail to be deliver are marked as 'exception', and the
            corresponding error mail is output in the server logs.

            :param bool auto_commit: whether to force a commit of the mail status
                after sending each mail (meant only for scheduler processing);
                should never be True during normal transactions (default: False)
            :param bool raise_exception: whether to raise an exception if the
                email sending process has failed
            :return: True
        """
        if context is None:
            context = {}
        ir_mail_server = self.pool.get('ir.mail_server')
<<<<<<< HEAD

=======
>>>>>>> 0d3d0e95
        for mail in self.browse(cr, SUPERUSER_ID, ids, context=context):
            try:
                # TDE note: remove me when model_id field is present on mail.message - done here to avoid doing it multiple times in the sub method
                if mail.model:
                    model_id = self.pool['ir.model'].search(cr, SUPERUSER_ID, [('model', '=', mail.model)], context=context)[0]
                    model = self.pool['ir.model'].browse(cr, SUPERUSER_ID, model_id, context=context)
                else:
                    model = None
                if model:
                    context['model_name'] = model.name
                # handle attachments
                attachments = []
                for attach in mail.attachment_ids:
                    attachments.append((attach.datas_fname, base64.b64decode(attach.datas)))
                # specific behavior to customize the send email for notified partners
                email_list = []
                if mail.email_to:
                    email_list.append(self.send_get_email_dict(cr, uid, mail, context=context))
                for partner in mail.recipient_ids:
                    email_list.append(self.send_get_email_dict(cr, uid, mail, partner=partner, context=context))
                # headers
                headers = {}
                bounce_alias = self.pool['ir.config_parameter'].get_param(cr, uid, "mail.bounce.alias", context=context)
                catchall_domain = self.pool['ir.config_parameter'].get_param(cr, uid, "mail.catchall.domain", context=context)
                if bounce_alias and catchall_domain:
                    if mail.model and mail.res_id:
                        headers['Return-Path'] = '%s-%d-%s-%d@%s' % (bounce_alias, mail.id, mail.model, mail.res_id, catchall_domain)
                    else:
                        headers['Return-Path'] = '%s-%d@%s' % (bounce_alias, mail.id, catchall_domain)

                # build an RFC2822 email.message.Message object and send it without queuing
                res = None
                for email in email_list:
                    msg = ir_mail_server.build_email(
                        email_from=mail.email_from,
                        email_to=email.get('email_to'),
                        subject=email.get('subject'),
                        body=email.get('body'),
                        body_alternative=email.get('body_alternative'),
                        email_cc=tools.email_split(mail.email_cc),
                        reply_to=mail.reply_to,
                        attachments=attachments,
                        message_id=mail.message_id,
                        references=mail.references,
                        object_id=mail.res_id and ('%s-%s' % (mail.res_id, mail.model)),
                        subtype='html',
                        subtype_alternative='plain',
                        headers=headers)
                    res = ir_mail_server.send_email(cr, uid, msg,
                                                    mail_server_id=mail.mail_server_id.id,
                                                    context=context)

                if res:
                    mail.write({'state': 'sent', 'message_id': res})
                    mail_sent = True
                else:
                    mail.write({'state': 'exception'})
                    mail_sent = False

                # /!\ can't use mail.state here, as mail.refresh() will cause an error
                # see revid:odo@openerp.com-20120622152536-42b2s28lvdv3odyr in 6.1
                self._postprocess_sent_message(cr, uid, mail, context=context, mail_sent=mail_sent)
            except Exception as e:
                _logger.exception('failed sending mail.mail %s', mail.id)
                mail.write({'state': 'exception'})
                self._postprocess_sent_message(cr, uid, mail, context=context, mail_sent=False)
                if raise_exception:
                    if isinstance(e, AssertionError):
                        # get the args of the original error, wrap into a value and throw a MailDeliveryException
                        # that is an except_orm, with name and value as arguments
                        value = '. '.join(e.args)
                        raise MailDeliveryException(_("Mail Delivery Failed"), value)
                    raise

            if auto_commit is True:
                cr.commit()
        return True<|MERGE_RESOLUTION|>--- conflicted
+++ resolved
@@ -145,16 +145,10 @@
     #------------------------------------------------------
 
     def _get_partner_access_link(self, cr, uid, mail, partner=None, context=None):
-<<<<<<< HEAD
         """Generate URLs for links in mails: partner has access (is user):
         link to action_mail_redirect action that will redirect to doc or Inbox """
-=======
-        """ Generate URLs for links in mails:
-            - partner is an user and has read access to the document: direct link to document with model, res_id
-        """
         if context is None:
             context = {}
->>>>>>> 0d3d0e95
         if partner and partner.user_ids:
             base_url = self.pool.get('ir.config_parameter').get_param(cr, uid, 'web.base.url')
             # the parameters to encode for the query and fragment part of url
@@ -168,13 +162,8 @@
             elif mail.model and mail.res_id:
                 fragment.update(model=mail.model, res_id=mail.res_id)
 
-<<<<<<< HEAD
             url = urljoin(base_url, "/web?%s#%s" % (urlencode(query), urlencode(fragment)))
-            return _("""<span class='oe_mail_footer_access'><small>Access your messages and documents <a style='color:inherit' href="%s">in OpenERP</a></small></span>""") % url
-=======
-            url = urljoin(base_url, "?%s#%s" % (urlencode(query), urlencode(fragment)))
             return _("""<span class='oe_mail_footer_access'><small>about <a style='color:inherit' href="%s">%s %s</a></small></span>""") % (url, context.get('model_name', ''), mail.record_name)
->>>>>>> 0d3d0e95
         else:
             return None
 
@@ -249,10 +238,6 @@
         if context is None:
             context = {}
         ir_mail_server = self.pool.get('ir.mail_server')
-<<<<<<< HEAD
-
-=======
->>>>>>> 0d3d0e95
         for mail in self.browse(cr, SUPERUSER_ID, ids, context=context):
             try:
                 # TDE note: remove me when model_id field is present on mail.message - done here to avoid doing it multiple times in the sub method
