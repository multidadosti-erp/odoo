--- conflicted
+++ resolved
@@ -279,7 +279,10 @@
                 # Writing on the mail object may fail (e.g. lock on user) which
                 # would trigger a rollback *after* actually sending the email.
                 # To avoid sending twice the same email, provoke the failure earlier
-                mail.write({'state': 'exception'})
+                mail.write({
+                    'state': 'exception', 
+                    'failure_reason': _('Error without exception. Probably due do sending an email without computed recipients.'),
+                })
                 mail_sent = False
 
                 # build an RFC2822 email.message.Message object and send it without queuing
@@ -305,14 +308,8 @@
                                                     context=context)
 
                 if res:
-                    mail.write({'state': 'sent', 'message_id': res})
+                    mail.write({'state': 'sent', 'message_id': res, 'failure_reason': False})
                     mail_sent = True
-<<<<<<< HEAD
-                else:
-                    mail.write({'state': 'exception', 'failure_reason': _('Error without exception. Probably due do sending an email without computed recipients.')})
-                    mail_sent = False
-=======
->>>>>>> e8831932
 
                 # /!\ can't use mail.state here, as mail.refresh() will cause an error
                 # see revid:odo@openerp.com-20120622152536-42b2s28lvdv3odyr in 6.1
