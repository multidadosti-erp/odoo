<?xml version="1.0" encoding="utf-8"?>
<openerp>
    <data>
        <record model="ir.ui.view" id="email_compose_message_wizard_form">
            <field name="name">mail.compose.message.form</field>
            <field name="model">mail.compose.message</field>
            <field name="arch" type="xml">
                <form string="Compose Email" version="7.0">
                    <group>
                        <!-- truly invisible fields for control and options -->
                        <field name="composition_mode" invisible="1"/>
                        <field name="model" invisible="1"/>
                        <field name="res_id" invisible="1"/>
                        <field name="parent_id" invisible="1"/>
                        <field name="content_subtype" invisible="1"/>
                        <!-- visible wizard -->
                        <field name="subject" placeholder="Subject..."
                                attrs="{'invisible':[('content_subtype', '=', 'plain')]}"/>/>
                        <field name="partner_ids" widget="many2many_tags" placeholder="Add contacts to notify..."
                                context="{'force_email':True}"
                                on_change="onchange_partner_ids(partner_ids)"/>
                    </group>
                    <notebook>
                        <page string="Body">
                            <field name="body" nolabel="1"/>
                        </page>
                        <page string="Attachments">
                            <field name="attachment_ids" colspan="4" nolabel="1"/>
                        </page>
                    </notebook>
                    <footer>
                        <button string="Send" name="send_mail" type="object" class="oe_highlight"  />
                        or
                        <button string="Cancel" class="oe_link" special="cancel" />
                    </footer>
                </form>
            </field>
        </record>

<<<<<<< HEAD
        <record model="ir.ui.view" id="email_compose_message_wizard_form_chatter">
            <field name="name">mail.compose.message.form.chatter</field>
            <field name="model">mail.compose.message</field>
            <field name="priority">18</field>
            <field name="arch" type="xml">
                <form string="Compose Email" version="7.0" >
                    <group>
                        <!-- truly invisible fields for control and options -->
                        <field name="composition_mode" colspan="2" nolabel="1" invisible="1"/>
                        <field name="model" colspan="2" nolabel="1" invisible="1"/>
                        <field name="res_id" colspan="2" nolabel="1" invisible="1"/>
                        <field name="parent_id" colspan="2" nolabel="1" invisible="1"/>
                        <field name="content_subtype" colspan="2" nolabel="1" invisible="1"/>
                        <!-- visible wizard -->
                        <field name="subject" colspan="2" nolabel="1" placeholder="Subject..."
                                class="oe_mail_compose_message_subject"
                                attrs="{'invisible':[('content_subtype', '=', 'plain')]}"/>
                        <field name="body_text" colspan="2" nolabel="1" placeholder="What are you working on?"
                                class="oe_mail_compose_message_body"
                                attrs="{'invisible':[('content_subtype', '=', 'html')]}"/>
                        <field name="body" colspan="2" nolabel="1" placeholder="What are you working on?"
                                class="oe_mail_compose_message_body_html"
                                attrs="{'invisible':[('content_subtype', '=', 'plain')]}"/>
                        <field name="partner_ids" colspan="2" nolabel="1" widget="many2many_tags" placeholder="Add contacts to notify..."
                                context="{'force_email':True}"
                                on_change="onchange_partner_ids(partner_ids)"
                                class="oe_mail_compose_message_partner_ids"/>
                        <!--field name="is_private" help="If this message is not private, this message will send to all your followers or all followers of the parented message."/-->
                        <field name="attachment_ids" colspan="2" nolabel="1" widget="many2many_tags"
                                placeholder="Add attachments..." invisible="1"
                                class="oe_mail_compose_message_attachment_ids"/>
                        <!-- void div to display attachments, Chatter-controlled -->
                        <div colspan="2" class="oe_mail_compose_message_attachments"/>
                        <!-- buttons, with as few Chatter logic as possible -->
                        <div>
                            <button name="send_mail" string="Post message" type="object"
                                class="oe_mail_compose_message_button_send"/>
                        </div>
                        <div class='oe_mail_compose_message_icons'>
                            <button icon="/mail/static/src/img/attachment.png"
                                class="oe_mail_compose_message_attachment" string=""
                                name="dummy"
                                help="Add an attachment"/>
                            <button icon="/mail/static/src/img/formatting.png"
                                class="oe_mail_compose_message_formatting" string=""
                                type="object" name="toggle_content_subtype"
                                help="Toggle advanced formatting mode"/>
                        </div>
                    </group>
                </form>
            </field>
        </record>

=======
>>>>>>> f542bc21
        <record id="action_email_compose_message_wizard" model="ir.actions.act_window">
            <field name="name">Compose Email</field>
            <field name="res_model">mail.compose.message</field>
            <field name="src_model">mail.compose.message</field>
            <field name="type">ir.actions.act_window</field>
            <field name="view_type">form</field>
            <field name="view_mode">form</field>
            <field name="target">new</field>
        </record>

        <!--  Replace the default mass-mailing wizard in base with the composition wizard -->
        <act_window name="Mass Mailing"
                res_model="mail.compose.message"
                src_model="res.partner"
                view_mode="form"
                target="new"
                key2="client_action_multi"
                id="base.action_partner_mass_mail"
                context="{'default_composition_mode': 'mass_mail'}"/>
    </data>
</openerp><|MERGE_RESOLUTION|>--- conflicted
+++ resolved
@@ -37,62 +37,6 @@
             </field>
         </record>
 
-<<<<<<< HEAD
-        <record model="ir.ui.view" id="email_compose_message_wizard_form_chatter">
-            <field name="name">mail.compose.message.form.chatter</field>
-            <field name="model">mail.compose.message</field>
-            <field name="priority">18</field>
-            <field name="arch" type="xml">
-                <form string="Compose Email" version="7.0" >
-                    <group>
-                        <!-- truly invisible fields for control and options -->
-                        <field name="composition_mode" colspan="2" nolabel="1" invisible="1"/>
-                        <field name="model" colspan="2" nolabel="1" invisible="1"/>
-                        <field name="res_id" colspan="2" nolabel="1" invisible="1"/>
-                        <field name="parent_id" colspan="2" nolabel="1" invisible="1"/>
-                        <field name="content_subtype" colspan="2" nolabel="1" invisible="1"/>
-                        <!-- visible wizard -->
-                        <field name="subject" colspan="2" nolabel="1" placeholder="Subject..."
-                                class="oe_mail_compose_message_subject"
-                                attrs="{'invisible':[('content_subtype', '=', 'plain')]}"/>
-                        <field name="body_text" colspan="2" nolabel="1" placeholder="What are you working on?"
-                                class="oe_mail_compose_message_body"
-                                attrs="{'invisible':[('content_subtype', '=', 'html')]}"/>
-                        <field name="body" colspan="2" nolabel="1" placeholder="What are you working on?"
-                                class="oe_mail_compose_message_body_html"
-                                attrs="{'invisible':[('content_subtype', '=', 'plain')]}"/>
-                        <field name="partner_ids" colspan="2" nolabel="1" widget="many2many_tags" placeholder="Add contacts to notify..."
-                                context="{'force_email':True}"
-                                on_change="onchange_partner_ids(partner_ids)"
-                                class="oe_mail_compose_message_partner_ids"/>
-                        <!--field name="is_private" help="If this message is not private, this message will send to all your followers or all followers of the parented message."/-->
-                        <field name="attachment_ids" colspan="2" nolabel="1" widget="many2many_tags"
-                                placeholder="Add attachments..." invisible="1"
-                                class="oe_mail_compose_message_attachment_ids"/>
-                        <!-- void div to display attachments, Chatter-controlled -->
-                        <div colspan="2" class="oe_mail_compose_message_attachments"/>
-                        <!-- buttons, with as few Chatter logic as possible -->
-                        <div>
-                            <button name="send_mail" string="Post message" type="object"
-                                class="oe_mail_compose_message_button_send"/>
-                        </div>
-                        <div class='oe_mail_compose_message_icons'>
-                            <button icon="/mail/static/src/img/attachment.png"
-                                class="oe_mail_compose_message_attachment" string=""
-                                name="dummy"
-                                help="Add an attachment"/>
-                            <button icon="/mail/static/src/img/formatting.png"
-                                class="oe_mail_compose_message_formatting" string=""
-                                type="object" name="toggle_content_subtype"
-                                help="Toggle advanced formatting mode"/>
-                        </div>
-                    </group>
-                </form>
-            </field>
-        </record>
-
-=======
->>>>>>> f542bc21
         <record id="action_email_compose_message_wizard" model="ir.actions.act_window">
             <field name="name">Compose Email</field>
             <field name="res_model">mail.compose.message</field>
