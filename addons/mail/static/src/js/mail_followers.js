openerp_mail_followers = function(session, mail) {
    var _t = session.web._t,
       _lt = session.web._lt;

    var mail_followers = session.mail_followers = {};

    /** 
     * ------------------------------------------------------------
     * mail_followers Widget
     * ------------------------------------------------------------
     *
     * This widget handles the display of a list of records as a vertical
     * list, with an image on the left. The widget itself is a floatting
     * right-sided box.
     * This widget is mainly used to display the followers of records
     * in OpenChatter.
     */

    /* Add the widget to registry */
    session.web.form.widgets.add('mail_followers', 'openerp.mail_followers.Followers');

    mail_followers.Followers = session.web.form.AbstractField.extend({
        template: 'mail.followers',

        init: function() {
            this._super.apply(this, arguments);
            this.image = this.node.attrs.image || 'image_small';
            this.comment = this.node.attrs.help || false;
            this.displayed_limit = this.node.attrs.displayed_nb || 10;
            this.displayed_nb = this.displayed_limit;
            this.ds_model = new session.web.DataSetSearch(this, this.view.model);
            this.ds_follow = new session.web.DataSetSearch(this, this.field.relation);
            this.ds_users = new session.web.DataSetSearch(this, 'res.users');

            this.value = [];
            this.followers = [];
            
            this.view_is_editable = this.__parentedParent.is_action_enabled('edit');
        },

        start: function() {
            // use actual_mode property on view to know if the view is in create mode anymore
            this.view.on("change:actual_mode", this, this.on_check_visibility_mode);
            this.on_check_visibility_mode();
            this.reinit();
            this.bind_events();
            this._super();
        },

        on_check_visibility_mode: function () {
            this.set({"force_invisible": this.view.get("actual_mode") == "create"});
        },

        set_value: function(_value) {
            this.value = _value;
            this._super(_value);
        },

        reinit: function() {
            this.message_is_follower == undefined;
            this.display_buttons();
        },

        bind_events: function() {
            var self = this;
            // event: click on '(Un)Follow' button, that toggles the follow for uid
            this.$('.oe_follower').on('click', function (event) {
                if($(this).hasClass('oe_notfollow'))
                    self.do_follow();
                else
                    self.do_unfollow();
            });
            // event: click on a subtype, that (un)subscribe for this subtype
            this.$el.on('click', '.oe_subtype_list input', self.do_update_subscription);
            // event: click on 'invite' button, that opens the invite wizard
            this.$('.oe_invite').on('click', self.on_invite_follower);
            this.$el.on('click', '.oe_remove_follower', self.on_remove_follower);
            this.$el.on('click', '.oe_show_more', self.on_show_more_followers)
        },

        on_invite_follower: function (event) {
            var self = this;
            var action = {
                type: 'ir.actions.act_window',
                res_model: 'mail.wizard.invite',
                view_mode: 'form',
                view_type: 'form',
                views: [[false, 'form']],
                target: 'new',
                context: {
                    'default_res_model': this.view.dataset.model,
                    'default_res_id': this.view.datarecord.id,
                },
            }
            this.do_action(action, {
                on_close: function() {
                    self.read_value();
                },
            });
        },

        on_show_more_followers: function (event) {
            this.displayed_nb += this.displayed_limit;
            this.display_followers(false);
        },

        on_remove_follower: function (event) {
            var partner_id = $(event.target).data('id');
            var context = new session.web.CompoundContext(this.build_context(), {});
            return this.ds_model.call('message_unsubscribe', [[this.view.datarecord.id], [partner_id], context])
                .then(this.proxy('read_value'));
        },

        read_value: function () {
            var self = this;
            this.displayed_nb = this.displayed_limit;
            return this.ds_model.read_ids([this.view.datarecord.id], ['message_follower_ids']).then(function (results) {
                self.value = results[0].message_follower_ids;
                self.render_value();
            });
        },

        render_value: function () {
            this.reinit();
            return this.fetch_followers(this.value);
        },

        fetch_followers: function (value_) {
            this.value = value_ || {};
            return this.ds_follow.call('read', [this.value, ['name', 'user_ids']])
                .then(this.proxy('display_followers'), this.proxy('fetch_generic'))
                .then(this.proxy('display_buttons'))
                .then(this.proxy('fetch_subtypes'));
        },

        /** Read on res.partner failed: fall back on a generic case
            - fetch current user partner_id (call because no other smart solution currently) FIXME
            - then display a generic message about followers */
        fetch_generic: function (error, event) {
            var self = this;
            event.preventDefault();
            return this.ds_users.call('read', [this.session.uid, ['partner_id']]).then(function (results) {
                var pid = results['partner_id'][0];
                self.message_is_follower = (_.indexOf(self.value, pid) != -1);
            }).then(self.proxy('display_generic'));
        },
        _format_followers: function(count){
            // TDE note: why redefining _t ?
            function _t(str) { return str; }
            var str = '';
            if(count <= 0){
                str = _t('No followers');
            }else if(count === 1){
                str = _t('One follower');
            }else{
                str = ''+count+' '+_t('followers');
            }
            return str;
        },
        /* Display generic info about follower, for people not having access to res_partner */
        display_generic: function () {
            var self = this;
            var node_user_list = this.$('.oe_follower_list').empty();
            this.$('.oe_follower_title').html(this._format_followers(this.value.length));
        },

        /** Display the followers */
        display_followers: function (records) {
            var self = this;
            this.followers = records || this.followers;
            this.message_is_follower = this.set_is_follower(this.followers);
            // clean and display title
            var node_user_list = this.$('.oe_follower_list').empty();
            this.$('.oe_follower_title').html(this._format_followers(this.followers.length));
            // truncate number of displayed followers
            var truncated = this.followers.slice(0, this.displayed_nb);
            _(truncated).each(function (record) {
                record.avatar_url = mail.ChatterUtils.get_image(self.session, 'res.partner', 'image_small', record.id);
                $(session.web.qweb.render('mail.followers.partner', {'record': record, 'widget': self})).appendTo(node_user_list);
            });
            // FVA note: be sure it is correctly translated
            if (truncated.length < this.followers.length) {
                $(session.web.qweb.render('mail.followers.show_more', {'number': (this.followers.length - truncated.length)} )).appendTo(node_user_list);
            }
        },

        /** Computes whether the current user is in the followers */
        set_is_follower: function (records) {
            var user_ids = _.pluck(_.pluck(records, 'user_ids'), 0);
            return _.indexOf(user_ids, this.session.uid) != -1;
        },

        display_buttons: function () {
            if (this.message_is_follower) {
                this.$('button.oe_follower').removeClass('oe_notfollow').addClass('oe_following');
            }
            else {
                this.$('button.oe_follower').removeClass('oe_following').addClass('oe_notfollow');
            }

            if (this.view.is_action_enabled('edit'))
                this.$('span.oe_mail_invite_wrapper').hide();
            else
                this.$('span.oe_mail_invite_wrapper').show();
        },

        /** Fetch subtypes, only if current user is follower */
        fetch_subtypes: function () {
            var self = this;
            var subtype_list_ul = this.$('.oe_subtype_list').empty();
            if (! this.message_is_follower) return;
            var id = this.view.datarecord.id;
            this.ds_model.call('message_get_subscription_data', [[id], new session.web.CompoundContext(this.build_context(), {})])
                .then(function (data) {self.display_subtypes(data, id);});
        },

        /** Display subtypes: {'name': default, followed} */
        display_subtypes:function (data, id) {
            var self = this;
            var subtype_list_ul = this.$('.oe_subtype_list');
<<<<<<< HEAD
            subtype_list_ul.empty();
            var records = data[this.view.datarecord.id || 'null'].message_subtype_data;
=======
            var records = [];
>>>>>>> 07199613
            var nb_subtype = 0;
            subtype_list_ul.empty();
            if (data[id]) {
                records = data[id].message_subtype_data;
            }
            _(records).each(function (record) {nb_subtype++;});
            if (nb_subtype > 1) {
                this.$('hr').show();
                _(records).each(function (record, record_name) {
                    record.name = record_name;
                    record.followed = record.followed || undefined;
                    $(session.web.qweb.render('mail.followers.subtype', {'record': record})).appendTo( self.$('.oe_subtype_list') );
                });
            } else {
                this.$('hr').hide();
            }
        },

        do_follow: function () {
            var context = new session.web.CompoundContext(this.build_context(), {});
            this.ds_model.call('message_subscribe_users', [[this.view.datarecord.id], [this.session.uid], undefined, context])
                .then(this.proxy('read_value'));

            _.each(this.$('.oe_subtype_list input'), function (record) {
                $(record).attr('checked', 'checked');
            });
        },
        
        do_unfollow: function () {
            _(this.$('.oe_msg_subtype_check')).each(function (record) {
                $(record).attr('checked',false);
            });
            var context = new session.web.CompoundContext(this.build_context(), {});
            return this.ds_model.call('message_unsubscribe_users', [[this.view.datarecord.id], [this.session.uid], context])
                .then(this.proxy('read_value'));
        },

        do_update_subscription: function (event) {
            var self = this;

            var checklist = new Array();
            _(this.$('.oe_actions input[type="checkbox"]')).each(function (record) {
                if ($(record).is(':checked')) {
                    checklist.push(parseInt($(record).data('id')));
                }
            });

            if (!checklist.length) {
                this.do_unfollow();
            } else {
                var context = new session.web.CompoundContext(this.build_context(), {});
                return this.ds_model.call('message_subscribe_users', [[this.view.datarecord.id], [this.session.uid], checklist, context])
                    .then(this.proxy('read_value'));
            }
        },
    });
};<|MERGE_RESOLUTION|>--- conflicted
+++ resolved
@@ -218,12 +218,7 @@
         display_subtypes:function (data, id) {
             var self = this;
             var subtype_list_ul = this.$('.oe_subtype_list');
-<<<<<<< HEAD
-            subtype_list_ul.empty();
-            var records = data[this.view.datarecord.id || 'null'].message_subtype_data;
-=======
             var records = [];
->>>>>>> 07199613
             var nb_subtype = 0;
             subtype_list_ul.empty();
             if (data[id]) {
