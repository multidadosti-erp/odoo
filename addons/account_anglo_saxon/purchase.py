--- conflicted
+++ resolved
@@ -34,13 +34,7 @@
                 acc_id = order_line.product_id.categ_id.property_stock_account_input_categ and order_line.product_id.categ_id.property_stock_account_input_categ.id
             if acc_id:
                 fpos = order_line.order_id.fiscal_position or False
-<<<<<<< HEAD
-                new_account_id = self.pool.get('account.fiscal.position').map_account(cr, uid, fpos, acc_id)
-                line.update({'account_id': new_account_id})
-        return line
-=======
                 account_id = self.pool.get('account.fiscal.position').map_account(cr, uid, fpos, acc_id)
         return account_id
->>>>>>> 1e9789ba
 
 # vim:expandtab:smartindent:tabstop=4:softtabstop=4:shiftwidth=4: