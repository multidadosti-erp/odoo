--- conflicted
+++ resolved
@@ -289,9 +289,11 @@
             <field name="type">form</field>
             <field name="arch" type="xml">
                 <form string="Scrum Sprint">
-                    <field name="name" select="1"/>
-                    <field name="date"/>
-                    <field name="sprint_id"/>
+                    <group colspan="4" col="6">
+                        <field name="name" select="1"/>
+                        <field name="date"/>
+                        <field name="sprint_id"/>
+                    </group>
                     <notebook colspan="4">
                         <page string="Scrum Meeting">
                             <separator colspan="4" string="What have you accomplished since yesterday ?"/>
@@ -317,13 +319,12 @@
             <field name="arch" type="xml">
                 <search string="Scrum Sprint">
                     <group col="10" colspan="4">
-<<<<<<< HEAD
-=======
                         <filter icon="terp-project" string="Daily" domain="[('date','=',time.strftime(%%Y-%%m-%%d))]" help="Daily Meetings"/>
                         <separator orientation="vertical"/>
->>>>>>> a294aaf5
                         <field name="name"/>
-                        <field name="sprint_id" widget="selection"/>
+                        <field name="sprint_id">
+                            <filter icon="terp-project" string="Current" domain="[('sprint_id.state','in',('draft','open'))]" help="Current Sprints" default="1"/>
+                        </field>
                         <field name="date"/>
                     </group>
                     <newline/>
