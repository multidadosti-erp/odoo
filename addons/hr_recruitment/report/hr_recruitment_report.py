# -*- coding: utf-8 -*-
##############################################################################
#
#    OpenERP, Open Source Management Solution
#    Copyright (C) 2004-2010 Tiny SPRL (<http://tiny.be>).
#
#    This program is free software: you can redistribute it and/or modify
#    it under the terms of the GNU Affero General Public License as
#    published by the Free Software Foundation, either version 3 of the
#    License, or (at your option) any later version.
#
#    This program is distributed in the hope that it will be useful,
#    but WITHOUT ANY WARRANTY; without even the implied warranty of
#    MERCHANTABILITY or FITNESS FOR A PARTICULAR PURPOSE.  See the
#    GNU Affero General Public License for more details.
#
#    You should have received a copy of the GNU Affero General Public License
#    along with this program.  If not, see <http://www.gnu.org/licenses/>.
#
##############################################################################
import tools
from osv import fields,osv
from hr_recruitment import hr_recruitment
from decimal_precision import decimal_precision as dp


AVAILABLE_STATES = [
    ('draft','New'),
    ('open','Open'),
    ('cancel', 'Refused'),
    ('done', 'Hired'),
    ('pending','Pending')
]

class hr_recruitment_report(osv.osv):
    _name = "hr.recruitment.report"
    _description = "Recruitments Statistics"
    _auto = False
    _rec_name = 'date'

    _columns = {
        'user_id': fields.many2one('res.users', 'User', readonly=True),
        'nbr': fields.integer('# of Cases', readonly=True),
        'state': fields.selection(AVAILABLE_STATES, 'State', size=16, readonly=True),
        'month':fields.selection([('01', 'January'), ('02', 'February'), \
                                  ('03', 'March'), ('04', 'April'),\
                                  ('05', 'May'), ('06', 'June'), \
                                  ('07', 'July'), ('08', 'August'),\
                                  ('09', 'September'), ('10', 'October'),\
                                  ('11', 'November'), ('12', 'December')], 'Month', readonly=True),
        'company_id': fields.many2one('res.company', 'Company', readonly=True),
        'day': fields.char('Day', size=128, readonly=True),
        'year': fields.char('Year', size=4, readonly=True),
        'date': fields.date('Date', readonly=True),
        'date_closed': fields.date('Closed', readonly=True),
        'job_id': fields.many2one('hr.job', 'Applied Job',readonly=True),
        'stage_id': fields.many2one ('hr.recruitment.stage', 'Stage'),
        'type_id': fields.many2one('hr.recruitment.degree', 'Degree'),
        'department_id': fields.many2one('hr.department','Department',readonly=True),
        'priority': fields.selection(hr_recruitment.AVAILABLE_PRIORITIES, 'Appreciation'),
<<<<<<< HEAD
        'salary_prop': fields.float("Salary Proposed"),
        'salary_prop_avg': fields.float("Avg Salary Proposed", group_operator="avg"),
        'salary_exp': fields.float("Salary Expected"),
=======
        'salary_prop' : fields.float("Salary Proposed", digits_compute=dp.get_precision('Account')),
        'salary_prop_avg' : fields.float("Avg Salary Proposed", group_operator="avg", digits_compute=dp.get_precision('Account')),
        'salary_exp' : fields.float("Salary Expected", digits_compute=dp.get_precision('Account')),
>>>>>>> 4750ff6c
        'partner_id': fields.many2one('res.partner', 'Partner',readonly=True),
        'partner_address_id': fields.many2one('res.partner.address', 'Partner Contact Name',readonly=True),
        'available': fields.float("Availability"),
        'delay_open': fields.float('Avg. Delay to Open', digits=(16,2), readonly=True, group_operator="avg",
                                       help="Number of Days to close the project issue"),
        'delay_close': fields.float('Avg. Delay to Close', digits=(16,2), readonly=True, group_operator="avg",
                                       help="Number of Days to close the project issue"),
    }
    _order = 'date desc'
    def init(self, cr):
        tools.drop_view_if_exists(cr, 'hr_recruitment_report')
        cr.execute("""
            create or replace view hr_recruitment_report as (
                 select
                     min(s.id) as id,
                     date_trunc('day',s.create_date) as date,
                     date_trunc('day',s.date_closed) as date_closed,
                     to_char(s.create_date, 'YYYY') as year,
                     to_char(s.create_date, 'MM') as month,
                     to_char(s.create_date, 'YYYY-MM-DD') as day,
                     s.state,
                     s.partner_id,
                     s.company_id,
                     s.partner_address_id,
                     s.user_id,
                     s.job_id,
                     s.type_id,
                     sum(s.availability) as available,
                     s.department_id,
                     s.priority,
                     s.stage_id,
                     sum(salary_proposed) as salary_prop,
                     (sum(salary_proposed)/count(*)) as salary_prop_avg,
                     sum(salary_expected) as salary_exp,
                     extract('epoch' from (s.date_open-s.create_date))/(3600*24) as  delay_open,
                     extract('epoch' from (s.date_closed-s.create_date))/(3600*24) as  delay_close,
                     count(*) as nbr
                 from hr_applicant s
                 group by
                     to_char(s.create_date, 'YYYY'),
                     to_char(s.create_date, 'MM'),
                     to_char(s.create_date, 'YYYY-MM-DD') ,
                     date_trunc('day',s.create_date),
                     date_trunc('day',s.date_closed),
                     s.date_open,
                     s.create_date,
                     s.date_closed,
                     s.state,
                     s.partner_id,
                     s.partner_address_id,
                     s.company_id,
                     s.user_id,
                     s.stage_id,
                     s.type_id,
                     s.priority,
                     s.job_id,
                     s.department_id
            )
        """)
hr_recruitment_report()

# vim:expandtab:smartindent:tabstop=4:softtabstop=4:shiftwidth=4:<|MERGE_RESOLUTION|>--- conflicted
+++ resolved
@@ -58,15 +58,9 @@
         'type_id': fields.many2one('hr.recruitment.degree', 'Degree'),
         'department_id': fields.many2one('hr.department','Department',readonly=True),
         'priority': fields.selection(hr_recruitment.AVAILABLE_PRIORITIES, 'Appreciation'),
-<<<<<<< HEAD
-        'salary_prop': fields.float("Salary Proposed"),
-        'salary_prop_avg': fields.float("Avg Salary Proposed", group_operator="avg"),
-        'salary_exp': fields.float("Salary Expected"),
-=======
         'salary_prop' : fields.float("Salary Proposed", digits_compute=dp.get_precision('Account')),
         'salary_prop_avg' : fields.float("Avg Salary Proposed", group_operator="avg", digits_compute=dp.get_precision('Account')),
         'salary_exp' : fields.float("Salary Expected", digits_compute=dp.get_precision('Account')),
->>>>>>> 4750ff6c
         'partner_id': fields.many2one('res.partner', 'Partner',readonly=True),
         'partner_address_id': fields.many2one('res.partner.address', 'Partner Contact Name',readonly=True),
         'available': fields.float("Availability"),
