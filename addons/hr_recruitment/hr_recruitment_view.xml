<?xml version="1.0"?>
<openerp>
    <data>

    <menuitem name="Recruitment"
        id="menu_hr_recruitment_recruitment"
        parent="hr.menu_hr_configuration"
        sequence="40"/>

    <act_window
        id="act_hr_applicant_to_meeting"
        name="Meetings"
        res_model="crm.meeting"
        src_model="hr.applicant"
        view_mode="tree,form,calendar,graph"
        view_type="form"/>

    <!-- Stage -->
    <record id="hr_job_stage_act" model="ir.actions.act_window">
        <field name="name">Recruitment / Applicants Stages</field>
        <field name="res_model">hr.recruitment.stage</field>
        <field name="view_type">form</field>
        <field name="domain">[]</field>
        <field name="context">{}</field>
        <field name="help" type="html">
          <p class="oe_view_nocontent_create">
            Click to add a new stage in the recruitment process.
          </p><p>
            Define here your stages of the recruitment process, for example:
            qualification call, first interview, second interview, refused,
            hired.
          </p>
        </field>
    </record>


    <!-- Jobs -->
    <record model="ir.ui.view" id="crm_case_tree_view_job">
        <field name="name">Applicants</field>
        <field name="model">hr.applicant</field>
        <field name="arch" type="xml">
            <tree string="Applicants" fonts="bold:message_unread==True">
                <field name="message_unread" invisible="1"/>
                <field name="previous_stage_id" invisible="1"/>
                <field name="create_date"/>
                <field name="date_last_stage_update" invisible="1"/>
                <field name="name" string="Subject"/>
                <field name="partner_name"/>
                <field name="email_from"/>
                <field name="partner_phone"/>
                <field name="job_id"/>
                <field name="stage_id"/>
                <field name="title_action" invisible="context.get('invisible_next_action', True)"/>
                <field name="date_action" invisible="context.get('invisible_next_date', True)"/>
                <field name="source_id" invisible="1"/>
                <field name="survey" invisible="1"/>
                <field name="response" invisible="1"/>
                <field name="priority"/>
                <field name="type_id" invisible="1"/>
                <field name="availability" invisible="1"/>
                <field name="department_id" invisible="context.get('invisible_department', True)"/>
                <field name="user_id"/>
            </tree>
        </field>
    </record>

    <record model="ir.ui.view" id="crm_case_form_view_job">
        <field name="name">Jobs - Recruitment Form</field>
        <field name="model">hr.applicant</field>
        <field name="arch" type="xml">
          <form string="Jobs - Recruitment Form" version="7.0">
            <header>
                <field name="stage_id" widget="statusbar" clickable="True"/>
            </header>
            <sheet>
                <div class="oe_right oe_button_box">
                    <button name="action_makeMeeting" type="object"
                        string="Schedule Meeting" help="Schedule interview with this applicant"/>
                    <button name="%(survey.action_view_survey_question_message)d" type="action"
                        string="Start Interview" help="Answer related job question"
                        context="{'survey_id': survey, 'response_id': [response], 'response_no':0 ,'active' : response, 'object' : 'hr.applicant'}"
                        attrs="{'invisible':[('survey','=',False)]}"/>
                    <button name="action_print_survey" type="object"
                        string="Print Interview" help="Print interview report"
                        attrs="{'invisible':[('survey','=',False)]}"/>
                </div>
                <div class="oe_title">
                    <label for="name" class="oe_edit_only"/>
                    <h1><field name="name"/></h1>
                    <label for="partner_name" class="oe_edit_only"/>
                    <h2 style="display: inline-block;">
                        <field name="partner_name" class="oe_inline"/>
                    </h2>
                    <button string="Create Employee" name="create_employee_from_applicant" type="object"
                                    class="oe_link oe_inline" style="margin-left: 8px;"
                                    attrs="{'invisible': [('emp_id', '!=', False)]}"/> 
                </div>
                <group>
                    <group>
                        <field name="partner_id"
                                on_change="onchange_partner_id(partner_id)"/>
                        <field name="email_from" widget="email"/>
                        <field name="partner_phone"/>
                        <field name="partner_mobile"/>
                        <field name="type_id" placeholder="Degree"/>
                    </group>
                    <group>
                        <field name="user_id" 
                            context="{'default_groups_ref': ['base.group_user', 'base.group_hr_manager']}"/>
                        <label for="title_action"/>
                        <div>
                            <field name="date_action"/>
                            <field name="title_action" class="oe_inline" placeholder="e.g. Call for interview"/>
                        </div>
                        <field name="priority"/>
                        <field name="source_id"/>
                        <field name="reference"/>
                    </group>
                    <group string="Job">
                        <field name="survey" invisible="1"/>
                        <field name="response" invisible="1"/>
                        <field name="job_id" on_change="onchange_job(job_id)"/>
                        <field name="department_id" on_change="onchange_department_id(department_id, stage_id)"/>
                        <label for="availability"/>
                        <div>
                            <field name="availability" class="oe_inline"/> <label string="Day(s)" class="oe_inline"/>
                        </div>
                    </group>
                    <group string="Contract">
                        <label for="salary_expected"/>
                        <div>
                            <field name="salary_expected" class="oe_inline"/>
                            <span class="oe_inline" attrs="{'invisible':[('salary_expected_extra','=',False)]}"> + </span>
                            <field name="salary_expected_extra" class="oe_inline" placeholder="Extra advantages..."/>
                        </div>
                        <label for="salary_proposed"/>
                        <div>
                            <field name="salary_proposed" class="oe_inline"/>
                            <span class="oe_inline" attrs="{'invisible':[('salary_proposed_extra','=',False)]}"> + </span>
                            <field name="salary_proposed_extra" class="oe_inline" placeholder="Extra advantages..."/>
                        </div>
                        <field name="emp_id" readonly="1"/>
                    </group>
                </group>
                <group>
                    <field name="categ_ids" widget="many2many_tags"/>
                </group>
                <separator string="Application Summary"/>
                <field name="description" placeholder="Feedback of interviews..."/>
            </sheet>
            <div class="oe_chatter">
                <field name="message_follower_ids" widget="mail_followers"/>
                <field name="message_ids" widget="mail_thread"/>
            </div>
          </form>
        </field>
    </record>

    <record model="ir.ui.view" id="crm_case_graph_view_job">
        <field name="name">Jobs - Recruitment Graph</field>
        <field name="model">hr.applicant</field>
        <field name="arch" type="xml">
              <graph string="Cases By Stage and Estimates" type="bar" orientation="vertical">
                <field name="job_id"/>
                <field name="salary_expected" operator="+"/>
                <field name="stage_id" group="True"/>
            </graph>
        </field>
    </record>

    <record id="view_crm_case_jobs_filter" model="ir.ui.view">
        <field name="name">Jobs - Recruitment Search</field>
        <field name="model">hr.applicant</field>
        <field name="arch" type="xml">
            <search string="Search Applicants">
                <field name="partner_name" filter_domain="['|','|',('name','ilike',self),('partner_name','ilike',self),('email_from','ilike',self)]" string="Subject / Applicant"/>
                <filter string="Unassigned" domain="[('user_id', '=', False)]"/>
                <filter string="My" domain="[('user_id', '=', uid)]"/>
                <separator/>
<<<<<<< HEAD
                <filter string="Refused" help="Refused Applicants" domain="[('state','=','cancel')]"/>
                <filter string="Unassigned Recruitments" domain="[('user_id','=',False)]" help="Unassigned Recruitments"/>
=======
                <filter string="Unread Messages" name="message_unread" domain="[('message_unread','=',True)]"/>
>>>>>>> 7c4f374a
                <separator/>
                <filter string="Next Actions" context="{'invisible_next_action':False, 'invisible_next_date':False}"
                    domain="[('date_action','&lt;&gt;',False)]" help="Filter and view on next actions and date"/>
                <field name="job_id"/>
                <field name="department_id"/>
                <field name="user_id"/>
                <field name="stage_id" domain="[]"/>
                <separator/>
                <field name="categ_ids"/>
                <separator/>
                <group expand="0" string="Group By...">
                    <filter string="Responsible" domain="[]"  context="{'group_by':'user_id'}"/>
                    <filter string="Department" domain="[]" context="{'group_by':'department_id'}"/>
                    <filter string="Job" domain="[]" context="{'group_by':'job_id'}"/>
                    <filter string="Degree" domain="[]" context="{'group_by':'type_id'}"/>
                    <filter string="Availability" domain="[]" context="{'group_by':'availability'}"/>
                    <filter string="Appreciation" domain="[]" context="{'group_by':'priority'}"/>
                    <filter string="Previous Stage" help="Match this group by with a specific stage filter in order to analyse the recruitment process" context="{'group_by':'previous_stage_id'}"/>
                    <filter string="Stage" domain="[]" context="{'group_by':'stage_id'}"/>
                    <filter string="Source" domain="[]" context="{'group_by':'source_id'}"/>
                    <filter string="Creation Date" domain="[]" context="{'group_by':'create_date'}"/>
                    <filter string="Last Stage Update" context="{'group_by':'date_last_stage_update'}"/>
                </group>
           </search>
        </field>
    </record>

    <!-- CRM Lead Calendar View -->
    <record model="ir.ui.view" id="hr_applicant_calendar_view">
        <field name="name">Hr Applicants Calendar</field>
        <field name="model">hr.applicant</field>
        <field name="priority" eval="2"/>
        <field name="arch" type="xml">
            <calendar string="Applicants"
                date_start="date_action" color="user_id">
                <field name="name"/>
                <field name="partner_name"/>
                <field name="title_action"/>
            </calendar>
        </field>
    </record>

    <!-- Hr Applicant Kanban View -->
    <record model="ir.ui.view" id="hr_kanban_view_applicant">
        <field name="name">Hr Applicants kanban</field>
        <field name="model">hr.applicant</field>
        <field name="arch" type="xml">
            <kanban default_group_by="stage_id">
                <field name="stage_id"/>
                <field name="color"/>
                <field name="priority"/>
                <field name="survey"/>
                <field name="user_id"/>
                <field name="user_email"/>
                <field name="partner_name"/>
                <field name="type_id"/>
                <field name="job_id"/>
                <field name="title_action"/>
                <field name="department_id"/>
                <field name="categ_ids"/>
                <field name="message_summary"/>
                <templates>
                    <t t-name="kanban-tooltip">
                        <ul class="oe_kanban_tooltip">
                            <li t-if="record.type_id.raw_value"><b>Degree:</b> <field name="type_id"/></li>
                            <li t-if="record.partner_id.raw_value"><b>Contact:</b> <field name="partner_id"/></li>
                            <li t-if="record.department_id.raw_value"><b>Departement:</b> <field name="department_id"/></li>
                        </ul>
                    </t>
                    <t t-name="kanban-box">
                        <div t-attf-class="oe_kanban_color_#{kanban_getcolor(record.color.raw_value)} oe_kanban_card oe_kanban_global_click oe_semantic_html_override">
                            <div class="oe_dropdown_toggle oe_dropdown_kanban">
                                <span class="oe_e">i</span>
                                <ul class="oe_dropdown_menu">
                                    <t t-if="widget.view.is_action_enabled('delete')"><li><a type="delete">Delete</a></li></t>
                                    <li><a name="action_makeMeeting" type="object">Schedule Interview</a></li>
                                    <li><ul class="oe_kanban_colorpicker" data-field="color"/></li>
                                </ul>
                            </div>
                            <div class="oe_kanban_content" tooltip="kanban-tooltip">
                                <div>
                                    <t t-if="record.partner_name.raw_value"><b><field name="partner_name"/></b><br/></t>
                                    <i><field name="name"/></i><br/>
                                    <field name="job_id"/><br/>
                                    <t t-if="record.partner_mobile.raw_value">Mobile: <field name="partner_mobile"/><br/></t>
                                </div>
                                <div style="padding-left: 0.5em">
                                    <t t-if="record.date_action.raw_value and record.date_action.raw_value lt (new Date())" t-set="red">oe_kanban_text_red</t>
                                    <span t-attf-class="#{red || ''}"><field name="date_action"/></span>
                                        <t t-if="record.date_action.raw_value"> : </t>
                                        <field name="title_action"/>
                                </div>
                                <div style="width:240px"><field name="categ_ids"/></div>
                                <div class="oe_kanban_right">
                                    <t t-set="priority" t-value="record.priority.raw_value || 5"/>
                                    <a type="object" name="set_priority" args="['3']" t-if="priority gt 3">
                                        <img src="/web/static/src/img/icons/star-off.png" width="16" height="16" title="Good"/>
                                    </a>
                                    <a type="object" name="set_priority" args="['5']" t-if="priority lte 3">
                                        <img t-attf-src="/web/static/src/img/icons/star-#{priority lte 3 ? 'on' : 'off'}.png" width="16" height="16" title="Good"/>
                                    </a>
                                    <a type="object" name="set_priority" args="['2']">
                                        <img t-attf-src="/web/static/src/img/icons/star-#{priority lte 2 ? 'on' : 'off'}.png" width="16" height="16" title="Very Good"/>
                                    </a>
                                    <a type="object" name="set_priority" args="['1']">
                                        <img t-attf-src="/web/static/src/img/icons/star-#{priority == 1 ? 'on' : 'off'}.png" width="16" height="16" title="Excellent"/>
                                    </a>
                                    <img t-att-src="kanban_image('res.users', 'image_small', record.user_id.raw_value)" t-att-title="record.user_id.value" width="24" height="24" class="oe_kanban_avatar"/>

                                </div>
                                <div class="oe_kanban_footer_left" style="margin-top:5px;">
                                    <t t-raw="record.message_summary.raw_value"/>
                                </div>
                            </div>
                            <div class="oe_clear"></div>
                        </div>
                    </t>
                </templates>
            </kanban>
        </field>
    </record>

    <!-- HR Job -->
    <record id="hr_job_survey" model="ir.ui.view">
        <field name="name">hr.job.form1</field>
        <field name="model">hr.job</field>
        <field name="inherit_id" ref="hr.view_hr_job_form"/>
        <field name="arch" type="xml">
            <field name="expected_employees" version="7.0" position="after">
                <label for="survey_id" groups="base.group_user"/>
                <div groups="base.group_user">
                    <field name="survey_id" class="oe_inline" domain="[('type','=','Human Resources')]"/>
                    <button class="oe_inline"
                        string="Interview"
                        name="action_print_survey" type="object"
                        attrs="{'invisible':[('survey_id','=',False)]}"/>
                </div>
            </field>
            <xpath expr="//group[@name='job_data']" position="after">
                <group name="group_alias"
                        attrs="{'invisible': [('alias_domain', '=', False)]}">
                    <label for="alias_name" string="Email Alias"/>
                    <div name="alias_def">
                        <field name="alias_id" class="oe_read_only oe_inline"
                                string="Email Alias" required="0"/>
                        <div class="oe_edit_only oe_inline" name="edit_alias" style="display: inline;" >
                            <field name="alias_name" class="oe_inline"/>@<field name="alias_domain" class="oe_inline" readonly="1"/>
                        </div>
                    </div>
                    <field name="alias_contact" class="oe_inline" string="Accept Emails From"/>
                </group>
            </xpath>
        </field>
    </record>

    <!-- Stage Tree View -->
    <record model="ir.ui.view" id="hr_recruitment_stage_tree">
        <field name="name">hr.recruitment.stage.tree</field>
        <field name="model">hr.recruitment.stage</field>
        <field name="arch" type="xml">
            <tree string="Stages">
                <field name="sequence" invisible="1"/>
                <field name="name"/>
                <field name="department_id"/>
            </tree>
        </field>
    </record>

    <!-- Stage Form View -->
    <record model="ir.ui.view" id="hr_recruitment_stage_form">
        <field name="name">hr.recruitment.stage.form</field>
        <field name="model">hr.recruitment.stage</field>
        <field name="arch" type="xml">
            <form string="Stage" version="7.0">
                <sheet>
                <group string="Stage Definition">
                    <group>
                        <field name="name"/>
                        <field name="department_id"/>
                    </group>
                    <group>
                        <field name="sequence"/>
                        <field name="fold"/>
                    </group>
                </group>
                <separator string="Requirements"/>
                <field name="requirements"/>
                </sheet>
            </form>
        </field>
    </record>

    <!-- Stage Action -->
    <record id="hr_recruitment_stage_act" model="ir.actions.act_window">
        <field name="name">Stages</field>
        <field name="res_model">hr.recruitment.stage</field>
        <field name="view_type">form</field>
        <field name="view_id" ref="hr_recruitment_stage_tree"/>
        <field name="help" type="html">
          <p class="oe_view_nocontent_create">
            Click to add a new stage in the recruitment process.
          </p><p>
            Don't forget to specify the department if your recruitment process
            is different according to the job position.
          </p>
        </field>
    </record>

    <menuitem
        id="menu_hr_recruitment_stage"
        name="Stages"
        parent="menu_hr_recruitment_recruitment"
        action="hr_recruitment_stage_act"
        sequence="1" groups="base.group_no_one"/>

    <!-- Degree Tree View -->
    <record model="ir.ui.view" id="hr_recruitment_degree_tree">
        <field name="name">hr.recruitment.degree.tree</field>
        <field name="model">hr.recruitment.degree</field>
        <field name="arch" type="xml">
            <tree string="Degree">
                <field name="sequence" invisible="1"/>
                <field name="name"/>
            </tree>
        </field>
    </record>

    <!-- Degree Form View -->
    <record model="ir.ui.view" id="hr_recruitment_degree_form">
        <field name="name">hr.recruitment.degree.form</field>
        <field name="model">hr.recruitment.degree</field>
        <field name="arch" type="xml">
            <form string="Degree" version="7.0">
                <sheet>
                <group>
                    <field name="name"/>
                    <field name="sequence" groups="base.group_no_one"/>
                </group>
                </sheet>
            </form>
        </field>
    </record>

    <!-- Degree Action -->
    <record id="hr_recruitment_degree_action" model="ir.actions.act_window">
        <field name="name">Degree</field>
        <field name="res_model">hr.recruitment.degree</field>
        <field name="view_type">form</field>
        <field name="view_id" ref="hr_recruitment_degree_tree"/>
    </record>

     <menuitem
            id="menu_hr_recruitment_degree"
            name="Degrees"
            parent="menu_hr_recruitment_recruitment"
            action="hr_recruitment_degree_action"
            sequence="5" groups="base.group_no_one"/>

    <!-- Source Tree View -->
    <record model="ir.ui.view" id="hr_recruitment_source_tree">
        <field name="name">hr.recruitment.source.tree</field>
        <field name="model">hr.recruitment.source</field>
        <field name="arch" type="xml">
            <tree string="Sources of Applicants">
                <field name="name"/>
            </tree>
        </field>
    </record>
    <record model="ir.ui.view" id="hr_recruitment_source_form">
        <field name="name">hr.recruitment.source.form</field>
        <field name="model">hr.recruitment.source</field>
        <field name="arch" type="xml">
            <form string="Sources of Applicants" version="7.0">
                <sheet>
                <group>
                    <field name="name"/>
                </group>
                </sheet>
            </form>
        </field>
    </record>
    <record id="hr_recruitment_source_action" model="ir.actions.act_window">
        <field name="name">Sources of Applicants</field>
        <field name="res_model">hr.recruitment.source</field>
        <field name="view_type">form</field>
    </record>

    <menuitem
        id="menu_hr_recruitment_source"
        parent="menu_hr_recruitment_recruitment"
        action="hr_recruitment_source_action"
        groups="base.group_no_one"
        sequence="10"/>

    </data>
</openerp><|MERGE_RESOLUTION|>--- conflicted
+++ resolved
@@ -177,12 +177,8 @@
                 <filter string="Unassigned" domain="[('user_id', '=', False)]"/>
                 <filter string="My" domain="[('user_id', '=', uid)]"/>
                 <separator/>
-<<<<<<< HEAD
+                <filter string="Unread Messages" name="message_unread" domain="[('message_unread','=',True)]"/>
                 <filter string="Refused" help="Refused Applicants" domain="[('state','=','cancel')]"/>
-                <filter string="Unassigned Recruitments" domain="[('user_id','=',False)]" help="Unassigned Recruitments"/>
-=======
-                <filter string="Unread Messages" name="message_unread" domain="[('message_unread','=',True)]"/>
->>>>>>> 7c4f374a
                 <separator/>
                 <filter string="Next Actions" context="{'invisible_next_action':False, 'invisible_next_date':False}"
                     domain="[('date_action','&lt;&gt;',False)]" help="Filter and view on next actions and date"/>
