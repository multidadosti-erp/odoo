--- conflicted
+++ resolved
@@ -1,30 +1,22 @@
-# Romanian translation for openobject-addons
-# Copyright (c) 2014 Rosetta Contributors and Canonical Ltd 2014
-# This file is distributed under the same license as the openobject-addons package.
-# FIRST AUTHOR <EMAIL@ADDRESS>, 2014.
-#
-msgid ""
-msgstr ""
-<<<<<<< HEAD
-"Project-Id-Version: openobject-addons\n"
-"Report-Msgid-Bugs-To: FULL NAME <EMAIL@ADDRESS>\n"
-"POT-Creation-Date: 2014-09-23 16:27+0000\n"
-"PO-Revision-Date: 2014-08-14 16:10+0000\n"
-"Last-Translator: FULL NAME <EMAIL@ADDRESS>\n"
-"Language-Team: Romanian <ro@li.org>\n"
-=======
+# Translation of Odoo Server.
+# This file contains the translation of the following modules:
+# * project_issue
+# 
+# Translators:
+# FIRST AUTHOR <EMAIL@ADDRESS>, 2014
+msgid ""
+msgstr ""
 "Project-Id-Version: Odoo 8.0\n"
 "Report-Msgid-Bugs-To: \n"
 "POT-Creation-Date: 2015-01-21 14:07+0000\n"
 "PO-Revision-Date: 2016-11-03 18:37+0000\n"
 "Last-Translator: Martin Trigaux\n"
 "Language-Team: Romanian (http://www.transifex.com/odoo/odoo-8/language/ro/)\n"
->>>>>>> 4809b572
 "MIME-Version: 1.0\n"
 "Content-Type: text/plain; charset=UTF-8\n"
-"Content-Transfer-Encoding: 8bit\n"
-"X-Launchpad-Export-Date: 2014-09-24 09:29+0000\n"
-"X-Generator: Launchpad (build 17196)\n"
+"Content-Transfer-Encoding: \n"
+"Language: ro\n"
+"Plural-Forms: nplurals=3; plural=(n==1?0:(((n%100>19)||((n%100==0)&&(n!=0)))?2:1));\n"
 
 #. module: project_issue
 #: field:project.issue.report,email:0
@@ -34,7 +26,7 @@
 #. module: project_issue
 #: field:res.partner,issue_count:0
 msgid "# Issues"
-msgstr ""
+msgstr "# Probleme"
 
 #. module: project_issue
 #: field:project.issue.report,nbr:0
@@ -53,30 +45,19 @@
 "<p class=\"oe_view_nocontent_create\">\n"
 "                Click to add a new version.\n"
 "              </p><p>\n"
-"                Define here the different versions of your products on "
-"which\n"
+"                Define here the different versions of your products on which\n"
 "                you can work on issues.\n"
 "              </p>\n"
 "            "
-msgstr ""
-"<clasa p=\"oe_vizualizare_niciuncontinut_creeaza\">\n"
-"                Clic pentru a adauga o versiune noua.\n"
-"              </p><p>\n"
-"                Aici definiti versiunile diferite ale produselor "
-"dumneavoastra in care\n"
-"                puteti lucra la probleme.\n"
-"              </p>\n"
-"            "
+msgstr "<clasa p=\"oe_vizualizare_niciuncontinut_creeaza\">\n                Clic pentru a adauga o versiune noua.\n              </p><p>\n                Aici definiti versiunile diferite ale produselor dumneavoastra in care\n                puteti lucra la probleme.\n              </p>\n            "
 
 #. module: project_issue
 #: model:ir.actions.act_window,help:project_issue.act_project_project_2_project_issue_all
 #: model:ir.actions.act_window,help:project_issue.action_view_issues
 msgid ""
 "<p>\n"
-"                    The Odoo issues tacker allows you to efficiantly manage "
-"things\n"
-"                    like internal requests, software development bugs, "
-"customer\n"
+"                    The Odoo issues tacker allows you to efficiantly manage things\n"
+"                    like internal requests, software development bugs, customer\n"
 "                    complaints, project troubles, material breakdowns, etc.\n"
 "                </p>\n"
 "            "
@@ -86,8 +67,7 @@
 #: model:ir.actions.act_window,help:project_issue.project_issue_categ_act0
 msgid ""
 "<p>\n"
-"                The Odoo issues tacker allows you to efficiantly manage "
-"things\n"
+"                The Odoo issues tacker allows you to efficiantly manage things\n"
 "                like internal requests, software development bugs, customer\n"
 "                complaints, project troubles, material breakdowns, etc.\n"
 "            </p>\n"
@@ -100,18 +80,11 @@
 "A Issue's kanban state indicates special situations affecting it:\n"
 " * Normal is the default situation\n"
 " * Blocked indicates something is preventing the progress of this issue\n"
-" * Ready for next stage indicates the issue is ready to be pulled to the "
-"next stage"
-msgstr ""
-"O stare kanban a problemei indica situatii speciale care o afecteaza:\n"
-" * Normala este situatia implicita\n"
-" * Blocata indica faptul ca ceva impiedica progresul acestei probleme\n"
-" * Pregatita pentru etapa urmatoare indica faptul ca problema este gata sa "
-"treaca la etapa urmatoare"
-
-#. module: project_issue
-#: field:project.issue,active:0
-#: field:project.issue.version,active:0
+" * Ready for next stage indicates the issue is ready to be pulled to the next stage"
+msgstr "O stare kanban a problemei indica situatii speciale care o afecteaza:\n * Normala este situatia implicita\n * Blocata indica faptul ca ceva impiedica progresul acestei probleme\n * Pregatita pentru etapa urmatoare indica faptul ca problema este gata sa treaca la etapa urmatoare"
+
+#. module: project_issue
+#: field:project.issue,active:0 field:project.issue.version,active:0
 msgid "Active"
 msgstr "Activ(a)"
 
@@ -125,9 +98,7 @@
 msgid ""
 "Allows you to configure your incoming mail server, and create issues from "
 "incoming emails."
-msgstr ""
-"Va permite sa va configurati serverul de primire email-uri, si sa creati "
-"probleme din email-urile primite."
+msgstr "Va permite sa va configurati serverul de primire email-uri, si sa creati probleme din email-urile primite."
 
 #. module: project_issue
 #: model:ir.model,name:project_issue.model_account_analytic_account
@@ -137,7 +108,7 @@
 #. module: project_issue
 #: field:project.issue,date_open:0
 msgid "Assigned"
-msgstr ""
+msgstr "Alocat"
 
 #. module: project_issue
 #: view:project.issue:project_issue.view_project_issue_filter
@@ -175,7 +146,7 @@
 #. module: project_issue
 #: model:ir.filters,name:project_issue.filter_issue_report_responsible
 msgid "By Responsible"
-msgstr ""
+msgstr "După responsabil"
 
 #. module: project_issue
 #: view:project.issue:project_issue.project_issue_kanban_view
@@ -183,8 +154,7 @@
 msgstr "Categorie:"
 
 #. module: project_issue
-#: field:project.issue,channel:0
-#: field:project.issue.report,channel:0
+#: field:project.issue,channel:0 field:project.issue.report,channel:0
 msgid "Channel"
 msgstr "Canal"
 
@@ -232,8 +202,7 @@
 msgstr "Configureaza"
 
 #. module: project_issue
-#: field:project.issue,partner_id:0
-#: field:project.issue.report,partner_id:0
+#: field:project.issue,partner_id:0 field:project.issue.report,partner_id:0
 msgid "Contact"
 msgstr "Contact"
 
@@ -242,7 +211,7 @@
 #: view:project.issue.report:project_issue.view_project_issue_report_filter
 #: field:project.issue.report,create_date:0
 msgid "Create Date"
-msgstr ""
+msgstr "Data creării"
 
 #. module: project_issue
 #: view:project.issue:project_issue.view_project_issue_filter
@@ -256,15 +225,14 @@
 msgstr "Creati probleme dintr-un cont de email primit "
 
 #. module: project_issue
-#: field:project.issue,create_uid:0
-#: field:project.issue.version,create_uid:0
+#: field:project.issue,create_uid:0 field:project.issue.version,create_uid:0
 msgid "Created by"
-msgstr ""
+msgstr "Creat de"
 
 #. module: project_issue
 #: field:project.issue.version,create_date:0
 msgid "Created on"
-msgstr ""
+msgstr "Creat în"
 
 #. module: project_issue
 #: field:project.issue,create_date:0
@@ -301,7 +269,7 @@
 #. module: project_issue
 #: help:project.issue,message_last_post:0
 msgid "Date of the last message posted on the record."
-msgstr ""
+msgstr "Data ultimului mesaj postat pe înregistrare."
 
 #. module: project_issue
 #: field:project.issue,days_since_creation:0
@@ -316,7 +284,7 @@
 #. module: project_issue
 #: field:project.issue,day_open:0
 msgid "Days to Assign"
-msgstr ""
+msgstr "Zilele de atribuire"
 
 #. module: project_issue
 #: field:project.issue,day_close:0
@@ -336,7 +304,7 @@
 #. module: project_issue
 #: model:ir.filters,name:project_issue.filter_issue_report_delay
 msgid "Delay"
-msgstr ""
+msgstr "Întârziere"
 
 #. module: project_issue
 #: view:project.issue:project_issue.project_issue_kanban_view
@@ -402,7 +370,7 @@
 #: view:project.issue:project_issue.view_project_issue_filter
 #: view:project.issue.report:project_issue.view_project_issue_report_filter
 msgid "Group By"
-msgstr ""
+msgstr "Grupează după"
 
 #. module: project_issue
 #: selection:project.issue,priority:0
@@ -415,13 +383,10 @@
 msgid ""
 "Holds the Chatter summary (number of messages, ...). This summary is "
 "directly in html format in order to be inserted in kanban views."
-msgstr ""
-"Contine rezumatul Chatter (numar de mesaje, ...). Acest rezumat este direct "
-"in format HTML, cu scopul de a se introduce in vizualizari kanban."
-
-#. module: project_issue
-#: field:project.issue,id:0
-#: field:project.issue.report,id:0
+msgstr "Contine rezumatul Chatter (numar de mesaje, ...). Acest rezumat este direct in format HTML, cu scopul de a se introduce in vizualizari kanban."
+
+#. module: project_issue
+#: field:project.issue,id:0 field:project.issue.report,id:0
 #: field:project.issue.version,id:0
 msgid "ID"
 msgstr "ID"
@@ -431,9 +396,7 @@
 msgid ""
 "If any issue is escalated from the current Project, it will be listed under "
 "the project selected here."
-msgstr ""
-"Daca oricare problema este avansata din Proiectul curent, aceasta va fi "
-"listata sub proiectul selectat aici."
+msgstr "Daca oricare problema este avansata din Proiectul curent, aceasta va fi listata sub proiectul selectat aici."
 
 #. module: project_issue
 #: help:project.issue,message_unread:0
@@ -546,29 +509,28 @@
 #. module: project_issue
 #: view:project.issue:project_issue.view_project_issue_filter
 msgid "Last Message"
-msgstr ""
+msgstr "Ultimul mesaj"
 
 #. module: project_issue
 #: field:project.issue,message_last_post:0
 msgid "Last Message Date"
-msgstr ""
+msgstr "Data ultimului mesaj"
 
 #. module: project_issue
 #: field:project.issue,date_last_stage_update:0
 #: field:project.issue.report,date_last_stage_update:0
 msgid "Last Stage Update"
-msgstr ""
-
-#. module: project_issue
-#: field:project.issue,write_uid:0
-#: field:project.issue.version,write_uid:0
+msgstr "Ultima etapă actualizată"
+
+#. module: project_issue
+#: field:project.issue,write_uid:0 field:project.issue.version,write_uid:0
 msgid "Last Updated by"
-msgstr ""
+msgstr "Ultima actualizare făcută de"
 
 #. module: project_issue
 #: field:project.issue.version,write_date:0
 msgid "Last Updated on"
-msgstr ""
+msgstr "Ultima actualizare în"
 
 #. module: project_issue
 #: model:project.category,name:project_issue.project_issue_category_01
@@ -606,7 +568,7 @@
 #. module: project_issue
 #: view:project.issue:project_issue.view_project_issue_filter
 msgid "New Mail"
-msgstr ""
+msgstr "Email nou"
 
 #. module: project_issue
 #: field:project.issue,date_action_next:0
@@ -620,8 +582,7 @@
 msgstr "Fara Subiect"
 
 #. module: project_issue
-#: selection:project.issue,kanban_state:0
-#: selection:project.issue,priority:0
+#: selection:project.issue,kanban_state:0 selection:project.issue,priority:0
 #: selection:project.issue.report,priority:0
 msgid "Normal"
 msgstr "Normal"
@@ -704,7 +665,7 @@
 #. module: project_issue
 #: field:project.issue.report,reviewer_id:0
 msgid "Reviewer"
-msgstr ""
+msgstr "Recenzor"
 
 #. module: project_issue
 #: field:project.issue.report,section_id:0
@@ -721,9 +682,7 @@
 msgid ""
 "Sales team to which Case belongs to.                             Define "
 "Responsible user and Email account for mail gateway."
-msgstr ""
-"Echipa de vanzari careia ii apartine cazul. Definiti Utilizatorul "
-"responsabil si Contul de e-mail pentru mail gateway."
+msgstr "Echipa de vanzari careia ii apartine cazul. Definiti Utilizatorul responsabil si Contul de e-mail pentru mail gateway."
 
 #. module: project_issue
 #: view:project.issue.report:project_issue.view_project_issue_report_filter
@@ -783,10 +742,7 @@
 "These email addresses will be added to the CC field of all inbound and "
 "outbound emails for this record before being sent. Separate multiple email "
 "addresses with a comma"
-msgstr ""
-"Aceste adrese de email vor fi adaugate in campul CC al tuturor email-urilor "
-"primite si trimise pentru aceasta inregistrare inainte de a fi trimise. "
-"Despartiti adresele de mail multiple cu o virgula"
+msgstr "Aceste adrese de email vor fi adaugate in campul CC al tuturor email-urilor primite si trimise pentru aceasta inregistrare inainte de a fi trimise. Despartiti adresele de mail multiple cu o virgula"
 
 #. module: project_issue
 #: help:project.issue,email_from:0
@@ -800,18 +756,13 @@
 "support or after-sales services. You can track the issues per age. You can "
 "analyse the time required to open or close an issue, the number of email to "
 "exchange and the time spent on average by issues."
-msgstr ""
-"Acest raport referitor la problemele proiectului va permite sa analizati "
-"calitatea asistentei tehnice sau a serviciilor de dupa vanzare. Puteti tine "
-"evidenta problemelor dupa vechime. Puteti analiza timpul necesar deschiderii "
-"sau inchiderii unei probleme, numarul de email-uri schimbate si timpul "
-"petrecut in medie cu problemele."
+msgstr "Acest raport referitor la problemele proiectului va permite sa analizati calitatea asistentei tehnice sau a serviciilor de dupa vanzare. Puteti tine evidenta problemelor dupa vechime. Puteti analiza timpul necesar deschiderii sau inchiderii unei probleme, numarul de email-uri schimbate si timpul petrecut in medie cu problemele."
 
 #. module: project_issue
 #: view:project.issue:project_issue.view_project_issue_filter
 #: view:project.issue.report:project_issue.view_project_issue_report_filter
 msgid "Unassigned"
-msgstr ""
+msgstr "Neatribuit"
 
 #. module: project_issue
 #: field:project.issue,message_unread:0
@@ -829,8 +780,7 @@
 msgstr "E-mail utilizator"
 
 #. module: project_issue
-#: field:project.issue,version_id:0
-#: field:project.issue.report,version_id:0
+#: field:project.issue,version_id:0 field:project.issue.report,version_id:0
 msgid "Version"
 msgstr "Versiune"
 
@@ -872,9 +822,7 @@
 msgid ""
 "You cannot escalate this issue.\n"
 "The relevant Project has not configured the Escalation Project!"
-msgstr ""
-"Nu puteti avansa aceasta problema.\n"
-"Proiectul relevant nu a configurat Proiectul de Avansare!"
+msgstr "Nu puteti avansa aceasta problema.\nProiectul relevant nu a configurat Proiectul de Avansare!"
 
 #. module: project_issue
 #: code:addons/project_issue/project_issue.py:348
@@ -890,9 +838,7 @@
 #. module: project_issue
 #: view:project.project:project_issue.view_project_form_inherited
 msgid "{'invisible': [('use_tasks', '=', False),('use_issues','=',False)]}"
-msgstr ""
-"{'invizibil': [('utilizare_sarcini', '=', "
-"Fals),('utilizare_probleme','=',Fals)]}"
+msgstr "{'invizibil': [('utilizare_sarcini', '=', Fals),('utilizare_probleme','=',Fals)]}"
 
 #. module: project_issue
 #: view:project.project:project_issue.view_project_form_inherited
@@ -902,10 +848,4 @@
 #. module: project_issue
 #: view:project.issue:project_issue.project_issue_form_view
 msgid "⇒ Escalate"
-msgstr "⇒ Avansati"
-
-#~ msgid "Responsible"
-#~ msgstr "Responsabil"
-
-#~ msgid "Creation Month"
-#~ msgstr "Luna crearii"+msgstr "⇒ Avansati"