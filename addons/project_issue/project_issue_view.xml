--- conflicted
+++ resolved
@@ -1,7 +1,6 @@
 <?xml version="1.0"?>
 <openerp>
     <data>
-
         <record id="project_issue_categ_action" model="ir.actions.act_window">
             <field name="name">Issue Categories</field>
             <field name="res_model">crm.case.categ</field>
@@ -21,218 +20,6 @@
         </record>
         <menuitem action="project_issue_stage_act" id="menu_project_issue_stage_act" parent="crm.menu_crm_case_stage"/>
 
-<<<<<<< HEAD
-    <record id="project_issue_categ_action" model="ir.actions.act_window">
-        <field name="name">Issue Categories</field>
-        <field name="res_model">crm.case.categ</field>
-        <field name="view_type">form</field>
- 		<field name="view_id" ref="crm.crm_case_categ_tree-view"/>
-       	<field name="domain">[('object_id.model', '=', 'project.issue')]</field>
-		<field name="context">{'object_id':'project.issue'}</field>
-    </record>
-    # ------------------------------------------------------
-	    # Stage
-	 # ------------------------------------------------------
-	    <record id="project_issue_stage_act" model="ir.actions.act_window">
-	        <field name="name">Issue Stages</field>
-	        <field name="res_model">crm.case.stage</field>
-	        <field name="view_type">form</field>
-	        <field name="view_id" ref="crm.crm_case_stage_tree"/>
-       		<field name="domain">[('object_id.model', '=', 'project.issue')]</field>
-			<field name="context">{'object_id':'project.issue'}</field>
-	    </record>
-	  <menuitem action="project_issue_stage_act" id="menu_project_issue_stage_act" parent="crm.menu_crm_case_stage"/>
-
-    <record model="ir.ui.view" id="project_issue_form_view">
-        <field name="name">Project Issue Tracker Form</field>
-        <field name="model">project.issue</field>
-        <field name="type">form</field>
-        <field name="arch" type="xml">
-            <form string="Issue Tracker Form">
-                <group colspan="4" col="6">
-                    <field name="name" string="Title" colspan="2"/>
-                  	<field name="project_id" required="True"/>
-                    <field name="categ_id" widget="selection" domain="[('object_id.model', '=', 'project.issue')]"/>
-                    <group col="3" colspan="2">
-                      	<field name="task_id"/>
-                        <button string="Convert To Task"
-                         	name="%(wizard_project_issue_task_set)d"
-                         	icon="gtk-index" type="action"
-                         	attrs="{'invisible':[('task_id','!=',False)]}" />
-                    </group>
-
-                   </group>
-                   <!-- <group colspan="4" col="5">
-                         <label string="" colspan="2"/>
-                          <button string="Convert To Feature Request"
-                         	name="convert_to_feature"
-                         	icon="gtk-convert" type="object" attrs="{'invisible':[('categ_id','=',ref('bug_categ'))]}"/>
-                          <button string="Convert To Bug"
-                         	name="convert_to_bug"
-                         	icon="gtk-convert" type="object" attrs="{'invisible':[('categ_id','=',ref('feature_request_categ'))]}"/>
-
-
-                   </group> -->
-
-                <notebook colspan="4">
-                <page string="General">
-                	<separator colspan="4" string="Communication"/>
-                    <field name="partner_id"  on_change="onchange_partner_id(partner_id, email_from)" colspan="2"/>
-                    <field name="partner_address_id"  string="Contact" on_change="onchange_partner_address_id(partner_address_id, email_from)" colspan="1"/>
-                    <field name="email_from" colspan="2"/>
-                    <separator colspan="4" string="Status and Categorization"/>
-                    <group colspan="4" col="6">
-	                    <field name="type_id" string="Version"/>
-	                    <field name="priority" string="Severity"/>
-	                    <field name="user_id" />
-	                    <label string="Resolution: " align="1.0"/>
-	                    <group colspan="1" col="3">
-	                        <field name="stage_id"  select="1" nolabel="1" on_change="onchange_stage_id(stage_id)"  domain="[('object_id.model', '=', 'project.issue')]"/>
-	                        <button icon="gtk-go-back" string="" name="stage_previous" type="object"/>
-	                        <button icon="gtk-go-forward" string="" name="stage_next" type="object"/>
-	                    </group>
-                    </group>
-                    <newline/>
-                    <separator string= "Description" colspan="4"/>
-                    <field name="description" nolabel="1" colspan="4"/>
-                    <separator colspan="4"/>
-                    <group col="8" colspan="4">
-                        <field name="state" />
-                        <button name="case_close" string="Done" states="open,draft,pending" type="object" icon="gtk-jump-to"/>
-                        <button name="case_open" string="Open" states="draft,pending" type="object" icon="gtk-go-forward"/>
-                        <button name="case_cancel" string="Cancel" states="draft,open,pending" type="object" icon="gtk-cancel"/>
-                        <button name="case_pending" string="Pending" states="draft,open" type="object" icon="gtk-media-pause"/>
-                        <button name="case_escalate" string="Escalate" states="open,draft,pending" type="object" icon="gtk-go-up"/>
-                        <button name="case_reset" string="Reset to Draft" states="done,cancel" type="object" icon="gtk-convert"/>
-                    </group>
-                </page>
-                <page string="History" groups="base.group_extended">
-                    <field name="id" select="1"/>
-                    <field name="active" />
-                    <separator colspan="4" string="Dates"/>
-                    <field name="create_date"/>
-                    <field name="date_closed"/>
-                    <field name="day_open"/>
-                    <field name="day_close"/>
-                    <separator colspan="4" string="Estimates"/>
-                    <field name="planned_revenue"/>
-                    <field name="planned_cost"/>
-                    <field name="probability"/>
-                    <separator colspan="4" string="References"/>
-                    <field name="ref" colspan="4"/>
-                    <field name="ref2" colspan="4"/>
-                    <field name="log_ids" nolabel="1" colspan="4">
-                        <form string="Actions">
-                            <separator string="Action Information" colspan="4"/>
-                            <field name="name" colspan="4"/>
-                            <field name="date" />
-                            <field name="user_id" />
-                            <field name="som" />
-                            <field name="canal_id"/>
-                        </form>
-                    </field>
-                </page>
-                <page string="Emails" groups="base.group_extended">
-                   <group colspan="4">
-                       <field colspan="4" name="email_cc" string="CC"/>
-                   </group>
-                    <field name="history_line" colspan="4" nolabel="1" mode="form,tree">
-                        <form string="Communication history">
-                            <group col="7" colspan="4">
-                                <field name="date"/>
-                                <field name="email"/>
-                                <field name="canal_id"/>
-                                <button
-								   string="Add a CC"
-								    name="%(crm.action_view_crm_email_add_cc_wizard)d"
-								    icon="gtk-add" type="action"/>
-                            </group>
-                            <newline/>
-                            <field name="description" colspan="4" nolabel="1"/>
-                           <button colspan="4" string="Reply to Last Email" name="%(crm.wizard_crm_send_mail)d" context="{'mail':'reply'}" icon="gtk-undo" type="action"/>
-                           </form>
-                           <tree string="Communication history">
-                               <field name="description"/>
-                               <field name="email"/>
-                               <field name="date"/>
-                           </tree>
-                       </field>
-                       <button colspan="4" string="Send New Email" name="%(crm.wizard_crm_new_send_mail)d" context="{'mail':'new'}" icon="gtk-go-forward" type="action"/>
-                 </page>
-                </notebook>
-            </form>
-        </field>
-    </record>
-    <record model="ir.ui.view" id="project_issue_tree_view">
-        <field name="name">Project Issue Tracker Tree</field>
-        <field name="model">project.issue</field>
-        <field name="type">tree</field>
-        <field name="arch" type="xml">
-            <tree string="Issue Tracker Tree"  colors="red:state=='open';black:state in ('draft', 'cancel','done','pending')">
-                <field name="id"/>
-                <field name="name" string="Title"/>
-                <field name="partner_id"/>
-                <field name="priority" string="Severity"/>
-                <field name="stage_id" string="Resolution"/>
-                <button icon="gtk-go-back" string=""
-                	name="stage_previous" type="object"
-                	states="open,draft,pending,done,cancel" />
-                <button icon="gtk-go-forward" string=""
-                	name="stage_next" type="object"
-                	states="open,draft,pending,done,cancel" />
-                <field name="type_id" string="Version"/>
-                <field name="user_id"/>
-                <field name="state"/>
-                <button name="case_close" string="Done" states="open,draft,pending" type="object" icon="gtk-jump-to"/>
-                <button name="case_open" string="Open" states="draft,pending" type="object" icon="gtk-go-forward"/>
-                <button name="case_cancel" string="Cancel" states="draft,open,pending" type="object" icon="gtk-cancel"/>
-                <button name="case_pending" string="Pending" states="draft,open" type="object" icon="gtk-media-pause"/>
-                <button name="case_escalate" string="Escalate" states="open,draft,pending" type="object" icon="gtk-go-up"/>
-                <button name="case_reset" string="Reset to Draft" states="done,cancel" type="object" icon="gtk-convert"/>
-            </tree>
-        </field>
-    </record>
-
-    <record id="view_project_issue_filter" model="ir.ui.view">
-        <field name="name">Project Issue Tracker Search</field>
-        <field name="model">project.issue</field>
-        <field name="type">search</field>
-        <field name="arch" type="xml">
-            <search string="Issue Tracker Search">
-               <group col="3" colspan="1">
-                   <filter icon="gtk-home" string="   Today   "
-                   	separator="1"
-                   	domain="[('date','=',time.strftime('%%Y-%%m-%%d'))]"
-                   	help="Todays's bugs"
-                   />
-                   <filter icon="gtk-media-rewind"
-                   	string="    7 Days    " separator="1"
-                   	domain="[('date','&lt;', time.strftime('%%Y-%%m-%%d')), ('date','&gt;=',(datetime.date.today()-datetime.timedelta(days=7)).strftime('%%Y-%%m-%%d'))]"
-                   	help="Bugs during last 7 days"
-                   />
-
-               </group>
-               <separator orientation="vertical"/>
-               <group col="5" colspan="2">
-               		<field name="name" select='1' string="Subject"/>
-                    <field name="user_id" select="1" widget="selection">
-                   	    <filter icon="terp-partner" domain="[('user_id','=',uid)]" help="My Bugs" default="1"/>
-                    </field>
-                    <field name="state" select="1">
-                       <filter icon="gtk-new" domain="[('state','in',('open','draft'))]" help="Current Bugs" default="1"/>
-                       <filter icon="gtk-yes" domain="[('state','=','open')]" help="Open Bugs"/>
-                    </field>
-					<field name="project_id" select="1" widget="selection" string="Project" default="context.get('project_id', False)">
-							<filter icon="terp-crm"
-                               domain="[('project_id','=',context.get('project_id',False))]"
-                               help="My Project"
-                           />
-                    </field>
-               </group>
-            </search>
-         </field>
-    </record>
-=======
         <record model="ir.ui.view" id="project_issue_form_view">
             <field name="name">Project Issue Tracker Form</field>
             <field name="model">project.issue</field>
@@ -423,7 +210,6 @@
                 </search>
             </field>
         </record>
->>>>>>> b6b93ef9
 
         <record model="ir.ui.view" id="project_issue_calendar_view">
             <field name="name">Project Issue Tracker Calendar</field>
@@ -442,76 +228,6 @@
         # Feature Requests
         # ------------------------------------------------------
 
-<<<<<<< HEAD
-    <record model="ir.ui.view" id="project_feature_tree_view">
-        <field name="name">Project Issue- Feature Tracker Tree</field>
-        <field name="model">project.issue</field>
-        <field name="type">tree</field>
-        <field name="arch" type="xml">
-            <tree string="Feature Tracker Tree"  colors="red:state=='open';black:state in ('draft', 'cancel','done','pending')">
-                <field name="id"/>
-                <field name="name" string="Feature description"/>
-                <field name="partner_id"/>
-                <field name="priority" string="Severity"/>
-                <field name="stage_id" string="Resolution"/>
-                <button icon="gtk-go-back" string=""
-                	name="stage_previous" type="object"
-                	states="open,draft,pending,done,cancel" />
-                <button icon="gtk-go-forward" string=""
-                	name="stage_next" type="object"
-                	states="open,draft,pending,done,cancel" />
-                <field name="type_id" string="Version"/>
-                <field name="user_id"/>
-                <field name="state"/>
-                <button name="case_close" string="Done" states="open,draft,pending" type="object" icon="gtk-jump-to"/>
-                <button name="case_open" string="Open" states="draft,pending" type="object" icon="gtk-go-forward"/>
-                <button name="case_cancel" string="Cancel" states="draft,open,pending" type="object" icon="gtk-cancel"/>
-                <button name="case_pending" string="Pending" states="draft,open" type="object" icon="gtk-media-pause"/>
-                <button name="case_escalate" string="Escalate" states="open,draft,pending" type="object" icon="gtk-go-up"/>
-                <button name="case_reset" string="Reset to Draft" states="done,cancel" type="object" icon="gtk-convert"/>
-            </tree>
-        </field>
-    </record>
-
-	<record id="view_project_feature_filter" model="ir.ui.view">
-        <field name="name">Project Issue- Feature Tracker Search</field>
-        <field name="model">project.issue</field>
-        <field name="type">search</field>
-        <field name="arch" type="xml">
-            <search string="Feature Tracker Search">
-               <group col="3" colspan="1">
-                   <filter icon="gtk-home" string="   Today   "
-                   	separator="1"
-                   	domain="[('date','=',time.strftime('%%Y-%%m-%%d'))]"
-                   	help="Todays's features"
-                   />
-                   <filter icon="gtk-media-rewind"
-                   	string="    7 Days    " separator="1"
-                   	domain="[('date','&lt;', time.strftime('%%Y-%%m-%%d')), ('date','&gt;=',(datetime.date.today()-datetime.timedelta(days=7)).strftime('%%Y-%%m-%%d'))]"
-                   	help="Features during last 7 days"
-                   />
-               </group>
-               <separator orientation="vertical"/>
-               <group col="5" colspan="2">
-               		<field name="name" select='1' string="Feature description"/>
-                    <field name="user_id" select="1" widget="selection">
-                   	    <filter icon="terp-partner" domain="[('user_id','=',uid)]" help="My Features" default="1"/>
-                    </field>
-                    <field name="state" select="1">
-                       <filter icon="gtk-new" domain="[('state','in',('open','draft'))]" help="Current Features" default="1"/>
-                       <filter icon="gtk-yes" domain="[('state','=','open')]" help="Open Features"/>
-                    </field>
-					<field name="project_id" select="1" widget="selection" string="Project" default="context.get('project_id', False)">
-							<filter icon="terp-crm"
-                               domain="[('project_id','=',context.get('project_id',False))]"
-                               help="My Project"
-                           />
-                    </field>
-               </group>
-            </search>
-         </field>
-    </record>
-=======
         <record model="ir.ui.view" id="project_feature_tree_view">
             <field name="name">Project Issue- Feature Tracker Tree</field>
             <field name="model">project.issue</field>
@@ -580,7 +296,6 @@
                 </search>
             </field>
         </record>
->>>>>>> b6b93ef9
 
     </data>
 </openerp>