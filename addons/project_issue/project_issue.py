--- conflicted
+++ resolved
@@ -392,24 +392,12 @@
     def write(self, cr, uid, ids, vals, context=None):
         # stage change: update date_last_stage_update
         if 'stage_id' in vals:
-<<<<<<< HEAD
             vals['date_last_stage_update'] = fields.datetime.now()
+            if 'kanban_state' not in vals:
+                vals['kanban_state'] = 'normal'
         # user_id change: update date_start
         if vals.get('user_id'):
             vals['date_start'] = fields.datetime.now()
-=======
-            vals['date_action_last'] = time.strftime(tools.DEFAULT_SERVER_DATETIME_FORMAT)
-            if 'kanban_state' not in vals:
-                vals.update(kanban_state='normal')
-            state = self.pool.get('project.task.type').browse(cr, uid, vals['stage_id'], context=context).state
-            for issue in self.browse(cr, uid, ids, context=context):
-                # Change from draft to not draft EXCEPT cancelled: The issue has been opened -> set the opening date
-                if issue.state == 'draft' and state not in ('draft', 'cancelled'):
-                    vals['date_open'] = time.strftime(tools.DEFAULT_SERVER_DATETIME_FORMAT)
-                # Change from not done to done: The issue has been closed -> set the closing date
-                if issue.state != 'done' and state == 'done':
-                    vals['date_closed'] = time.strftime(tools.DEFAULT_SERVER_DATETIME_FORMAT)
->>>>>>> 788eb292
 
         return super(project_issue, self).write(cr, uid, ids, vals, context)
 
