--- conflicted
+++ resolved
@@ -1,6 +1,6 @@
 <?xml version="1.0" encoding="utf-8"?>
 <openerp>
-    <data>
+    <data noupdate="0">
 
         <record model="ir.module.category" id="module_category_event_management">
             <field name="name">Events</field>
@@ -20,6 +20,10 @@
             <field name="users" eval="[(4, ref('base.user_root'))]"/>
         </record>
 
+    </data>
+
+    <data noupdate="1">
+
         <!-- Multi - Company Rules -->
         <record model="ir.rule" id="event_event_comp_rule">
             <field name="name">Event multi-company</field>
@@ -28,18 +32,12 @@
             <field name="domain_force">['|',('company_id','=',False),('company_id','child_of',[user.company_id.id])]</field>
         </record>
 
-<<<<<<< HEAD
         <record model="ir.rule" id="event_registration_comp_rule">
             <field name="name">Event Registration multi-company</field>
             <field name="model_id" ref="model_event_registration"/>
             <field name="global" eval="True"/>
             <field name="domain_force">['|',('company_id','=',False),('company_id','child_of',[user.company_id.id])]</field>
         </record>
-=======
-</data>
-<data noupdate="1">
-    <!-- Multi - Company Rules -->
->>>>>>> 5101771c
 
         <record model="ir.rule" id="report_event_registration_comp_rule">
             <field name="name">Report Event Registration multi-company</field>
