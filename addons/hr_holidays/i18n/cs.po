--- conflicted
+++ resolved
@@ -1,30 +1,22 @@
-# Czech translation for openobject-addons
-# Copyright (c) 2014 Rosetta Contributors and Canonical Ltd 2014
-# This file is distributed under the same license as the openobject-addons package.
-# FIRST AUTHOR <EMAIL@ADDRESS>, 2014.
-#
-msgid ""
-msgstr ""
-<<<<<<< HEAD
-"Project-Id-Version: openobject-addons\n"
-"Report-Msgid-Bugs-To: FULL NAME <EMAIL@ADDRESS>\n"
-"POT-Creation-Date: 2014-09-23 16:27+0000\n"
-"PO-Revision-Date: 2014-08-14 16:10+0000\n"
-"Last-Translator: FULL NAME <EMAIL@ADDRESS>\n"
-"Language-Team: Czech <cs@li.org>\n"
-=======
+# Translation of Odoo Server.
+# This file contains the translation of the following modules:
+# * hr_holidays
+# 
+# Translators:
+# FIRST AUTHOR <EMAIL@ADDRESS>, 2014
+msgid ""
+msgstr ""
 "Project-Id-Version: Odoo 8.0\n"
 "Report-Msgid-Bugs-To: \n"
 "POT-Creation-Date: 2015-01-21 14:07+0000\n"
 "PO-Revision-Date: 2016-08-12 19:58+0000\n"
 "Last-Translator: Martin Trigaux\n"
 "Language-Team: Czech (http://www.transifex.com/odoo/odoo-8/language/cs/)\n"
->>>>>>> 08ed48e2
 "MIME-Version: 1.0\n"
 "Content-Type: text/plain; charset=UTF-8\n"
-"Content-Transfer-Encoding: 8bit\n"
-"X-Launchpad-Export-Date: 2014-09-24 09:10+0000\n"
-"X-Generator: Launchpad (build 17196)\n"
+"Content-Transfer-Encoding: \n"
+"Language: cs\n"
+"Plural-Forms: nplurals=3; plural=(n==1) ? 0 : (n>=2 && n<=4) ? 1 : 2;\n"
 
 #. module: hr_holidays
 #: model:ir.actions.act_window,help:hr_holidays.open_ask_holidays
@@ -44,8 +36,7 @@
 #: model:ir.actions.act_window,help:hr_holidays.hr_holidays_leaves_assign_legal
 msgid ""
 "<p>\n"
-"               You can assign remaining Legal Leaves for each employee, "
-"Odoo\n"
+"               You can assign remaining Legal Leaves for each employee, Odoo\n"
 "               will automatically create and validate allocation requests.\n"
 "             </p>\n"
 "           "
@@ -55,6 +46,11 @@
 #: field:hr.holidays.status,active:0
 msgid "Active"
 msgstr "Aktivní"
+
+#. module: hr_holidays
+#: view:hr.holidays:hr_holidays.view_hr_holidays_filter
+msgid "Active Types"
+msgstr ""
 
 #. module: hr_holidays
 #: view:hr.holidays:hr_holidays.allocation_company_new
@@ -101,7 +97,7 @@
 msgstr ""
 
 #. module: hr_holidays
-#: code:addons/hr_holidays/hr_holidays.py:507
+#: code:addons/hr_holidays/hr_holidays.py:508
 #, python-format
 msgid "Allocation for %s"
 msgstr ""
@@ -134,8 +130,7 @@
 msgstr "Schválit"
 
 #. module: hr_holidays
-#: selection:hr.employee,current_leave_state:0
-#: selection:hr.holidays,state:0
+#: selection:hr.employee,current_leave_state:0 selection:hr.holidays,state:0
 #: selection:hr.holidays.summary.dept,holiday_type:0
 #: selection:hr.holidays.summary.employee,holiday_type:0
 #: model:mail.message.subtype,name:hr_holidays.mt_holidays_approved
@@ -192,8 +187,7 @@
 msgstr "Zrušit"
 
 #. module: hr_holidays
-#: selection:hr.employee,current_leave_state:0
-#: selection:hr.holidays,state:0
+#: selection:hr.employee,current_leave_state:0 selection:hr.holidays,state:0
 msgid "Cancelled"
 msgstr "Zrušeno"
 
@@ -211,12 +205,8 @@
 #: help:hr.holidays,type:0
 msgid ""
 "Choose 'Leave Request' if someone wants to take an off-day. \n"
-"Choose 'Allocation Request' if you want to increase the number of leaves "
-"available for someone"
-msgstr ""
-"Vyberte 'Požadavek na uvolnění', pokud si někdo chce vzít volno. \n"
-"Vyberte 'Požadavek na přidělení', pokud chcete zvýšit počet uvolnění "
-"dostupných pro někoho"
+"Choose 'Allocation Request' if you want to increase the number of leaves available for someone"
+msgstr "Vyberte 'Požadavek na uvolnění', pokud si někdo chce vzít volno. \nVyberte 'Požadavek na přidělení', pokud chcete zvýšit počet uvolnění dostupných pro někoho"
 
 #. module: hr_holidays
 #: xsl:holidays.summary:0
@@ -245,20 +235,18 @@
 msgstr "Potvrzeno"
 
 #. module: hr_holidays
-#: field:hr.holidays,create_uid:0
-#: field:hr.holidays.status,create_uid:0
+#: field:hr.holidays,create_uid:0 field:hr.holidays.status,create_uid:0
 #: field:hr.holidays.summary.dept,create_uid:0
 #: field:hr.holidays.summary.employee,create_uid:0
 msgid "Created by"
-msgstr ""
-
-#. module: hr_holidays
-#: field:hr.holidays,create_date:0
-#: field:hr.holidays.status,create_date:0
+msgstr "Vytvořil(a)"
+
+#. module: hr_holidays
+#: field:hr.holidays,create_date:0 field:hr.holidays.status,create_date:0
 #: field:hr.holidays.summary.dept,create_date:0
 #: field:hr.holidays.summary.employee,create_date:0
 msgid "Created on"
-msgstr ""
+msgstr "Vytvořeno"
 
 #. module: hr_holidays
 #: field:hr.employee,current_leave_state:0
@@ -271,9 +259,14 @@
 msgstr ""
 
 #. module: hr_holidays
+#: view:hr.holidays:hr_holidays.view_hr_holidays_filter
+msgid "Current Year Leaves"
+msgstr ""
+
+#. module: hr_holidays
 #: help:hr.holidays,message_last_post:0
 msgid "Date of the last message posted on the record."
-msgstr ""
+msgstr "Datum posledního vzkazu u tohoto záznamu."
 
 #. module: hr_holidays
 #: field:hr.holidays,department_id:0
@@ -299,7 +292,7 @@
 #. module: hr_holidays
 #: view:hr.holidays:hr_holidays.edit_holiday_new
 msgid "Duration"
-msgstr ""
+msgstr "Trvání"
 
 #. module: hr_holidays
 #: view:hr.employee:hr_holidays.hr_holidays_leaves_assign_tree_view
@@ -329,13 +322,13 @@
 #: code:addons/hr_holidays/wizard/hr_holidays_summary_department.py:44
 #, python-format
 msgid "Error!"
-msgstr ""
-
-#. module: hr_holidays
-#: view:hr.holidays:hr_holidays.view_hr_holidays_filter
-msgid ""
-"Filters only on allocations and requests that belong to an holiday type that "
-"is 'active' (active field is True)"
+msgstr "Chyba!"
+
+#. module: hr_holidays
+#: view:hr.holidays:hr_holidays.view_hr_holidays_filter
+msgid ""
+"Filters only on allocations and requests that belong to an holiday type that"
+" is 'active' (active field is True)"
 msgstr ""
 
 #. module: hr_holidays
@@ -346,7 +339,7 @@
 #. module: hr_holidays
 #: field:hr.holidays,message_follower_ids:0
 msgid "Followers"
-msgstr ""
+msgstr "Sledující"
 
 #. module: hr_holidays
 #: field:hr.holidays.summary.dept,date_from:0
@@ -362,7 +355,7 @@
 #. module: hr_holidays
 #: view:hr.holidays:hr_holidays.view_hr_holidays_filter
 msgid "Group By"
-msgstr ""
+msgstr "Seskupit podle"
 
 #. module: hr_holidays
 #: model:ir.model,name:hr_holidays.model_hr_holidays_summary_dept
@@ -379,30 +372,26 @@
 msgid ""
 "Holds the Chatter summary (number of messages, ...). This summary is "
 "directly in html format in order to be inserted in kanban views."
-msgstr ""
-
-#. module: hr_holidays
-#: field:hr.holidays,id:0
-#: field:hr.holidays.remaining.leaves.user,id:0
-#: field:hr.holidays.status,id:0
-#: field:hr.holidays.summary.dept,id:0
+msgstr "Udržuje záznamy o komunikaci (počet zpráv, …). Tento souhrn je přímo v HTML formátu aby mohl být vložen do zobrazení kanban."
+
+#. module: hr_holidays
+#: field:hr.holidays,id:0 field:hr.holidays.remaining.leaves.user,id:0
+#: field:hr.holidays.status,id:0 field:hr.holidays.summary.dept,id:0
 #: field:hr.holidays.summary.employee,id:0
 msgid "ID"
-msgstr ""
+msgstr "ID"
 
 #. module: hr_holidays
 #: help:hr.holidays,message_unread:0
 msgid "If checked new messages require your attention."
-msgstr ""
+msgstr "Pokud je zaškrtnuto, nové zprávy vyžadují vaši pozornost."
 
 #. module: hr_holidays
 #: help:hr.holidays.status,active:0
 msgid ""
 "If the active field is set to false, it will allow you to hide the leave "
 "type without removing it."
-msgstr ""
-"Pokud je aktivní pole nastaveno na nepravda, umožní vám to skrát typ "
-"uvolnění bez jeho odstranění."
+msgstr "Pokud je aktivní pole nastaveno na nepravda, umožní vám to skrát typ uvolnění bez jeho odstranění."
 
 #. module: hr_holidays
 #: help:hr.holidays.status,limit:0
@@ -415,7 +404,7 @@
 #. module: hr_holidays
 #: field:hr.holidays,message_is_follower:0
 msgid "Is a Follower"
-msgstr ""
+msgstr "Sleduje"
 
 #. module: hr_holidays
 #: selection:hr.holidays.status,color_name:0
@@ -425,23 +414,21 @@
 #. module: hr_holidays
 #: field:hr.holidays,message_last_post:0
 msgid "Last Message Date"
-msgstr ""
-
-#. module: hr_holidays
-#: field:hr.holidays,write_uid:0
-#: field:hr.holidays.status,write_uid:0
+msgstr "Datum posledního vzkazu"
+
+#. module: hr_holidays
+#: field:hr.holidays,write_uid:0 field:hr.holidays.status,write_uid:0
 #: field:hr.holidays.summary.dept,write_uid:0
 #: field:hr.holidays.summary.employee,write_uid:0
 msgid "Last Updated by"
-msgstr ""
-
-#. module: hr_holidays
-#: field:hr.holidays,write_date:0
-#: field:hr.holidays.status,write_date:0
+msgstr "Naposled upraveno"
+
+#. module: hr_holidays
+#: field:hr.holidays,write_date:0 field:hr.holidays.status,write_date:0
 #: field:hr.holidays.summary.dept,write_date:0
 #: field:hr.holidays.summary.employee,write_date:0
 msgid "Last Updated on"
-msgstr ""
+msgstr "Naposled upraveno"
 
 #. module: hr_holidays
 #: selection:hr.holidays.status,color_name:0
@@ -464,7 +451,7 @@
 msgstr ""
 
 #. module: hr_holidays
-#: code:addons/hr_holidays/hr_holidays.py:373
+#: code:addons/hr_holidays/hr_holidays.py:374
 #: view:hr.holidays:hr_holidays.edit_holiday_new
 #: view:hr.holidays:hr_holidays.view_holiday_new_calendar
 #: selection:hr.holidays,type:0
@@ -486,8 +473,7 @@
 msgstr ""
 
 #. module: hr_holidays
-#: xsl:holidays.summary:0
-#: field:hr.holidays,holiday_status_id:0
+#: xsl:holidays.summary:0 field:hr.holidays,holiday_status_id:0
 #: field:hr.holidays.remaining.leaves.user,leave_type:0
 #: view:hr.holidays.status:hr_holidays.edit_holiday_status_form
 #: view:hr.holidays.status:hr_holidays.view_holiday_status_normal_tree
@@ -531,8 +517,7 @@
 msgstr "Správa uvolnění"
 
 #. module: hr_holidays
-#: xsl:holidays.summary:0
-#: view:hr.holidays:hr_holidays.view_holiday_graph
+#: xsl:holidays.summary:0 view:hr.holidays:hr_holidays.view_holiday_graph
 #: view:hr.holidays:hr_holidays.view_holiday_simple
 #: view:hr.holidays.summary.employee:hr_holidays.view_hr_holidays_summary_employee
 #: model:ir.actions.act_window,name:hr_holidays.action_hr_holidays_summary_employee
@@ -562,7 +547,7 @@
 
 #. module: hr_holidays
 #: model:hr.holidays.status,name:hr_holidays.holiday_status_cl
-msgid "Legal Leaves 2014"
+msgid "Legal Leaves 2015"
 msgstr ""
 
 #. module: hr_holidays
@@ -639,17 +624,17 @@
 #. module: hr_holidays
 #: field:hr.holidays.status,categ_id:0
 msgid "Meeting Type"
-msgstr ""
+msgstr "Druh schůzky"
 
 #. module: hr_holidays
 #: field:hr.holidays,message_ids:0
 msgid "Messages"
-msgstr ""
+msgstr "Zprávy"
 
 #. module: hr_holidays
 #: help:hr.holidays,message_ids:0
 msgid "Messages and communication history"
-msgstr ""
+msgstr "Zprávy a historie komunikace"
 
 #. module: hr_holidays
 #: view:hr.holidays.status:hr_holidays.edit_holiday_status_form
@@ -660,12 +645,12 @@
 #: view:hr.holidays:hr_holidays.edit_holiday_new
 #: view:hr.holidays:hr_holidays.view_holiday
 msgid "Mode"
-msgstr ""
+msgstr "Režim"
 
 #. module: hr_holidays
 #: xsl:holidays.summary:0
 msgid "Month"
-msgstr ""
+msgstr "Měsíc"
 
 #. module: hr_holidays
 #: view:hr.holidays:hr_holidays.view_hr_holidays_filter
@@ -685,7 +670,7 @@
 #. module: hr_holidays
 #: selection:hr.employee,current_leave_state:0
 msgid "New"
-msgstr ""
+msgstr "Nový"
 
 #. module: hr_holidays
 #: view:hr.holidays:hr_holidays.view_holiday
@@ -729,8 +714,7 @@
 msgstr "Odmítnout"
 
 #. module: hr_holidays
-#: selection:hr.employee,current_leave_state:0
-#: selection:hr.holidays,state:0
+#: selection:hr.employee,current_leave_state:0 selection:hr.holidays,state:0
 #: model:mail.message.subtype,name:hr_holidays.mt_holidays_refused
 msgid "Refused"
 msgstr "Odmítnuto"
@@ -769,7 +753,7 @@
 msgstr ""
 
 #. module: hr_holidays
-#: code:addons/hr_holidays/hr_holidays.py:472
+#: code:addons/hr_holidays/hr_holidays.py:473
 #, python-format
 msgid "Request approved, waiting second validation."
 msgstr ""
@@ -793,7 +777,7 @@
 #: view:hr.holidays:hr_holidays.allocation_company_new
 #: view:hr.holidays:hr_holidays.edit_holiday_new
 msgid "Reset to Draft"
-msgstr ""
+msgstr "Nastavit na návrh"
 
 #. module: hr_holidays
 #: view:hr.holidays:hr_holidays.view_hr_holidays_filter
@@ -806,8 +790,7 @@
 msgstr "Hledat typ uvolnění"
 
 #. module: hr_holidays
-#: field:hr.holidays,manager_id2:0
-#: selection:hr.holidays,state:0
+#: field:hr.holidays,manager_id2:0 selection:hr.holidays,state:0
 msgid "Second Approval"
 msgstr "Druhé schválení"
 
@@ -834,7 +817,7 @@
 #. module: hr_holidays
 #: field:hr.holidays,state:0
 msgid "Status"
-msgstr ""
+msgstr "Stav"
 
 #. module: hr_holidays
 #: view:hr.holidays:hr_holidays.allocation_company_new
@@ -849,7 +832,7 @@
 #. module: hr_holidays
 #: field:hr.holidays,message_summary:0
 msgid "Summary"
-msgstr ""
+msgstr "Shrnutí"
 
 #. module: hr_holidays
 #: sql_constraint:hr.holidays:0
@@ -859,16 +842,11 @@
 msgstr ""
 
 #. module: hr_holidays
-#: code:addons/hr_holidays/hr_holidays.py:502
+#: code:addons/hr_holidays/hr_holidays.py:503
 #, python-format
 msgid ""
-"The feature behind the field 'Remaining Legal Leaves' can only be used when "
-"there is only one leave type with the option 'Allow to Override Limit' "
-"unchecked. (%s Found). Otherwise, the update is ambiguous as we cannot "
-"decide on which leave type the update has to be done. \n"
-"You may prefer to use the classic menus 'Leave Requests' and 'Allocation "
-"Requests' located in 'Human Resources \\ Leaves' to manage the leave days of "
-"the employees if the configuration does not allow to use this field."
+"The feature behind the field 'Remaining Legal Leaves' can only be used when there is only one leave type with the option 'Allow to Override Limit' unchecked. (%s Found). Otherwise, the update is ambiguous as we cannot decide on which leave type the update has to be done. \n"
+"You may prefer to use the classic menus 'Leave Requests' and 'Allocation Requests' located in 'Human Resources \\ Leaves' to manage the leave days of the employees if the configuration does not allow to use this field."
 msgstr ""
 
 #. module: hr_holidays
@@ -882,7 +860,7 @@
 msgstr ""
 
 #. module: hr_holidays
-#: code:addons/hr_holidays/hr_holidays.py:452
+#: code:addons/hr_holidays/hr_holidays.py:453
 #, python-format
 msgid ""
 "The number of remaining leaves is not sufficient for this leave type.\n"
@@ -890,9 +868,8 @@
 msgstr ""
 
 #. module: hr_holidays
-#: code:addons/hr_holidays/hr_holidays.py:285
-#: code:addons/hr_holidays/hr_holidays.py:310
-#: sql_constraint:hr.holidays:0
+#: code:addons/hr_holidays/hr_holidays.py:286
+#: code:addons/hr_holidays/hr_holidays.py:311 sql_constraint:hr.holidays:0
 #, python-format
 msgid "The start date must be anterior to the end date."
 msgstr ""
@@ -900,12 +877,9 @@
 #. module: hr_holidays
 #: help:hr.holidays,state:0
 msgid ""
-"The status is set to 'To Submit', when a holiday request is created.         "
-"   \n"
-"The status is 'To Approve', when holiday request is confirmed by user.       "
-"     \n"
-"The status is 'Refused', when holiday request is refused by manager.         "
-"   \n"
+"The status is set to 'To Submit', when a holiday request is created.            \n"
+"The status is 'To Approve', when holiday request is confirmed by user.            \n"
+"The status is 'Refused', when holiday request is refused by manager.            \n"
 "The status is 'Approved', when holiday request is approved by manager."
 msgstr ""
 
@@ -919,9 +893,7 @@
 msgid ""
 "This area is automaticly filled by the user who validate the leave with "
 "second level (If Leave type need second validation)"
-msgstr ""
-"Tato oblast je automaticky vyplněna uživatelem, který ověřuje uvolnění na "
-"druhé úrovni (Pokud typ uvolnění  vyžaduje druhé ověření)"
+msgstr "Tato oblast je automaticky vyplněna uživatelem, který ověřuje uvolnění na druhé úrovni (Pokud typ uvolnění  vyžaduje druhé ověření)"
 
 #. module: hr_holidays
 #: help:hr.holidays.status,color_name:0
@@ -935,17 +907,14 @@
 msgid ""
 "This value is given by the sum of all holidays requests with a negative "
 "value."
-msgstr ""
-"Hodnota je dána jako součet všech požadavků dovolených se zápornou hodnotou."
+msgstr "Hodnota je dána jako součet všech požadavků dovolených se zápornou hodnotou."
 
 #. module: hr_holidays
 #: help:hr.holidays.status,max_leaves:0
 msgid ""
 "This value is given by the sum of all holidays requests with a positive "
 "value."
-msgstr ""
-"Tato hodnota je dána jako součet všech požadavků na dovolené s kladnou "
-"hodnotou."
+msgstr "Tato hodnota je dána jako součet všech požadavků na dovolené s kladnou hodnotou."
 
 #. module: hr_holidays
 #: view:hr.holidays:hr_holidays.view_hr_holidays_filter
@@ -990,12 +959,12 @@
 #. module: hr_holidays
 #: model:hr.holidays.status,name:hr_holidays.holiday_status_unpaid
 msgid "Unpaid"
-msgstr ""
+msgstr "Nezaplacené"
 
 #. module: hr_holidays
 #: field:hr.holidays,message_unread:0
 msgid "Unread Messages"
-msgstr ""
+msgstr "Nepřečtené zprávy"
 
 #. module: hr_holidays
 #: field:hr.holidays,user_id:0
@@ -1006,7 +975,7 @@
 #. module: hr_holidays
 #: view:hr.holidays:hr_holidays.edit_holiday_new
 msgid "Validate"
-msgstr ""
+msgstr "Ověřit"
 
 #. module: hr_holidays
 #: view:hr.holidays:hr_holidays.view_hr_holidays_filter
@@ -1039,13 +1008,13 @@
 msgstr "Čekající na druhé schválení"
 
 #. module: hr_holidays
-#: code:addons/hr_holidays/hr_holidays.py:274
-#: code:addons/hr_holidays/hr_holidays.py:285
-#: code:addons/hr_holidays/hr_holidays.py:310
-#: code:addons/hr_holidays/hr_holidays.py:329
-#: code:addons/hr_holidays/hr_holidays.py:334
-#: code:addons/hr_holidays/hr_holidays.py:502
-#: code:addons/hr_holidays/hr_holidays.py:509
+#: code:addons/hr_holidays/hr_holidays.py:275
+#: code:addons/hr_holidays/hr_holidays.py:286
+#: code:addons/hr_holidays/hr_holidays.py:311
+#: code:addons/hr_holidays/hr_holidays.py:330
+#: code:addons/hr_holidays/hr_holidays.py:335
+#: code:addons/hr_holidays/hr_holidays.py:503
+#: code:addons/hr_holidays/hr_holidays.py:510
 #, python-format
 msgid "Warning!"
 msgstr "Varování!"
@@ -1065,7 +1034,7 @@
 #. module: hr_holidays
 #: view:hr.holidays:hr_holidays.view_hr_holidays_filter
 msgid "Year"
-msgstr ""
+msgstr "Rok"
 
 #. module: hr_holidays
 #: constraint:hr.holidays:0
@@ -1073,20 +1042,20 @@
 msgstr ""
 
 #. module: hr_holidays
-#: code:addons/hr_holidays/hr_holidays.py:274
+#: code:addons/hr_holidays/hr_holidays.py:275
 #, python-format
 msgid "You cannot delete a leave which is in %s state."
 msgstr ""
 
 #. module: hr_holidays
-#: code:addons/hr_holidays/hr_holidays.py:509
+#: code:addons/hr_holidays/hr_holidays.py:510
 #, python-format
 msgid "You cannot reduce validated allocation requests"
 msgstr ""
 
 #. module: hr_holidays
-#: code:addons/hr_holidays/hr_holidays.py:329
-#: code:addons/hr_holidays/hr_holidays.py:334
+#: code:addons/hr_holidays/hr_holidays.py:330
+#: code:addons/hr_holidays/hr_holidays.py:335
 #, python-format
 msgid ""
 "You cannot set a leave request as '%s'. Contact a human resource manager."
@@ -1102,7 +1071,7 @@
 #: view:hr.employee:hr_holidays.view_employee_form_leave_inherit
 #: view:hr.holidays:hr_holidays.edit_holiday_new
 msgid "days"
-msgstr ""
+msgstr "dnů"
 
 #. module: hr_holidays
 #: xsl:holidays.summary:0
@@ -1115,11 +1084,17 @@
 msgstr ""
 
 #. module: hr_holidays
+#: view:hr.holidays.summary.dept:hr_holidays.view_hr_holidays_summary_dept
+#: view:hr.holidays.summary.employee:hr_holidays.view_hr_holidays_summary_employee
+msgid "or"
+msgstr "nebo"
+
+#. module: hr_holidays
 #: xsl:holidays.summary:0
 msgid "to"
-msgstr ""
+msgstr "do"
 
 #. module: hr_holidays
 #: field:hr.holidays,can_reset:0
 msgid "unknown"
-msgstr ""+msgstr "neznámé"