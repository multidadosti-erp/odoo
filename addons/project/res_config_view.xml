<openerp>
    <data>

        <record id="view_config_settings" model="ir.ui.view">
            <field name="name">project settings</field>
            <field name="model">project.config.settings</field>
            <field name="type">form</field>
            <field name="priority" eval="20"/>
            <field name="arch" type="xml">
<<<<<<< HEAD
           
                <form string="Configure Project" layout="manual">
=======
                <form string="Configure Project" version="7.0">
>>>>>>> b8716390
                    <header>
                        <button string="Apply" type="object" name="execute"/>
                        <button string="Cancel" special="cancel"/>
                    </header>
<<<<<<< HEAD
                  
                    <sheet layout="auto">
                      <group> 
                        <separator string="Project" colspan="4"/>
                        <field name="group_time_work_estimation_tasks"/>
                        <field name="group_tasks_work_on_tasks"/>
                        <field name="time_unit" domain="[('category_id.name','=','Working Time')]"/> 
                        <field name="module_project_mrp"/>
                        <field name="module_project_timesheet"/>
                        <field name="module_pad"/>
                        <separator string="Planning" colspan="4"/>
                        <field name="module_project_long_term"/>
                        <separator string="Helpdesk and Support" colspan="4"/>
                        <field name="module_project_issue"/>
                        <field name="module_project_issue_sheet"/>
                        <group name="support" colspan="4"/>
                       </group> 
=======
                    <sheet>
                        <group col="4">
                            <separator string="Project" colspan="4"/>
                            <field name="module_project_mrp"/>
                            <field name="module_project_timesheet"/>
                            <field name="module_pad"/>
                            <field name="group_tasks_work_on_tasks"/>
                            <field name="group_time_work_estimation_tasks"/>

                            <separator string="Planning" colspan="4"/>
                            <field name="module_project_long_term"/>

                            <separator string="Helpdesk and Support" colspan="4"/>
                            <field name="module_project_issue"/>
                            <field name="module_project_issue_sheet"/>
                            <group name="support" colspan="4"/>
                        </group>
>>>>>>> b8716390
                    </sheet>
                   
                </form>
              
            </field>
        </record>

        <record id="action_config_settings" model="ir.actions.act_window">
            <field name="name">Configure Project</field>
            <field name="type">ir.actions.act_window</field>
            <field name="res_model">project.config.settings</field>
            <field name="view_mode">form</field>
            <field name="target">inline</field>
        </record>

        <menuitem id="base.menu_project_config" name="Project" parent="base.menu_config"
            sequence="10" action="action_config_settings"/>

    </data>
</openerp><|MERGE_RESOLUTION|>--- conflicted
+++ resolved
@@ -1,25 +1,17 @@
 <openerp>
     <data>
-
         <record id="view_config_settings" model="ir.ui.view">
             <field name="name">project settings</field>
             <field name="model">project.config.settings</field>
             <field name="type">form</field>
             <field name="priority" eval="20"/>
             <field name="arch" type="xml">
-<<<<<<< HEAD
-           
-                <form string="Configure Project" layout="manual">
-=======
                 <form string="Configure Project" version="7.0">
->>>>>>> b8716390
                     <header>
                         <button string="Apply" type="object" name="execute"/>
                         <button string="Cancel" special="cancel"/>
                     </header>
-<<<<<<< HEAD
-                  
-                    <sheet layout="auto">
+                    <sheet>
                       <group> 
                         <separator string="Project" colspan="4"/>
                         <field name="group_time_work_estimation_tasks"/>
@@ -35,29 +27,8 @@
                         <field name="module_project_issue_sheet"/>
                         <group name="support" colspan="4"/>
                        </group> 
-=======
-                    <sheet>
-                        <group col="4">
-                            <separator string="Project" colspan="4"/>
-                            <field name="module_project_mrp"/>
-                            <field name="module_project_timesheet"/>
-                            <field name="module_pad"/>
-                            <field name="group_tasks_work_on_tasks"/>
-                            <field name="group_time_work_estimation_tasks"/>
-
-                            <separator string="Planning" colspan="4"/>
-                            <field name="module_project_long_term"/>
-
-                            <separator string="Helpdesk and Support" colspan="4"/>
-                            <field name="module_project_issue"/>
-                            <field name="module_project_issue_sheet"/>
-                            <group name="support" colspan="4"/>
-                        </group>
->>>>>>> b8716390
                     </sheet>
-                   
                 </form>
-              
             </field>
         </record>
 
