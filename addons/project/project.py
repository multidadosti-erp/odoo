# -*- coding: utf-8 -*-
##############################################################################
#
#    OpenERP, Open Source Management Solution
#    Copyright (C) 2004-today OpenERP SA (<http://www.openerp.com>)
#
#    This program is free software: you can redistribute it and/or modify
#    it under the terms of the GNU Affero General Public License as
#    published by the Free Software Foundation, either version 3 of the
#    License, or (at your option) any later version.
#
#    This program is distributed in the hope that it will be useful,
#    but WITHOUT ANY WARRANTY; without even the implied warranty of
#    MERCHANTABILITY or FITNESS FOR A PARTICULAR PURPOSE.  See the
#    GNU Affero General Public License for more details.
#
#    You should have received a copy of the GNU Affero General Public License
#    along with this program.  If not, see <http://www.gnu.org/licenses/>.
#
##############################################################################

from base_status.base_stage import base_stage
from datetime import datetime, date
from lxml import etree
from osv import fields, osv
from openerp.addons.resource.faces import task as Task
import time
from tools.translate import _

_TASK_STATE = [('draft', 'New'),('open', 'In Progress'),('pending', 'Pending'), ('done', 'Done'), ('cancelled', 'Cancelled')]

class project_task_type(osv.osv):
    _name = 'project.task.type'
    _description = 'Task Stage'
    _order = 'sequence'
    _columns = {
        'name': fields.char('Stage Name', required=True, size=64, translate=True),
        'description': fields.text('Description'),
        'sequence': fields.integer('Sequence'),
        'case_default': fields.boolean('Common to All Projects',
                        help="If you check this field, this stage will be proposed by default on each new project. It will not assign this stage to existing projects."),
        'project_ids': fields.many2many('project.project', 'project_task_type_rel', 'type_id', 'project_id', 'Projects'),
        'state': fields.selection(_TASK_STATE, 'State', required=True,
                        help="The related state for the stage. The state of your document will automatically change regarding the selected stage. Example, a stage is related to the state 'Close', when your document reach this stage, it will be automatically closed."),
        'fold': fields.boolean('Hide in views if empty',
                        help="This stage is not visible, for example in status bar or kanban view, when there are no records in that stage to display."),
    }
    _defaults = {
        'sequence': 1,
        'state': 'draft',
        'fold': False,
    }
    _order = 'sequence'

class project(osv.osv):
    _name = "project.project"
    _description = "Project"
    _inherits = {'account.analytic.account': "analytic_account_id"}
    _inherit = ['ir.needaction_mixin', 'mail.thread']

    def search(self, cr, user, args, offset=0, limit=None, order=None, context=None, count=False):
        if user == 1:
            return super(project, self).search(cr, user, args, offset=offset, limit=limit, order=order, context=context, count=count)
        if context and context.get('user_preference'):
                cr.execute("""SELECT project.id FROM project_project project
                           LEFT JOIN account_analytic_account account ON account.id = project.analytic_account_id
                           LEFT JOIN project_user_rel rel ON rel.project_id = project.analytic_account_id
                           WHERE (account.user_id = %s or rel.uid = %s)"""%(user, user))
                return [(r[0]) for r in cr.fetchall()]
        return super(project, self).search(cr, user, args, offset=offset, limit=limit, order=order,
            context=context, count=count)

    def _complete_name(self, cr, uid, ids, name, args, context=None):
        res = {}
        for m in self.browse(cr, uid, ids, context=context):
            res[m.id] = (m.parent_id and (m.parent_id.name + '/') or '') + m.name
        return res

    def onchange_partner_id(self, cr, uid, ids, part=False, context=None):
        partner_obj = self.pool.get('res.partner')
        if not part:
            return {'value':{}}
        val = {}
        if 'pricelist_id' in self.fields_get(cr, uid, context=context):
            pricelist = partner_obj.read(cr, uid, part, ['property_product_pricelist'], context=context)
            pricelist_id = pricelist.get('property_product_pricelist', False) and pricelist.get('property_product_pricelist')[0] or False
            val['pricelist_id'] = pricelist_id
        return {'value': val}

    def _get_projects_from_tasks(self, cr, uid, task_ids, context=None):
        tasks = self.pool.get('project.task').browse(cr, uid, task_ids, context=context)
        project_ids = [task.project_id.id for task in tasks if task.project_id]
        return self.pool.get('project.project')._get_project_and_parents(cr, uid, project_ids, context)

    def _get_project_and_parents(self, cr, uid, ids, context=None):
        """ return the project ids and all their parent projects """
        res = set(ids)
        while ids:
            cr.execute("""
                SELECT DISTINCT parent.id
                FROM project_project project, project_project parent, account_analytic_account account
                WHERE project.analytic_account_id = account.id
                AND parent.analytic_account_id = account.parent_id
                AND project.id IN %s
                """, (tuple(ids),))
            ids = [t[0] for t in cr.fetchall()]
            res.update(ids)
        return list(res)

    def _get_project_and_children(self, cr, uid, ids, context=None):
        """ retrieve all children projects of project ids;
            return a dictionary mapping each project to its parent project (or None)
        """
        res = dict.fromkeys(ids, None)
        while ids:
            cr.execute("""
                SELECT project.id, parent.id
                FROM project_project project, project_project parent, account_analytic_account account
                WHERE project.analytic_account_id = account.id
                AND parent.analytic_account_id = account.parent_id
                AND parent.id IN %s
                """, (tuple(ids),))
            dic = dict(cr.fetchall())
            res.update(dic)
            ids = dic.keys()
        return res

    def _progress_rate(self, cr, uid, ids, names, arg, context=None):
        child_parent = self._get_project_and_children(cr, uid, ids, context)
        # compute planned_hours, total_hours, effective_hours specific to each project
        cr.execute("""
            SELECT project_id, COALESCE(SUM(planned_hours), 0.0),
                COALESCE(SUM(total_hours), 0.0), COALESCE(SUM(effective_hours), 0.0)
            FROM project_task WHERE project_id IN %s AND state <> 'cancelled'
            GROUP BY project_id
            """, (tuple(child_parent.keys()),))
        # aggregate results into res
        res = dict([(id, {'planned_hours':0.0,'total_hours':0.0,'effective_hours':0.0}) for id in ids])
        for id, planned, total, effective in cr.fetchall():
            # add the values specific to id to all parent projects of id in the result
            while id:
                if id in ids:
                    res[id]['planned_hours'] += planned
                    res[id]['total_hours'] += total
                    res[id]['effective_hours'] += effective
                id = child_parent[id]
        # compute progress rates
        for id in ids:
            if res[id]['total_hours']:
                res[id]['progress_rate'] = round(100.0 * res[id]['effective_hours'] / res[id]['total_hours'], 2)
            else:
                res[id]['progress_rate'] = 0.0
        return res

    def unlink(self, cr, uid, ids, *args, **kwargs):
        for proj in self.browse(cr, uid, ids):
            if proj.tasks:
                raise osv.except_osv(_('Operation Not Permitted !'), _('You cannot delete a project containing tasks. I suggest you to desactivate it.'))
        return super(project, self).unlink(cr, uid, ids, *args, **kwargs)

    def _task_count(self, cr, uid, ids, field_name, arg, context=None):
        res = dict.fromkeys(ids, 0)
        task_ids = self.pool.get('project.task').search(cr, uid, [('project_id', 'in', ids)])
        for task in self.pool.get('project.task').browse(cr, uid, task_ids, context):
            res[task.project_id.id] += 1
        return res

    _columns = {
        'complete_name': fields.function(_complete_name, string="Project Name", type='char', size=250),
        'active': fields.boolean('Active', help="If the active field is set to False, it will allow you to hide the project without removing it."),
        'sequence': fields.integer('Sequence', help="Gives the sequence order when displaying a list of Projects."),
        'analytic_account_id': fields.many2one('account.analytic.account', 'Analytic Account', help="Link this project to an analytic account if you need financial management on projects. It enables you to connect projects with budgets, planning, cost and revenue analysis, timesheets on projects, etc.", ondelete="cascade", required=True),
        'priority': fields.integer('Sequence', help="Gives the sequence order when displaying the list of projects"),
        'warn_manager': fields.boolean('Notify Manager', help="If you check this field, the project manager will receive an email each time a task is completed by his team.", states={'close':[('readonly',True)], 'cancelled':[('readonly',True)]}),

        'members': fields.many2many('res.users', 'project_user_rel', 'project_id', 'uid', 'Project Members',
            help="Project's members are users who can have an access to the tasks related to this project.", states={'close':[('readonly',True)], 'cancelled':[('readonly',True)]}),
        'tasks': fields.one2many('project.task', 'project_id', "Task Activities"),
        'planned_hours': fields.function(_progress_rate, multi="progress", string='Planned Time', help="Sum of planned hours of all tasks related to this project and its child projects.",
            store = {
                'project.project': (_get_project_and_parents, ['tasks', 'parent_id', 'child_ids'], 10),
                'project.task': (_get_projects_from_tasks, ['planned_hours', 'remaining_hours', 'work_ids', 'state'], 20),
            }),
        'effective_hours': fields.function(_progress_rate, multi="progress", string='Time Spent', help="Sum of spent hours of all tasks related to this project and its child projects.",
            store = {
                'project.project': (_get_project_and_parents, ['tasks', 'parent_id', 'child_ids'], 10),
                'project.task': (_get_projects_from_tasks, ['planned_hours', 'remaining_hours', 'work_ids', 'state'], 20),
            }),
        'total_hours': fields.function(_progress_rate, multi="progress", string='Total Time', help="Sum of total hours of all tasks related to this project and its child projects.",
            store = {
                'project.project': (_get_project_and_parents, ['tasks', 'parent_id', 'child_ids'], 10),
                'project.task': (_get_projects_from_tasks, ['planned_hours', 'remaining_hours', 'work_ids', 'state'], 20),
            }),
        'progress_rate': fields.function(_progress_rate, multi="progress", string='Progress', type='float', group_operator="avg", help="Percent of tasks closed according to the total of tasks todo.",
            store = {
                'project.project': (_get_project_and_parents, ['tasks', 'parent_id', 'child_ids'], 10),
                'project.task': (_get_projects_from_tasks, ['planned_hours', 'remaining_hours', 'work_ids', 'state'], 20),
            }),
        'resource_calendar_id': fields.many2one('resource.calendar', 'Working Time', help="Timetable working hours to adjust the gantt diagram report", states={'close':[('readonly',True)]} ),
        'warn_customer': fields.boolean('Warn Partner', help="If you check this, the user will have a popup when closing a task that propose a message to send by email to the customer.", states={'close':[('readonly',True)], 'cancelled':[('readonly',True)]}),
        'warn_header': fields.text('Mail Header', help="Header added at the beginning of the email for the warning message sent to the customer when a task is closed.", states={'close':[('readonly',True)], 'cancelled':[('readonly',True)]}),
        'warn_footer': fields.text('Mail Footer', help="Footer added at the beginning of the email for the warning message sent to the customer when a task is closed.", states={'close':[('readonly',True)], 'cancelled':[('readonly',True)]}),
        'type_ids': fields.many2many('project.task.type', 'project_task_type_rel', 'project_id', 'type_id', 'Tasks Stages', states={'close':[('readonly',True)], 'cancelled':[('readonly',True)]}),
        'use_tasks': fields.boolean('Use Tasks', help="Check this field if this project is aimed at managing tasks"),
        'task_count': fields.function(_task_count, type='integer', string="Open Tasks"),
        'color': fields.integer('Color Index'),
        'company_uom_id': fields.related('company_id', 'project_time_mode_id', type='many2one', relation='product.uom'),
     }
    
    def dummy(self, cr, uid, ids, context):
        return True
       
    def _get_type_common(self, cr, uid, context):
        ids = self.pool.get('project.task.type').search(cr, uid, [('case_default','=',1)], context=context)
        return ids

    _order = "sequence"
    _defaults = {
        'active': True,
        'priority': 1,
        'sequence': 10,
        'type_ids': _get_type_common,
        'use_tasks': True,
    }

    # TODO: Why not using a SQL contraints ?
    def _check_dates(self, cr, uid, ids, context=None):
        for leave in self.read(cr, uid, ids, ['date_start', 'date'], context=context):
            if leave['date_start'] and leave['date']:
                if leave['date_start'] > leave['date']:
                    return False
        return True

    _constraints = [
        (_check_dates, 'Error! project start-date must be lower then project end-date.', ['date_start', 'date'])
    ]

    def set_template(self, cr, uid, ids, context=None):
        res = self.setActive(cr, uid, ids, value=False, context=context)
        return res

    def set_done(self, cr, uid, ids, context=None):
        task_obj = self.pool.get('project.task')
        task_ids = task_obj.search(cr, uid, [('project_id', 'in', ids), ('state', 'not in', ('cancelled', 'done'))])
        task_obj.case_close(cr, uid, task_ids, context=context)
        self.write(cr, uid, ids, {'state':'close'}, context=context)
        self.set_close_send_note(cr, uid, ids, context=context)
        return True

    def set_cancel(self, cr, uid, ids, context=None):
        task_obj = self.pool.get('project.task')
        task_ids = task_obj.search(cr, uid, [('project_id', 'in', ids), ('state', '!=', 'done')])
        task_obj.case_cancel(cr, uid, task_ids, context=context)
        self.write(cr, uid, ids, {'state':'cancelled'}, context=context)
        self.set_cancel_send_note(cr, uid, ids, context=context)
        return True

    def set_pending(self, cr, uid, ids, context=None):
        self.write(cr, uid, ids, {'state':'pending'}, context=context)
        self.set_pending_send_note(cr, uid, ids, context=context)
        return True

    def set_open(self, cr, uid, ids, context=None):
        self.write(cr, uid, ids, {'state':'open'}, context=context)
        self.set_open_send_note(cr, uid, ids, context=context)
        return True

    def reset_project(self, cr, uid, ids, context=None):
        res = self.setActive(cr, uid, ids, value=True, context=context)
        self.set_open_send_note(cr, uid, ids, context=context)
        return res

    def map_tasks(self, cr, uid, old_project_id, new_project_id, context=None):
        """ copy and map tasks from old to new project """
        if context is None:
            context = {}
        map_task_id = {}
        task_obj = self.pool.get('project.task')
        proj = self.browse(cr, uid, old_project_id, context=context)
        for task in proj.tasks:
            map_task_id[task.id] =  task_obj.copy(cr, uid, task.id, {}, context=context)
        self.write(cr, uid, [new_project_id], {'tasks':[(6,0, map_task_id.values())]})
        task_obj.duplicate_task(cr, uid, map_task_id, context=context)
        return True

    def copy(self, cr, uid, id, default={}, context=None):
        if context is None:
            context = {}

        default = default or {}
        context['active_test'] = False
        default['state'] = 'open'
        default['tasks'] = []
        proj = self.browse(cr, uid, id, context=context)
        if not default.get('name', False):
            default['name'] = proj.name + _(' (copy)')

        res = super(project, self).copy(cr, uid, id, default, context)
        self.map_tasks(cr,uid,id,res,context)
        return res

    def duplicate_template(self, cr, uid, ids, context=None):
        if context is None:
            context = {}
        data_obj = self.pool.get('ir.model.data')
        result = []
        for proj in self.browse(cr, uid, ids, context=context):
            parent_id = context.get('parent_id', False)
            context.update({'analytic_project_copy': True})
            new_date_start = time.strftime('%Y-%m-%d')
            new_date_end = False
            if proj.date_start and proj.date:
                start_date = date(*time.strptime(proj.date_start,'%Y-%m-%d')[:3])
                end_date = date(*time.strptime(proj.date,'%Y-%m-%d')[:3])
                new_date_end = (datetime(*time.strptime(new_date_start,'%Y-%m-%d')[:3])+(end_date-start_date)).strftime('%Y-%m-%d')
            context.update({'copy':True})
            new_id = self.copy(cr, uid, proj.id, default = {
                                    'name': proj.name +_(' (copy)'),
                                    'state':'open',
                                    'date_start':new_date_start,
                                    'date':new_date_end,
                                    'parent_id':parent_id}, context=context)
            result.append(new_id)

            child_ids = self.search(cr, uid, [('parent_id','=', proj.analytic_account_id.id)], context=context)
            parent_id = self.read(cr, uid, new_id, ['analytic_account_id'])['analytic_account_id'][0]
            if child_ids:
                self.duplicate_template(cr, uid, child_ids, context={'parent_id': parent_id})

        if result and len(result):
            res_id = result[0]
            form_view_id = data_obj._get_id(cr, uid, 'project', 'edit_project')
            form_view = data_obj.read(cr, uid, form_view_id, ['res_id'])
            tree_view_id = data_obj._get_id(cr, uid, 'project', 'view_project')
            tree_view = data_obj.read(cr, uid, tree_view_id, ['res_id'])
            search_view_id = data_obj._get_id(cr, uid, 'project', 'view_project_project_filter')
            search_view = data_obj.read(cr, uid, search_view_id, ['res_id'])
            return {
                'name': _('Projects'),
                'view_type': 'form',
                'view_mode': 'form,tree',
                'res_model': 'project.project',
                'view_id': False,
                'res_id': res_id,
                'views': [(form_view['res_id'],'form'),(tree_view['res_id'],'tree')],
                'type': 'ir.actions.act_window',
                'search_view_id': search_view['res_id'],
                'nodestroy': True
            }

    # set active value for a project, its sub projects and its tasks
    def setActive(self, cr, uid, ids, value=True, context=None):
        task_obj = self.pool.get('project.task')
        for proj in self.browse(cr, uid, ids, context=None):
            self.write(cr, uid, [proj.id], {'state': value and 'open' or 'template'}, context)
            cr.execute('select id from project_task where project_id=%s', (proj.id,))
            tasks_id = [x[0] for x in cr.fetchall()]
            if tasks_id:
                task_obj.write(cr, uid, tasks_id, {'active': value}, context=context)
            child_ids = self.search(cr, uid, [('parent_id','=', proj.analytic_account_id.id)])
            if child_ids:
                self.setActive(cr, uid, child_ids, value, context=None)
        return True

    def _schedule_header(self, cr, uid, ids, force_members=True, context=None):
        context = context or {}
        if type(ids) in (long, int,):
            ids = [ids]
        projects = self.browse(cr, uid, ids, context=context)

        for project in projects:
            if (not project.members) and force_members:
                raise osv.except_osv(_('Warning !'),_("You must assign members on the project '%s' !") % (project.name,))

        resource_pool = self.pool.get('resource.resource')

        result = "from openerp.addons.resource.faces import *\n"
        result += "import datetime\n"
        for project in self.browse(cr, uid, ids, context=context):
            u_ids = [i.id for i in project.members]
            if project.user_id and (project.user_id.id not in u_ids):
                u_ids.append(project.user_id.id)
            for task in project.tasks:
                if task.state in ('done','cancelled'):
                    continue
                if task.user_id and (task.user_id.id not in u_ids):
                    u_ids.append(task.user_id.id)
            calendar_id = project.resource_calendar_id and project.resource_calendar_id.id or False
            resource_objs = resource_pool.generate_resources(cr, uid, u_ids, calendar_id, context=context)
            for key, vals in resource_objs.items():
                result +='''
class User_%s(Resource):
    efficiency = %s
''' % (key,  vals.get('efficiency', False))

        result += '''
def Project():
        '''
        return result

    def _schedule_project(self, cr, uid, project, context=None):
        resource_pool = self.pool.get('resource.resource')
        calendar_id = project.resource_calendar_id and project.resource_calendar_id.id or False
        working_days = resource_pool.compute_working_calendar(cr, uid, calendar_id, context=context)
        # TODO: check if we need working_..., default values are ok.
        puids = [x.id for x in project.members]
        if project.user_id:
            puids.append(project.user_id.id)
        result = """
  def Project_%d():
    start = \'%s\'
    working_days = %s
    resource = %s
"""       % (
            project.id,
            project.date_start, working_days,
            '|'.join(['User_'+str(x) for x in puids])
        )
        vacation = calendar_id and tuple(resource_pool.compute_vacation(cr, uid, calendar_id, context=context)) or False
        if vacation:
            result+= """
    vacation = %s
""" %   ( vacation, )
        return result

    #TODO: DO Resource allocation and compute availability
    def compute_allocation(self, rc, uid, ids, start_date, end_date, context=None):
        if context ==  None:
            context = {}
        allocation = {}
        return allocation

    def schedule_tasks(self, cr, uid, ids, context=None):
        context = context or {}
        if type(ids) in (long, int,):
            ids = [ids]
        projects = self.browse(cr, uid, ids, context=context)
        result = self._schedule_header(cr, uid, ids, False, context=context)
        for project in projects:
            result += self._schedule_project(cr, uid, project, context=context)
            result += self.pool.get('project.task')._generate_task(cr, uid, project.tasks, ident=4, context=context)

        local_dict = {}
        exec result in local_dict
        projects_gantt = Task.BalancedProject(local_dict['Project'])

        for project in projects:
            project_gantt = getattr(projects_gantt, 'Project_%d' % (project.id,))
            for task in project.tasks:
                if task.state in ('done','cancelled'):
                    continue

                p = getattr(project_gantt, 'Task_%d' % (task.id,))

                self.pool.get('project.task').write(cr, uid, [task.id], {
                    'date_start': p.start.strftime('%Y-%m-%d %H:%M:%S'),
                    'date_end': p.end.strftime('%Y-%m-%d %H:%M:%S')
                }, context=context)
                if (not task.user_id) and (p.booked_resource):
                    self.pool.get('project.task').write(cr, uid, [task.id], {
                        'user_id': int(p.booked_resource[0].name[5:]),
                    }, context=context)
        return True

    # ------------------------------------------------
    # OpenChatter methods and notifications
    # ------------------------------------------------
    
    def get_needaction_user_ids(self, cr, uid, ids, context=None):
        result = dict.fromkeys(ids)
        for obj in self.browse(cr, uid, ids, context=context):
            result[obj.id] = []
            if obj.state == 'draft' and obj.user_id:
                result[obj.id] = [obj.user_id.id]
        return result

<<<<<<< HEAD
    def message_get_subscribers(self, cr, uid, ids, get_ids=False, context=None):
        user_ids = super(project, self).message_get_subscribers(cr, uid, ids, True, context=context)
        for obj in self.browse(cr, uid, ids, context=context):
            if obj.user_id and not obj.user_id.id in user_ids:
                self.message_subscribe(cr, uid, [obj.id], [obj.user_id.id], context=context)
        return super(project, self).message_get_subscribers(cr, uid, ids, get_ids, context=context)
=======
    def message_get_subscribers(self, cr, uid, ids, context=None):
        """ Override to add responsible user. """
        user_ids = super(project, self).message_get_subscribers(cr, uid, ids, context=context)
        for obj in self.browse(cr, uid, ids, context=context):
            if obj.user_id and not obj.user_id.id in user_ids:
                user_ids.append(obj.user_id.id)
        return user_ids
>>>>>>> dc869082

    def create(self, cr, uid, vals, context=None):
        obj_id = super(project, self).create(cr, uid, vals, context=context)
        self.create_send_note(cr, uid, [obj_id], context=context)
        return obj_id

    def create_send_note(self, cr, uid, ids, context=None):
        return self.message_append_note(cr, uid, ids, body=_("Project has been <b>created</b>."), context=context)

    def set_open_send_note(self, cr, uid, ids, context=None):
        message = _("Project has been <b>opened</b>.")
        return self.message_append_note(cr, uid, ids, body=message, context=context)

    def set_pending_send_note(self, cr, uid, ids, context=None):
        message = _("Project is now <b>pending</b>.")
        return self.message_append_note(cr, uid, ids, body=message, context=context)

    def set_cancel_send_note(self, cr, uid, ids, context=None):
        message = _("Project has been <b>cancelled</b>.")
        return self.message_append_note(cr, uid, ids, body=message, context=context)

    def set_close_send_note(self, cr, uid, ids, context=None):
        message = _("Project has been <b>closed</b>.")
        return self.message_append_note(cr, uid, ids, body=message, context=context)


class task(base_stage, osv.osv):
    _name = "project.task"
    _description = "Task"
    _date_name = "date_start"
    _inherit = ['ir.needaction_mixin', 'mail.thread']

    def _get_default_project_id(self, cr, uid, context=None):
        """ Gives default section by checking if present in the context """
        return (self._resolve_project_id_from_context(cr, uid, context=context) or False)

    def _get_default_stage_id(self, cr, uid, context=None):
        """ Gives default stage_id """
        project_id = self._get_default_project_id(cr, uid, context=context)
        return self.stage_find(cr, uid, [], project_id, [('state', '=', 'draft')], context=context)

    def _resolve_project_id_from_context(self, cr, uid, context=None):
        """ Returns ID of project based on the value of 'default_project_id'
            context key, or None if it cannot be resolved to a single
            project.
        """
        if context is None: context = {}
        if type(context.get('default_project_id')) in (int, long):
            return context['default_project_id']
        if isinstance(context.get('default_project_id'), basestring):
            project_name = context['default_project_id']
            project_ids = self.pool.get('project.project').name_search(cr, uid, name=project_name, context=context)
            if len(project_ids) == 1:
                return project_ids[0][0]
        return None

    def _read_group_stage_ids(self, cr, uid, ids, domain, read_group_order=None, access_rights_uid=None, context=None):
        stage_obj = self.pool.get('project.task.type')
        order = stage_obj._order
        access_rights_uid = access_rights_uid or uid
        # lame way to allow reverting search, should just work in the trivial case
        if read_group_order == 'stage_id desc':
            order = '%s desc' % order
        # retrieve section_id from the context and write the domain
        # - ('id', 'in', 'ids'): add columns that should be present
        # - OR ('case_default', '=', True), ('fold', '=', False): add default columns that are not folded
        # - OR ('project_ids', 'in', project_id), ('fold', '=', False) if project_id: add project columns that are not folded
        search_domain = []
        project_id = self._resolve_project_id_from_context(cr, uid, context=context)
        if project_id:
            search_domain += ['|', '&', ('project_ids', '=', project_id), ('fold', '=', False)]
        search_domain += ['|', ('id', 'in', ids), '&', ('case_default', '=', True), ('fold', '=', False)]
        stage_ids = stage_obj._search(cr, uid, search_domain, order=order, access_rights_uid=access_rights_uid, context=context)
        result = stage_obj.name_get(cr, access_rights_uid, stage_ids, context=context)
        # restore order of the search
        result.sort(lambda x,y: cmp(stage_ids.index(x[0]), stage_ids.index(y[0])))
        return result
    
    def _read_group_user_id(self, cr, uid, ids, domain, read_group_order=None, access_rights_uid=None, context=None):
        res_users = self.pool.get('res.users')
        project_id = self._resolve_project_id_from_context(cr, uid, context=context)
        access_rights_uid = access_rights_uid or uid
        if project_id:
            ids += self.pool.get('project.project').read(cr, access_rights_uid, project_id, ['members'], context=context)['members']
            order = res_users._order
            # lame way to allow reverting search, should just work in the trivial case
            if read_group_order == 'user_id desc':
                order = '%s desc' % order
            # de-duplicate and apply search order
            ids = res_users._search(cr, uid, [('id','in',ids)], order=order, access_rights_uid=access_rights_uid, context=context)
        result = res_users.name_get(cr, access_rights_uid, ids, context=context)
        # restore order of the search
        result.sort(lambda x,y: cmp(ids.index(x[0]), ids.index(y[0])))
        return result

    _group_by_full = {
        'stage_id': _read_group_stage_ids,
        'user_id': _read_group_user_id,
    }

    def search(self, cr, user, args, offset=0, limit=None, order=None, context=None, count=False):
        obj_project = self.pool.get('project.project')
        for domain in args:
            if domain[0] == 'project_id' and (not isinstance(domain[2], str)):
                id = isinstance(domain[2], list) and domain[2][0] or domain[2]
                if id and isinstance(id, (long, int)):
                    if obj_project.read(cr, user, id, ['state'])['state'] == 'template':
                        args.append(('active', '=', False))
        return super(task, self).search(cr, user, args, offset=offset, limit=limit, order=order, context=context, count=count)

    def _str_get(self, task, level=0, border='***', context=None):
        return border+' '+(task.user_id and task.user_id.name.upper() or '')+(level and (': L'+str(level)) or '')+(' - %.1fh / %.1fh'%(task.effective_hours or 0.0,task.planned_hours))+' '+border+'\n'+ \
            border[0]+' '+(task.name or '')+'\n'+ \
            (task.description or '')+'\n\n'

    # Compute: effective_hours, total_hours, progress
    def _hours_get(self, cr, uid, ids, field_names, args, context=None):
        res = {}
        cr.execute("SELECT task_id, COALESCE(SUM(hours),0) FROM project_task_work WHERE task_id IN %s GROUP BY task_id",(tuple(ids),))
        hours = dict(cr.fetchall())
        for task in self.browse(cr, uid, ids, context=context):
            res[task.id] = {'effective_hours': hours.get(task.id, 0.0), 'total_hours': (task.remaining_hours or 0.0) + hours.get(task.id, 0.0)}
            res[task.id]['delay_hours'] = res[task.id]['total_hours'] - task.planned_hours
            res[task.id]['progress'] = 0.0
            if (task.remaining_hours + hours.get(task.id, 0.0)):
                res[task.id]['progress'] = round(min(100.0 * hours.get(task.id, 0.0) / res[task.id]['total_hours'], 99.99),2)
            if task.state in ('done','cancelled'):
                res[task.id]['progress'] = 100.0
        return res

    def onchange_remaining(self, cr, uid, ids, remaining=0.0, planned = 0.0):
        if remaining and not planned:
            return {'value':{'planned_hours': remaining}}
        return {}

    def onchange_planned(self, cr, uid, ids, planned = 0.0, effective = 0.0):
        return {'value':{'remaining_hours': planned - effective}}

    def onchange_project(self, cr, uid, id, project_id):
        if not project_id:
            return {}
        data = self.pool.get('project.project').browse(cr, uid, [project_id])
        partner_id=data and data[0].partner_id
        if partner_id:
            return {'value':{'partner_id':partner_id.id}}
        return {}

    def duplicate_task(self, cr, uid, map_ids, context=None):
        for new in map_ids.values():
            task = self.browse(cr, uid, new, context)
            child_ids = [ ch.id for ch in task.child_ids]
            if task.child_ids:
                for child in task.child_ids:
                    if child.id in map_ids.keys():
                        child_ids.remove(child.id)
                        child_ids.append(map_ids[child.id])

            parent_ids = [ ch.id for ch in task.parent_ids]
            if task.parent_ids:
                for parent in task.parent_ids:
                    if parent.id in map_ids.keys():
                        parent_ids.remove(parent.id)
                        parent_ids.append(map_ids[parent.id])
            #FIXME why there is already the copy and the old one
            self.write(cr, uid, new, {'parent_ids':[(6,0,set(parent_ids))], 'child_ids':[(6,0, set(child_ids))]})

    def copy_data(self, cr, uid, id, default={}, context=None):
        default = default or {}
        default.update({'work_ids':[], 'date_start': False, 'date_end': False, 'date_deadline': False})
        if not default.get('remaining_hours', False):
            default['remaining_hours'] = float(self.read(cr, uid, id, ['planned_hours'])['planned_hours'])
        default['active'] = True
        default['stage_id'] = False
        if not default.get('name', False):
            default['name'] = self.browse(cr, uid, id, context=context).name or ''
            if not context.get('copy',False):
                new_name = _("%s (copy)")%default.get('name','')
                default.update({'name':new_name})
        return super(task, self).copy_data(cr, uid, id, default, context)


    def _is_template(self, cr, uid, ids, field_name, arg, context=None):
        res = {}
        for task in self.browse(cr, uid, ids, context=context):
            res[task.id] = True
            if task.project_id:
                if task.project_id.active == False or task.project_id.state == 'template':
                    res[task.id] = False
        return res

    def _get_task(self, cr, uid, ids, context=None):
        result = {}
        for work in self.pool.get('project.task.work').browse(cr, uid, ids, context=context):
            if work.task_id: result[work.task_id.id] = True
        return result.keys()

    _columns = {
        'active': fields.function(_is_template, store=True, string='Not a Template Task', type='boolean', help="This field is computed automatically and have the same behavior than the boolean 'active' field: if the task is linked to a template or unactivated project, it will be hidden unless specifically asked."),
        'name': fields.char('Task Summary', size=128, required=True, select=True),
        'description': fields.text('Description'),
        'priority': fields.selection([('4','Very Low'), ('3','Low'), ('2','Medium'), ('1','Important'), ('0','Very important')], 'Priority', select=True),
        'sequence': fields.integer('Sequence', select=True, help="Gives the sequence order when displaying a list of tasks."),
        'stage_id': fields.many2one('project.task.type', 'Stage',
                        domain="['|', ('project_ids', '=', project_id), ('case_default', '=', True)]"),
        'state': fields.related('stage_id', 'state', type="selection", store=True,
                selection=_TASK_STATE, string="State", readonly=True,
                help='The state is set to \'Draft\', when a case is created.\
                      If the case is in progress the state is set to \'Open\'.\
                      When the case is over, the state is set to \'Done\'.\
                      If the case needs to be reviewed then the state is \
                      set to \'Pending\'.'),
        'kanban_state': fields.selection([('normal', 'Normal'),('blocked', 'Blocked'),('done', 'Ready To Pull')], 'Kanban State',
                                         help="A task's kanban state indicates special situations affecting it:\n"
                                              " * Normal is the default situation\n"
                                              " * Blocked indicates something is preventing the progress of this task\n"
                                              " * Ready To Pull indicates the task is ready to be pulled to the next stage",
                                         readonly=True, required=False),
        'create_date': fields.datetime('Create Date', readonly=True,select=True),
        'date_start': fields.datetime('Starting Date',select=True),
        'date_end': fields.datetime('Ending Date',select=True),
        'date_deadline': fields.date('Deadline',select=True),
        'project_id': fields.many2one('project.project', 'Project', ondelete='set null', select="1"),
        'parent_ids': fields.many2many('project.task', 'project_task_parent_rel', 'task_id', 'parent_id', 'Parent Tasks'),
        'child_ids': fields.many2many('project.task', 'project_task_parent_rel', 'parent_id', 'task_id', 'Delegated Tasks'),
        'notes': fields.text('Notes'),
        'planned_hours': fields.float('Planned Hours', help='Estimated time to do the task, usually set by the project manager when the task is in draft state.'),
        'effective_hours': fields.function(_hours_get, string='Hours Spent', multi='hours', help="Computed using the sum of the task work done.",
            store = {
                'project.task': (lambda self, cr, uid, ids, c={}: ids, ['work_ids', 'remaining_hours', 'planned_hours'], 10),
                'project.task.work': (_get_task, ['hours'], 10),
            }),
        'remaining_hours': fields.float('Remaining Hours', digits=(16,2), help="Total remaining time, can be re-estimated periodically by the assignee of the task."),
        'total_hours': fields.function(_hours_get, string='Total Hours', multi='hours', help="Computed as: Time Spent + Remaining Time.",
            store = {
                'project.task': (lambda self, cr, uid, ids, c={}: ids, ['work_ids', 'remaining_hours', 'planned_hours'], 10),
                'project.task.work': (_get_task, ['hours'], 10),
            }),
        'progress': fields.function(_hours_get, string='Progress (%)', multi='hours', group_operator="avg", help="If the task has a progress of 99.99% you should close the task if it's finished or reevaluate the time",
            store = {
                'project.task': (lambda self, cr, uid, ids, c={}: ids, ['work_ids', 'remaining_hours', 'planned_hours','state'], 10),
                'project.task.work': (_get_task, ['hours'], 10),
            }),
        'delay_hours': fields.function(_hours_get, string='Delay Hours', multi='hours', help="Computed as difference between planned hours by the project manager and the total hours of the task.",
            store = {
                'project.task': (lambda self, cr, uid, ids, c={}: ids, ['work_ids', 'remaining_hours', 'planned_hours'], 10),
                'project.task.work': (_get_task, ['hours'], 10),
            }),
        'user_id': fields.many2one('res.users', 'Assigned to'),
        'delegated_user_id': fields.related('child_ids', 'user_id', type='many2one', relation='res.users', string='Delegated To'),
        'partner_id': fields.many2one('res.partner', 'Partner'),
        'work_ids': fields.one2many('project.task.work', 'task_id', 'Work done'),
        'manager_id': fields.related('project_id', 'analytic_account_id', 'user_id', type='many2one', relation='res.users', string='Project Manager'),
        'company_id': fields.many2one('res.company', 'Company'),
        'id': fields.integer('ID', readonly=True),
        'color': fields.integer('Color Index'),
        'user_email': fields.related('user_id', 'user_email', type='char', string='User Email', readonly=True),
    }

    _defaults = {
        'stage_id': _get_default_stage_id,
        'project_id': _get_default_project_id,
        'state': 'draft',
        'kanban_state': 'normal',
        'priority': '2',
        'progress': 0,
        'sequence': 10,
        'active': True,
        'user_id': lambda obj, cr, uid, context: uid,
        'company_id': lambda self, cr, uid, c: self.pool.get('res.company')._company_default_get(cr, uid, 'project.task', context=c),
    }

    _order = "priority, sequence, date_start, name, id"

    def set_priority(self, cr, uid, ids, priority):
        """Set task priority
        """
        return self.write(cr, uid, ids, {'priority' : priority})

    def set_high_priority(self, cr, uid, ids, *args):
        """Set task priority to high
        """
        return self.set_priority(cr, uid, ids, '1')

    def set_normal_priority(self, cr, uid, ids, *args):
        """Set task priority to normal
        """
        return self.set_priority(cr, uid, ids, '2')

    def _check_recursion(self, cr, uid, ids, context=None):
        for id in ids:
            visited_branch = set()
            visited_node = set()
            res = self._check_cycle(cr, uid, id, visited_branch, visited_node, context=context)
            if not res:
                return False

        return True

    def _check_cycle(self, cr, uid, id, visited_branch, visited_node, context=None):
        if id in visited_branch: #Cycle
            return False

        if id in visited_node: #Already tested don't work one more time for nothing
            return True

        visited_branch.add(id)
        visited_node.add(id)

        #visit child using DFS
        task = self.browse(cr, uid, id, context=context)
        for child in task.child_ids:
            res = self._check_cycle(cr, uid, child.id, visited_branch, visited_node, context=context)
            if not res:
                return False

        visited_branch.remove(id)
        return True

    def _check_dates(self, cr, uid, ids, context=None):
        if context == None:
            context = {}
        obj_task = self.browse(cr, uid, ids[0], context=context)
        start = obj_task.date_start or False
        end = obj_task.date_end or False
        if start and end :
            if start > end:
                return False
        return True

    _constraints = [
        (_check_recursion, 'Error ! You cannot create recursive tasks.', ['parent_ids']),
        (_check_dates, 'Error ! Task end-date must be greater then task start-date', ['date_start','date_end'])
    ]
    #
    # Override view according to the company definition
    #
    def fields_view_get(self, cr, uid, view_id=None, view_type='form', context=None, toolbar=False, submenu=False):
        users_obj = self.pool.get('res.users')

        # read uom as admin to avoid access rights issues, e.g. for portal/share users,
        # this should be safe (no context passed to avoid side-effects)
        obj_tm = users_obj.browse(cr, 1, uid, context=context).company_id.project_time_mode_id
        tm = obj_tm and obj_tm.name or 'Hours'

        res = super(task, self).fields_view_get(cr, uid, view_id, view_type, context, toolbar, submenu=submenu)

        if tm in ['Hours','Hour']:
            return res

        eview = etree.fromstring(res['arch'])

        def _check_rec(eview):
            if eview.attrib.get('widget','') == 'float_time':
                eview.set('widget','float')
            for child in eview:
                _check_rec(child)
            return True

        _check_rec(eview)

        res['arch'] = etree.tostring(eview)

        for f in res['fields']:
            if 'Hours' in res['fields'][f]['string']:
                res['fields'][f]['string'] = res['fields'][f]['string'].replace('Hours',tm)
        return res

    # ****************************************
    # Case management
    # ****************************************

    def stage_find(self, cr, uid, cases, section_id, domain=[], order='sequence', context=None):
        """ Override of the base.stage method
            Parameter of the stage search taken from the lead:
            - section_id: if set, stages must belong to this section or
              be a default stage; if not set, stages must be default
              stages
        """
        if isinstance(cases, (int, long)):
            cases = self.browse(cr, uid, cases, context=context)
        # collect all section_ids
        section_ids = []
        if section_id:
            section_ids.append(section_id)
        for task in cases:
            if task.project_id:
                section_ids.append(task.project_id.id)
        # OR all section_ids and OR with case_default
        search_domain = []
        if section_ids:
            search_domain += [('|')] * len(section_ids)
            for section_id in section_ids:
                search_domain.append(('project_ids', '=', section_id))
        search_domain.append(('case_default', '=', True))
        # AND with the domain in parameter
        search_domain += list(domain)
        # perform search, return the first found
        stage_ids = self.pool.get('project.task.type').search(cr, uid, search_domain, order=order, context=context)
        if stage_ids:
            return stage_ids[0]
        return False

    def _check_child_task(self, cr, uid, ids, context=None):
        if context == None:
            context = {}
        tasks = self.browse(cr, uid, ids, context=context)
        for task in tasks:
            if task.child_ids:
                for child in task.child_ids:
                    if child.state in ['draft', 'open', 'pending']:
                        raise osv.except_osv(_("Warning !"), _("Child task still open.\nPlease cancel or complete child task first."))
        return True

    def action_close(self, cr, uid, ids, context=None):
        """ This action closes the task, then opens the wizard to send an 
            email to the partner or the project manager.
        """
        task_id = len(ids) and ids[0] or False
        self._check_child_task(cr, uid, ids, context=context)
        if not task_id: return False
        task = self.browse(cr, uid, task_id, context=context)
        project = task.project_id
        res = self.do_close(cr, uid, [task_id], context=context)
        if project.warn_manager or project.warn_customer:
            return {
                'name': _('Send Email after close task'),
                'view_type': 'form',
                'view_mode': 'form',
                'res_model': 'mail.compose.message',
                'type': 'ir.actions.act_window',
                'target': 'new',
                'nodestroy': True,
                'context': {'active_id': task.id,
                            'active_model': 'project.task'}
           }
        return res

    def do_close(self, cr, uid, ids, context=None):
        """ Compatibility when changing to case_close. """
        return self.case_close(cr, uid, ids, context=context)
    
    def case_close(self, cr, uid, ids, context=None):
        """ Closes Task """
        request = self.pool.get('res.request')
        if not isinstance(ids, list): ids = [ids]
        for task in self.browse(cr, uid, ids, context=context):
            vals = {}
            project = task.project_id
            for parent_id in task.parent_ids:
                if parent_id.state in ('pending','draft'):
                    reopen = True
                    for child in parent_id.child_ids:
                        if child.id != task.id and child.state not in ('done','cancelled'):
                            reopen = False
                    if reopen:
                        self.do_reopen(cr, uid, [parent_id.id], context=context)
            # close task
            vals['remaining_hours'] = 0.0
            if not task.date_end:
                vals['date_end'] = fields.datetime.now()
            self.case_set(cr, uid, [task.id], 'done', vals, context=context)
            self.case_close_send_note(cr, uid, [task.id], context=context)
        return True

    def do_reopen(self, cr, uid, ids, context=None):
        for task in self.browse(cr, uid, ids, context=context):
            project = task.project_id
            self.case_set(cr, uid, [task.id], 'open', {}, context=context)
            self.case_open_send_note(cr, uid, [task.id], context)
        return True

    def do_cancel(self, cr, uid, ids, context=None):
        """ Compatibility when changing to case_cancel. """
        return self.case_cancel(cr, uid, ids, context=context)
    
    def case_cancel(self, cr, uid, ids, context=None):
        request = self.pool.get('res.request')
        tasks = self.browse(cr, uid, ids, context=context)
        self._check_child_task(cr, uid, ids, context=context)
        for task in tasks:
            self.case_set(cr, uid, [task.id], 'cancelled', {'remaining_hours': 0.0}, context=context)
            self.case_cancel_send_note(cr, uid, [task.id], context=context)
        return True

    def do_open(self, cr, uid, ids, context=None):
        """ Compatibility when changing to case_open. """
        return self.case_open(cr, uid, ids, context=context)
    
    def case_open(self, cr, uid, ids, context=None):
        if not isinstance(ids,list): ids = [ids]
        self.case_set(cr, uid, ids, 'open', {'date_start': fields.datetime.now()}, context=context)
        self.case_open_send_note(cr, uid, ids, context)
        return True

    def do_draft(self, cr, uid, ids, context=None):
        """ Compatibility when changing to case_draft. """
        return self.case_draft(cr, uid, ids, context=context)
    
    def case_draft(self, cr, uid, ids, context=None):
        self.case_set(cr, uid, ids, 'draft', {}, context=context)
        self.case_draft_send_note(cr, uid, ids, context=context)
        return True

    def do_pending(self, cr, uid, ids, context=None):
        """ Compatibility when changing to case_pending. """
        return self.case_pending(cr, uid, ids, context=context)
    
    def case_pending(self, cr, uid, ids, context=None):
        self.case_set(cr, uid, ids, 'pending', {}, context=context)
        return self.case_pending_send_note(cr, uid, ids, context=context)
    
    def _delegate_task_attachments(self, cr, uid, task_id, delegated_task_id, context=None):
        attachment = self.pool.get('ir.attachment')
        attachment_ids = attachment.search(cr, uid, [('res_model', '=', self._name), ('res_id', '=', task_id)], context=context)
        new_attachment_ids = []
        for attachment_id in attachment_ids:
            new_attachment_ids.append(attachment.copy(cr, uid, attachment_id, default={'res_id': delegated_task_id}, context=context))
        return new_attachment_ids

    def do_delegate(self, cr, uid, ids, delegate_data={}, context=None):
        """
        Delegate Task to another users.
        """
        assert delegate_data['user_id'], _("Delegated User should be specified")
        delegated_tasks = {}
        for task in self.browse(cr, uid, ids, context=context):
            delegated_task_id = self.copy(cr, uid, task.id, {
                'name': delegate_data['name'],
                'project_id': delegate_data['project_id'] and delegate_data['project_id'][0] or False,
                'user_id': delegate_data['user_id'] and delegate_data['user_id'][0] or False,
                'planned_hours': delegate_data['planned_hours'] or 0.0,
                'parent_ids': [(6, 0, [task.id])],
                'state': 'draft',
                'description': delegate_data['new_task_description'] or '',
                'child_ids': [],
                'work_ids': []
            }, context=context)
            self._delegate_task_attachments(cr, uid, task.id, delegated_task_id, context=context)
            newname = delegate_data['prefix'] or ''
            task.write({
                'remaining_hours': delegate_data['planned_hours_me'],
                'planned_hours': delegate_data['planned_hours_me'] + (task.effective_hours or 0.0),
                'name': newname,
            }, context=context)
            if delegate_data['state'] == 'pending':
                self.do_pending(cr, uid, [task.id], context=context)
            elif delegate_data['state'] == 'done':
                self.do_close(cr, uid, [task.id], context=context)
            self.do_delegation_send_note(cr, uid, [task.id], context)
            delegated_tasks[task.id] = delegated_task_id
        return delegated_tasks

    def set_remaining_time(self, cr, uid, ids, remaining_time=1.0, context=None):
        for task in self.browse(cr, uid, ids, context=context):
            if (task.state=='draft') or (task.planned_hours==0.0):
                self.write(cr, uid, [task.id], {'planned_hours': remaining_time}, context=context)
        self.write(cr, uid, ids, {'remaining_hours': remaining_time}, context=context)
        return True

    def set_remaining_time_1(self, cr, uid, ids, context=None):
        return self.set_remaining_time(cr, uid, ids, 1.0, context)

    def set_remaining_time_2(self, cr, uid, ids, context=None):
        return self.set_remaining_time(cr, uid, ids, 2.0, context)

    def set_remaining_time_5(self, cr, uid, ids, context=None):
        return self.set_remaining_time(cr, uid, ids, 5.0, context)

    def set_remaining_time_10(self, cr, uid, ids, context=None):
        return self.set_remaining_time(cr, uid, ids, 10.0, context)

    def set_kanban_state_blocked(self, cr, uid, ids, context=None):
        self.write(cr, uid, ids, {'kanban_state': 'blocked'}, context=context)

    def set_kanban_state_normal(self, cr, uid, ids, context=None):
        self.write(cr, uid, ids, {'kanban_state': 'normal'}, context=context)

    def set_kanban_state_done(self, cr, uid, ids, context=None):
        self.write(cr, uid, ids, {'kanban_state': 'done'}, context=context)

    def _store_history(self, cr, uid, ids, context=None):
        for task in self.browse(cr, uid, ids, context=context):
            self.pool.get('project.task.history').create(cr, uid, {
                'task_id': task.id,
                'remaining_hours': task.remaining_hours,
                'planned_hours': task.planned_hours,
                'kanban_state': task.kanban_state,
                'type_id': task.stage_id.id,
                'state': task.state,
                'user_id': task.user_id.id

            }, context=context)
        return True

    def create(self, cr, uid, vals, context=None):
        task_id = super(task, self).create(cr, uid, vals, context=context)
        self._store_history(cr, uid, [task_id], context=context)
        self.create_send_note(cr, uid, [task_id], context=context)
        return task_id

    # Overridden to reset the kanban_state to normal whenever
    # the stage (stage_id) of the task changes.
    def write(self, cr, uid, ids, vals, context=None):
        if isinstance(ids, (int, long)):
            ids = [ids]
        if vals and not 'kanban_state' in vals and 'stage_id' in vals:
            new_stage = vals.get('stage_id')
            vals_reset_kstate = dict(vals, kanban_state='normal')
            for t in self.browse(cr, uid, ids, context=context):
                #TO FIX:Kanban view doesn't raise warning 
                #stages = [stage.id for stage in t.project_id.type_ids]
                #if new_stage not in stages:
                    #raise osv.except_osv(_('Warning !'), _('Stage is not defined in the project.'))
                write_vals = vals_reset_kstate if t.stage_id != new_stage else vals
                super(task,self).write(cr, uid, [t.id], write_vals, context=context)
            result = True
        else:
            result = super(task,self).write(cr, uid, ids, vals, context=context)
        if ('stage_id' in vals) or ('remaining_hours' in vals) or ('user_id' in vals) or ('state' in vals) or ('kanban_state' in vals):
            self._store_history(cr, uid, ids, context=context)
        return result

    def unlink(self, cr, uid, ids, context=None):
        if context == None:
            context = {}
        self._check_child_task(cr, uid, ids, context=context)
        res = super(task, self).unlink(cr, uid, ids, context)
        return res

    def _generate_task(self, cr, uid, tasks, ident=4, context=None):
        context = context or {}
        result = ""
        ident = ' '*ident
        for task in tasks:
            if task.state in ('done','cancelled'):
                continue
            result += '''
%sdef Task_%s():
%s  todo = \"%.2fH\"
%s  effort = \"%.2fH\"''' % (ident,task.id, ident,task.remaining_hours, ident,task.total_hours)
            start = []
            for t2 in task.parent_ids:
                start.append("up.Task_%s.end" % (t2.id,))
            if start:
                result += '''
%s  start = max(%s)
''' % (ident,','.join(start))

            if task.user_id:
                result += '''
%s  resource = %s
''' % (ident, 'User_'+str(task.user_id.id))

        result += "\n"
        return result
    
    # ---------------------------------------------------
    # OpenChatter methods and notifications
    # ---------------------------------------------------

    def case_get_note_msg_prefix(self, cr, uid, id, context=None):
        """ Override of default prefix for notifications. """
        return 'Task'

    def get_needaction_user_ids(self, cr, uid, ids, context=None):
        result = dict.fromkeys(ids, [])
        for obj in self.browse(cr, uid, ids, context=context):
            if obj.state == 'draft' and obj.user_id:
                result[obj.id] = [obj.user_id.id]
        return result

<<<<<<< HEAD
    def message_get_subscribers(self, cr, uid, ids, get_ids=False, context=None):
        user_ids = super(task, self).message_get_subscribers(cr, uid, ids, True, context=context)
        for obj in self.browse(cr, uid, ids, context=context):
            if obj.user_id and not obj.user_id.id in user_ids:
                self.message_subscribe(cr, uid, [obj.id], [obj.user_id.id], context=context)
            if obj.manager_id and not obj.manager_id.id in user_ids:
                self.message_subscribe(cr, uid, [obj.id], [obj.manager_id.id], context=context)
        return super(task, self).message_get_subscribers(cr, uid, ids, get_ids, context=context)
=======
    def message_get_subscribers(self, cr, uid, ids, context=None):
        """ Override to add responsible user and project manager. """
        user_ids = super(task, self).message_get_subscribers(cr, uid, ids, context=context)
        for obj in self.browse(cr, uid, ids, context=context):
            if obj.user_id and not obj.user_id.id in user_ids:
                user_ids.append(obj.user_id.id)
            if obj.manager_id and not obj.manager_id.id in user_ids:
                user_ids.append(obj.manager_id.id)
        return user_ids
>>>>>>> dc869082

    def stage_set_send_note(self, cr, uid, ids, stage_id, context=None):
        """ Override of the (void) default notification method. """
        stage_name = self.pool.get('project.task.type').name_get(cr, uid, [stage_id], context=context)[0][1]
        return self.message_append_note(cr, uid, ids, body= _("Stage changed to <b>%s</b>.") % (stage_name), context=context)

    def create_send_note(self, cr, uid, ids, context=None):
        return self.message_append_note(cr, uid, ids, body=_("Task has been <b>created</b>."), context=context)

    def case_draft_send_note(self, cr, uid, ids, context=None):
        msg = _('Task has been set as <b>draft</b>.')
        return self.message_append_note(cr, uid, ids, body=msg, context=context)

    def do_delegation_send_note(self, cr, uid, ids, context=None):
        for task in self.browse(cr, uid, ids, context=context):
            msg = _('Task has been <b>delegated</b> to <em>%s</em>.') % (task.user_id.name)
            self.message_append_note(cr, uid, [task.id], body=msg, context=context)
        return True


class project_work(osv.osv):
    _name = "project.task.work"
    _description = "Project Task Work"
    _columns = {
        'name': fields.char('Work summary', size=128),
        'date': fields.datetime('Date', select="1"),
        'task_id': fields.many2one('project.task', 'Task', ondelete='cascade', required=True, select="1"),
        'hours': fields.float('Time Spent'),
        'user_id': fields.many2one('res.users', 'Done by', required=True, select="1"),
        'company_id': fields.related('task_id', 'company_id', type='many2one', relation='res.company', string='Company', store=True, readonly=True)
    }

    _defaults = {
        'user_id': lambda obj, cr, uid, context: uid,
        'date': lambda *a: time.strftime('%Y-%m-%d %H:%M:%S')
    }

    _order = "date desc"
    def create(self, cr, uid, vals, *args, **kwargs):
        if 'hours' in vals and (not vals['hours']):
            vals['hours'] = 0.00
        if 'task_id' in vals:
            cr.execute('update project_task set remaining_hours=remaining_hours - %s where id=%s', (vals.get('hours',0.0), vals['task_id']))
        return super(project_work,self).create(cr, uid, vals, *args, **kwargs)

    def write(self, cr, uid, ids, vals, context=None):
        if 'hours' in vals and (not vals['hours']):
            vals['hours'] = 0.00
        if 'hours' in vals:
            for work in self.browse(cr, uid, ids, context=context):
                cr.execute('update project_task set remaining_hours=remaining_hours - %s + (%s) where id=%s', (vals.get('hours',0.0), work.hours, work.task_id.id))
        return super(project_work,self).write(cr, uid, ids, vals, context)

    def unlink(self, cr, uid, ids, *args, **kwargs):
        for work in self.browse(cr, uid, ids):
            cr.execute('update project_task set remaining_hours=remaining_hours + %s where id=%s', (work.hours, work.task_id.id))
        return super(project_work,self).unlink(cr, uid, ids,*args, **kwargs)


class account_analytic_account(osv.osv):

    _inherit = 'account.analytic.account'
    _description = 'Analytic Account'

    def create(self, cr, uid, vals, context=None):
        if context is None:
            context = {}
        if vals.get('child_ids', False) and context.get('analytic_project_copy', False):
            vals['child_ids'] = []
        return super(account_analytic_account, self).create(cr, uid, vals, context=context)

    def unlink(self, cr, uid, ids, *args, **kwargs):
        project_obj = self.pool.get('project.project')
        analytic_ids = project_obj.search(cr, uid, [('analytic_account_id','in',ids)])
        if analytic_ids:
            raise osv.except_osv(_('Warning !'), _('Please delete the project linked with this account first.'))
        return super(account_analytic_account, self).unlink(cr, uid, ids, *args, **kwargs)


#
# Tasks History, used for cumulative flow charts (Lean/Agile)
#

class project_task_history(osv.osv):
    _name = 'project.task.history'
    _description = 'History of Tasks'
    _rec_name = 'task_id'
    _log_access = False
    def _get_date(self, cr, uid, ids, name, arg, context=None):
        result = {}
        for history in self.browse(cr, uid, ids, context=context):
            if history.state in ('done','cancelled'):
                result[history.id] = history.date
                continue
            cr.execute('''select
                    date
                from
                    project_task_history
                where
                    task_id=%s and
                    id>%s
                order by id limit 1''', (history.task_id.id, history.id))
            res = cr.fetchone()
            result[history.id] = res and res[0] or False
        return result

    def _get_related_date(self, cr, uid, ids, context=None):
        result = []
        for history in self.browse(cr, uid, ids, context=context):
            cr.execute('''select
                    id
                from
                    project_task_history
                where
                    task_id=%s and
                    id<%s
                order by id desc limit 1''', (history.task_id.id, history.id))
            res = cr.fetchone()
            if res:
                result.append(res[0])
        return result

    _columns = {
        'task_id': fields.many2one('project.task', 'Task', ondelete='cascade', required=True, select=True),
        'type_id': fields.many2one('project.task.type', 'Stage'),
        'state': fields.selection([('draft', 'New'), ('cancelled', 'Cancelled'),('open', 'In Progress'),('pending', 'Pending'), ('done', 'Done')], 'Status'),
        'kanban_state': fields.selection([('normal', 'Normal'),('blocked', 'Blocked'),('done', 'Ready To Pull')], 'Kanban State', required=False),
        'date': fields.date('Date', select=True),
        'end_date': fields.function(_get_date, string='End Date', type="date", store={
            'project.task.history': (_get_related_date, None, 20)
        }),
        'remaining_hours': fields.float('Remaining Time', digits=(16,2)),
        'planned_hours': fields.float('Planned Time', digits=(16,2)),
        'user_id': fields.many2one('res.users', 'Responsible'),
    }
    _defaults = {
        'date': fields.date.context_today,
    }


class project_task_history_cumulative(osv.osv):
    _name = 'project.task.history.cumulative'
    _table = 'project_task_history_cumulative'
    _inherit = 'project.task.history'
    _auto = False
    _columns = {
        'end_date': fields.date('End Date'),
        'project_id': fields.related('task_id', 'project_id', string='Project', type='many2one', relation='project.project')
    }
    def init(self, cr):
        cr.execute(""" CREATE OR REPLACE VIEW project_task_history_cumulative AS (
            SELECT
                history.date::varchar||'-'||history.history_id::varchar as id,
                history.date as end_date,
                *
            FROM (
                SELECT
                    id as history_id,
                    date+generate_series(0, CAST((coalesce(end_date,DATE 'tomorrow')::date - date)AS integer)-1) as date,
                    task_id, type_id, user_id, kanban_state, state,
                    greatest(remaining_hours,1) as remaining_hours, greatest(planned_hours,1) as planned_hours
                FROM
                    project_task_history
            ) as history
        )
        """)
<|MERGE_RESOLUTION|>--- conflicted
+++ resolved
@@ -474,14 +474,6 @@
                 result[obj.id] = [obj.user_id.id]
         return result
 
-<<<<<<< HEAD
-    def message_get_subscribers(self, cr, uid, ids, get_ids=False, context=None):
-        user_ids = super(project, self).message_get_subscribers(cr, uid, ids, True, context=context)
-        for obj in self.browse(cr, uid, ids, context=context):
-            if obj.user_id and not obj.user_id.id in user_ids:
-                self.message_subscribe(cr, uid, [obj.id], [obj.user_id.id], context=context)
-        return super(project, self).message_get_subscribers(cr, uid, ids, get_ids, context=context)
-=======
     def message_get_subscribers(self, cr, uid, ids, context=None):
         """ Override to add responsible user. """
         user_ids = super(project, self).message_get_subscribers(cr, uid, ids, context=context)
@@ -489,7 +481,6 @@
             if obj.user_id and not obj.user_id.id in user_ids:
                 user_ids.append(obj.user_id.id)
         return user_ids
->>>>>>> dc869082
 
     def create(self, cr, uid, vals, context=None):
         obj_id = super(project, self).create(cr, uid, vals, context=context)
@@ -1161,16 +1152,6 @@
                 result[obj.id] = [obj.user_id.id]
         return result
 
-<<<<<<< HEAD
-    def message_get_subscribers(self, cr, uid, ids, get_ids=False, context=None):
-        user_ids = super(task, self).message_get_subscribers(cr, uid, ids, True, context=context)
-        for obj in self.browse(cr, uid, ids, context=context):
-            if obj.user_id and not obj.user_id.id in user_ids:
-                self.message_subscribe(cr, uid, [obj.id], [obj.user_id.id], context=context)
-            if obj.manager_id and not obj.manager_id.id in user_ids:
-                self.message_subscribe(cr, uid, [obj.id], [obj.manager_id.id], context=context)
-        return super(task, self).message_get_subscribers(cr, uid, ids, get_ids, context=context)
-=======
     def message_get_subscribers(self, cr, uid, ids, context=None):
         """ Override to add responsible user and project manager. """
         user_ids = super(task, self).message_get_subscribers(cr, uid, ids, context=context)
@@ -1180,7 +1161,6 @@
             if obj.manager_id and not obj.manager_id.id in user_ids:
                 user_ids.append(obj.manager_id.id)
         return user_ids
->>>>>>> dc869082
 
     def stage_set_send_note(self, cr, uid, ids, stage_id, context=None):
         """ Override of the (void) default notification method. """
