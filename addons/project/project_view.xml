--- conflicted
+++ resolved
@@ -121,17 +121,10 @@
                        <field name="user_id" string="Project Manager" default="1"/>
                        <field name="partner_id" string="Partner"/>
                    </group>
-<<<<<<< HEAD
                    <newline />
-                    <group expand="1" string="Group By..." colspan="4" col="20" groups="base.group_extended">
-                        <filter string="Users" name="Users"  icon="terp-project" domain = "[]" context="{'group_by':'user_id'}"/>
-                        <filter string="Partner" name="Partner"  icon="terp-project" domain = "[]" context="{'group_by':'partner_id'}"/>
-=======
-                   <newline/>
-                    <group expand="0" string="Group By..." colspan="4" col="20">
+                    <group expand="0" string="Group By..." colspan="4" col="20" groups="base.group_extended">
                         <filter string="Users" name="Users"  icon="terp-personal" domain = "[]" context="{'group_by':'user_id'}"/>
                         <filter string="Partner" name="Partner"  icon="terp-personal" domain = "[]" context="{'group_by':'partner_id'}"/>
->>>>>>> a00a181d
                       </group>
                </search>
             </field>
@@ -415,17 +408,11 @@
             <field name="arch" type="xml">
                <search string="Task Edition">
                     <group col="20" colspan="4">
-<<<<<<< HEAD
-                        <filter name="current" string="Current" domain="[('state','in',('open','draft'))]" help="Draft, Open and Pending Tasks" icon="terp-project" default="1"/>
-                        <filter string="In Progress" domain="[('state','=','open')]" help="Open Tasks" icon="terp-project"/>
-                        <filter string="Pending" domain="[('state','=','pending')]" context="{'show_delegated':False}" help="Pending Tasks" icon="terp-project"/>
-=======
                         <filter string="Current" domain="[('state','in',('open','draft'))]" help="Draft, Open and Pending Tasks" icon="terp-check" default="1"/>
                         <filter string="In Progress" domain="[('state','=','open')]" help="Open Tasks" icon="terp-camera_test"/>
                         <filter string="Pending" domain="[('state','=','pending')]" context="{'show_delegated':False}" help="Pending Tasks" icon="terp-gtk-media-pause"/>
->>>>>>> a00a181d
                         <separator orientation="vertical"/>
-                        <filter string="Deadlines" domain="[('date_deadline','&lt;&gt;',False)]" help="Show only tasks having a deadline" icon="terp-project"/>
+                        <filter string="Deadlines" domain="[('date_deadline','&lt;&gt;',False)]" help="Show only tasks having a deadline" icon="terp-emblem-important"/>
                         <separator orientation="vertical"/>
                         <field name="name" select="1"/>
                         <field name="project_id" select="1" widget="selection">
@@ -618,14 +605,8 @@
            <field name="arch" type="xml">
                <search string="Messages">
                    <group col="20" colspan="4">
-<<<<<<< HEAD
-                       <filter domain="[('date','&gt;=',time.strftime('%%Y-%%m-01'))]" icon="terp-project" string="This Month" />
-                       <filter domain="[('date', '=', time.strftime('%%Y-%%m-%%d'))]" icon="terp-project" string="Today" />
-=======
                        <filter domain="[('date','&gt;=',time.strftime('%%Y-%%m-01'))]" icon="terp-go-month" string="This Month" />
                        <filter domain="[('date', '=', time.strftime('%%Y-%%m-%%d'))]" icon="terp-go-today" string="Today" />
-
->>>>>>> a00a181d
 	                   <separator orientation="vertical"/>
 	                   <field name="subject"/>
 	                   <field name="project_id" select="1" widget="selection"/>
