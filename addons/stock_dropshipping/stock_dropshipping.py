# coding: utf-8

from openerp import models, api, _
from openerp.exceptions import UserError


class sale_order_line(models.Model):
    _inherit = 'sale.order.line'

    @api.multi
    def _check_routing(self, product, warehouse):
        """ skip stock verification if the route goes from supplier to customer
            As the product never goes in stock, no need to verify it's availibility
        """
        res = super(sale_order_line, self)._check_routing(product, warehouse)
        if not res:
            for line in self:
                for pull_rule in line.route_id.pull_ids:
                    if (pull_rule.picking_type_id.default_location_src_id.usage == 'supplier' and
                            pull_rule.picking_type_id.default_location_dest_id.usage == 'customer'):
                        res = True
                        break
        return res


class purchase_order(models.Model):
    _inherit = 'purchase.order'

    @api.one
    def _check_invoice_policy(self):
        if self.invoice_method == 'picking' and self.location_id.usage == 'customer':
            for proc in self.order_line.mapped('procurement_ids'):
                if proc.sale_line_id.order_id.order_policy == 'picking':
                    raise Warning(_('In the case of a dropship route, it is not possible to have an invoicing control set on "Based on incoming shipments" and a sale order with an invoice creation on "On Delivery Order"'))

    @api.multi
    def wkf_confirm_order(self):
<<<<<<< HEAD
        for po in self:
            if po.invoice_method == 'picking' and po.location_id.usage == 'customer':
                for proc in po.order_line.mapped('procurement_ids'):
                    if proc.sale_line_id.order_id.order_policy == 'picking':
                        raise UserError(_('In the case of a dropship route, it is not possible to have an invoicing control set on "Based on incoming shipments" and a sale order with an invoice creation on "On Delivery Order"'))
=======
        """ Raise a warning to forbid to have both purchase and sale invoices
        policies at delivery in dropshipping. As it is not implemented.

        This check can be disabled setting 'no_invoice_policy_check' in context
        """
        if not self.env.context.get('no_invoice_policy_check'):
            self._check_invoice_policy()
>>>>>>> ea59856c
        super(purchase_order, self).wkf_confirm_order()<|MERGE_RESOLUTION|>--- conflicted
+++ resolved
@@ -31,17 +31,10 @@
         if self.invoice_method == 'picking' and self.location_id.usage == 'customer':
             for proc in self.order_line.mapped('procurement_ids'):
                 if proc.sale_line_id.order_id.order_policy == 'picking':
-                    raise Warning(_('In the case of a dropship route, it is not possible to have an invoicing control set on "Based on incoming shipments" and a sale order with an invoice creation on "On Delivery Order"'))
+                    raise UserError(_('In the case of a dropship route, it is not possible to have an invoicing control set on "Based on incoming shipments" and a sale order with an invoice creation on "On Delivery Order"'))
 
     @api.multi
     def wkf_confirm_order(self):
-<<<<<<< HEAD
-        for po in self:
-            if po.invoice_method == 'picking' and po.location_id.usage == 'customer':
-                for proc in po.order_line.mapped('procurement_ids'):
-                    if proc.sale_line_id.order_id.order_policy == 'picking':
-                        raise UserError(_('In the case of a dropship route, it is not possible to have an invoicing control set on "Based on incoming shipments" and a sale order with an invoice creation on "On Delivery Order"'))
-=======
         """ Raise a warning to forbid to have both purchase and sale invoices
         policies at delivery in dropshipping. As it is not implemented.
 
@@ -49,5 +42,4 @@
         """
         if not self.env.context.get('no_invoice_policy_check'):
             self._check_invoice_policy()
->>>>>>> ea59856c
         super(purchase_order, self).wkf_confirm_order()