--- conflicted
+++ resolved
@@ -1,41 +1,34 @@
-# Romanian translation for openobject-addons
-# Copyright (c) 2014 Rosetta Contributors and Canonical Ltd 2014
-# This file is distributed under the same license as the openobject-addons package.
-# FIRST AUTHOR <EMAIL@ADDRESS>, 2014.
-#
+# Translation of Odoo Server.
+# This file contains the translation of the following modules:
+# * website_sale
+# 
+# Translators:
+# Andrei J <sharkutz4life@yahoo.com>, 2015
+# Dorin Hongu <dhongu@gmail.com>, 2015
+# FIRST AUTHOR <EMAIL@ADDRESS>, 2014
 msgid ""
 msgstr ""
-<<<<<<< HEAD
-"Project-Id-Version: openobject-addons\n"
-"Report-Msgid-Bugs-To: FULL NAME <EMAIL@ADDRESS>\n"
-"POT-Creation-Date: 2014-09-23 16:28+0000\n"
-"PO-Revision-Date: 2014-10-27 03:42+0000\n"
-"Last-Translator: Dorin <dhongu@gmail.com>\n"
-"Language-Team: Romanian <ro@li.org>\n"
-=======
 "Project-Id-Version: Odoo 8.0\n"
 "Report-Msgid-Bugs-To: \n"
 "POT-Creation-Date: 2015-01-21 14:09+0000\n"
 "PO-Revision-Date: 2015-12-01 06:23+0000\n"
 "Last-Translator: Dorin Hongu <dhongu@gmail.com>\n"
 "Language-Team: Romanian (http://www.transifex.com/odoo/odoo-8/language/ro/)\n"
->>>>>>> 83a4a582
 "MIME-Version: 1.0\n"
 "Content-Type: text/plain; charset=UTF-8\n"
-"Content-Transfer-Encoding: 8bit\n"
-"X-Launchpad-Export-Date: 2014-10-28 07:58+0000\n"
-"X-Generator: Launchpad (build 17203)\n"
-
-#. module: website_sale
-#: view:website:website_sale.cart
-#: view:website:website_sale.products_item
+"Content-Transfer-Encoding: \n"
+"Language: ro\n"
+"Plural-Forms: nplurals=3; plural=(n==1?0:(((n%100>19)||((n%100==0)&&(n!=0)))?2:1));\n"
+
+#. module: website_sale
+#: view:website:website_sale.cart view:website:website_sale.products_item
 msgid "&nbsp;"
 msgstr "&nbsp;"
 
 #. module: website_sale
 #: view:website:website_sale.products
 msgid "'Content'"
-msgstr ""
+msgstr "Conţinut"
 
 #. module: website_sale
 #: view:website:website_sale.checkout
@@ -45,7 +38,7 @@
 #. module: website_sale
 #: view:website:website_sale.product
 msgid "30-day money-back guarantee"
-msgstr ""
+msgstr "☑ 30 de zile drept de retur"
 
 #. module: website_sale
 #: model:ir.actions.act_window,help:website_sale.product_public_category_action
@@ -66,11 +59,10 @@
 #. module: website_sale
 #: field:product.template,accessory_product_ids:0
 msgid "Accessory Products"
-msgstr ""
-
-#. module: website_sale
-#: view:website:website_sale.cart
-#: view:website:website_sale.product
+msgstr "Produse accesorii"
+
+#. module: website_sale
+#: view:website:website_sale.cart view:website:website_sale.product
 msgid "Add to Cart"
 msgstr "Adaugă în Coș"
 
@@ -105,8 +97,7 @@
 msgstr "Disponibil în websit"
 
 #. module: website_sale
-#: view:website:website_sale.confirmation
-#: view:website:website_sale.payment
+#: view:website:website_sale.confirmation view:website:website_sale.payment
 msgid "Bill To:"
 msgstr "Factură către:"
 
@@ -118,7 +109,7 @@
 #. module: website_sale
 #: view:website:website_sale.product
 msgid "Buy now, get in 2 days"
-msgstr ""
+msgstr "Cumperi acum, primești în maxim 2 zile!"
 
 #. module: website_sale
 #: field:sale.order,cart_quantity:0
@@ -212,10 +203,8 @@
 msgstr "Confirmați"
 
 #. module: website_sale
-#: view:website:website_sale.cart
-#: view:website:website_sale.checkout
-#: view:website:website_sale.confirmation
-#: view:website:website_sale.payment
+#: view:website:website_sale.cart view:website:website_sale.checkout
+#: view:website:website_sale.confirmation view:website:website_sale.payment
 msgid "Confirmation"
 msgstr "Confirmare"
 
@@ -294,8 +283,7 @@
 msgstr "Creați primul produs"
 
 #. module: website_sale
-#: field:product.public.category,create_uid:0
-#: field:product.style,create_uid:0
+#: field:product.public.category,create_uid:0 field:product.style,create_uid:0
 msgid "Created by"
 msgstr "Creat de"
 
@@ -372,19 +360,18 @@
 
 #. module: website_sale
 #: help:product.public.category,sequence:0
-msgid ""
-"Gives the sequence order when displaying a list of product categories."
-msgstr ""
+msgid "Gives the sequence order when displaying a list of product categories."
+msgstr "Prezinta ordinea secventei atunci cand afiseaza o lista cu categorii de produse."
 
 #. module: website_sale
 #: field:product.style,html_class:0
 msgid "HTML Classes"
-msgstr ""
+msgstr "HTML Classes"
 
 #. module: website_sale
 #: field:product.attribute.value,color:0
 msgid "HTML Color Index"
-msgstr ""
+msgstr "HTML Color Index"
 
 #. module: website_sale
 #: view:website:website_sale.cart
@@ -404,8 +391,7 @@
 msgstr "Ascuns"
 
 #. module: website_sale
-#: field:product.public.category,id:0
-#: field:product.style,id:0
+#: field:product.public.category,id:0 field:product.style,id:0
 msgid "ID"
 msgstr "ID"
 
@@ -423,14 +409,12 @@
 msgstr ""
 
 #. module: website_sale
-#: field:product.public.category,write_uid:0
-#: field:product.style,write_uid:0
+#: field:product.public.category,write_uid:0 field:product.style,write_uid:0
 msgid "Last Updated by"
 msgstr "Ultima actualizare făcută de"
 
 #. module: website_sale
-#: field:product.public.category,write_date:0
-#: field:product.style,write_date:0
+#: field:product.public.category,write_date:0 field:product.style,write_date:0
 msgid "Last Updated on"
 msgstr "Ultima actualizare în"
 
@@ -452,10 +436,7 @@
 "Medium-sized image of the category. It is automatically resized as a "
 "128x128px image, with aspect ratio preserved. Use this field in form views "
 "or some kanban views."
-msgstr ""
-"Imagine de dimensiune medie a categoriei. Este redimensionata automat ca o "
-"imagine de 128x128px, cu pastrare aspectului imaginii. Folositi acest camp "
-"in vizualizarile formularului sau in unele vizualizari kanban."
+msgstr "Imagine de dimensiune medie a categoriei. Este redimensionata automat ca o imagine de 128x128px, cu pastrare aspectului imaginii. Folositi acest camp in vizualizarile formularului sau in unele vizualizari kanban."
 
 #. module: website_sale
 #: view:website:website.layout
@@ -475,7 +456,7 @@
 
 #. module: website_sale
 #. openerp-web
-#: code:addons/website_sale/controllers/main.py:812
+#: code:addons/website_sale/controllers/main.py:845
 #: code:addons/website_sale/static/src/js/website_sale.editor.js:11
 #: view:website:website.layout
 #, python-format
@@ -534,17 +515,15 @@
 msgstr "Categoria superioară"
 
 #. module: website_sale
-#: code:addons/website_sale/controllers/main.py:622
+#: code:addons/website_sale/controllers/main.py:654
 #: view:website:website_sale.payment
 #, python-format
 msgid "Pay Now"
 msgstr "Achită acum"
 
 #. module: website_sale
-#: view:website:website_sale.cart
-#: view:website:website_sale.checkout
-#: view:website:website_sale.confirmation
-#: view:website:website_sale.payment
+#: view:website:website_sale.cart view:website:website_sale.checkout
+#: view:website:website_sale.confirmation view:website:website_sale.payment
 msgid "Payment"
 msgstr "Plată"
 
@@ -561,7 +540,7 @@
 #. module: website_sale
 #: model:ir.model,name:website_sale.model_payment_transaction
 msgid "Payment Transaction"
-msgstr ""
+msgstr "Tranzacție plată"
 
 #. module: website_sale
 #: view:website:website_sale.checkout
@@ -579,8 +558,7 @@
 msgstr "Postați"
 
 #. module: website_sale
-#: view:website:website_sale.cart
-#: view:website:website_sale.payment
+#: view:website:website_sale.cart view:website:website_sale.payment
 msgid "Price"
 msgstr "Preț"
 
@@ -596,8 +574,7 @@
 
 #. module: website_sale
 #: model:ir.model,name:website_sale.model_product_product
-#: view:website:website_sale.cart
-#: view:website:website_sale.payment
+#: view:website:website_sale.cart view:website:website_sale.payment
 msgid "Product"
 msgstr "Produs"
 
@@ -614,7 +591,7 @@
 #. module: website_sale
 #: view:product.public.category:website_sale.product_public_category_tree_view
 msgid "Product Product Categories"
-msgstr ""
+msgstr "Produce categoria de produse"
 
 #. module: website_sale
 #: model:ir.model,name:website_sale.model_product_template
@@ -622,8 +599,7 @@
 msgstr "Șablon produs"
 
 #. module: website_sale
-#: view:website:website_sale.product
-#: view:website:website_sale.product_price
+#: view:website:website_sale.product view:website:website_sale.product_price
 msgid "Product not available"
 msgstr "Produs indisponibil"
 
@@ -684,11 +660,7 @@
 #. module: website_sale
 #: view:website:website_sale.products
 msgid "Push to top"
-<<<<<<< HEAD
-msgstr ""
-=======
 msgstr "Pune sus"
->>>>>>> 83a4a582
 
 #. module: website_sale
 #: view:website:website_sale.products
@@ -696,8 +668,7 @@
 msgstr "Împingeți în sus"
 
 #. module: website_sale
-#: view:website:website_sale.cart
-#: view:website:website_sale.payment
+#: view:website:website_sale.cart view:website:website_sale.payment
 msgid "Quantity"
 msgstr "Cantitate"
 
@@ -714,13 +685,11 @@
 #. module: website_sale
 #: view:website:website_sale.404
 msgid "Return to the product list."
-msgstr ""
-
-#. module: website_sale
-#: view:website:website_sale.cart
-#: view:website:website_sale.checkout
-#: view:website:website_sale.confirmation
-#: view:website:website_sale.payment
+msgstr "Reîntoarcere la lista de produse."
+
+#. module: website_sale
+#: view:website:website_sale.cart view:website:website_sale.checkout
+#: view:website:website_sale.confirmation view:website:website_sale.payment
 msgid "Review Order"
 msgstr "Vizualizare comandă"
 
@@ -766,7 +735,7 @@
 #. module: website_sale
 #: selection:product.attribute,type:0
 msgid "Select"
-msgstr ""
+msgstr "Selectează"
 
 #. module: website_sale
 #. openerp-web
@@ -782,23 +751,21 @@
 #: code:addons/website_sale/static/src/js/website_sale_tour_shop.js:67
 #, python-format
 msgid "Select an Image"
-msgstr ""
+msgstr "Selectați o imagine"
 
 #. module: website_sale
 #: field:product.public.category,sequence:0
 #: field:product.template,website_sequence:0
 msgid "Sequence"
-msgstr ""
-
-#. module: website_sale
-#: view:website:website_sale.confirmation
-#: view:website:website_sale.payment
+msgstr "Secvență"
+
+#. module: website_sale
+#: view:website:website_sale.confirmation view:website:website_sale.payment
 msgid "Ship To:"
 msgstr "Livrare la"
 
 #. module: website_sale
-#: view:website:website_sale.checkout
-#: view:website:website_sale.confirmation
+#: view:website:website_sale.checkout view:website:website_sale.confirmation
 #: view:website:website_sale.payment
 msgid "Ship to the same address"
 msgstr "Livrare la aceeași adresă"
@@ -809,10 +776,8 @@
 msgstr "Livrare"
 
 #. module: website_sale
-#: view:website:website_sale.cart
-#: view:website:website_sale.checkout
-#: view:website:website_sale.confirmation
-#: view:website:website_sale.payment
+#: view:website:website_sale.cart view:website:website_sale.checkout
+#: view:website:website_sale.confirmation view:website:website_sale.payment
 msgid "Shipping & Billing"
 msgstr "Livrare și Facturare"
 
@@ -830,17 +795,17 @@
 #. module: website_sale
 #: view:website:website_sale.checkout
 msgid "Shop - Checkout"
-msgstr ""
+msgstr "Vânzare - Plată"
 
 #. module: website_sale
 #: view:website:website_sale.confirmation
 msgid "Shop - Confirmed"
-msgstr ""
+msgstr "Vânzare- Confirmată"
 
 #. module: website_sale
 #: view:website:website_sale.payment
 msgid "Shop - Select Payment Mode"
-msgstr ""
+msgstr "Vânzare - selectare mod plată"
 
 #. module: website_sale
 #: view:website:website_sale.cart
@@ -850,42 +815,42 @@
 #. module: website_sale
 #: view:website:website_sale.checkout
 msgid "Sign in"
-msgstr ""
+msgstr "Autentificare"
 
 #. module: website_sale
 #: view:website:website_sale.products
 msgid "Size"
-msgstr ""
+msgstr "Dimensiune"
 
 #. module: website_sale
 #: field:product.template,website_size_x:0
 msgid "Size X"
-msgstr ""
+msgstr "Dimensiune X"
 
 #. module: website_sale
 #: field:product.template,website_size_y:0
 msgid "Size Y"
-msgstr ""
+msgstr "Dimensiune Y"
 
 #. module: website_sale
 #. openerp-web
 #: code:addons/website_sale/static/src/js/website_sale_tour_shop.js:13
 #, python-format
 msgid "Skip It"
-msgstr ""
+msgstr "Sari peste"
 
 #. module: website_sale
 #: field:product.public.category,image_small:0
 msgid "Smal-sized image"
-msgstr ""
+msgstr "Imagine de dimensiuni mici"
 
 #. module: website_sale
 #: help:product.public.category,image_small:0
 msgid ""
 "Small-sized image of the category. It is automatically resized as a 64x64px "
-"image, with aspect ratio preserved. Use this field anywhere a small image is "
-"required."
-msgstr ""
+"image, with aspect ratio preserved. Use this field anywhere a small image is"
+" required."
+msgstr "Imagine de dimensiune mică a categoriei. Este redimensionată automat ca o imagine de 64x64px, cu păstrarea aspectului imaginii. Folosiți acest câmp oriunde este necesară o imagine mică."
 
 #. module: website_sale
 #: view:website:website_sale.404
@@ -897,7 +862,7 @@
 #: code:addons/website_sale/static/src/js/website_sale_tour_shop.js:13
 #, python-format
 msgid "Start Tutorial"
-msgstr ""
+msgstr "Începe îndrumarul"
 
 #. module: website_sale
 #: view:website:website_sale.checkout
@@ -917,28 +882,28 @@
 #. module: website_sale
 #: field:product.style,name:0
 msgid "Style Name"
-msgstr ""
+msgstr "Nume stil"
 
 #. module: website_sale
 #: field:product.template,website_style_ids:0
 #: view:website:website_sale.products
 msgid "Styles"
-msgstr ""
+msgstr "Stiluri"
 
 #. module: website_sale
 #: view:website:website_sale.checkout
 msgid "Subtotal:"
-msgstr ""
+msgstr "Subtotal:"
 
 #. module: website_sale
 #: view:website:website_sale.product
 msgid "Suggested alternatives:"
-msgstr ""
+msgstr "Alternative sugerate:"
 
 #. module: website_sale
 #: view:website:website_sale.cart
 msgid "Suggested products:"
-msgstr ""
+msgstr "Produse sugerate:"
 
 #. module: website_sale
 #: view:website:website_sale.total
@@ -946,8 +911,7 @@
 msgstr ""
 
 #. module: website_sale
-#: view:website:website_sale.checkout
-#: view:website:website_sale.total
+#: view:website:website_sale.checkout view:website:website_sale.total
 msgid "Taxes:"
 msgstr "Taxe:"
 
@@ -957,14 +921,14 @@
 msgstr "Mulțumim pentru comanda dumneavoastră."
 
 #. module: website_sale
-#: code:addons/website_sale/controllers/main.py:723
+#: code:addons/website_sale/controllers/main.py:752
 #, python-format
 msgid "The payment seems to have been canceled."
 msgstr ""
 
 #. module: website_sale
-#: code:addons/website_sale/controllers/main.py:699
-#: code:addons/website_sale/controllers/main.py:711
+#: code:addons/website_sale/controllers/main.py:728
+#: code:addons/website_sale/controllers/main.py:740
 #, python-format
 msgid "There seems to be an error with your request."
 msgstr ""
@@ -972,7 +936,7 @@
 #. module: website_sale
 #: help:product.public.category,image:0
 msgid ""
-"This field holds the image used as image for the cateogry, limited to "
+"This field holds the image used as image for the category, limited to "
 "1024x1024px."
 msgstr ""
 
@@ -996,24 +960,24 @@
 #. module: website_sale
 #: view:website:website_sale.total
 msgid "Total:"
-msgstr ""
+msgstr "Total:"
 
 #. module: website_sale
 #: field:sale.order,payment_tx_id:0
 msgid "Transaction"
-msgstr ""
+msgstr "Tranzacție"
 
 #. module: website_sale
 #: field:product.attribute,type:0
 msgid "Type"
-msgstr ""
+msgstr "Tip"
 
 #. module: website_sale
 #. openerp-web
 #: code:addons/website_sale/static/src/js/website_sale_tour_shop.js:61
 #, python-format
 msgid "Update image"
-msgstr ""
+msgstr "Actualizare imagine"
 
 #. module: website_sale
 #: view:website:website_sale.products
@@ -1028,18 +992,18 @@
 #. module: website_sale
 #: view:website:website_sale.payment
 msgid "Validate Order"
-msgstr ""
+msgstr "Validare comandă"
 
 #. module: website_sale
 #: model:ir.model,name:website_sale.model_website
 #: view:product.template:website_sale.product_template_form_view
 msgid "Website"
-msgstr ""
+msgstr "Pagină web"
 
 #. module: website_sale
 #: field:product.template,website_message_ids:0
 msgid "Website Comments"
-msgstr ""
+msgstr "Comentarii Website"
 
 #. module: website_sale
 #: model:ir.actions.act_url,name:website_sale.action_open_website
@@ -1049,21 +1013,20 @@
 #. module: website_sale
 #: field:product.template,website_meta_description:0
 msgid "Website meta description"
-msgstr ""
+msgstr "Website meta descriere"
 
 #. module: website_sale
 #: field:product.template,website_meta_keywords:0
 msgid "Website meta keywords"
-msgstr ""
+msgstr "Website meta cuvinte cheie"
 
 #. module: website_sale
 #: field:product.template,website_meta_title:0
 msgid "Website meta title"
-msgstr ""
-
-#. module: website_sale
-#: field:product.product,website_url:0
-#: field:product.template,website_url:0
+msgstr "Website meta titlu"
+
+#. module: website_sale
+#: field:product.product,website_url:0 field:product.template,website_url:0
 msgid "Website url"
 msgstr ""
 
@@ -1077,7 +1040,7 @@
 #. module: website_sale
 #: view:website:website_sale.product
 msgid "Write a comment..."
-msgstr ""
+msgstr "Scrie un comentariu..."
 
 #. module: website_sale
 #. openerp-web
@@ -1109,14 +1072,14 @@
 msgstr "Coșul tău este gol"
 
 #. module: website_sale
-#: code:addons/website_sale/controllers/main.py:721
+#: code:addons/website_sale/controllers/main.py:750
 #, python-format
 msgid "Your payment has been received."
 msgstr ""
 
 #. module: website_sale
-#: code:addons/website_sale/controllers/main.py:725
-#: code:addons/website_sale/controllers/main.py:729
+#: code:addons/website_sale/controllers/main.py:754
+#: code:addons/website_sale/controllers/main.py:758
 #, python-format
 msgid "Your transaction is waiting confirmation."
 msgstr ""
@@ -1129,47 +1092,37 @@
 #. module: website_sale
 #: view:website:website_sale.checkout
 msgid "change"
-msgstr ""
+msgstr "schimbați"
 
 #. module: website_sale
 #: view:website:website_sale.cart
 msgid "code..."
-msgstr ""
-
-#. module: website_sale
-#: view:website:website_sale.products
-msgid "col-md-3 hidden-xs"
-msgstr ""
-
-#. module: website_sale
-#: view:website:website_sale.products
-msgid "col-md-9"
-msgstr ""
+msgstr "cod..."
 
 #. module: website_sale
 #: view:website:website_sale.product
 msgid "comment"
-msgstr ""
+msgstr "comentariu"
 
 #. module: website_sale
 #: view:website:website_sale.product
 msgid "comments"
-msgstr ""
-
-#. module: website_sale
-#: view:website:website_sale.products
-msgid "pagination form-inline col-md-3"
-msgstr ""
+msgstr "comentarii"
 
 #. module: website_sale
 #: view:website:website_sale.product
-msgid "pull-right"
-msgstr ""
+msgid "on"
+msgstr "pe"
+
+#. module: website_sale
+#: view:website:website_sale.checkout
+msgid "or"
+msgstr "sau"
 
 #. module: website_sale
 #: view:website:website_sale.checkout
 msgid "select..."
-msgstr ""
+msgstr "selectează..."
 
 #. module: website_sale
 #: view:website:website_sale.products
