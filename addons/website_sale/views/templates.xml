--- conflicted
+++ resolved
@@ -1047,25 +1047,15 @@
 
     <template id="reduction_code" inherit_id="website_sale.cart" active="False" customize_show="True" name="Promo Code">
         <xpath expr="//div[@id='right_column']" position="inside">
-<<<<<<< HEAD
-            <h4>Promo Code</h4>
-            <p>
-              Have a promo code? Fill in this field and apply.
-            </p>
-            <t t-call='website_sale.coupon_form'>
-                <t t-set='redirect'>/shop/cart</t>
-            </t>
-=======
             <div t-if="website_sale_order and website_sale_order.website_order_line">
-                <h4>Coupon Code</h4>
+                <h4>Promo Code</h4>
                 <p>
-                  Have a coupon code? Fill in this field and apply.
+                  Have a promo code? Fill in this field and apply.
                 </p>
                 <t t-call='website_sale.coupon_form'>
                     <t t-set='redirect'>/shop/cart</t>
                 </t>
             </div>
->>>>>>> 73e4dacf
         </xpath>
     </template>
 
