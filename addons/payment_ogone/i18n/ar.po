# Translation of Odoo Server.
# This file contains the translation of the following modules:
# * payment_ogone
#
# Translators:
#, fuzzy
msgid ""
msgstr ""
"Project-Id-Version: Odoo 9.0\n"
"Report-Msgid-Bugs-To: \n"
<<<<<<< HEAD
"POT-Creation-Date: 2016-08-19 10:25+0000\n"
=======
"POT-Creation-Date: 2016-08-18 14:07+0000\n"
>>>>>>> bc1a0a32
"PO-Revision-Date: 2015-09-19 08:23+0000\n"
"Last-Translator: Martin Trigaux\n"
"Language-Team: Arabic (http://www.transifex.com/odoo/odoo-9/language/ar/)\n"
"Language: ar\n"
"MIME-Version: 1.0\n"
"Content-Type: text/plain; charset=UTF-8\n"
"Content-Transfer-Encoding: \n"
"#-#-#-#-#  ar.po (Odoo 9.0)  #-#-#-#-#\n"
"Plural-Forms: nplurals=6; plural=n==0 ? 0 : n==1 ? 1 : n==2 ? 2 : n%100>=3 "
"&& n%100<=10 ? 3 : n%100>=11 && n%100<=99 ? 4 : 5;\n"
"#-#-#-#-#  ar.po (Odoo 9.0)  #-#-#-#-#\n"
"Plural-Forms: nplurals=6; plural=n==0 ? 0 : n==1 ? 1 : n==2 ? 2 : n%100>=3 "
"&& n%100<=10 ? 3 : n%100>=11 && n%100<=99 ? 4 : 5;\n"

#. module: payment_ogone
#: code:addons/payment_ogone/models/ogone.py:241
#, python-format
msgid "; multiple order found"
msgstr ""

#. module: payment_ogone
#: code:addons/payment_ogone/models/ogone.py:239
#, python-format
msgid "; no order found"
msgstr ""

#. module: payment_ogone
<<<<<<< HEAD
=======
#: model:payment.acquirer,cancel_msg:payment_ogone.payment_acquirer_ogone
msgid "<span><i>Cancel,</i> Your payment has been cancelled.</span>"
msgstr ""

#. module: payment_ogone
#: model:payment.acquirer,done_msg:payment_ogone.payment_acquirer_ogone
msgid ""
"<span><i>Done,</i> Your online payment has been successfully processed. "
"Thank you for your order.</span>"
msgstr "<span><i>تم,</i> اجراء دفعيتك الشبكية بنجاح. شكرا لطلبك.</span>"

#. module: payment_ogone
#: model:payment.acquirer,error_msg:payment_ogone.payment_acquirer_ogone
msgid ""
"<span><i>Error,</i> Please be aware that an error occurred during the "
"transaction. The order has been confirmed but won't be paid. Don't hesitate "
"to contact us if you have any questions on the status of your order.</span>"
msgstr ""

#. module: payment_ogone
#: model:payment.acquirer,pending_msg:payment_ogone.payment_acquirer_ogone
msgid ""
"<span><i>Pending,</i> Your online payment has been successfully processed. "
"But your order is not validated yet.</span>"
msgstr "<span><i>علقت،</i> دفعيتك الشبكية بنجاح. لكن طلبك لم يجاز بعد</span>"

#. module: payment_ogone
>>>>>>> bc1a0a32
#: model:ir.model.fields,field_description:payment_ogone.field_payment_acquirer_ogone_userid
msgid "API User ID"
msgstr "معرف مستخدم واجهة برمجة التطبيقات API"

#. module: payment_ogone
#: model:ir.model.fields,field_description:payment_ogone.field_payment_acquirer_ogone_password
msgid "API User Password"
msgstr "كلمة مرور المستخدم الخاصة بواجهة برمجة التطبيقات API"

#. module: payment_ogone
#: model:ir.model.fields,field_description:payment_ogone.field_payment_acquirer_ogone_alias_usage
msgid "Alias Usage"
msgstr ""

#. module: payment_ogone
#: model:ir.ui.view,arch_db:payment_ogone.ogone_s2s_form
msgid "CVC"
msgstr ""

#. module: payment_ogone
#: model:ir.ui.view,arch_db:payment_ogone.ogone_s2s_form
msgid "Card number"
msgstr "رقم البطاقة"

#. module: payment_ogone
#: model:ir.ui.view,arch_db:payment_ogone.ogone_s2s_form
msgid "Confirm <span class=\"fa fa-long-arrow-right\"/>"
msgstr ""

#. module: payment_ogone
#: model:ir.ui.view,arch_db:payment_ogone.ogone_s2s_form
msgid "Expires"
msgstr "تنتهي"

#. module: payment_ogone
#: model:ir.ui.view,arch_db:payment_ogone.acquirer_form_ogone
msgid "How to configure your Ogone account?"
msgstr ""

#. module: payment_ogone
#: model:ir.model.fields,help:payment_ogone.field_payment_acquirer_ogone_alias_usage
msgid ""
"If you want to use Ogone Aliases,\n"
"                                                                this default "
"Alias Usage will be presented to\n"
"                                                                the customer "
"as the reason you want to\n"
"                                                                keep his "
"payment data"
msgstr ""

#. module: payment_ogone
#: model:ir.ui.view,arch_db:payment_ogone.ogone_s2s_form
msgid "MM / YY"
msgstr "MM / YY"

#. module: payment_ogone
#: model:ir.ui.view,arch_db:payment_ogone.ogone_s2s_form
msgid "Name"
msgstr "الاسم"

#. module: payment_ogone
<<<<<<< HEAD
=======
#: model:payment.acquirer,name:payment_ogone.payment_acquirer_ogone
msgid "Ogone"
msgstr ""

#. module: payment_ogone
>>>>>>> bc1a0a32
#: code:addons/payment_ogone/models/ogone.py:249
#, python-format
msgid "Ogone: invalid shasign, received %s, computed %s, for data %s"
msgstr ""

#. module: payment_ogone
#: code:addons/payment_ogone/models/ogone.py:237
#, python-format
msgid "Ogone: received data for reference %s"
msgstr ""

#. module: payment_ogone
#: code:addons/payment_ogone/models/ogone.py:230
#, python-format
msgid ""
"Ogone: received data with missing reference (%s) or pay_id (%s) or shasign "
"(%s)"
msgstr ""

#. module: payment_ogone
#: model:ir.model.fields,field_description:payment_ogone.field_payment_acquirer_ogone_pspid
msgid "PSPID"
msgstr "PSPID"

#. module: payment_ogone
#: model:ir.model,name:payment_ogone.model_payment_acquirer
msgid "Payment Acquirer"
msgstr "طريقة السداد الإلكتروني"

#. module: payment_ogone
#: model:ir.model,name:payment_ogone.model_payment_transaction
msgid "Payment Transaction"
msgstr "معاملة السداد"

#. module: payment_ogone
#: model:ir.model.fields,field_description:payment_ogone.field_payment_acquirer_ogone_shakey_in
msgid "SHA Key IN"
msgstr "SHA Key IN"

#. module: payment_ogone
#: model:ir.model.fields,field_description:payment_ogone.field_payment_acquirer_ogone_shakey_out
msgid "SHA Key OUT"
msgstr "SHA Key OUT"

#. module: payment_ogone
#: model:ir.model,name:payment_ogone.model_payment_method
msgid "payment.method"
msgstr ""

#~ msgid ""
#~ "<span><i>Done,</i> Your online payment has been successfully processed. "
#~ "Thank you for your order.</span>"
#~ msgstr "<span><i>تم,</i> اجراء دفعيتك الشبكية بنجاح. شكرا لطلبك.</span>"

#~ msgid ""
#~ "<span><i>Pending,</i> Your online payment has been successfully "
#~ "processed. But your order is not validated yet.</span>"
#~ msgstr ""
#~ "<span><i>علقت،</i> دفعيتك الشبكية بنجاح. لكن طلبك لم يجاز بعد</span>"<|MERGE_RESOLUTION|>--- conflicted
+++ resolved
@@ -8,11 +8,7 @@
 msgstr ""
 "Project-Id-Version: Odoo 9.0\n"
 "Report-Msgid-Bugs-To: \n"
-<<<<<<< HEAD
-"POT-Creation-Date: 2016-08-19 10:25+0000\n"
-=======
 "POT-Creation-Date: 2016-08-18 14:07+0000\n"
->>>>>>> bc1a0a32
 "PO-Revision-Date: 2015-09-19 08:23+0000\n"
 "Last-Translator: Martin Trigaux\n"
 "Language-Team: Arabic (http://www.transifex.com/odoo/odoo-9/language/ar/)\n"
@@ -40,8 +36,6 @@
 msgstr ""
 
 #. module: payment_ogone
-<<<<<<< HEAD
-=======
 #: model:payment.acquirer,cancel_msg:payment_ogone.payment_acquirer_ogone
 msgid "<span><i>Cancel,</i> Your payment has been cancelled.</span>"
 msgstr ""
@@ -69,7 +63,6 @@
 msgstr "<span><i>علقت،</i> دفعيتك الشبكية بنجاح. لكن طلبك لم يجاز بعد</span>"
 
 #. module: payment_ogone
->>>>>>> bc1a0a32
 #: model:ir.model.fields,field_description:payment_ogone.field_payment_acquirer_ogone_userid
 msgid "API User ID"
 msgstr "معرف مستخدم واجهة برمجة التطبيقات API"
@@ -132,14 +125,11 @@
 msgstr "الاسم"
 
 #. module: payment_ogone
-<<<<<<< HEAD
-=======
 #: model:payment.acquirer,name:payment_ogone.payment_acquirer_ogone
 msgid "Ogone"
 msgstr ""
 
 #. module: payment_ogone
->>>>>>> bc1a0a32
 #: code:addons/payment_ogone/models/ogone.py:249
 #, python-format
 msgid "Ogone: invalid shasign, received %s, computed %s, for data %s"
@@ -185,17 +175,13 @@
 msgstr "SHA Key OUT"
 
 #. module: payment_ogone
+#: model:payment.acquirer,pre_msg:payment_ogone.payment_acquirer_ogone
+msgid ""
+"You will be redirected to the Ogone website after clicking on the payment "
+"button."
+msgstr ""
+
+#. module: payment_ogone
 #: model:ir.model,name:payment_ogone.model_payment_method
 msgid "payment.method"
-msgstr ""
-
-#~ msgid ""
-#~ "<span><i>Done,</i> Your online payment has been successfully processed. "
-#~ "Thank you for your order.</span>"
-#~ msgstr "<span><i>تم,</i> اجراء دفعيتك الشبكية بنجاح. شكرا لطلبك.</span>"
-
-#~ msgid ""
-#~ "<span><i>Pending,</i> Your online payment has been successfully "
-#~ "processed. But your order is not validated yet.</span>"
-#~ msgstr ""
-#~ "<span><i>علقت،</i> دفعيتك الشبكية بنجاح. لكن طلبك لم يجاز بعد</span>"+msgstr ""