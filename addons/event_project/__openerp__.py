--- conflicted
+++ resolved
@@ -22,15 +22,10 @@
 {
     'name': 'Event Project - Create Retro-Planning to manage your Events',
     'version': '0.1',
-<<<<<<< HEAD
     'category': 'Tools',
-    'description': """Organization and management of events.
-=======
-    'category': 'Generic Modules/Association',
     'description': """
     Organization and management of events.
     ======================================
->>>>>>> a00f7aa9
 
     This module allows you to create retro planning for managing your events.
 """,
