--- conflicted
+++ resolved
@@ -51,7 +51,6 @@
     //background: url(data:image/pngbase64,iVBORw0KGgoAAAANSUhEUgAAAAQAAAAECAYAAACp8Z5+AAAAKElEQVQIHWP8DwTv379nAAFBQUEGhnfv3oHEwADEZgJLIRGMIClkLQCr3x2Htp/lLwAAAABJRU5ErkJggg==)
     background: white
     height: inherit
-<<<<<<< HEAD
     .oe_view_nocontent
         position: relative
         z-index: 1
@@ -74,11 +73,6 @@
         .oe_kanban_dummy_cell
             background: url(/web/static/src/img/form_sheetbg.png)
             width: 100%
-=======
-    &.oe_kanban_grouped .oe_kanban_dummy_cell
-        background: url(/web/static/src/img/form_sheetbg.png)
-        width: 100%
->>>>>>> 185b405b
     .oe_kanban_group_length
         text-align: center
         display: none
@@ -152,19 +146,11 @@
             text-overflow: ellipsis
     .oe_fold_column
         .oe_kanban_group_length
-<<<<<<< HEAD
-          position: absolute
-          top: -1px
-          right: -14px
-          float: right
-          display: block
-=======
             position: absolute
             top: -1px
             right: -14px
             float: right
             display: block
->>>>>>> 185b405b
     &.oe_kanban_grouped
         .oe_kanban_column, .oe_kanban_group_header
             width: 185px
@@ -231,11 +217,7 @@
         z-index: 2
     .oe_kanban_header .oe_dropdown_toggle
         top: -2px
-<<<<<<< HEAD
-        height: 14px;
-=======
         height: 14px
->>>>>>> 185b405b
     .oe_kanban_card, .oe_dropdown_toggle
         cursor: pointer
         display: inline-block
