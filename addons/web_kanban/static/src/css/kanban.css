--- conflicted
+++ resolved
@@ -3,7 +3,6 @@
 
 .openerp .oe_kanban_view {
   background: white;
-<<<<<<< HEAD
   height: 100%; }
   .openerp .oe_kanban_view.oe_background_grey > table.oe_kanban_groups {
     background-color: #eeeeee; }
@@ -158,6 +157,9 @@
     position: relative;
     opacity: 0.75;
     top: 26px; }
+:root .openerp .oe_kanban_view .oe_kanban_group_title_vertical {
+  writing-mode: lr-tb\9;
+}
   .openerp .oe_kanban_view .oe_kanban_add, .openerp .oe_kanban_view .oe_kanban_header .oe_dropdown_toggle {
     margin-left: 4px;
     cursor: pointer;
@@ -436,628 +438,6 @@
   .openerp .oe_kanban_view .oe_kanban_color_9 {
     background-color: #ffc7f1;
     color: #6d2c70; }
-=======
-  height: inherit;
-}
-.openerp .oe_kanban_view.oe_background_grey > table.oe_kanban_groups {
-  background-color: #eee;
-}
-.openerp .oe_kanban_view .oe_kanban_column_higlight {
-  background: #eeddf6 !important;
-}
-.openerp .oe_kanban_view .oe_view_nocontent {
-  position: relative;
-  max-width: none;
-  height: 100%;
-}
-.openerp .oe_kanban_view .oe_view_nocontent .oe_view_nocontent_content {
-  margin-left: 90px;
-  margin-top: 5px;
-  max-width: 700px;
-}
-.openerp .oe_kanban_view .oe_view_nocontent .oe_view_nocontent_bg {
-  background: #eee;
-  opacity: 0.7;
-  position: absolute;
-  top: 0;
-  bottom: 0;
-  left: 0;
-  right: 0;
-  z-index: -1;
-}
-.openerp .oe_kanban_view.oe_kanban_grouped .oe_kanban_dummy_cell {
-  background: url(/web/static/src/img/form_sheetbg.png);
-  width: 100%;
-}
-.openerp .oe_kanban_view .oe_kanban_group_length {
-  text-align: center;
-  display: none;
-}
-.openerp .oe_kanban_view .oe_kanban_group_length .oe_tag {
-  position: relative;
-  top: 8px;
-  font-weight: bold;
-}
-.openerp .oe_kanban_view .oe_kanban_header:hover .oe_kanban_group_length {
-  display: none;
-}
-.openerp .oe_kanban_view .ui-sortable-placeholder {
-  border: 1px solid rgba(0, 0, 0, 0.1);
-  visibility: visible !important;
-}
-.openerp .oe_kanban_view .ui-sortable-helper {
-  -moz-box-shadow: 0 1px 10px rgba(0, 0, 0, 0.3);
-  -webkit-box-shadow: 0 1px 10px rgba(0, 0, 0, 0.3);
-  -box-shadow: 0 1px 10px rgba(0, 0, 0, 0.3);
-  -moz-transform: rotate(3deg);
-  -webkit-transform: rotate(3deg);
-  -o-transform: rotate(3deg);
-  -ms-transform: rotate(3deg);
-  -webkit-transition: -webkit-transform 100ms linear;
-  -moz-transition: -moz-transform 100ms linear;
-  transition: transform 100ms linear;
-}
-.openerp .oe_kanban_view .oe_kanban_left {
-  float: left;
-}
-.openerp .oe_kanban_view .oe_kanban_right {
-  float: right;
-}
-.openerp .oe_kanban_view .oe_kanban_clear {
-  clear: both;
-}
-.openerp .oe_kanban_view .oe_kanban_content {
-  word-wrap: break-word;
-}
-.openerp .oe_kanban_view .oe_kanban_content .oe_star_on, .openerp .oe_kanban_view .oe_kanban_content .oe_star_off {
-  color: #ccc;
-  text-shadow: 0 0 2px black;
-  vertical-align: top;
-  position: relative;
-  top: -8px;
-}
-.openerp .oe_kanban_view .oe_kanban_content .oe_star_on:hover, .openerp .oe_kanban_view .oe_kanban_content .oe_star_off:hover {
-  text-decoration: none;
-}
-.openerp .oe_kanban_view .oe_kanban_content .oe_star_on {
-  color: gold;
-}
-.openerp .oe_kanban_view .oe_kanban_content div:first-child {
-  margin-right: 16px;
-}
-.openerp .oe_kanban_view .oe_kanban_button_new {
-  color: white;
-  background: #DC5F59;
-}
-.openerp .oe_kanban_view .oe_kanban_groups {
-  height: inherit;
-}
-.openerp .oe_kanban_view .oe_kanban_groups_records {
-  height: 100%;
-}
-.openerp .oe_kanban_view.oe_kanban_grouped_by_m2o .oe_kanban_group_title {
-  cursor: move;
-}
-.openerp .oe_kanban_view .oe_kanban_header .oe_dropdown_kanban {
-  float: right;
-}
-.openerp .oe_kanban_view .oe_kanban_header .oe_dropdown_kanban > span {
-  visibility: hidden;
-}
-.openerp .oe_kanban_view .oe_kanban_header:hover .oe_dropdown_kanban > span {
-  visibility: visible;
-}
-.openerp .oe_kanban_view .oe_kanban_header .oe_dropdown_menu {
-  font-weight: normal;
-  font-size: 13px;
-}
-.openerp .oe_kanban_view .oe_kanban_group_title {
-  position: relative;
-  font-size: 16px;
-  font-weight: bold;
-  color: #333333;
-  text-shadow: 0 1px 0 white;
-  margin-right: 30px;
-  width: 200px;
-}
-.openerp .oe_kanban_view .oe_kanban_group_title .oe_kanban_group_title_text {
-  margin-right: 4px;
-  white-space: nowrap;
-  overflow: hidden;
-  text-overflow: ellipsis;
-}
-.openerp .oe_kanban_view .oe_fold_column .oe_kanban_group_length {
-  position: absolute;
-  top: -1px;
-  right: -14px;
-  float: right;
-  display: block;
-}
-.openerp .oe_kanban_view.oe_kanban_grouped .oe_kanban_column, .openerp .oe_kanban_view.oe_kanban_grouped .oe_kanban_group_header {
-  width: 185px;
-  min-width: 185px;
-}
-.openerp .oe_kanban_view.oe_kanban_grouped .oe_kanban_column.oe_kanban_group_folded, .openerp .oe_kanban_view.oe_kanban_grouped .oe_kanban_group_header.oe_kanban_group_folded {
-  width: auto;
-  min-width: 30px;
-}
-.openerp .oe_kanban_view .oe_kanban_column, .openerp .oe_kanban_view .oe_kanban_group_header {
-  vertical-align: top;
-  padding: 5px 5px 5px 4px;
-}
-.openerp .oe_kanban_view .oe_kanban_column ul, .openerp .oe_kanban_view .oe_kanban_column li, .openerp .oe_kanban_view .oe_kanban_group_header ul, .openerp .oe_kanban_view .oe_kanban_group_header li {
-  margin: 0;
-  padding: 0;
-  list-style-type: none;
-}
-.openerp .oe_kanban_view .oe_kanban_group_header.oe_kanban_no_group {
-  padding: 0px;
-}
-.openerp .oe_kanban_view.oe_kanban_grouped .oe_kanban_column, .openerp .oe_kanban_view .oe_kanban_group_header {
-  background: #f0eeee;
-  border-left: 1px solid #f0f8f8;
-  border-right: 1px solid #b9b9b9;
-}
-.openerp .oe_kanban_view .oe_form .oe_kanban_column {
-  padding: 0px;
-  background: #ffffff;
-}
-.openerp .oe_kanban_view.oe_kanban_grouped .oe_kanban_column, .openerp .oe_kanban_view.oe_kanban_grouped .oe_kanban_column_cards {
-  height: 100%;
-}
-.openerp .oe_kanban_view .oe_kanban_aggregates {
-  padding: 0;
-  margin: 0px;
-}
-.openerp .oe_kanban_view .oe_kanban_group_folded .oe_kanban_group_title, .openerp .oe_kanban_view .oe_kanban_group_folded.oe_kanban_column *, .openerp .oe_kanban_view .oe_kanban_group_folded .oe_kanban_aggregates, .openerp .oe_kanban_view .oe_kanban_group_folded .oe_kanban_add {
-  display: none;
-}
-.openerp .oe_kanban_view .oe_kanban_group_folded .oe_kanban_group_title_vertical, .openerp .oe_kanban_view .oe_kanban_group_folded .oe_kanban_group_length {
-  display: block;
-}
-.openerp .oe_kanban_view .oe_kanban_group_folded .oe_dropdown_kanban {
-  left: -5px;
-}
-.openerp .oe_kanban_view .oe_kanban_group_folded .oe_kanban_folded_column_cards {
-  visibility: visible;
-  display: block !important;
-  height: 100%;
-}
-.openerp .oe_kanban_view .oe_kanban_group_title_undefined {
-  color: #666666;
-}
-.openerp .oe_kanban_view .oe_kanban_group_title_vertical {
-  writing-mode: tb-rl;
-  -webkit-transform: rotate(90deg);
-  -moz-transform: rotate(90deg);
-  -o-transform: rotate(90deg);
-  -ms-transform: rotate(90deg);
-  transform: rotate(90deg);
-  width: 30px;
-  font-size: 24px;
-  white-space: nowrap;
-  display: none;
-  position: relative;
-  opacity: 0.75;
-  top: 26px;
-}
-:root .openerp .oe_kanban_view .oe_kanban_group_title_vertical {
-  writing-mode: lr-tb\9;
-}
-.openerp .oe_kanban_view .oe_kanban_add, .openerp .oe_kanban_view .oe_kanban_header .oe_dropdown_toggle {
-  margin-left: 4px;
-  cursor: pointer;
-  position: relative;
-  z-index: 1;
-}
-.openerp .oe_kanban_view .oe_kanban_add {
-  top: -8px;
-}
-.openerp .oe_kanban_view .oe_kanban_header .oe_dropdown_toggle {
-  top: -2px;
-  height: 14px;
-}
-.openerp .oe_kanban_view .oe_kanban_card, .openerp .oe_kanban_view .oe_dropdown_toggle {
-  cursor: pointer;
-  display: inline-block;
-}
-.openerp .oe_kanban_view .oe_kanban_add {
-  float: right;
-}
-.openerp .oe_kanban_view .oe_kanban_quick_create_buttons {
-  margin: 4px 0;
-}
-.openerp .oe_kanban_view .oe_kanban_no_group .oe_kanban_quick_create {
-  width: 185px;
-  padding: 10px;
-}
-.openerp .oe_kanban_view .oe_kanban_quick_create {
-  z-index: 2;
-}
-.openerp .oe_kanban_view .oe_kanban_quick_create input {
-  -webkit-box-sizing: border-box;
-  -moz-box-sizing: border-box;
-  box-sizing: border-box;
-  outline: none;
-  border: 1px solid transparent;
-  display: block;
-  margin-bottom: 8px;
-  font-size: 13px;
-  width: 100%;
-  -moz-box-shadow: none;
-  -webkit-box-shadow: none;
-  -box-shadow: none;
-}
-.openerp .oe_kanban_view .oe_kanban_quick_create input:focus {
-  border: 1px solid #A6A6FE;
-  -moz-box-shadow: 0px 0px 7px rgba(0, 133, 255, 0.3) inset;
-  -webkit-box-shadow: 0px 0px 7px rgba(0, 133, 255, 0.3) inset;
-  -box-shadow: 0px 0px 7px rgba(0, 133, 255, 0.3) inset;
-}
-.openerp .oe_kanban_view .oe_kanban_vignette {
-  padding: 8px;
-  min-height: 100px;
-}
-.openerp .oe_kanban_view .oe_kanban_image {
-  display: inline-block;
-  vertical-align: top;
-  width: 64px;
-  height: 64px;
-  text-align: center;
-  overflow: hidden;
-  -moz-border-radius: 3px;
-  -webkit-border-radius: 3px;
-  border-radius: 3px;
-  -moz-box-shadow: 0 1px 4px rgba(0, 0, 0, 0.4);
-  -webkit-box-shadow: 0 1px 4px rgba(0, 0, 0, 0.4);
-  -box-shadow: 0 1px 4px rgba(0, 0, 0, 0.4);
-}
-.openerp .oe_kanban_view .oe_kanban_details {
-  display: inline-block;
-  vertical-align: top;
-  width: 240px;
-  font-size: 13px;
-  padding: 0 5px;
-  color: #4c4c4c;
-}
-.openerp .oe_kanban_view .oe_kanban_details h4 {
-  margin: 0 0 4px 0;
-}
-.openerp .oe_kanban_view .oe_kanban_details .oe_tag {
-  display: inline-block;
-  margin: 0 2px 2px 0;
-}
-.openerp .oe_kanban_view .oe_kanban_record {
-  position: relative;
-  display: block;
-  min-height: 20px;
-  margin: 0;
-  -moz-border-radius: 4px;
-  -webkit-border-radius: 4px;
-  border-radius: 4px;
-}
-.openerp .oe_kanban_view .oe_kanban_record:last-child {
-  margin-bottom: 0;
-}
-.openerp .oe_kanban_view .oe_kanban_record .oe_kanban_title {
-  font-weight: bold;
-  margin: 2px 4px;
-}
-.openerp .oe_kanban_view .oe_kanban_record .oe_kanban_alias {
-  margin: 0px 0 8px 0;
-}
-.openerp .oe_kanban_view.oe_kanban_grouped .oe_kanban_record {
-  margin-bottom: 4px;
-}
-.openerp .oe_kanban_view .oe_kanban_avatar_smallbox {
-  height: 40px;
-  width: 40px;
-  border: 1px solid;
-  border-color: #e5e5e5 #dbdbdb #d2d2d2;
-  -moz-border-radius: 3px;
-  -webkit-border-radius: 3px;
-  border-radius: 3px;
-  -moz-box-shadow: 0 1px 2px rgba(0, 0, 0, 0.2);
-  -webkit-box-shadow: 0 1px 2px rgba(0, 0, 0, 0.2);
-  -box-shadow: 0 1px 2px rgba(0, 0, 0, 0.2);
-}
-.openerp .oe_kanban_view .oe_kanban_box {
-  background: #FFF;
-  border: 2px solid #CCC;
-  border-radius: 4px;
-  -moz-border-radius: 4px;
-  -webkit-border-radius: 4px;
-  margin-bottom: 5px;
-}
-.openerp .oe_kanban_view .oe_kanban_box_header {
-  border-bottom: 1px solid #CCC;
-}
-.openerp .oe_kanban_view .oe_kanban_title {
-  font-size: 95%;
-  font-weight: bold;
-  padding: 0 4px 0 4px;
-}
-.openerp .oe_kanban_view .oe_kanban_small {
-  font-size: 80%;
-  font-weight: normal;
-}
-.openerp .oe_kanban_view .oe_kanban_show_more {
-  clear: both;
-  text-align: center;
-}
-.openerp .oe_kanban_view.oe_kanban_grouped .oe_kanban_show_more .oe_button {
-  width: 100%;
-}
-.openerp .oe_kanban_view.oe_kanban_ungrouped .oe_kanban_column .oe_kanban_record {
-  display: inline-block;
-  padding: 2px;
-  vertical-align: top;
-  box-sizing: border-box;
-  -moz-box-sizing: border-box;
-  -webkit-box-sizing: border-box;
-}
-.openerp .oe_kanban_view .oe_kanban_action_button {
-  height: 22px;
-  margin: 0;
-}
-.openerp .oe_kanban_view .oe_kanban_action_a {
-  text-decoration: none;
-}
-.openerp .oe_kanban_view .oe_kanban_action_a:hover {
-  text-decoration: none;
-}
-.openerp .oe_kanban_view .oe_kanban_table {
-  width: 100%;
-  border: none;
-  border-collapse: collapse;
-  margin: 0;
-  padding: 0;
-}
-.openerp .oe_kanban_view .oe_kanban_table tr td {
-  padding: 0;
-}
-.openerp .oe_kanban_view .oe_kanban_table tr td.oe_kanban_title {
-  padding: 2px;
-}
-.openerp .oe_kanban_view .oe_kanban_box_content {
-  padding: 4px;
-  font-size: 90%;
-}
-.openerp .oe_kanban_view .oe_kanban_button {
-  border: 1px solid #8ec1da;
-  background-color: #ddeef6;
-  border-radius: 3px;
-  -moz-border-radius: 3px;
-  -webkit-border-radius: 3px;
-  color: #000000;
-  text-shadow: 0 1px #fff;
-  padding: 0 4px;
-  font-size: 85%;
-  margin: 1px;
-}
-.openerp .oe_kanban_view a.oe_kanban_button:hover, .openerp .oe_kanban_view .openerp button.oe_kanban_button:hover {
-  background-color: #eeddf6;
-}
-.openerp .oe_kanban_view .oe_kanban_buttons_set {
-  border-top: 1px dotted;
-  white-space: nowrap;
-  padding-top: 2px;
-  position: relative;
-  clear: both;
-}
-.openerp .oe_kanban_view .oe_kanban_buttons_set a {
-  padding: 2px;
-}
-.openerp .oe_kanban_view .oe_kanban_box_show_onclick {
-  display: none;
-}
-.openerp .oe_kanban_view .oe_kanban_draghandle {
-  cursor: move;
-}
-.openerp .oe_kanban_view .oe_kanban_color_border {
-  border-color: #CCCCCC;
-}
-.openerp .oe_kanban_view .oe_kanban_color_border {
-  border-color: #CCCCCC;
-}
-.openerp .oe_kanban_view .oe_kanban_tooltip ul, .openerp .oe_kanban_view ul.oe_kanban_tooltip {
-  padding: 0 0 4px 0;
-  margin: 5px 0 0 15px;
-  list-style: circle;
-}
-.openerp .oe_kanban_view .oe_kanban_highlight {
-  border-radius: 2px;
-  -moz-border-radius: 2px;
-  -webkit-border-radius: 2px;
-  padding: 1px 5px;
-  margin: 1px 4px;
-  white-space: nowrap;
-  display: inline-block;
-  line-height: 1em;
-}
-.openerp .oe_kanban_view .oe_kanban_card, .openerp .oe_kanban_view .oe_kanban_quick_create {
-  margin-bottom: 4px;
-  position: relative;
-  display: block;
-  background: white;
-  border: 1px solid rgba(0, 0, 0, 0.16);
-  border-bottom-color: rgba(0, 0, 0, 0.3);
-  padding: 5px;
-  display: block;
-  -webkit-transition: -webkit-transform, -webkit-box-shadow, border 200ms linear;
-  -moz-border-radius: 4px;
-  -webkit-border-radius: 4px;
-  border-radius: 4px;
-}
-.openerp .oe_kanban_view .oe_kanban_card:not(.ui-sortable-helper):hover, .openerp .oe_kanban_view .oe_kanban_quick_create:not(.ui-sortable-helper):hover {
-  border: 1px solid #7C7BAD;
-  -moz-box-shadow: 0 0 4px #7C7BAD;
-  -webkit-box-shadow: 0 0 4px #7C7BAD;
-  -box-shadow: 0 0 4px #7C7BAD;
-}
-.openerp .oe_kanban_view .oe_kanban_card:not(.ui-sortable-helper):hover .oe_dropdown_kanban > span, .openerp .oe_kanban_view .oe_kanban_quick_create:not(.ui-sortable-helper):hover .oe_dropdown_kanban > span {
-  visibility: visible;
-}
-.openerp .oe_kanban_view .oe_kanban_card h3, .openerp .oe_kanban_view .oe_kanban_quick_create h3 {
-  margin: 0 16px 0 0;
-  color: #4c4c4c;
-  text-decoration: none;
-}
-.openerp .oe_kanban_view .oe_kanban_card h3:hover, .openerp .oe_kanban_view .oe_kanban_quick_create h3:hover {
-  text-decoration: none;
-}
-.openerp .oe_kanban_view .oe_kanban_card .oe_dropdown_kanban .oe_kanban_project_times li, .openerp .oe_kanban_view .oe_kanban_quick_create .oe_dropdown_kanban .oe_kanban_project_times li {
-  float: left;
-}
-.openerp .oe_kanban_view .oe_kanban_star {
-  float: left;
-  position: inline-block;
-  margin: 0 4px 0 0;
-}
-.openerp .oe_kanban_view .oe_kanban_avatar {
-  -moz-border-radius: 3px;
-  -webkit-border-radius: 3px;
-  border-radius: 3px;
-  -moz-box-shadow: 0 1px 2px rgba(0, 0, 0, 0.2);
-  -webkit-box-shadow: 0 1px 2px rgba(0, 0, 0, 0.2);
-  -box-shadow: 0 1px 2px rgba(0, 0, 0, 0.2);
-}
-.openerp .oe_kanban_view .oe_kanban_footer_left {
-  margin-top: 2px;
-}
-.openerp .oe_kanban_view .oe_kanban_footer_left > span {
-  margin-top: 2px;
-  display: inline-block;
-  background: #E6E6E6;
-  border: 1px solid #B9B9B9;
-  color: #666;
-  padding: 0 2px;
-  line-height: 16px;
-  -moz-border-radius: 3px;
-  -webkit-border-radius: 3px;
-  border-radius: 3px;
-}
-.openerp .oe_kanban_view .oe_kanban_footer_left > span .oe_e {
-  line-height: 12px;
-  font-size: 22px;
-}
-.openerp .oe_kanban_view .oe_kanban_footer_left .oe_tags {
-  margin-right: 0;
-}
-.openerp .oe_kanban_view .oe_kanban_footer_left .oe_tags .oe_tag {
-  display: inline-block;
-  padding: 0 2px;
-  line-height: 14px;
-}
-.openerp .oe_kanban_view .oe_kanban_footer_left .oe_kanban_mail_new {
-  line-height: 18px;
-  background-color: #8a89ba;
-  color: white;
-  font-weight: bold;
-  position: relative;
-  top: -1px;
-}
-.openerp .oe_kanban_view .oe_kanban_bottom_right {
-  float: right;
-  position: relative;
-  top: 2px;
-}
-.openerp .oe_kanban_view .oe_kanban_text_red {
-  color: #A61300;
-  font-weight: bold;
-  -moz-border-radius: 4px;
-  -webkit-border-radius: 4px;
-  border-radius: 4px;
-}
-.openerp .oe_kanban_view .oe_kanban_ellipsis {
-  overflow: hidden;
-  text-overflow: ellipsis;
-  white-space: nowrap;
-}
-.openerp .oe_kanban_view .oe_dropdown_kanban {
-  float: right;
-  cursor: pointer;
-  margin-top: -6px;
-}
-.openerp .oe_kanban_view .oe_dropdown_kanban:hover {
-  text-decoration: none;
-}
-.openerp .oe_kanban_view .oe_dropdown_kanban .oe_dropdown_menu {
-  left: 0;
-  top: 28px;
-  min-width: 160px;
-  padding: 2px;
-}
-.openerp .oe_kanban_view .oe_dropdown_kanban .oe_dropdown_menu > li {
-  padding: 3px;
-}
-.openerp .oe_kanban_view .oe_dropdown_kanban.oe_opened > span {
-  visibility: visible;
-}
-.openerp .oe_kanban_view .oe_dropdown_kanban > span {
-  visibility: hidden;
-}
-.openerp .oe_kanban_view .oe_kanban_colorpicker {
-  white-space: nowrap;
-}
-.openerp .oe_kanban_view .oe_kanban_colorpicker li {
-  float: left;
-  margin: 0;
-  padding: 0;
-}
-.openerp .oe_kanban_view .oe_kanban_colorpicker li a {
-  display: inline-block;
-  width: 16px;
-  height: 16px;
-  border: 1px solid white;
-}
-.openerp .oe_kanban_view .oe_kanban_colorpicker li a:hover {
-  border: 1px solid gray !important;
-}
-.openerp .oe_kanban_view .oe_kanban_colorpicker li:first-child a {
-  border: 1px solid #ccc;
-}
-.openerp .oe_kanban_view .oe_kanban_color_0 {
-  background-color: #FFFFFF;
-  color: #5a5a5a;
-}
-.openerp .oe_kanban_view .oe_kanban_color_1 {
-  background-color: #CCCCCC;
-  color: #424242;
-}
-.openerp .oe_kanban_view .oe_kanban_color_2 {
-  background-color: #FFC7C7;
-  color: #7a3737;
-}
-.openerp .oe_kanban_view .oe_kanban_color_3 {
-  background-color: #FFF1C7;
-  color: #756832;
-}
-.openerp .oe_kanban_view .oe_kanban_color_4 {
-  background-color: #E3FFC7;
-  color: #5d6937;
-}
-.openerp .oe_kanban_view .oe_kanban_color_5 {
-  background-color: #C7FFD5;
-  color: #1a7759;
-}
-.openerp .oe_kanban_view .oe_kanban_color_6 {
-  background-color: #C7FFFF;
-  color: #1a5d83;
-}
-.openerp .oe_kanban_view .oe_kanban_color_7 {
-  background-color: #C7D5FF;
-  color: #3b3e75;
-}
-.openerp .oe_kanban_view .oe_kanban_color_8 {
-  background-color: #E3C7FF;
-  color: #4c3668;
-}
-.openerp .oe_kanban_view .oe_kanban_color_9 {
-  background-color: #FFC7F1;
-  color: #6d2c70;
-}
->>>>>>> 8ac8281a
 
 .openerp .oe_form .oe_kanban_view .oe_kanban_column, .openerp .oe_form .oe_kanban_view .oe_kanban_group_header {
   padding: 0px;
