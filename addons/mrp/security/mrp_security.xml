--- conflicted
+++ resolved
@@ -16,23 +16,6 @@
   	</record>
 
 <!-- Multi -->
-<<<<<<< HEAD
-=======
-    <record model="ir.rule" id="mrp_procurement_rule">
-    	<field name="name">mrp_procurement multi-company</field>
-        <field name="model_id" search="[('model','=','mrp.procurement')]" model="ir.model"/>
-        <field name="global" eval="True"/>
-        <field name="domain_force">['|',('company_id','child_of',[user.company_id.id]),('company_id','=',False)]</field>
-    </record>
-
-    <record model="ir.rule" id="stock_warehouse_orderpoint_rule">
-    	<field name="name">stock_warehouse.orderpoint multi-company</field>
-        <field name="model_id" search="[('model','=','stock.warehouse.orderpoint')]" model="ir.model"/>
-        <field name="global" eval="True"/>
-        <field name="domain_force">['|',('company_id','child_of',[user.company_id.id]),('company_id','=',False)]</field>
-    </record>
->>>>>>> c01bf0c8
-
     <record model="ir.rule" id="mrp_production_rule">
     	<field name="name">mrp_production multi-company</field>
         <field name="model_id" search="[('model','=','mrp.production')]" model="ir.model"/>
