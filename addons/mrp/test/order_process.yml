-
    MRP user can doing all process related to Production Order, so let's check data with giving the access rights of user.
-
  !context
    uid: 'res_users_mrp_user'
-
  I compute the production order.
-
  !python {model: mrp.production}: |
    order = self.browse(cr, uid, ref("mrp_production_test1"), context=context)
    order.action_compute(context=context)
-
  I check production lines after compute.
-
  !python {model: mrp.production}: |
    order = self.browse(cr, uid, ref("mrp_production_test1"), context=context)
    assert len(order.product_lines) == 5, "Production lines are not generated proper."
-
  Now I check workcenter lines.
-
  !python {model: mrp.production}: |
    from openerp.tools import float_compare
    def assert_equals(value1, value2, msg, float_compare=float_compare):
        assert float_compare(value1, value2, precision_digits=2) == 0, msg
    order = self.browse(cr, uid, ref("mrp_production_test1"), context=context)
    assert len(order.workcenter_lines), "Workcenter lines are not generated proper."
-
  I confirm the Production Order.
-
  !workflow {model: mrp.production, action: button_confirm, ref: mrp_production_test1}
  
-
  I check details of Produce Move of Production Order to trace Final Product.
-
  !python {model: mrp.production}: |
    order = self.browse(cr, uid, ref("mrp_production_test1"))
    assert order.state == 'confirmed', "Production order should be confirmed."
    assert order.move_created_ids, "Trace Record is not created for Final Product."
    move = order.move_created_ids[0]
    source_location_id = order.product_id.property_stock_production.id
    assert move.date == order.date_planned, "Planned date is not correspond."
    assert move.product_id.id == order.product_id.id, "Product does not correspond."
    assert move.product_uom.id == order.product_uom.id, "UOM does not correspond."
    assert move.product_qty == order.product_qty, "Qty does not correspond."
    assert move.product_uos_qty == order.product_uos and order.product_uos_qty or order.product_qty, "UOS qty does not correspond."
    if order.product_uos:
        assert move.product_uos.id == order.product_uos.id, "UOS does not correspond."
    assert move.location_id.id == source_location_id, "Source Location does not correspond."
    assert move.location_dest_id.id == order.location_dest_id.id, "Destination Location does not correspond."
    routing_loc = None
    if order.bom_id.routing_id and order.bom_id.routing_id.location_id:
        routing_loc = order.bom_id.routing_id.location_id.id
    date_planned = order.date_planned
    for move_line in order.move_lines:
        for order_line in order.product_lines:
<<<<<<< HEAD
          if move_line.product_id.type not in ('product', 'consu'):
            continue
          if move_line.product_id.id == order_line.product_id.id:
            assert move_line.date == date_planned, "Planned date does not correspond in 'To consume line'."
            assert move_line.product_qty == order_line.product_qty, "Qty does not correspond in 'To consume line'."
            assert move_line.product_uom.id == order_line.product_uom.id, "UOM does not correspond in 'To consume line'."
            assert move_line.product_uos_qty == order_line.product_uos and order_line.product_uos_qty or order_line.product_qty, "UOS qty is not correspond in 'To consume line'."
            if order_line.product_uos:
              assert move_line.product_uos.id == order_line.product_uos.id, "UOS is not correspond in 'To consume line'."
            assert move_line.location_id.id == routing_loc or order.location_src_id.id, "Source location is not correspond in 'To consume line'."
            assert move_line.location_dest_id.id == source_location_id, "Destination Location is not correspond in 'To consume line'."
-
  I check procurements have been generated for every consume line
- 
  !python {model: procurement.order}: |
    order = self.pool.get("mrp.production").browse(cr, uid, ref("mrp_production_test1"))
    move_line_ids = [x.id for x in order.move_lines]
    procurements = self.search(cr, uid, [('move_dest_id', 'in', move_line_ids)])
    for proc in self.browse(cr, uid, procurements):
      for order_line in order.product_lines:
        date_planned = order.date_planned
        if proc.product_id.type not in ('product', 'consu'):
          continue
        if proc.product_id.id == order_line.product_id.id:
          assert proc.date_planned == date_planned, "Planned date does not correspond"
          assert proc.product_qty == order_line.product_qty, "Qty does not correspond"
          assert proc.location_id.id == order.location_src_id.id, "Input location and procurement location do not correspond"
          assert proc.product_uom.id == order_line.product_uom.id, "UOM does not correspond in procurement."
          assert proc.product_uos_qty == order_line.product_uos and order_line.product_uos_qty or order_line.product_qty, "UOS qty does not correspond in procurement."
          if order_line.product_uos:
            assert proc.product_uos.id == order_line.product_uos.id, "UOS is not correspond in procurement."
=======
            if move_line.product_id.type not in ('product', 'consu'):
                continue
            if move_line.product_id.id == order_line.product_id.id:
                assert move_line.date == date_planned, "Planned date is not correspond in 'To consume line'."
                assert move_line.product_qty == order_line.product_qty, "Qty is not correspond in 'To consume line'."
                assert move_line.product_uom.id == order_line.product_uom.id, "UOM is not correspond in 'To consume line'."
                assert move_line.product_uos_qty == order_line.product_uos and order_line.product_uos_qty or order_line.product_qty, "UOS qty is not correspond in 'To consume line'."
                if order_line.product_uos:
                    assert move_line.product_uos.id == order_line.product_uos.id, "UOS is not correspond in 'To consume line'."
                assert move_line.location_id.id == routing_loc or order.location_src_id.id, "Source location is not correspond in 'To consume line'."
                assert move_line.location_dest_id.id == source_location_id, "Destination Location is not correspond in 'To consume line'."
-
  I consume raw materials and put one material in scrap location due to waste it.
-
  !python {model: mrp.production}: |
    scrap_location_ids = self.pool.get('stock.location').search(cr, uid, [('scrap_location','=',True)])
    scrap_location_id = scrap_location_ids[0]
    order = self.browse(cr, uid, ref("mrp_production_test1"))
    for move in order.move_lines:
        if move.product_id.id == ref("product.product_product_6"):
            move.action_scrap(5.0, scrap_location_id)
-
  I check details of an Internal Shipment after confirmed production order to bring components in Raw Materials Location.
-
  !python {model: mrp.production}: |
    procurement = self.pool.get('procurement.order')
    order = self.browse(cr, uid, ref("mrp_production_test1"))
    assert order.picking_id, 'Internal Shipment should be created!'

    routing_loc = None
    pick_type = 'internal'
    partner_id = False
    if order.bom_id.routing_id and order.bom_id.routing_id.location_id:
        routing_loc = order.bom_id.routing_id.location_id
        if routing_loc.usage != 'internal':
            pick_type = 'out'
        partner_id = routing_loc.partner_id and routing_loc.partner_id.id or False
        routing_loc = routing_loc.id
    assert order.picking_id.type == pick_type, "Shipment should be Internal."
    assert order.picking_id.partner_id.id ==  partner_id, "Shipment Address is not correspond with Adderss of Routing Location."
    date_planned = order.date_planned
    for move_line in order.picking_id.move_lines:
        for order_line in order.product_lines:
            if move_line.product_id.type not in ('product', 'consu'):
                continue
            if move_line.product_id.id == order_line.product_id.id:
                assert move_line.date == date_planned, "Planned date is not correspond."
                assert move_line.product_qty == order_line.product_qty, "Qty is not correspond."
                assert move_line.product_uom.id == order_line.product_uom.id, "UOM is not correspond."
                assert move_line.product_uos_qty == order_line.product_uos and order_line.product_uos_qty or order_line.product_qty, "UOS qty is not correspond."
                if order_line.product_uos:
                    assert move_line.product_uos.id == order_line.product_uos.id, "UOS is not correspond."
                assert move_line.location_id.id == order.location_src_id.id, "Source location is not correspond."
                assert move_line.location_dest_id.id == routing_loc or order.location_src_id.id, "Destination Location is not correspond."
                procurement_ids = procurement.search(cr, uid, [('move_id','=',move_line.id)])
                assert procurement_ids, "Procurement should be created for shipment line of raw materials."
                shipment_procurement = procurement.browse(cr, uid, procurement_ids[0], context=context)
                # procurement state should be `confirmed` at this stage, except if mrp_jit is installed, in which
                # case it could already be in `running` or `exception` state (not enough stock)
                expected_states = ('confirmed', 'running', 'exception')
                assert shipment_procurement.state in expected_states, 'Procurement state is `%s` for %s, expected one of %s' % \
                    (shipment_procurement.state, shipment_procurement.product_id.name, expected_states)
                assert shipment_procurement.date_planned == date_planned, "Planned date is not correspond in procurement."
                assert shipment_procurement.product_id.id == order_line.product_id.id, "Product is not correspond in procurement."
                assert shipment_procurement.product_qty == order_line.product_qty, "Qty is not correspond in procurement."
                assert shipment_procurement.product_uom.id == order_line.product_uom.id, "UOM is not correspond in procurement."
                assert shipment_procurement.product_uos_qty == order_line.product_uos and order_line.product_uos_qty or order_line.product_qty, "UOS qty is not correspond in procurement."
                if order_line.product_uos:
                    assert shipment_procurement.product_uos.id == order_line.product_uos.id, "UOS is not correspond in procurement."
                assert shipment_procurement.location_id.id == order.location_src_id.id, "Location is not correspond in procurement."
                assert shipment_procurement.procure_method == order_line.product_id.procure_method, "Procure method is not correspond in procurement."
>>>>>>> 5050231a
-
  I change production qty with 3 PC Assemble SC349.
-
  !python {model: change.production.qty}: |
    context.update({'active_id': ref('mrp_production_test1')})
-
  !record {model: change.production.qty, id: mrp_production_qty}:
    product_qty: 3.0
-
  !python {model: change.production.qty}: |
    self.change_prod_qty(cr, uid, [ref("mrp_production_qty")], context=context)
-
  I check qty after changed in production order.
-
  !python {model: mrp.production}: |
    order = self.browse(cr, uid, ref("mrp_production_test1"))
    assert order.product_qty == 3, "Qty is not changed in order."
    move = order.move_created_ids[0]
    assert move.product_qty == order.product_qty, "Qty is not changed in move line."
-
  I run scheduler.
-
  !python {model: procurement.order}: |
    self.run_scheduler(cr, uid)
-
  The production order is Waiting Goods, will force production which should set consume lines as available
-
  !python {model: mrp.production}: |
    self.force_production(cr, uid, [ref("mrp_production_test1")])
-
  I check that production order in ready state after forcing production.
-
  !python {model: mrp.production}: |
    order = self.browse(cr, uid, ref("mrp_production_test1"))
    assert order.state == 'ready', 'Production order should be in Ready State.'
-
  Now I start production.
-
  !workflow {model: mrp.production, action: button_produce, ref: mrp_production_test1}
-
  I check that production order in production state after start production.
-
  !python {model: mrp.production}: |
    order = self.browse(cr, uid, ref("mrp_production_test1"))
    assert order.state == 'in_production', 'Production order should be in production State.'
-
<<<<<<< HEAD
  I consume raw materials and put one material in scrap location due to waste it.
-
  !python {model: mrp.production}: |
    scrap_location_ids = self.pool.get('stock.location').search(cr, uid, [('scrap_location','=',True)])
    scrap_location_id = scrap_location_ids[0]
    order = self.browse(cr, uid, ref("mrp_production_test1"))
    for move in order.move_lines:
        if move.product_id.id == ref("product.product_product_6"):
            move.action_scrap(5.0, scrap_location_id)
        move.action_consume(move.product_qty)
        
-
=======
        move.action_consume(move.product_qty)
>>>>>>> 5050231a
  I produce product.
-
  !python {model: mrp.product.produce}: |
    context.update({'active_id': ref('mrp_production_test1')})
-
  !record {model: mrp.product.produce, id: mrp_product_produce1}:
    mode: 'consume_produce'
-
  !python {model: mrp.product.produce}: |
    self.do_produce(cr, uid, [ref('mrp_product_produce1')], context=context)
-
  I check production order after produced.
-
  !python {model: mrp.production}: |
    order = self.browse(cr, uid, ref("mrp_production_test1"))
    assert order.state == 'done', "Production order should be closed."
-
  I check Total Costs at End of Production as a manager.
-
  !context
    uid: 'res_users_mrp_manager'
-
  !python {model: mrp.production}: |
    order = self.browse(cr, uid, ref("mrp_production_test1"))
    account_analytic_line = self.pool.get('account.analytic.line')
    def rounding(f, r):
        import math
        if not r:
            return f
        return math.ceil(f / r) * r

    for wc_line in order.workcenter_lines:
        wc = wc_line.workcenter_id
        accounts = [wc.costs_hour_account_id, wc.costs_cycle_account_id]
        cost_per_cyle = wc_line.cycle * wc.costs_cycle
        cost_per_hours = wc_line.hour * wc.costs_hour
        if accounts and wc.costs_journal_id and wc.costs_general_account_id and (cost_per_cyle or cost_per_hours):
            line_ids = account_analytic_line.search(cr, uid, [('name','ilike',wc_line.name)])
            assert line_ids, 'Costs lines are not generated.'
            for line in account_analytic_line.browse(cr, uid, line_ids, context=context):
                if wc.costs_hour_account_id and line.account_id.id == wc.costs_hour_account_id.id:
                    assert rounding(line.unit_amount, 3) == rounding(wc_line.hour, 3), "Cost Unit Amount is not correspond."
                    assert rounding(line.amount, 3) == rounding(cost_per_hours, 3), "Cost amount is not correspond."
                elif wc.costs_cycle_account_id and line.account_id.id == wc.costs_cycle_account_id.id:
                    assert rounding(line.unit_amount, 3) == rounding(wc_line.cycle, 3), "Cost Unit Amount is not correspond."
                    assert rounding(line.amount, 3) == rounding(cost_per_cyle, 3), "Cost Amount is not correspond."
                else:
                    raise AssertionError('unknown cost line: %s' % line)
                assert line.general_account_id.id == wc.costs_general_account_id.id, "General Account is not correspond."
                assert line.journal_id.id == wc.costs_journal_id.id, "Account Journal is not correspond."
                assert line.product_id.id == wc.product_id.id, "Product does not correspond."
                assert line.product_uom_id.id == wc.product_id.uom_id.id, "UOM does not correspond."
-
  I print a "BOM Structure".
-
  !context
    uid: 'res_users_mrp_user'
-
  !python {model: mrp.production}: |
    import os
    import openerp.report
    from openerp import tools
    order = self.browse(cr, uid, ref("mrp_production_test1"))
    data, format = openerp.report.render_report(cr, uid, [order.bom_id.id], 'bom.structure', {}, {})
    if tools.config['test_report_directory']:
        file(os.path.join(tools.config['test_report_directory'], 'mrp-bom_structure_report.'+format), 'wb+').write(data)
-
  I print "Production Order".
-
  !python {model: mrp.production}: |
    import os
    import openerp.report
    from openerp import tools
    data, format = openerp.report.render_report(cr, uid, [ref("mrp_production_test1")], 'mrp.production.order', {}, {})
    if tools.config['test_report_directory']:
        file(os.path.join(tools.config['test_report_directory'], 'mrp-production_order_report.'+format), 'wb+').write(data)
-
  I print "Work Center Load Report".
-
  !python {model: mrp.workcenter}: |
    ctx = context.copy()
    ctx.update({'model': 'mrp.workcenter','active_ids': [ref('mrp_workcenter_0'),ref('mrp_workcenter_1')]})
    data_dict = {'time_unit': 'day', 'measure_unit': 'hours'}
    from openerp.tools import test_reports
    test_reports.try_report_action(cr, uid, 'action_mrp_workcenter_load_wizard',wiz_data=data_dict, context=ctx, our_module='mrp')<|MERGE_RESOLUTION|>--- conflicted
+++ resolved
@@ -53,7 +53,6 @@
     date_planned = order.date_planned
     for move_line in order.move_lines:
         for order_line in order.product_lines:
-<<<<<<< HEAD
           if move_line.product_id.type not in ('product', 'consu'):
             continue
           if move_line.product_id.id == order_line.product_id.id:
@@ -65,6 +64,16 @@
               assert move_line.product_uos.id == order_line.product_uos.id, "UOS is not correspond in 'To consume line'."
             assert move_line.location_id.id == routing_loc or order.location_src_id.id, "Source location is not correspond in 'To consume line'."
             assert move_line.location_dest_id.id == source_location_id, "Destination Location is not correspond in 'To consume line'."
+-
+  I consume raw materials and put one material in scrap location due to waste it.
+-
+  !python {model: mrp.production}: |
+    scrap_location_ids = self.pool.get('stock.location').search(cr, uid, [('scrap_location','=',True)])
+    scrap_location_id = scrap_location_ids[0]
+    order = self.browse(cr, uid, ref("mrp_production_test1"))
+    for move in order.move_lines:
+        if move.product_id.id == ref("product.product_product_6"):
+            move.action_scrap(5.0, scrap_location_id)
 -
   I check procurements have been generated for every consume line
 - 
@@ -83,81 +92,13 @@
           assert proc.location_id.id == order.location_src_id.id, "Input location and procurement location do not correspond"
           assert proc.product_uom.id == order_line.product_uom.id, "UOM does not correspond in procurement."
           assert proc.product_uos_qty == order_line.product_uos and order_line.product_uos_qty or order_line.product_qty, "UOS qty does not correspond in procurement."
+          # procurement state should be `confirmed` at this stage, except if mrp_jit is installed, in which
+          # case it could already be in `running` or `exception` state (not enough stock)
+          expected_states = ('confirmed', 'running', 'exception')
+          assert proc.state in expected_states, 'Procurement state is `%s` for %s, expected one of %s' % \
+              (proc.state, proc.product_id.name, expected_states)
           if order_line.product_uos:
             assert proc.product_uos.id == order_line.product_uos.id, "UOS is not correspond in procurement."
-=======
-            if move_line.product_id.type not in ('product', 'consu'):
-                continue
-            if move_line.product_id.id == order_line.product_id.id:
-                assert move_line.date == date_planned, "Planned date is not correspond in 'To consume line'."
-                assert move_line.product_qty == order_line.product_qty, "Qty is not correspond in 'To consume line'."
-                assert move_line.product_uom.id == order_line.product_uom.id, "UOM is not correspond in 'To consume line'."
-                assert move_line.product_uos_qty == order_line.product_uos and order_line.product_uos_qty or order_line.product_qty, "UOS qty is not correspond in 'To consume line'."
-                if order_line.product_uos:
-                    assert move_line.product_uos.id == order_line.product_uos.id, "UOS is not correspond in 'To consume line'."
-                assert move_line.location_id.id == routing_loc or order.location_src_id.id, "Source location is not correspond in 'To consume line'."
-                assert move_line.location_dest_id.id == source_location_id, "Destination Location is not correspond in 'To consume line'."
--
-  I consume raw materials and put one material in scrap location due to waste it.
--
-  !python {model: mrp.production}: |
-    scrap_location_ids = self.pool.get('stock.location').search(cr, uid, [('scrap_location','=',True)])
-    scrap_location_id = scrap_location_ids[0]
-    order = self.browse(cr, uid, ref("mrp_production_test1"))
-    for move in order.move_lines:
-        if move.product_id.id == ref("product.product_product_6"):
-            move.action_scrap(5.0, scrap_location_id)
--
-  I check details of an Internal Shipment after confirmed production order to bring components in Raw Materials Location.
--
-  !python {model: mrp.production}: |
-    procurement = self.pool.get('procurement.order')
-    order = self.browse(cr, uid, ref("mrp_production_test1"))
-    assert order.picking_id, 'Internal Shipment should be created!'
-
-    routing_loc = None
-    pick_type = 'internal'
-    partner_id = False
-    if order.bom_id.routing_id and order.bom_id.routing_id.location_id:
-        routing_loc = order.bom_id.routing_id.location_id
-        if routing_loc.usage != 'internal':
-            pick_type = 'out'
-        partner_id = routing_loc.partner_id and routing_loc.partner_id.id or False
-        routing_loc = routing_loc.id
-    assert order.picking_id.type == pick_type, "Shipment should be Internal."
-    assert order.picking_id.partner_id.id ==  partner_id, "Shipment Address is not correspond with Adderss of Routing Location."
-    date_planned = order.date_planned
-    for move_line in order.picking_id.move_lines:
-        for order_line in order.product_lines:
-            if move_line.product_id.type not in ('product', 'consu'):
-                continue
-            if move_line.product_id.id == order_line.product_id.id:
-                assert move_line.date == date_planned, "Planned date is not correspond."
-                assert move_line.product_qty == order_line.product_qty, "Qty is not correspond."
-                assert move_line.product_uom.id == order_line.product_uom.id, "UOM is not correspond."
-                assert move_line.product_uos_qty == order_line.product_uos and order_line.product_uos_qty or order_line.product_qty, "UOS qty is not correspond."
-                if order_line.product_uos:
-                    assert move_line.product_uos.id == order_line.product_uos.id, "UOS is not correspond."
-                assert move_line.location_id.id == order.location_src_id.id, "Source location is not correspond."
-                assert move_line.location_dest_id.id == routing_loc or order.location_src_id.id, "Destination Location is not correspond."
-                procurement_ids = procurement.search(cr, uid, [('move_id','=',move_line.id)])
-                assert procurement_ids, "Procurement should be created for shipment line of raw materials."
-                shipment_procurement = procurement.browse(cr, uid, procurement_ids[0], context=context)
-                # procurement state should be `confirmed` at this stage, except if mrp_jit is installed, in which
-                # case it could already be in `running` or `exception` state (not enough stock)
-                expected_states = ('confirmed', 'running', 'exception')
-                assert shipment_procurement.state in expected_states, 'Procurement state is `%s` for %s, expected one of %s' % \
-                    (shipment_procurement.state, shipment_procurement.product_id.name, expected_states)
-                assert shipment_procurement.date_planned == date_planned, "Planned date is not correspond in procurement."
-                assert shipment_procurement.product_id.id == order_line.product_id.id, "Product is not correspond in procurement."
-                assert shipment_procurement.product_qty == order_line.product_qty, "Qty is not correspond in procurement."
-                assert shipment_procurement.product_uom.id == order_line.product_uom.id, "UOM is not correspond in procurement."
-                assert shipment_procurement.product_uos_qty == order_line.product_uos and order_line.product_uos_qty or order_line.product_qty, "UOS qty is not correspond in procurement."
-                if order_line.product_uos:
-                    assert shipment_procurement.product_uos.id == order_line.product_uos.id, "UOS is not correspond in procurement."
-                assert shipment_procurement.location_id.id == order.location_src_id.id, "Location is not correspond in procurement."
-                assert shipment_procurement.procure_method == order_line.product_id.procure_method, "Procure method is not correspond in procurement."
->>>>>>> 5050231a
 -
   I change production qty with 3 PC Assemble SC349.
 -
@@ -204,22 +145,6 @@
     order = self.browse(cr, uid, ref("mrp_production_test1"))
     assert order.state == 'in_production', 'Production order should be in production State.'
 -
-<<<<<<< HEAD
-  I consume raw materials and put one material in scrap location due to waste it.
--
-  !python {model: mrp.production}: |
-    scrap_location_ids = self.pool.get('stock.location').search(cr, uid, [('scrap_location','=',True)])
-    scrap_location_id = scrap_location_ids[0]
-    order = self.browse(cr, uid, ref("mrp_production_test1"))
-    for move in order.move_lines:
-        if move.product_id.id == ref("product.product_product_6"):
-            move.action_scrap(5.0, scrap_location_id)
-        move.action_consume(move.product_qty)
-        
--
-=======
-        move.action_consume(move.product_qty)
->>>>>>> 5050231a
   I produce product.
 -
   !python {model: mrp.product.produce}: |
