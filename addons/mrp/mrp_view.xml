<?xml version="1.0" encoding="utf-8"?>
<openerp>
    <data>

        <!-- Top menu item -->
        <menuitem name="Manufacturing"
            id="base.menu_mrp_root"
            groups="group_mrp_user,group_mrp_manager"
            sequence="60"/>

        <menuitem name="Manufacturing"
            id="menu_mrp_manufacturing"
            parent="base.menu_mrp_root"
            sequence="1"/>

        <menuitem name="Products"
            id="menu_mrp_bom"
            parent="base.menu_mrp_root"
            sequence="5"/>

        <!--
        Property / Property Group
        -->

        <record id="mrp_property_group_form_view" model="ir.ui.view">
            <field name="name">mrp.property.group.form</field>
            <field name="model">mrp.property.group</field>
            <field name="arch" type="xml">
                <form string="Properties categories" version="7.0">
                    <label for="name"/>
                    <field name="name"/>
                    <label for="description"/>
                    <field name="description"/>
                </form>
            </field>
        </record>
        <record id="mrp_property_group_action" model="ir.actions.act_window">
            <field name="name">Property Groups</field>
            <field name="type">ir.actions.act_window</field>
            <field name="res_model">mrp.property.group</field>
            <field name="view_type">form</field>
            <field name="view_mode">tree,form</field>
            <field name="help" type="html">
              <p class="oe_view_nocontent_create">
                Click to create a group of properties.
              </p><p>
                Define specific property groups that can be assigned to your
                bill of materials and sales orders. Properties allows OpenERP
                to automatically select the right bill of materials according
                to properties selected in the sale order by salesperson.
              </p><p>
                For instance, in the property group "Warranty", you an have
                two properties: 1 year warranty, 3 years warranty. Depending
                on the propoerties selected in the sale order, OpenERP will
                schedule a production using the matching bill of materials.
              </p>
            </field>
        </record>
        <menuitem
            id="menu_mrp_configuration"
            name="Configuration"
            parent="base.menu_mrp_root"
            groups="group_mrp_manager"
            sequence="50"/>

        <record id="mrp_property_tree_view" model="ir.ui.view">
            <field name="name">mrp.property.tree</field>
            <field name="model">mrp.property</field>
            <field name="arch" type="xml">
                <tree string="Properties">
                    <field name="name"/>
                    <field name="composition"/>
                    <field name="group_id"/>
                </tree>
            </field>
        </record>
        <record id="mrp_property_form_view" model="ir.ui.view">
            <field name="name">mrp.property.form</field>
            <field name="model">mrp.property</field>
            <field name="arch" type="xml">
                <form string="Properties" version="7.0">
                    <group col="4">
                        <field colspan="4" name="name"/>
                        <field name="group_id"/>
                        <field name="composition"/>
                    </group>
                    <label for="description"/>
                    <field name="description"/>
                </form>
            </field>
        </record>

        <record id="view_mrp_property_search" model="ir.ui.view">
            <field name="name">mrp.property.search</field>
            <field name="model">mrp.property</field>
            <field name="arch" type="xml">
                <search string="Search">
                    <field name="name" string="Name"/>
                    <field name="composition"/>
                    <field name="group_id" />
                    <group expand="0" string="Group By...">
                        <filter string="Property Group" icon="terp-personal" domain="[]" context="{'group_by':'group_id'}"/>
                    </group>
               </search>
            </field>
        </record>


        <record id="mrp_property_action" model="ir.actions.act_window">
            <field name="name">Properties</field>
            <field name="type">ir.actions.act_window</field>
            <field name="res_model">mrp.property</field>
            <field name="view_type">form</field>
            <field name="view_mode">tree,form</field>
            <field name="search_view_id" ref="view_mrp_property_search"/>
            <field name="help" type="html">
              <p class="oe_view_nocontent_create">
                Click to create a new property.
              </p><p>
                The Properties in OpenERP are used to select the right bill of
                materials for manufacturing a product when you have different
                ways of building the same product.  You can assign several
                properties to each bill of materials.  When a salesperson
                creates a sale order, they can relate it to several properties
                and OpenERP will automatically select the BoM to use according
                the needs.
              </p>
            </field>
        </record>
        <menuitem name="Master Bill of Materials"
            id="menu_mrp_property"
            parent="menu_mrp_configuration"
            groups="mrp.group_mrp_routings,product.group_mrp_properties"
            sequence="20"/>
        <menuitem
            action="mrp_property_action"
            id="menu_mrp_property_action"
            groups="product.group_mrp_properties"
            parent="menu_mrp_configuration"
            sequence="30"/>
        <menuitem
            action="mrp_property_group_action"
            parent="menu_mrp_configuration"
            groups="base.group_no_one,product.group_mrp_properties"
            id="menu_mrp_property_group_action"
            sequence="35"/>

        <!--
        Work Centers
        -->

        <record id="mrp_workcenter_tree_view" model="ir.ui.view">
            <field name="name">mrp.workcenter.tree</field>
            <field name="model">mrp.workcenter</field>
            <field name="arch" type="xml">
                <tree string="Work Center">
                    <field name="code"/>
                    <field name="name"/>
                    <field name="resource_type"/>
                    <field name="company_id" groups="base.group_multi_company"/>
                </tree>
            </field>
        </record>
        <record id="mrp_workcenter_view" model="ir.ui.view">
            <field name="name">mrp.workcenter.form</field>
            <field name="model">mrp.workcenter</field>
            <field name="arch" type="xml">
                <form string="Work Center" version="7.0">
                    <group col="4">
                        <group>
                            <field name="name"/>
                            <field name="resource_type"/>
                            <field name="calendar_id" widget="selection"/>
                        </group>
                        <group>
                            <field name="code"/>
                            <field name="company_id" groups="base.group_multi_company" widget="selection"/>
                            <field name="active"/>
                        </group>
                    </group>
                    <notebook>
                        <page string="General Information">
                            <group>
                                <group string="Capacity Information">
                                    <field name="time_efficiency"/>
                                    <field name="capacity_per_cycle"/>
                                    <field name="time_cycle" widget="float_time"/>
                                    <field name="time_start" widget="float_time"/>
                                    <field name="time_stop" widget="float_time"/>
                                </group>
                                <group string="Costing Information">
                                    <field name="product_id" on_change="on_change_product_cost(product_id)"/>
                                    <field name="costs_hour"/>
                                    <field name="costs_hour_account_id" groups="analytic.group_analytic_accounting"/>
                                    <field name="costs_cycle"/>
                                    <field name="costs_cycle_account_id" groups="analytic.group_analytic_accounting"/>
                                    <field name="costs_journal_id" attrs="{'required':['|',('costs_hour_account_id', '=', True),('costs_cycle_account_id', '=', True)]}" groups="analytic.group_analytic_accounting"/>
                                    <field name="costs_general_account_id" attrs="{ 'required':['|',('costs_cycle_account_id', '=', True),('costs_hour_account_id', '=', True)]}" groups="analytic.group_analytic_accounting"/>
                                </group>
                            </group>
                            <label for="note"/>
                            <field name="note"/>
                        </page>
                    </notebook>
                </form>
            </field>
        </record>

        <!-- Search Views -->

        <record id="view_mrp_workcenter_search" model="ir.ui.view">
            <field name="name">mrp.workcenter.search</field>
            <field name="model">mrp.workcenter</field>
            <field name="arch" type="xml">
                <search string="Search for mrp workcenter">
                    <field name="name" string="Mrp Workcenter" filter_domain="['|',('name','ilike',self),('code','ilike',self)]"/>
                    <field name="resource_type"/>
                    <filter string="Inactive" icon="terp-gdu-smart-failing" domain="[('active','=',False)]"/>
                    <group expand="0" string="Group By...">
                        <filter string="Type" icon="terp-stock_symbol-selection" domain="[]" context="{'group_by':'resource_type'}"/>
                        <filter string="Company" icon="terp-go-home" domain="[]" context="{'group_by':'company_id'}" groups="base.group_multi_company"/>
                    </group>
                </search>
            </field>
        </record>

        <!--
        Routings
        -->

        <record id="mrp_routing_workcenter_tree_view" model="ir.ui.view">
            <field name="name">mrp.routing.workcenter.tree</field>
            <field name="model">mrp.routing.workcenter</field>
            <field name="arch" type="xml">
                <tree string="Routing Work Centers">
                    <field name="sequence"/>
                    <field name="name"/>
                    <field name="workcenter_id"/>
                    <field name="cycle_nbr"/>
                    <field name="hour_nbr"/>
                    <field name="company_id" widget="selection" groups="base.group_multi_company"/>
                </tree>
            </field>
        </record>

        <record id="mrp_routing_workcenter_form_view" model="ir.ui.view">
            <field name="name">mrp.routing.workcenter.form</field>
            <field name="model">mrp.routing.workcenter</field>
            <field name="arch" type="xml">
                <form string="Routing Work Centers" version="7.0">
                    <group col="4" string="General Information">
                        <field colspan="4" name="name"/>
                        <field name="sequence"/>
                        <field name="workcenter_id"/>
                        <field name="cycle_nbr"/>
                        <field name="hour_nbr" widget="float_time"/>
                        <field name="company_id" widget="selection" groups="base.group_multi_company"/>
                    </group>
                    <label for="note"/>
                    <field name="note"/>
                </form>
            </field>
        </record>

        <record id="mrp_routing_form_view" model="ir.ui.view">
            <field name="name">mrp.routing.form</field>
            <field name="model">mrp.routing</field>
            <field name="arch" type="xml">
                <form string="Routing" version="7.0">
                    <group col="4">
                        <group>
                            <field name="name"/>
                            <field name="code"/>
                        </group>
                        <group>
                            <field name="location_id"/>
                            <field name="company_id" widget="selection" groups="base.group_multi_company"/>
                            <field name="active"/>
                       </group>
                    </group>
                    <notebook>
                        <page string="Work Center Operations">
                            <field name="workcenter_lines"/>
                        </page>
                        <page string="Notes">
                            <field name="note"/>
                        </page>
                    </notebook>
                </form>
            </field>
        </record>
        <record id="mrp_routing_tree_view" model="ir.ui.view">
            <field name="name">mrp.routing.tree</field>
            <field name="model">mrp.routing</field>
            <field name="arch" type="xml">
                <tree string="Routing">
                    <field name="code"/>
                    <field name="name"/>
                    <field name="location_id"/>
                    <field name="company_id" groups="base.group_multi_company"/>
                </tree>
            </field>
        </record>
        <record id="mrp_routing_search_view" model="ir.ui.view">
            <field name="name">mrp.routing.search</field>
            <field name="model">mrp.routing</field>
            <field name="arch" type="xml">
                <search string="Routing">
                    <field name="name" string="Routing" filter_domain="['|',('name','ilike',self),('code','ilike',self)]"/>
                    <filter string="Inactive" icon="terp-gdu-smart-failing" domain="[('active','=',False)]"/>
                    <field name="location_id"/>
                    <field name="company_id" groups="base.group_multi_company"/>
                    <group expand="0" string="Group By...">
                        <filter string="Production Location" icon="terp-accessories-archiver" domain="[]" context="{'group_by':'location_id'}"/>
                    </group>
                </search>
            </field>
        </record>
        <record id="mrp_routing_action" model="ir.actions.act_window">
            <field name="name">Routings</field>
            <field name="type">ir.actions.act_window</field>
            <field name="res_model">mrp.routing</field>
            <field name="view_type">form</field>
            <field name="view_id" ref="mrp_routing_tree_view"/>
            <field name="search_view_id" ref="mrp_routing_search_view"/>
            <field name="help" type="html">
              <p class="oe_view_nocontent_create">
                Click to create a routing.
              </p><p>
                Routings allow you to create and manage the manufacturing
                operations that should be followed within your work centers in
                order to produce a product.  They are attached to bills of
                materials that will define the required raw materials.
              </p>
            </field>
        </record>
        <menuitem action="mrp_routing_action" id="menu_mrp_routing_action" parent="mrp.menu_mrp_bom" groups="mrp.group_mrp_routings" sequence="15"/>

        <!--
          Bill of Materials
        -->

        <record id="mrp_bom_form_view" model="ir.ui.view">
            <field name="name">mrp.bom.form</field>
            <field name="model">mrp.bom</field>
            <field name="arch" type="xml">
                <form string="Bill of Material" version="7.0">
                    <group>
                        <group>
                            <field name="product_id" on_change="onchange_product_id(product_id, name, context)" class="oe_inline"/>
                            <label for="product_qty" string="Quantity"/>
                            <div>
                                <field name="product_qty" class="oe_inline"/>
                                <field name="product_uom" class="oe_inline" groups="product.group_uom"/>
                            </div>
                            <label for="product_uos_qty" groups="product.group_uos"/>
                            <div groups="product.group_uos" >
                                <field name="product_uos_qty"
                                    class="oe_inline"/>
                                <label string="-" attrs="{'invisible':[('product_uos','=',False)]}" class="oe_inline"/>
                                <field name="product_uos" class="oe_inline"/>
                            </div>
                            <div groups="mrp.group_mrp_routings">
                                <label for="routing_id" class="oe_edit_only"/>
                                <h2><field name="routing_id" class="oe_inline"/></h2>
                            </div>
                        </group>
                        <group>
                            <field name="name" class="oe_inline"/>
                            <field name="code" string="Reference"/>
                            <field name="type"/>
                            <p colspan="2" class="oe_grey" attrs="{'invisible': [('type','=','normal')]}">
                                When processing a sale order for this product, the delivery order
                                will contain the raw materials, instead of the finished product.
                            </p>
                            <field name="company_id" groups="base.group_multi_company" widget="selection"/>
                        </group>
                    </group>
                    <notebook>
                        <page string="Components">
                            <field name="bom_lines" widget="one2many_list">
                                <tree string="Components" editable="bottom">
                                    <field name="product_id" on_change="onchange_product_id(product_id, name)"/>
                                    <field name="product_qty"/>
                                    <field name="product_uom" groups="product.group_uom"/>
                                    <field name="name" invisible="1"/>
                                    <field name="date_start"/>
                                    <field name="date_stop"/>
                                </tree>
                            </field>
                        </page>
                        <page string="Properties" groups="product.group_mrp_properties">
                            <group>
                                <group>
                                    <field name="position"/>
                                    <field name="bom_id"/>
                                    <field name="sequence"/>
                                    <field name="active"/>
                                </group>
                                <group>
                                    <field name="date_start"/>
                                    <field name="date_stop"/>
                                    <field name="product_rounding"/>
                                    <field name="product_efficiency"/>
                                </group>
                            </group>
                            <separator string="Properties"/>
                            <field name="property_ids" widget="many2many_tags"/>
                        </page>
                    </notebook>
                    <div class="oe_chatter">
                        <field name="message_is_follower" invisible="1"/>
                        <field name="message_ids" colspan="4" widget="mail_thread" nolabel="1"/>
                        <field name="message_follower_ids" widget="mail_followers"/>
                    </div>
                </form>
            </field>
        </record>

        <record id="view_mrp_bom_filter" model="ir.ui.view">
            <field name="name">mrp.bom.select</field>
            <field name="model">mrp.bom</field>
            <field name="arch" type="xml">
                <search string="Search Bill Of Material">
                    <field name="name" string="Bill Of Material" filter_domain="['|',('name','ilike',self),('code','ilike',self)]"/>
                    <field name="product_id"/>
                    <field name="company_id" groups="base.group_multi_company"/>
                    <group expand="0" string="Group By...">
                        <filter string="Product" icon="terp-accessories-archiver" domain="[]" context="{'group_by':'product_id'}"/>
                        <filter string='Default Unit of Measure' icon="terp-mrp" domain="[]" context="{'group_by' : 'product_uom'}"/>
                        <filter string="Routing" icon="terp-stock_align_left_24" domain="[]" context="{'group_by':'routing_id'}"/>
                        <filter string='Type' icon="terp-stock_symbol-selection" domain="[]" context="{'group_by' : 'type'}"/>
                        <filter string="Date" icon="terp-go-month" domain="[]" context="{'group_by':'date_start'}" help="Starting Date"/>
                   </group>
                </search>
            </field>
        </record>

       <record id="mrp_bom_tree_view" model="ir.ui.view">
            <field name="name">mrp.bom.tree</field>
            <field name="model">mrp.bom</field>
            <field name="field_parent">child_complete_ids</field>
            <field name="arch" type="xml">
                <tree string="Bill of Materials" colors="blue:method">
                    <field name="sequence" invisible="1"/>
                    <field name="name"/>
                    <field name="code"/>
                    <field name="product_id"/>
                    <field name="product_qty"/>
                    <field name="product_uom" groups="product.group_uom"/>
                    <field name="type"/>
                    <field name="method"/>
                    <field name="routing_id" groups="mrp.group_mrp_routings"/>
                    <field name="date_start"/>
                    <field name="date_stop"/>
                </tree>
            </field>
        </record>
       <record id="mrp_bom_component_tree_view" model="ir.ui.view">
            <field name="name">mrp.bom.component.tree</field>
            <field name="model">mrp.bom</field>
            <field name="field_parent">child_complete_ids</field>
            <field name="arch" type="xml">
                <tree string="BoM Structure" colors="blue:method">
                    <field name="sequence" invisible="1"/>
                    <field name="name" string="Component Name"/>
                    <field name="code"/>
                    <field name="product_id" string="Component Product"/>
                    <field name="bom_id"/>
                    <field name="product_qty"/>
                    <field name="product_uom" groups="product.group_uom"/>
                    <field name="type"/>
                    <field name="method"/>
                    <field name="routing_id" groups="mrp.group_mrp_routings"/>
                    <field name="date_start"/>
                    <field name="date_stop"/>
                </tree>
            </field>
        </record>
        <record id="mrp_bom_form_action" model="ir.actions.act_window">
            <field name="name">Bill of Materials</field>
            <field name="type">ir.actions.act_window</field>
            <field name="res_model">mrp.bom</field>
            <field name="view_type">form</field>
            <field name="domain">[('bom_id','=',False)]</field>
            <field name="search_view_id" ref="view_mrp_bom_filter"/>
            <field name="help" type="html">
              <p class="oe_view_nocontent_create">
                Click to create a bill of material. 
              </p><p>
                Bills of Materials allow you to define the list of required raw
                materials used to make a finished product; through a manufacturing
                order or a pack of products.
              </p><p>
                OpenERP uses these BoMs to automatically propose manufacturing
                orders according to procurement needs.
              </p>
            </field>
        </record>
        <record id="mrp_bom_form_action2" model="ir.actions.act_window">
            <field name="name">Bill of Material Components</field>
            <field name="type">ir.actions.act_window</field>
            <field name="res_model">mrp.bom</field>
            <field name="view_type">form</field>
            <field name="view_id" ref="mrp_bom_component_tree_view"/>
            <field name="domain">[]</field>
            <field name="help" type="html">
              <p class="oe_view_nocontent_create">
                Click to add a component to a bill of material.
              </p><p>
                Bills of materials components are components and sub-products
                used to create master bills of materials.  Use this menu to
                search in which BoM a specific component is used.
              </p>
            </field>
        </record>
        
        <record id="product_supply_method_produce" model="ir.actions.act_window">
            <field name="name">Products</field>
            <field name="res_model">product.product</field>
            <field name="view_type">form</field>
            <field name="view_mode">kanban,tree,form</field>
            <field name="context">{'search_default_filter_supply_method_produce' : 1}</field>
            <field name="search_view_id" ref="product.product_search_form_view"/>
        </record>
        <!-- BOM menus -->

        <menuitem
            action="mrp_bom_form_action"
            id="menu_mrp_bom_form_action"
            parent="menu_mrp_bom"
            sequence="10"/>
       <menuitem name="Products" 
            id="menu_mrp_product_form" 
            action="product_supply_method_produce"
            parent="menu_mrp_bom"/>
        <menuitem
            action="mrp_bom_form_action2"
            id="menu_mrp_bom_form_action2"
            parent="menu_mrp_configuration"
            groups="base.group_no_one"
            sequence="20"/>

        <record id="action2" model="ir.actions.act_window">
            <field name="name">Bill of Materials Structure</field>
            <field name="type">ir.actions.act_window</field>
            <field name="res_model">mrp.bom</field>
            <field name="domain">[('bom_id', '=',active_ids)]</field>
            <field name="view_id" ref="mrp_bom_tree_view"/>
        </record>
        <record id="ir_BOM_structure" model="ir.values">
            <field eval="'client_action_multi'" name="key2"/>
            <field eval="'mrp.bom'" name="model"/>
            <field name="name">Bill of Materials Structure</field>
            <field eval="'ir.actions.act_window,'+str(action2)" name="value"/>
        </record>

        <!--
        Production Management
        -->
        <record id="mrp_production_tree_view" model="ir.ui.view">
            <field name="name">mrp.production.tree</field>
            <field name="model">mrp.production</field>
            <field name="arch" type="xml">
                <tree fonts="bold:message_unread==True" colors="blue:state in ('draft','confirmed');red:date_planned&lt;current_date and state not in ('done','cancel');black:date_planned&gt;=current_date;gray:state in ('done','cancel') " string="Manufacturing Orders">
                    <field name="message_unread" invisible="1"/>
                    <field name="name"/>
                    <field name="date_planned"/>
                    <field name="product_id"/>
                    <field name="product_qty" sum="Total Qty"/>
                    <field name="product_uom" groups="product.group_uom"/>
                    <field name="routing_id" groups="mrp.group_mrp_routings"/>
                    <field name="hour_total" sum="Total Hours"/>
                    <field name="cycle_total" sum="Total Cycles"/>
                    <field name="origin"/>
                    <field name="state"/>
                </tree>
            </field>
        </record>

        <record id="view_production_calendar" model="ir.ui.view">
            <field name="name">mrp.production.calendar</field>
            <field name="model">mrp.production</field>
            <field eval="2" name="priority"/>
            <field name="arch" type="xml">
                <calendar color="routing_id" date_start="date_planned" string="Manufacturing Orders">
                    <field name="name"/>
                    <field name="product_id"/>
                    <field name="product_qty"/>
                </calendar>
            </field>
        </record>


        <record id="view_production_gantt" model="ir.ui.view">
            <field name="name">mrp.production.gantt</field>
            <field name="model">mrp.production</field>
            <field name="arch" type="xml">
                <gantt date_stop="date_finished" date_start="date_start" string="Productions" default_group_by="routing_id">
                </gantt>
            </field>
        </record>


        <record model="ir.ui.view" id="view_production_graph">
            <field name="name">mrp.production.graph</field>
            <field name="model">mrp.production</field>
            <field name="arch" type="xml">
                <graph string="Manufacturing Orders" type="bar">
                    <field name="date_planned_date"/>
                    <field name="hour_total" operator="+"/>
                    <field name="cycle_total" operator="+"/>
                </graph>
            </field>
        </record>

        <record id="mrp_production_form_view" model="ir.ui.view">
            <field name="name">mrp.production.form</field>
            <field name="model">mrp.production</field>
            <field name="arch" type="xml">
                <form string="Manufacturing Orders" version="7.0">
                <header>
                    <button name="button_confirm" states="draft" string="Confirm Production" class="oe_highlight"/>
                    <button name="button_produce" states="ready" string="Start Production" class="oe_highlight"/>
                    <button name="%(act_mrp_product_produce)d" states="in_production" string="Produce" type="action" class="oe_highlight"/>
                    <button name="force_production" states="confirmed" string="Force Reservation" type="object" class="oe_highlight"/>
                    <button name="force_production" states="picking_except" string="Force Reservation" type="object"/>
                    <button name="button_recreate" states="picking_except" string="Recreate Picking"/>
                    <button name="button_cancel" states="draft,ready,in_production,picking_except" string="Cancel"/>
                    <button name="action_cancel" type="object" states="confirmed" string="Cancel"/>
                    <field name="state" widget="statusbar" statusbar_visible="draft,ready,in_production,done" statusbar_colors='{"picking_except":"red","confirmed":"blue"}'/>
                </header>
                <sheet>
                    <div class="oe_title">
                        <h1>Manufacturing Order <field name="name" class="oe_inline"/></h1>
                    </div>
                    <group>
                        <group>
                            <field name="product_id" on_change="product_id_change(product_id)" domain="[('bom_ids','!=',False),('bom_ids.bom_id','=',False)]" class="oe_inline" context='{"default_supply_method":"produce", "default_type": "product"}'/>
                            <label for="product_qty"/>
                            <div>
                                <field name="product_qty" class="oe_inline"/>
                                <field name="product_uom" groups="product.group_uom" class="oe_inline"/>
                                <button type="action"
                                    icon="terp-accessories-archiver+"
                                    name="%(mrp.action_change_production_qty)d"
                                    string="(Update)" states="confirmed" class="oe_edit_only oe_link"/>
                            </div>
                            <label for="product_uos_qty" groups="product.group_uos"/>
                            <div groups="product.group_uos">
                                <field name="product_uos_qty" class="oe_inline"/>
                                <label string="-" attrs="{'invisible':[('product_uos','=',False)]}" class="oe_inline"/>
                                <field name="product_uos" class="oe_inline"/>
                            </div>
                            <field name="date_planned"/>
                        </group>
                        <group>
                            <field name="bom_id" domain="[('product_id','=',product_id)]" context="{'default_product_id': product_id}" on_change="bom_id_change(bom_id)" required="1"/>
                            <field name="routing_id" class="oe_inline" groups="mrp.group_mrp_routings"/>
                            <field name="user_id"/>
                            <field name="origin"/>
                        </group>
                        <group groups="stock.group_locations">
                            <field name="location_src_id" domain="[('usage','=','internal')]" on_change="location_id_change(location_src_id,location_dest_id)"/>
                            <field name="location_dest_id" domain="[('usage','=','internal')]"/>
                        </group>
                    </group>
                    <notebook>
                        <page string="Consumed Products">
                            <group>
                                <group string="Products to Consume">
                                    <field name="move_lines" nolabel="1">
                                        <tree colors="blue:state == 'draft';black:state in ('picking_except','confirmed','ready','in_production');gray:state in ('cancel','done') " string="Products to Consume">
                                            <field name="product_id"/>
                                            <field name="product_qty"  string="Quantity"/>
                                            <field name="product_uom" string="Unit of Measure" groups="product.group_uom"/>
<<<<<<< HEAD
                                            <field name="prodlot_id" groups="stock.group_production_lot"/>
=======
                                            <field name="prodlot_id" context="{'product_id': product_id}"/>
                                            <field name="location_id"  string="Source Loc." groups="stock.group_locations"/>
>>>>>>> cf8c1611
                                            <field name="state" invisible="1"/>
                                            <button name="%(stock.move_consume)d"
                                                string="Consume Products" type="action"
                                                icon="gtk-go-forward" context="{'consume': True}"
                                                states="draft,waiting,confirmed,assigned"/>
                                            <button
                                                   name="%(stock.track_line)d"
                                                   string="Split in Serial Numbers"
                                                   type="action" icon="gtk-justify-fill"
                                                   states="draft,waiting,confirmed,assigned" 
                                                   groups="stock.group_production_lot"/>
                                            <button name="%(stock.move_scrap)d"
                                                string="Scrap Products" type="action"
                                                icon="gtk-convert" context="{'scrap': True}"
                                                states="draft,waiting,confirmed,assigned"/>
                                        </tree>
                                    </field>
                                </group>
                                <group string="Consumed Product">
                                    <field name="move_lines2" nolabel="1">
                                       <tree colors="red:scrapped==True;blue:state == 'draft';black:state in('picking_except','confirmed','ready','in_production');gray:state == 'cancel' " string="Consumed Products" editable="bottom">
                                           <field name="product_id" readonly="1"/>
                                           <field name="product_qty" readonly="1"/>
                                           <field name="product_uom" readonly="1" string="Unit of Measure" groups="product.group_uom"/>
                                           <field name="prodlot_id" context="{'product_id': product_id}" groups="stock.group_production_lot"/>
                                           <field name="state" invisible="1"/>
                                           <field name="scrapped" invisible="1"/>
                                           <button
                                               name="%(stock.move_scrap)d"
                                               string="Scrap Products" type="action"
                                               icon="gtk-convert"
                                               states="done,cancel"/>
                                       </tree>
                                    </field>
                                </group>
                            </group>
                        </page>
                        <page string="Finished Products">
                            <group>
                                <group string="Products to Produce">
                                    <field name="move_created_ids" nolabel="1">
                                        <tree string="Products to Finish">
                                            <field name="product_id"/>
                                            <field name="product_qty"/>
                                            <field name="product_uom"  string="Unit of Measure" groups="product.group_uom"/>
                                            <field name="state" invisible="1"/>
                                            <button name="%(stock.action_partial_move_server)d"
                                                string="Partial"
                                                type="action" states="confirmed,assigned"
                                                icon="gtk-justify-fill"/>
                                            <button name="%(stock.move_scrap)d"
                                                string="Scrap Products" type="action"
                                                icon="gtk-convert" context="{'scrap': True}"
                                                states="draft,waiting,confirmed,assigned"/>
                                        </tree>
                                    </field>
                                </group>
                                <group string="Produced Products">
                                    <field name="move_created_ids2" nolabel="1">
                                        <tree colors="red:scrapped==True;blue:state == 'draft';black:state in('picking_except','confirmed','ready','in_production');gray:state in('cancel','done') " string="Finished Products">
                                            <field name="product_id" readonly="1"/>
                                            <field name="product_qty" readonly="1"/>
                                            <field name="product_uom" readonly="1" string="Unit of Measure" groups="product.group_uom"/>
                                            <field name="location_dest_id"  readonly="1" string="Destination Loc." widget="selection" groups="stock.group_locations"/>
                                            <field name="prodlot_id" context="{'product_id': product_id}" groups="stock.group_production_lot"/>
                                            <field name="scrapped" invisible="1"/>
                                            <field name="state" invisible="1"/>
                                            <button name="%(stock.track_line)d"
                                                 string="Split in Serial Numbers" type="action" icon="gtk-justify-fill" states="done,cancel"/>
                                            <button name="%(stock.move_scrap)d"
                                                string="Scrap Products" type="action" icon="gtk-convert"
                                                states="done,cancel"/>
                                        </tree>
                                    </field>
                                </group>
                            </group>
                        </page>
                        <page string="Work Orders">
                            <button name="action_compute" states="draft"
                                string="Compute Data" type="object"
                                icon="terp-stock_format-scientific"/>
                            <field name="workcenter_lines">
                                <form string="Production Work Centers" version="7.0">
                                    <group col="4">
                                        <field colspan="4" name="name"/>
                                        <field name="workcenter_id"/>
                                        <field name="sequence"/>
                                        <field name="cycle"/>
                                        <field name="hour"/>
                                    </group>
                                </form>
                                <tree string="Production Work Centers">
                                    <field name="sequence"/>
                                    <field name="name"/>
                                    <field name="workcenter_id"/>
                                    <field name="cycle"/>
                                    <field name="hour"/>
                                </tree>
                            </field>
                        </page>
                        <page string="Scheduled Products">
                            <button name="action_compute" states="draft"
                                string="Compute Data" type="object"
                                icon="terp-stock_format-scientific"/>
                            <field name="product_lines"/>
                        </page>
                        <page string="Extra Information">
                            <group>
                                <group>
                                    <field name="priority"/>
                                    <field name="date_start"/>
                                    <field name="date_finished"/>
                                </group>
                                <group>
                                    <field name="company_id" groups="base.group_multi_company" widget="selection"/>
                                    <field name="picking_id"/>
                                    <field name="move_prod_id" groups="stock.group_locations"/>
                                </group>
                            </group>
                        </page>
                    </notebook>
                </sheet>
                <div class="oe_chatter">
                    <field name="message_is_follower" invisible="1"/>
                    <field name="message_ids" widget="mail_thread"/>
                    <field name="message_follower_ids" widget="mail_followers"/>
                </div>
                </form>
            </field>
        </record>

        <record id="view_mrp_production_filter" model="ir.ui.view">
            <field name="name">mrp.production.select</field>
            <field name="model">mrp.production</field>
            <field name="arch" type="xml">
                <search string="Search Production">
                    <field name="name" string="Production" filter_domain="['|',('name','ilike',self),('origin','ilike',self)]"/>
                    <filter icon="terp-gtk-media-pause" string="Pending" name="pending" domain="[('state','=','confirmed')]"
                        help="Manufacturing Orders which are waiting for raw materials."/>
                    <filter icon="terp-camera_test" string="Ready" name="ready" domain="[('state','=','ready')]"
                        help="Manufacturing Orders which are ready to start production."/>
                    <filter icon="terp-check" string="In Production" name="inprogress" domain="[('state','=','in_production')]"
                        help="Manufacturing Orders which are currently in production."/>
                    <separator/>
                    <filter icon="terp-gnome-cpu-frequency-applet+" string="Late" domain="['&amp;', ('date_planned','&lt;', current_date), ('state', 'in', ('draft', 'confirmed', 'ready'))]"
                        help="Production started late"/>
                    <field name="product_id"/>
                    <field name="routing_id" groups="mrp.group_mrp_routings"/>
                    <group expand="0" string="Group By...">
                        <filter string="Product" icon="terp-accessories-archiver" domain="[]" context="{'group_by':'product_id'}"/>
                        <filter string="Routing" icon="terp-stock_align_left_24" domain="[]" context="{'group_by':'routing_id'}"/>
                        <filter string="Status" icon="terp-stock_effects-object-colorize" domain="[]" context="{'group_by':'state'}"/>
                        <filter string="Date" icon="terp-go-month" domain="[]" context="{'group_by':'date_planned'}" help="Scheduled Date"/>
                    </group>
               </search>
            </field>
        </record>

        <record id="mrp_production_action" model="ir.actions.act_window">
            <field name="name">Manufacturing Orders</field>
            <field name="type">ir.actions.act_window</field>
            <field name="res_model">mrp.production</field>
            <field name="view_type">form</field>
            <field name="view_mode">tree,form,calendar,graph,gantt</field>
            <field name="view_id" eval="False"/>
            <field name="search_view_id" ref="view_mrp_production_filter"/>
            <field name="context">{}</field>
            <field name="help" type="html">
              <p class="oe_view_nocontent_create">
                Click to create a manufacturing order. 
              </p><p>
                A manufacuring order, based on a bill of materials, will
                consume raw materials and produce finished products.
              </p><p>
                Manufacturing orders are usually proposed automatically based
                on customer requirements or automated rules like the minimum
                stock rule.
              </p>
            </field>
        </record>
        <menuitem action="mrp_production_action" id="menu_mrp_production_action"
            parent="menu_mrp_manufacturing" sequence="1"/>

        <record id="mrp_production_action_planning" model="ir.actions.act_window">
            <field name="name">Manufacturing Orders</field>
            <field name="type">ir.actions.act_window</field>
            <field name="res_model">mrp.production</field>
            <field name="view_type">form</field>
            <field name="view_mode">calendar,tree,form,graph</field>
            <field name="domain">[('state','in',('ready','confirmed','in_production'))]</field>
            <field name="help" type="html">
              <p class="oe_view_nocontent_create">
                Click to start a new manufacturing order. 
              </p><p>
                A manufacuring order, based on a bill of materials, will
                consume raw materials and produce finished products.
              </p><p>
                Manufacturing orders are usually proposed automatically based
                on customer requirements or automated rules like the minimum
                stock rule.
              </p>
            </field>
        </record>

        <record id="mrp_production_action2" model="ir.actions.act_window">
            <field name="name">Manufacturing Orders To Start</field>
            <field name="type">ir.actions.act_window</field>
            <field name="res_model">mrp.production</field>
            <field name="view_type">form</field>
            <field name="view_mode">tree,form,calendar,graph,gantt</field>
            <field name="domain">[('state','=','ready')]</field>
            <field name="filter" eval="True"/>
            <field name="search_view_id" ref="view_mrp_production_filter"/>
        </record>

        <record id="mrp_production_action3" model="ir.actions.act_window">
            <field name="name">Manufacturing Orders in Progress</field>
            <field name="type">ir.actions.act_window</field>
            <field name="res_model">mrp.production</field>
            <field name="view_type">form</field>
            <field name="view_mode">tree,form,calendar,graph,gantt</field>
            <field name="domain">[('state','=','in_production')]</field>
            <field name="filter" eval="True"/>
            <field name="search_view_id" ref="view_mrp_production_filter"/>
        </record>

        <record id="mrp_production_action4" model="ir.actions.act_window">
            <field name="name">Manufacturing Orders Waiting Products</field>
            <field name="type">ir.actions.act_window</field>
            <field name="res_model">mrp.production</field>
            <field name="view_type">form</field>
            <field name="view_mode">tree,form,calendar,graph,gantt</field>
            <field name="domain">[('state','=','confirmed')]</field>
            <field name="filter" eval="True"/>
            <field name="search_view_id" ref="view_mrp_production_filter"/>
        </record>

        <record id="mrp_production_product_form_view" model="ir.ui.view">
            <field name="name">mrp.production.product.line.form</field>
            <field name="model">mrp.production.product.line</field>
            <field name="arch" type="xml">
                <form string="Scheduled Products" version="7.0">
                    <group col="4">
                        <field name="name"/>
                        <field name="product_id"/>
                        <field name="product_qty"/>
                        <field name="product_uom" groups="product.group_uom"/>
                        <field name="product_uos_qty" groups="product.group_uos"/>
                        <field name="product_uos" groups="product.group_uos"/>
                    </group>
                </form>
            </field>
        </record>
        <record id="mrp_production_product_tree_view" model="ir.ui.view">
            <field name="name">mrp.production.product.line.tree</field>
            <field name="model">mrp.production.product.line</field>
            <field name="arch" type="xml">
                <tree string="Scheduled Products">
                    <field name="product_id"/>
                    <field name="product_qty"/>
                    <field name="product_uom" groups="product.group_uom"/>
                    <field name="product_uos_qty" groups="product.group_uos"/>
                    <field name="product_uos" groups="product.group_uos"/>
                </tree>
            </field>
        </record>

        <!--
            Procurements
        -->

        <record id="view_procurement_form_inherit" model="ir.ui.view">
            <field name="name">procurement.order.form.inherit</field>
            <field name="model">procurement.order</field>
            <field name="inherit_id" ref="procurement.procurement_form_view"/>
            <field name="arch" type="xml">
            <data>
                <xpath expr="//field[@name='move_id']" position="before">
                    <field name="bom_id" domain="[('product_id','=',product_id),('bom_id','=',False)]"/>
                </xpath>
                <xpath expr="//field[@name='close_move']" position="after">
                    <group colspan="4"  groups="product.group_mrp_properties">
                        <field colspan="4" name="property_ids" widget="many2many_tags"/>
                    </group>
                </xpath>
               </data>
            </field>
        </record>
        <record id="product.product_normal_form_supply_view" model="ir.ui.view">
            <field name="name">product.normal.form.mrp.inherit</field>
            <field name="model">product.product</field>
            <field name="inherit_id" ref="product.product_normal_form_view"/>
            <field name="arch" type="xml">
                <xpath expr="//field[@name='supply_method']" position="attributes">
                    <attribute name="invisible">False</attribute>
                </xpath>
                <group name="procurement_help" position="inside">
                    <p attrs="{'invisible': [('type','=','service'),('procure_method','&lt;&gt;','make_to_order'),('supply_method','&lt;&gt;','produce')]}">
                        When you sell this product, OpenERP will trigger <b>a manufacturing
                        order</b> using the bill of materials assigned to this product.
                        The delivery order will be ready once the production is done.
                    </p>
</group>
            </field>
        </record>

        <act_window
            context="{'search_default_product_id': [active_id]}"
            id="act_product_manufacturing_open"
            name="Manufacturing Orders"
            view_id="mrp_production_tree_view"
            res_model="mrp.production"
            src_model="product.product"/>

        <act_window
            id="action_product_bom_structure"
            name="Product BoM Structure"
            domain="[('product_id', 'in', active_ids),('bom_id','=',False)]"
            context="{'default_product_id': active_id}"
            view_type="tree"
            view_mode="tree"
            view_id="mrp_bom_tree_view"
            res_model="mrp.bom"
            src_model="product.product"
            groups="mrp.group_mrp_user"/>

        <!-- Menu for Resource for MRP-->

        <record id="mrp_workcenter_action" model="ir.actions.act_window">
            <field name="name">Work Center</field>
            <field name="type">ir.actions.act_window</field>
            <field name="res_model">mrp.workcenter</field>
            <field name="view_type">form</field>
            <field name="view_id" ref="mrp_workcenter_tree_view"/>
            <field name="search_view_id" ref="view_mrp_workcenter_search"/>
            <field name="help" type="html">
              <p class="oe_view_nocontent_create">
                Click to add a work center.
              </p><p>
                Work Centers allow you to create and manage manufacturing
                units. They consist of workers and/or machines, which are
                considered as units for task assignation as well as capacity
                and planning forecast.
              </p>
            </field>
        </record>

        <menuitem id="menu_pm_resources_config" name="Resources" parent="menu_mrp_configuration"/>
        <menuitem action="mrp_workcenter_action" id="menu_view_resource_search_mrp" groups="mrp.group_mrp_routings" parent="mrp.menu_mrp_configuration" sequence="25"/>
        <menuitem action="resource.action_resource_calendar_form" id="menu_view_resource_calendar_search_mrp" parent="menu_pm_resources_config" sequence="1" groups="base.group_no_one"/>
        <menuitem action="resource.action_resource_calendar_leave_tree" id="menu_view_resource_calendar_leaves_search_mrp" parent="menu_pm_resources_config" sequence="1" groups="base.group_no_one"/>

        <!-- Planning -->

        <menuitem id="menu_mrp_planning" name="Planning"
                parent="base.menu_mrp_root" sequence="2"/>
        <menuitem action="mrp.mrp_production_action_planning"
                id="menu_mrp_production_order_action" name="Orders Planning"
                parent="menu_mrp_planning" sequence="1"/>


        <record model="ir.actions.act_window" id="product_open_bom">
            <field name="context">{'default_product_id': active_id, 'search_default_product_id': active_id}</field>
            <field name="name">Bill of Materials</field>
            <field name="res_model">mrp.bom</field>
        </record>

        <record model="ir.ui.view" id="product_form_view_bom_button">
            <field name="name">product.product.procurement</field>
            <field name="model">product.product</field>
            <field name="inherit_id" ref="product.product_normal_form_view"/>
            <field name="arch" type="xml">
                <xpath expr="//div[@name='buttons']" position="inside">
                    <button string="Bill of Materials" name="%(product_open_bom)d" type="action"/>
                </xpath>
            </field>
        </record>


    </data>
</openerp><|MERGE_RESOLUTION|>--- conflicted
+++ resolved
@@ -674,12 +674,7 @@
                                             <field name="product_id"/>
                                             <field name="product_qty"  string="Quantity"/>
                                             <field name="product_uom" string="Unit of Measure" groups="product.group_uom"/>
-<<<<<<< HEAD
-                                            <field name="prodlot_id" groups="stock.group_production_lot"/>
-=======
-                                            <field name="prodlot_id" context="{'product_id': product_id}"/>
-                                            <field name="location_id"  string="Source Loc." groups="stock.group_locations"/>
->>>>>>> cf8c1611
+                                            <field name="prodlot_id" groups="stock.group_production_lot" context="{'product_id': product_id}"/>
                                             <field name="state" invisible="1"/>
                                             <button name="%(stock.move_consume)d"
                                                 string="Consume Products" type="action"
