--- conflicted
+++ resolved
@@ -184,17 +184,11 @@
             <field name="arch" type="xml">
                 <search string="Search for mrp workcenter">
                    <group col='15' colspan='4'>
-<<<<<<< HEAD
                         <filter string="Inactive" icon="terp-gdu-smart-failing" domain="[('active','=',False)]"/>
                         <separator orientation="vertical"/>
 	                    <field name="code"/>
 	                    <field name="name"/>
 	                    <field name="resource_type"/>
-=======
-                        <field name="code"/>
-                        <field name="name"/>
-                        <field name="resource_type"/>
->>>>>>> aeda125c
                    </group>
                    <newline/>
                    <group expand="0" string="Group By..." colspan="4" col="20" groups="base.group_extended">
@@ -269,19 +263,11 @@
                         <field name="company_id" widget="selection" groups="base.group_multi_company"/>
                     </group>
                     <notebook colspan="4">
-<<<<<<< HEAD
-	                <page string="Work Center Operations">
-	                  <field colspan="4" name="workcenter_lines" nolabel="1" widget="one2many_list"/>
-	                </page>
-	                <page string="Notes">
-                          <field colspan="4" name="note" nolabel="1"/>
-=======
                         <page string="Work Center Operations">
                            <field colspan="4" name="workcenter_lines" nolabel="1" widget="one2many_list"/>
                         </page>
                         <page string="Notes">
                            <field colspan="4" name="note" nolabel="1"/>
->>>>>>> aeda125c
                         </page>
                     </notebook>
                 </form>
@@ -783,13 +769,8 @@
             <field name="view_mode">tree,form,calendar,graph,gantt</field>
             <field name="view_id" eval="False"/>
             <field name="search_view_id" ref="view_mrp_production_filter"/>
-<<<<<<< HEAD
             <field name="context">{'search_default_current':1}</field>
-            <field name="help">Manufacturing Orders describe the operations that need to be carried out and the raw materials usage for each stage of production. You use specifications (bills of materials) to work out the raw material requirements and the manufacturing orders needed for the finished products. Once the bills of materials have been defined, OpenERP becomes capable of automatically deciding on the manufacturing route depending on the needs of the company.</field>
-=======
-            <field name="context">{'search_default_Current':1}</field>
             <field name="help">Manufacturing Orders are usually proposed automatically by OpenERP based on the bill of materials and the procurement rules, but you can also create manufacturing orders manually. OpenERP will handle the consumation of the raw materials (stock decrease) and the production of the finished products (stock increase) when the order is processed.</field>
->>>>>>> aeda125c
         </record>
         <menuitem action="mrp_production_action" id="menu_mrp_production_action" parent="menu_mrp_manufacturing" groups="mrp.group_mrp_user,mrp.group_mrp_manager" sequence="1"/>
 
