--- conflicted
+++ resolved
@@ -8,11 +8,7 @@
 msgstr ""
 "Project-Id-Version: Odoo 9.0\n"
 "Report-Msgid-Bugs-To: \n"
-<<<<<<< HEAD
-"POT-Creation-Date: 2016-08-19 10:24+0000\n"
-=======
 "POT-Creation-Date: 2016-08-18 14:07+0000\n"
->>>>>>> bc1a0a32
 "PO-Revision-Date: 2016-03-01 23:23+0000\n"
 "Last-Translator: Kristoffer Grundström <kristoffer.grundstrom1983@gmail."
 "com>\n"
@@ -24,8 +20,6 @@
 "Plural-Forms: nplurals=2; plural=(n != 1);\n"
 
 #. module: auth_oauth
-<<<<<<< HEAD
-=======
 #: model:ir.ui.view,arch_db:auth_oauth.view_general_configuration
 #, fuzzy
 msgid ""
@@ -48,7 +42,6 @@
 "Klistra nu in klient_id här::"
 
 #. module: auth_oauth
->>>>>>> bc1a0a32
 #: code:addons/auth_oauth/controllers/main.py:98
 #, python-format
 msgid "Access Denied"
@@ -66,7 +59,6 @@
 
 #. module: auth_oauth
 #: model:ir.model.fields,field_description:auth_oauth.field_base_config_settings_auth_oauth_google_enabled
-#: model:ir.ui.view,arch_db:auth_oauth.view_general_configuration
 msgid "Allow users to sign in with Google"
 msgstr "Tillåt användare logga in med Google"
 
@@ -76,12 +68,6 @@
 msgstr "Tillåten"
 
 #. module: auth_oauth
-#: model:ir.ui.view,arch_db:auth_oauth.view_general_configuration
-#, fuzzy
-msgid "Authentication"
-msgstr "URL för idkontroll"
-
-#. module: auth_oauth
 #: model:ir.model.fields,field_description:auth_oauth.field_auth_oauth_provider_auth_endpoint
 msgid "Authentication URL"
 msgstr "URL för idkontroll"
@@ -100,26 +86,6 @@
 #: model:ir.model.fields,field_description:auth_oauth.field_auth_oauth_provider_css_class
 msgid "CSS class"
 msgstr "CSS-klass"
-
-#. module: auth_oauth
-#: model:ir.ui.view,arch_db:auth_oauth.view_general_configuration
-msgid ""
-"Check that the application type is set on <b>Web Application</b>. \n"
-"                                        Now configure the allowed pages on "
-"which you will be redirected."
-msgstr ""
-
-#. module: auth_oauth
-#: model:ir.ui.view,arch_db:auth_oauth.view_general_configuration
-msgid ""
-"Click on <b>Create Project</b> and enter the project name and \n"
-"                                        other details."
-msgstr ""
-
-#. module: auth_oauth
-#: model:ir.ui.view,arch_db:auth_oauth.view_general_configuration
-msgid "Click on <b>Use Google APIs</b>"
-msgstr ""
 
 #. module: auth_oauth
 #: model:ir.model.fields,field_description:auth_oauth.field_auth_oauth_provider_client_id
@@ -133,11 +99,6 @@
 msgstr "Associerade företag"
 
 #. module: auth_oauth
-#: model:ir.ui.view,arch_db:auth_oauth.view_general_configuration
-msgid "Connect to your Google account and go to"
-msgstr ""
-
-#. module: auth_oauth
 #: model:ir.model.fields,field_description:auth_oauth.field_res_users_contract_ids
 #: model:ir.model.fields,field_description:auth_oauth.field_res_users_contracts_count
 msgid "Contracts"
@@ -179,22 +140,14 @@
 msgstr "Visa namn"
 
 #. module: auth_oauth
-#: model:ir.ui.view,arch_db:auth_oauth.view_general_configuration
-msgid ""
-"Fill in your address, email and the product name (for example odoo) \n"
-"                                        and then save."
-msgstr ""
-
-#. module: auth_oauth
 #: model:ir.model.fields,field_description:auth_oauth.field_res_users_property_account_position_id
 msgid "Fiscal Position"
 msgstr "Skatteregion"
 
 #. module: auth_oauth
 #: model:ir.ui.view,arch_db:auth_oauth.view_general_configuration
-#, fuzzy
-msgid "Google Client ID:"
-msgstr "Klient-ID"
+msgid "Google APIs console"
+msgstr "Google API-konsol"
 
 #. module: auth_oauth
 #: model:ir.model.fields,field_description:auth_oauth.field_res_users_has_unreconciled_entries
@@ -205,12 +158,6 @@
 #: model:ir.model.fields,field_description:auth_oauth.field_auth_oauth_provider_id
 msgid "ID"
 msgstr "ID"
-
-#. module: auth_oauth
-#: model:ir.model.fields,field_description:auth_oauth.field_res_users_invoice_warn
-#, fuzzy
-msgid "Invoice"
-msgstr "Fakturor"
 
 #. module: auth_oauth
 #: model:ir.model.fields,field_description:auth_oauth.field_res_users_invoice_ids
@@ -252,11 +199,6 @@
 msgstr ""
 
 #. module: auth_oauth
-#: model:ir.model.fields,field_description:auth_oauth.field_res_users_invoice_warn_msg
-msgid "Message for Invoice"
-msgstr ""
-
-#. module: auth_oauth
 #: model:ir.model.fields,field_description:auth_oauth.field_res_users_oauth_access_token
 msgid "OAuth Access Token"
 msgstr "OAuth åtkomstpollett"
@@ -297,23 +239,6 @@
 msgstr "Oauth utgivare-user_id"
 
 #. module: auth_oauth
-#: model:ir.ui.view,arch_db:auth_oauth.view_general_configuration
-msgid ""
-"On the left side menu, select the sub menu <b>Credentials</b> \n"
-"                                        (from <b>API Manager</b>) then "
-"select <b>OAuth consent screen</b>."
-msgstr ""
-
-#. module: auth_oauth
-#: model:ir.ui.view,arch_db:auth_oauth.view_general_configuration
-msgid ""
-"Once done, you receive two information (your <b>Client ID</b> and <b>\n"
-"                                        Client Secret</b>). You have to "
-"insert your <b>Client ID</b> in \n"
-"                                        the field below."
-msgstr ""
-
-#. module: auth_oauth
 #: model:ir.model.fields,field_description:auth_oauth.field_res_users_debit_limit
 msgid "Payable Limit"
 msgstr "Skuldgräns"
@@ -329,42 +254,11 @@
 msgstr "Leverantörer"
 
 #. module: auth_oauth
-#: model:ir.ui.view,arch_db:auth_oauth.view_general_configuration
-msgid "Return to Top"
-msgstr ""
-
-#. module: auth_oauth
 #: model:ir.model.fields,field_description:auth_oauth.field_auth_oauth_provider_scope
 msgid "Scope"
 msgstr "Spelrum"
 
 #. module: auth_oauth
-<<<<<<< HEAD
-#: model:ir.model.fields,help:auth_oauth.field_res_users_invoice_warn
-msgid ""
-"Selecting the \"Warning\" option will notify user with the message, "
-"Selecting \"Blocking Message\" will throw an exception with the message and "
-"block the flow. The Message has to be written in the next field."
-msgstr ""
-
-#. module: auth_oauth
-#: model:ir.model.fields,field_description:auth_oauth.field_base_config_settings_server_uri_google
-msgid "Server uri"
-msgstr ""
-
-#. module: auth_oauth
-#: model:ir.ui.view,arch_db:auth_oauth.view_general_configuration
-msgid "Show Tutorial"
-msgstr ""
-
-#. module: auth_oauth
-#: model:ir.model.fields,field_description:auth_oauth.field_base_config_settings_auth_oauth_tutorial_enabled
-msgid "Show tutorial"
-msgstr ""
-
-#. module: auth_oauth
-=======
->>>>>>> bc1a0a32
 #: code:addons/auth_oauth/controllers/main.py:96
 #, python-format
 msgid "Sign up is not allowed on this database."
@@ -384,18 +278,6 @@
 msgstr ""
 
 #. module: auth_oauth
-#: model:ir.ui.view,arch_db:auth_oauth.view_general_configuration
-msgid ""
-"Then click on <b>Add Credentials</b> and select the second option \n"
-"                                        (OAuth 2.0 Client ID)."
-msgstr ""
-
-#. module: auth_oauth
-#: model:ir.ui.view,arch_db:auth_oauth.view_general_configuration
-msgid "Then click on <b>Create</b>."
-msgstr ""
-
-#. module: auth_oauth
 #: model:ir.model.fields,help:auth_oauth.field_res_users_property_account_payable_id
 msgid ""
 "This account will be used instead of the default one as the payable account "
@@ -430,23 +312,10 @@
 #. module: auth_oauth
 #: model:ir.ui.view,arch_db:auth_oauth.view_general_configuration
 msgid ""
-<<<<<<< HEAD
-"To achieve this, complete the field <b>Authorized redirect URIs</b>.\n"
-"                                        Copy paste the following link in the "
-"box"
-msgstr ""
-
-#. module: auth_oauth
-#: model:ir.ui.view,arch_db:auth_oauth.view_general_configuration
-msgid ""
-"To setup the sign in process with Google, you have to perform \n"
-"                                    the following steps first."
-=======
 "To setup the signin process with Google, first you have to perform the "
 "following steps:<br/>\n"
 "                                    <br/>\n"
 "                                    - Go to the"
->>>>>>> bc1a0a32
 msgstr ""
 
 #. module: auth_oauth
@@ -495,8 +364,6 @@
 msgstr ""
 
 #. module: auth_oauth
-<<<<<<< HEAD
-=======
 #: model:ir.model.fields,field_description:auth_oauth.field_res_users_website_message_ids
 msgid "Website Messages"
 msgstr ""
@@ -507,7 +374,6 @@
 msgstr ""
 
 #. module: auth_oauth
->>>>>>> bc1a0a32
 #: code:addons/auth_oauth/controllers/main.py:100
 #, python-format
 msgid ""
@@ -536,11 +402,6 @@
 msgstr "e.g. 1234-xyz.apps.googleusercontent.com"
 
 #. module: auth_oauth
-#: model:ir.ui.view,arch_db:auth_oauth.view_general_configuration
-msgid "https://console.developers.google.com/"
-msgstr ""
-
-#. module: auth_oauth
 #: model:ir.model,name:auth_oauth.model_ir_config_parameter
 msgid "ir.config_parameter"
 msgstr "ir.config_parameter"
@@ -548,27 +409,4 @@
 #. module: auth_oauth
 #: model:ir.model.fields,field_description:auth_oauth.field_auth_oauth_provider_sequence
 msgid "unknown"
-msgstr "okänd"
-
-#~ msgid ""
-#~ "<br/>\n"
-#~ "                                    - Ceate a new project<br/>\n"
-#~ "                                    - Go to Api Access<br/>\n"
-#~ "                                    - Create an oauth client_id<br/>\n"
-#~ "                                    - Edit settings and set both "
-#~ "Authorized Redirect URIs and Authorized JavaScript Origins to your "
-#~ "hostname.<br/>\n"
-#~ "                                    <br/>\n"
-#~ "                                    Now copy paste the client_id here:"
-#~ msgstr ""
-#~ "<br/>\n"
-#~ "- Skapa ett nytt projekt<br/>\n"
-#~ "- Gå till Tillgång till API<br/>\n"
-#~ "- Skapa ett oauth client_id<br/>\n"
-#~ "- Redigera inställningar och ställ in både Tillåten URI för omdirigering "
-#~ "och Tillåtet start av Javaskript till ditt värdnamn.<br/>\n"
-#~ "<br/>\n"
-#~ "Klistra nu in klient_id här::"
-
-#~ msgid "Google APIs console"
-#~ msgstr "Google API-konsol"+msgstr "okänd"