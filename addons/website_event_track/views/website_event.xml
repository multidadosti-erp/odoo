<?xml version="1.0" encoding="utf-8"?>
<openerp>
<data>

<<<<<<< HEAD
<template id="assets_frontend" inherit_id="website.assets_frontend" name="Website Event Track Assets">
    <xpath expr="." position="inside">
=======
<template id="assets_frontend" inherit_id="website.assets_frontend" name="Event track front end">
    <xpath expr="." position="inside">
        <link rel="stylesheet" href="/website_event_track/static/src/css/website_event_track.css"/>
>>>>>>> e8831932
        <script type="text/javascript" src="/website_event_track/static/src/js/website_event_track.js"></script>
    </xpath>
</template>

<template name="Sponsors" id="event_sponsor" customize_show="True" inherit_id="website_event.layout">
    <xpath expr="//div[@id='wrap']" position="inside">
        <div class="container mt32 mb16 hidden-print" t-if="event.sponsor_ids">
            <section>
                <h2 class="text-center mb32">Our Sponsors</h2>
            </section>
            <div class="row">
                <div t-attf-class="col-md-#{(len(event.sponsor_ids) > 6) and 2 or (12/ len(event.sponsor_ids))} text-center mb16 oe_sponsor" t-foreach="event.sponsor_ids" t-as="sponsor">
                    <t t-if="sponsor.url">
                        <a t-att-href="sponsor.url" style="position: relative; display: inline-block;">
                            <span t-field="sponsor.image_medium"
                                t-field-options='{"widget": "image", "class": "shadow"}'/>
                            <div class="ribbon-wrapper">
                                <div t-field="sponsor.sponsor_type_id" t-attf-class="ribbon ribbon_#{sponsor.sponsor_type_id.name}"/>
                            </div>
                        </a>
                    </t>
                    <t t-if="not sponsor.url">
                        <span style="position: relative; display: inline-block;">
                            <span t-field="sponsor.image_medium"
                                t-field-options='{"widget": "image", "class": "shadow"}'/>
                            <div class="ribbon-wrapper">
                                <div t-field="sponsor.sponsor_type_id" t-attf-class="ribbon ribbon_#{sponsor.sponsor_type_id.name}"/>
                            </div>
                        </span>
                    </t>
                </div>
            </div>
        </div>
    </xpath>
</template>

<template id="agenda">
    <t t-call="website_event.layout">
        <section class="container">
            <h1 class="text-center" t-field="event.name"/>
            <div class="form-inline pull-right">
                <label class="invisible text-muted" id="search_summary"><span id="search_number">0</span> Found </label>
                <input type="text" class="form-control" placeholder="Filter Tracks..." id="event_track_search"/>
            </div>
        </section>
        <t t-set="dayslist" t-value="days.keys()"/>
        <t t-set="dayslist2" t-value="dayslist.sort()"/> <!-- display days in the right order -->
        <section class="container" t-foreach="dayslist" t-as="day">
            <t t-set="locations" t-value="days[day]['locations']"/>
            <t t-set="dates" t-value="days[day]['dates']"/>
            <h3 class="page-header mt0">
                <t t-esc="day"/>
                <small><t t-esc="days_nbr[day]"/> talks</small>
            </h3>
            <table id="table_search" class="table table-bordered table-condensed">
            <tr>
                <th/>
                <t t-foreach="locations.keys()" t-as="location">
                    <th t-if="location" class="active">
                        <span t-esc="location and location.name or 'Unknown'"/>
                    </th>
                </t>
            </tr>
            <tr t-foreach="dates" t-as="dt">
                <td class="active">
                    <b t-esc="dt[0].strftime('%H:%M')"/>
                </td>
                <t t-if="dt[2]"> <!-- Not a multi location -->
                    <t t-foreach="locations" t-as="location">
                        <t t-if="location and dt[1].get(location, False)">
                            <t t-set="track" t-value="dt[1][location][0]"/>
                            <t t-if="track">
                                <td t-att-rowspan="dt[1][location][3]" t-attf-class="event_color_#{track.color} #{track and 'event_track' or ''}">
                                    <t t-if="track">
                                        <a t-attf-href="/event/#{ slug(event) }/track/#{ slug(track) }">
                                            <span t-esc="track and track.name"/>
                                        </a>
                                        <div class="text-muted">
                                            <small t-esc="speakers[track.id]"/>
                                        </div>
                                    </t>
                                </td>
                            </t>
                            <td t-if="not track" t-att-rowspan="dt[1][location][3]" class="event_track"/>
                        </t>
                    </t>
                </t><t t-if="not dt[2]">
                    <t t-set="track" t-value="dt[1][False][0]"/>
                    <td t-att-colspan="len(locations)-1" t-attf-class="text-center event_color_#{track.color} #{track and 'event_track' or ''}">
                        <a t-attf-href="/event/#{ slug(event) }/track/#{ slug(track) }">
                            <span t-esc="track.name"/>
                        </a>
                        <div class="text-muted">
                            <small t-esc="speakers[track.id]"/>
                        </div>
                    </td>
                </t>
            </tr>
            </table>
        </section>
    </t>
</template>


<template id="tracks">
    <t t-call="website_event.event_details">
        <div id="left_column">
        </div>
        <div class="col-md-9">
            <div class="alert alert-warning" t-if="not len(tracks)">
                No tracks found!
            </div>
            <div class="row mb32" t-foreach="tracks" t-as="track">
                <div class="col-sm-2">
                    <t t-if="track.image">
                        <span t-field="track.image"
                            t-field-options='{"widget": "image", "class": "img-circle"}'/>
                    </t>
                </div>
                <div class="col-sm-10">
                    <h3 class="mt0 mb0">
                        <a t-attf-href="/event/#{ slug(event) }/track/#{ slug(track) }"><span t-field="track.name"> </span></a>
                        <small t-if="not track.website_published" class="label label-danger">not published</small>
                    </h3>
                    <ul class="list-inline mb0">
                        <li t-if="track.speaker_ids" class="text-muted fa fa-user">
                            <t t-esc="', '.join([speaker.name for speaker in track.speaker_ids])"></t>
                        </li>
                        <li class="text-muted fa fa-calendar"> <span t-field="track.date" t-field-options='{"hide_seconds":"True"}'/></li>
                        <li class="text-muted fa fa-map-marker" t-if="track.location_id">
                            <span t-field="track.location_id"/>
                        </li>
                    </ul>
                    <ul class="list-inline">
                        <li t-foreach="track.tag_ids" t-as="tag_id" class="text-muted fa fa-tags">
                            <a t-attf-href="/event/#{ slug(event) }/track/tag/#{ slug(tag_id) }">
                                <span t-field="tag_id.name"/>
                            </a>
                        </li>
                    </ul>
                    <p class="mt8"><t t-esc="html2text(track.description or '')[0:500]"/>...</p>
                </div>
            </div>
        </div>
    </t>
</template>

<template id="tracks_filter" inherit_id="website_event_track.tracks" customize_show="True" name="Filter on Tags">
    <xpath expr="//div[@id='left_column']" position="inside">
        <ul class="nav nav-pills nav-stacked">
            <li t-att-class="'' if searches.get('tag') else 'active'"><a t-attf-href="/event/#{ slug(event) }/track">All Tags</a></li>
            <t t-foreach="tags" t-as="tag">
                <li t-att-class="searches.get('tag') == tag.id and 'active' or ''">
                    <a t-attf-href="/event/#{ slug(event) }/track/tag/#{ slug(tag) }">
                        <t t-esc="tag.name"/>
                    </a>
                </li>
            </t>
        </ul>
    </xpath>
    <xpath expr="//div[@id='left_column']" position="attributes">
        <attribute name="class">col-md-3 css_no_print</attribute>
    </xpath>
</template>



<template id="track_view">
    <t t-call="website.layout">
        <div id="wrap" class="js_event">
            <div class="container">
                <div class="row mt8">
                    <div class="col-sm-7" id="event_menu">
                        <ol class="breadcrumb mb0" id="event_menu" t-if="event.menu_id">
                            <t t-foreach="event.menu_id.child_id" t-as="submenu">
                                <t t-call="website.submenu"/>
                            </t>
                        </ol>
                    </div>
                    <t t-call="website.publish_management">
                        <t t-set="object" t-value="track"/>
                        <t t-set="publish_edit" t-value="True"/>
                    </t>
                </div>
            </div>
        </div>
        <div class="container">
            <div class="clearfix"/>

            <h2 t-field="track.name" class="text-center"/>
            <h3 t-field="event.name" class="text-center text-muted"/>
            <ul t-if="track.tag_ids" class="text-center text-muted list-inline">
                <li t-foreach="track.tag_ids" t-as="tag_id">
                    <span class="fa fa-tags"></span>
                    <a t-attf-href="/event/#{ slug(event) }/track/tag/#{ slug(tag_id) }">
                        <span t-field="tag_id.name"/>
                    </a>
                </li>
            </ul>

            <section class="row mt32">
                <div class="col-md-8">
                    <div t-field="track.description"/>
                    <div t-foreach="track.speaker_ids" t-as="speaker" class="well mt32">
                        <div class="row">
                            <div class="col-sm-2">
                                <span t-field="track.image"
                                    t-field-options='{"widget": "image", "class": "img-circle"}'/>
                            </div><div class="col-sm-10">
                               <h4 t-field="speaker.name" class="mb4"/>
                               <div class="fa fa-home mb16" t-if="speaker.website">
                                   <a t-att-href="speaker.website"><span t-field="speaker.website"/></a>
                               </div>
                               <div t-field="speaker.website_description"/>
                            </div>
                        </div>
                    </div>
                </div>
                <div class="col-md-4" id="right_column">
                    <div class="panel panel-default">
                        <div class="panel-heading">
                            <h4>Practical Info</h4>
                        </div>
                        <div class="panel-body">
                            <b>Date</b><br/>
                            <span t-field="track.date" t-field-options='{"hide_seconds":"True"}'/><br/>
                            <b>Duration</b><br/>
                            <span t-field="track.duration" t-field-options="{&quot;widget&quot;: &quot;duration&quot;, &quot;unit&quot;: &quot;hour&quot;}"/><br/>
                            <b>Location</b><br/>
                            <span t-field="track.location_id"/><br/>
                        </div>
                    </div>

                    <div class="panel panel-default" t-if="False">
                        <div class="panel-heading">
                            <h4>Documents</h4>
                        </div>
                        <div class="panel-body">
                            Put here the list of documents, like slides of
                            the presentations. Remove the above t-if when
                            it's implemented.
                        </div>
                    </div>
                </div>
            </section>
        </div>
    </t>
</template>

<template id="event_track_social" name="Social Widgets" inherit_id="website_event_track.track_view" active="False" customize_show="True">
    <xpath expr="//div[@id='right_column']" position="inside">
        <div class="panel panel-default">
            <div class="panel-heading">
                <h4>Social Stream</h4>
            </div>
            <div class="panel-body">
                <t t-call="website_mail.follow"><t t-set="object" t-value="event"/></t>
                <div t-if="event.twitter_hashtag" class="mt16">
                    <p><strong>Participate on Twitter</strong></p>
                    <p class="text-muted">
                        Find out what people see and say about this event, 
                        and join the conversation.
                    </p>
                    <p><strong>Use this tag:
                        <a t-att-href="'http://twitter.com/search?q=#'+event.twitter_hashtag" class="label label-primary">#<span t-field="event.twitter_hashtag"/></a>
                    </strong></p>
                </div>
            </div>
        </div>
    </xpath>
</template>

<template id="event_track_proposal">
    <t t-call="website_event.layout">
        <div class="oe_structure"/>
        <div class="container">
            <section>
                <h1 class="text-center mb0">Call for Proposals</h1>
                <h2 class="text-center text-muted mb32" t-esc="event.name"></h2>
            </section>
            <section id="forms" t-if="not event.show_track_proposal">
                <h1>Proposals are closed!</h1>
                <p>
                    This event does not accept proposals.
                </p>
            </section>
            <section class="row">
                <div class="col-md-8">
                    <div class="oe_structure">
                        <section>
                            <h3 class="page-header mt16">
                                Introduction
                            </h3>
                            <p>
                                We will accept a broad range of
                                presentations, from reports on academic and
                                commercial projects to tutorials and case
                                studies. As long as the presentation is
                                interesting and potentially useful to the
                                audience, it will be considered for
                                inclusion in the programme.
                            </p>
                        </section>
                        <section>
                            <h3 class="page-header">Application</h3>
                            <p>
                                Fill this form to propose your talk.

                            </p>
                        </section>
                    </div>
                    <section id="forms" t-if="event.show_track_proposal">
                        <form class="form-horizontal mt32" t-attf-action="/event/#{event.id}/track_proposal/post" method="post" enctype="multipart/form-data">
                            <div class="form-group">
                                <label class="col-md-3 col-sm-4 control-label" for="partner_name">Your Name</label>
                                <div class="col-md-7 col-sm-8">
                                    <input type="text" class="form-control" name="partner_name" required="True" />
                                </div>
                            </div>
                            <div class="form-group">
                                <label class="col-md-3 col-sm-4 control-label" for="email_from">Your Email</label>
                                <div class="col-md-7 col-sm-8">
                                    <input type="email" class="form-control" name="email_from" required="True" />
                                </div>
                            </div>
                            <div class="form-group">
                                <label class="col-md-3 col-sm-4 control-label" for="phone">Your Phone</label>
                                <div class="col-md-7 col-sm-8">
                                    <input type="text" class="form-control" name="phone" required="True" />
                                </div>
                            </div>
                            <div class="form-group" t-if="len(event.allowed_track_tag_ids)">
                                <label class="col-md-3 col-sm-4 control-label" for="phone">Tags</label>
                                <div class="col-md-9 col-sm-8">
                                    <div class="row">
                                        <label class="col-sm-4" t-foreach="event.allowed_track_tag_ids" t-as="tag">
                                            <input type="checkbox" value="1" t-attf-name="tag_#{str(tag.id)}"/>
                                            <t t-esc="tag.name"/>
                                        </label>
                                    </div>
                                </div>
                            </div>
                            <div class="form-group">
                                <label class="col-md-3 col-sm-4 control-label" for="track_name">Talk Title</label>
                                <div class="col-md-7 col-sm-8">
                                    <input type="text" class="form-control" name="track_name" required="True"/>
                                </div>
                            </div>
                            <div class="form-group">
                                <label class="col-md-3 col-sm-4 control-label" for="phone">Speaker Biography</label>
                                <div class="col-md-7 col-sm-8">
                                    <textarea  class="form-control" name="biography" style="min-height: 120px"/>
                                </div>
                            </div>
                            <div class="form-group">
                                <label class="col-md-3 col-sm-4 control-label" for="description">Talk Introduction</label>
                                <div class="col-md-7 col-sm-8">
                                    <textarea  class="form-control" name="description" style="min-height: 120px"/>
                                </div>
                            </div>
                            <div class="form-group">
                                <div class="col-md-offset-3 col-sm-offset-4 col-sm-8 col-md-7">
                                    <button type="submit" class="btn btn-primary">Submit Proposal</button>
                                </div>
                            </div>
                        </form>
                    </section>
                    <div class="oe_structure"/>
                </div><div class="col-md-3 col-md-offset-1">
                    <div class="panel panel-default">
                        <div class="panel-heading">
                            <h4>Talks Types</h4>
                        </div>
                        <div class="panel-body">
                            <ul class="list-unstyled">
                                <li>
                                    <strong>Regular Talks</strong>. These are standard talks with slides,
                                    alocated in slots of 60 minutes.
                                </li><li>
                                    <strong>Lightning Talks</strong>. These are 30 minutes talks on many
                                    different topics. Most topics are accepted in lightning talks.
                                </li>
                            </ul>
                        </div>
                    </div>


                    <div class="panel panel-default">
                        <div class="panel-heading">
                            <h4>Submission Agreement</h4>
                        </div>
                        <div class="panel-body">
                            <p>
                            We require speakers to accept an agreement in which they commit to:
                            </p>
                            <ul class="list-unstyled">
                                <li>
                                    Timely release of presentation material (slides),
                                    for publishing on our website.
                                </li><li>
                                    Allow video and audio recording of their
                                    presentation, for publishing on our website.
                                </li>
                            </ul>
                        </div>
                    </div>
                </div>
            </section>

        </div>
        <div class="oe_structure"/>
    </t>
</template>

<template id="event_track_proposal_success">
    <t t-call="website_event.event_details">
        <p>
            Thank you for your proposal.
        </p><p>
            We will evaluate your proposition and get back to you shortly.
        </p>
    </t>
</template>

</data>
</openerp><|MERGE_RESOLUTION|>--- conflicted
+++ resolved
@@ -2,14 +2,9 @@
 <openerp>
 <data>
 
-<<<<<<< HEAD
 <template id="assets_frontend" inherit_id="website.assets_frontend" name="Website Event Track Assets">
     <xpath expr="." position="inside">
-=======
-<template id="assets_frontend" inherit_id="website.assets_frontend" name="Event track front end">
-    <xpath expr="." position="inside">
         <link rel="stylesheet" href="/website_event_track/static/src/css/website_event_track.css"/>
->>>>>>> e8831932
         <script type="text/javascript" src="/website_event_track/static/src/js/website_event_track.js"></script>
     </xpath>
 </template>
