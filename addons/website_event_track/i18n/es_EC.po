--- conflicted
+++ resolved
@@ -9,11 +9,7 @@
 msgstr ""
 "Project-Id-Version: Odoo 9.0\n"
 "Report-Msgid-Bugs-To: \n"
-<<<<<<< HEAD
-"POT-Creation-Date: 2016-08-19 10:25+0000\n"
-=======
 "POT-Creation-Date: 2016-08-18 14:08+0000\n"
->>>>>>> bc1a0a32
 "PO-Revision-Date: 2016-02-22 05:00+0000\n"
 "Last-Translator: Rick Hunter <rick_hunter_ec@yahoo.com>\n"
 "Language-Team: Spanish (Ecuador) (http://www.transifex.com/odoo/odoo-9/"
@@ -131,14 +127,6 @@
 msgstr "Sobre el autor"
 
 #. module: website_event_track
-<<<<<<< HEAD
-#: model:ir.model.fields,field_description:website_event_track.field_event_track_active
-msgid "Active"
-msgstr ""
-
-#. module: website_event_track
-=======
->>>>>>> bc1a0a32
 #: model:event.track,name:website_event_track.event_track19
 msgid "Advanced lead management with Odoo: tips and tricks from the fields"
 msgstr "Gestión avanzada de iniciativas con Odoo: trucos y consejos"
@@ -150,11 +138,7 @@
 "Informes avanzados con la integración con las hojas de cálculo de Google."
 
 #. module: website_event_track
-<<<<<<< HEAD
-#: code:addons/website_event_track/models/event.py:45
-=======
 #: code:addons/website_event_track/models/event.py:160
->>>>>>> bc1a0a32
 #, python-format
 msgid "Agenda"
 msgstr "Agenda"
@@ -183,11 +167,6 @@
 #: model:ir.ui.view,arch_db:website_event_track.event_track_proposal
 msgid "Application"
 msgstr "Aplicación"
-
-#. module: website_event_track
-#: model:ir.ui.view,arch_db:website_event_track.view_event_track_search
-msgid "Archived"
-msgstr ""
 
 #. module: website_event_track
 #: model:ir.model.fields,field_description:website_event_track.field_event_event_allowed_track_tag_ids
@@ -368,9 +347,8 @@
 
 #. module: website_event_track
 #: model:ir.ui.view,arch_db:website_event_track.event_track_social
-#, fuzzy
-msgid ""
-"Find out what people see and say about this event,\n"
+msgid ""
+"Find out what people see and say about this event, \n"
 "                        and join the conversation."
 msgstr ""
 "Encuentre qué personas ven y hablan sobre este evento, y únase a la "
@@ -696,11 +674,7 @@
 msgstr "Responsable"
 
 #. module: website_event_track
-<<<<<<< HEAD
-#: model:ir.model.fields,field_description:website_event_track.field_event_track_location_id_8458
-=======
 #: model:ir.model.fields,field_description:website_event_track.field_event_track_location_id_8478
->>>>>>> bc1a0a32
 #: model:ir.model.fields,field_description:website_event_track.field_event_track_location_name
 msgid "Room"
 msgstr "Sala"
@@ -732,11 +706,7 @@
 msgstr "Biografía del ponente"
 
 #. module: website_event_track
-<<<<<<< HEAD
-#: code:addons/website_event_track/models/website_event_track.py:122
-=======
 #: code:addons/website_event_track/models/event.py:116
->>>>>>> bc1a0a32
 #: model:ir.model.fields,field_description:website_event_track.field_event_track_speaker_ids
 #, python-format
 msgid "Speakers"
@@ -791,15 +761,12 @@
 msgstr "Enviar propuesta"
 
 #. module: website_event_track
-<<<<<<< HEAD
-=======
 #: model:web.tip,description:website_event_track.event_track_tip_1
 msgid "Switch to the calendar view to see the availability of each room."
 msgstr ""
 "Cambie a la vista del calendario para ver la disponibilidad de cada salón."
 
 #. module: website_event_track
->>>>>>> bc1a0a32
 #: model:ir.model.fields,field_description:website_event_track.field_event_track_tag_name
 msgid "Tag"
 msgstr "Etiqueta"
@@ -821,11 +788,7 @@
 msgstr "Introducción de la charla"
 
 #. module: website_event_track
-<<<<<<< HEAD
-#: code:addons/website_event_track/models/event.py:47
-=======
 #: code:addons/website_event_track/models/event.py:162
->>>>>>> bc1a0a32
 #, python-format
 msgid "Talk Proposals"
 msgstr "Propuestas de charlas"
@@ -836,11 +799,7 @@
 msgstr "Título de la charla"
 
 #. module: website_event_track
-<<<<<<< HEAD
-#: code:addons/website_event_track/models/event.py:44
-=======
 #: code:addons/website_event_track/models/event.py:159
->>>>>>> bc1a0a32
 #, python-format
 msgid "Talks"
 msgstr "Charlas"
@@ -1097,13 +1056,6 @@
 #~ msgid "Phone"
 #~ msgstr "Teléfono"
 
-<<<<<<< HEAD
-#~ msgid "Switch to the calendar view to see the availability of each room."
-#~ msgstr ""
-#~ "Cambie a la vista del calendario para ver la disponibilidad de cada salón."
-
-=======
->>>>>>> bc1a0a32
 #~ msgid "The full URL to access the document through the website."
 #~ msgstr "La URL completa para acceder al documento a través de la web."
 
