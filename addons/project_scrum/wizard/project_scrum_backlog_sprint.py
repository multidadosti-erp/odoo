--- conflicted
+++ resolved
@@ -58,13 +58,8 @@
                 self.log(cr, uid, backlog.id, message)
             if data.state_open and backlog.state == "draft":
                 backlog_obj.write(cr, uid, backlog.id, {'state':'open'})
-<<<<<<< HEAD
             sprint = sprint_obj.browse(cr, uid, data.sprint_id.id, context=context)
-            message = _('Product Backlog') + " '" + backlog.name + "' "+ _("is assigned sprint:%s"%(sprint.name))
-=======
-            sprint = sprint_obj.browse(cr, uid, data['sprint_id'], context=context)
-            message = _("Product Backlog '%s' is assigned sprint:%s") %(backlog.name, sprint.name)
->>>>>>> 3aea0800
+            message = _("Product Backlog '%s' is assigned to sprint %s") %(backlog.name, sprint.name)
             self.log(cr, uid, backlog.id, message)
         backlog_obj.write(cr, uid, backlog_ids, {'sprint_id': data.sprint_id.id}, context=context)
         return {'type': 'ir.actions.act_window_close'}
