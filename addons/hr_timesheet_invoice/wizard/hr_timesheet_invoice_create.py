# -*- coding: utf-8 -*-
##############################################################################
#
#    OpenERP, Open Source Management Solution
#    Copyright (C) 2004-2010 Tiny SPRL (<http://tiny.be>).
#
#    This program is free software: you can redistribute it and/or modify
#    it under the terms of the GNU Affero General Public License as
#    published by the Free Software Foundation, either version 3 of the
#    License, or (at your option) any later version.
#
#    This program is distributed in the hope that it will be useful,
#    but WITHOUT ANY WARRANTY; without even the implied warranty of
#    MERCHANTABILITY or FITNESS FOR A PARTICULAR PURPOSE.  See the
#    GNU Affero General Public License for more details.
#
#    You should have received a copy of the GNU Affero General Public License
#    along with this program.  If not, see <http://www.gnu.org/licenses/>.
#
##############################################################################

import wizard
import pooler
import time
from tools.translate import _

#
# Create an invoice based on selected timesheet lines
#

#
# TODO: check unit of measure !!!
#
class invoice_create(wizard.interface):
    def _get_accounts(self, cr, uid, data, context):
        if not len(data['ids']):
            return {}
<<<<<<< HEAD
        #Checking whether the analytic line is invoiced or not
        pool = pooler.get_pool(cr.dbname)
        analytic_line_obj = pool.get('account.analytic.line').browse(cr, uid, data['ids'], context)
        for obj_acc in analytic_line_obj:
            if obj_acc.invoice_id and obj_acc.invoice_id.state !='cancel':
                raise wizard.except_wizard(_('Warning'),_('The analytic entry "%s" is already invoiced!')%(obj_acc.name,))
        
        cr.execute("SELECT distinct(account_id) from account_analytic_line where id IN (%s)"% (','.join(map(str,data['ids'])),))
=======
        cr.execute("SELECT distinct(account_id) from account_analytic_line where id =ANY(%s)",(data['ids'],))
>>>>>>> 59ea9665
        account_ids = cr.fetchall()
        return {'accounts': [x[0] for x in account_ids]}

    def _do_create(self, cr, uid, data, context):
        pool = pooler.get_pool(cr.dbname)
        mod_obj = pool.get('ir.model.data')
        result = mod_obj._get_id(cr, uid, 'account', 'view_account_invoice_filter')
        res = mod_obj.read(cr, uid, result, ['res_id'])
        analytic_account_obj = pool.get('account.analytic.account')
        res_partner_obj = pool.get('res.partner')
        account_payment_term_obj = pool.get('account.payment.term')

        account_ids = data['form']['accounts'][0][2]
        invoices = []
        for account in analytic_account_obj.browse(cr, uid, account_ids, context):
            partner = account.partner_id
            if (not partner) or not (account.pricelist_id):
                raise wizard.except_wizard(_('Analytic Account incomplete'),
                        _('Please fill in the Associate Partner and Sale Pricelist fields in the Analytic Account:\n%s') % (account.name,))

            if not partner.address:
                raise wizard.except_wizard(_('Partner incomplete'),
                        _('Please fill in the Address field in the Partner: %s.') % (partner.name,))

            date_due = False
            if partner.property_payment_term:
                pterm_list= account_payment_term_obj.compute(cr, uid,
                        partner.property_payment_term.id, value=1,
                        date_ref=time.strftime('%Y-%m-%d'))
                if pterm_list:
                    pterm_list = [line[0] for line in pterm_list]
                    pterm_list.sort()
                    date_due = pterm_list[-1]

            curr_invoice = {
                'name': time.strftime('%D')+' - '+account.name,
                'partner_id': account.partner_id.id,
                'address_contact_id': res_partner_obj.address_get(cr, uid,
                    [account.partner_id.id], adr_pref=['contact'])['contact'],
                'address_invoice_id': res_partner_obj.address_get(cr, uid,
                    [account.partner_id.id], adr_pref=['invoice'])['invoice'],
                'payment_term': partner.property_payment_term.id or False,
                'account_id': partner.property_account_receivable.id,
                'currency_id': account.pricelist_id.currency_id.id,
                'date_due': date_due,
                'fiscal_position': account.partner_id.property_account_position.id
            }
            last_invoice = pool.get('account.invoice').create(cr, uid, curr_invoice)
            invoices.append(last_invoice)

            context2=context.copy()
            context2['lang'] = partner.lang
            cr.execute("SELECT product_id, to_invoice, sum(unit_amount) " \
                    "FROM account_analytic_line as line " \
                    "WHERE account_id = %s " \
                        "AND id =ANY(%s) AND to_invoice IS NOT NULL " \
                    "GROUP BY product_id,to_invoice", (account.id,data['ids'],))

            for product_id,factor_id,qty in cr.fetchall():
                product = pool.get('product.product').browse(cr, uid, product_id, context2)
                if not product:
                    raise wizard.except_wizard(_('Error'), _('At least one line has no product !'))
                factor_name = ''
                factor = pool.get('hr_timesheet_invoice.factor').browse(cr, uid, factor_id, context2)

                if not data['form']['product']:
                    if factor.customer_name:
                        factor_name = product.name+' - '+factor.customer_name
                    else:
                        factor_name = product.name
                else:
                    factor_name = pool.get('product.product').name_get(cr, uid, [data['form']['product']], context=context)[0][1]

                if account.pricelist_id:
                    pl = account.pricelist_id.id
                    price = pool.get('product.pricelist').price_get(cr,uid,[pl], data['form']['product'] or product_id, qty or 1.0, account.partner_id.id)[pl]
                else:
                    price = 0.0

                taxes = product.taxes_id
                tax = pool.get('account.fiscal.position').map_tax(cr, uid, account.partner_id.property_account_position, taxes)
                account_id = product.product_tmpl_id.property_account_income.id or product.categ_id.property_account_income_categ.id
                curr_line = {
                    'price_unit': price,
                    'quantity': qty,
                    'discount':factor.factor,
                    'invoice_line_tax_id': [(6,0,tax )],
                    'invoice_id': last_invoice,
                    'name': factor_name,
                    'product_id': data['form']['product'] or product_id,
                    'invoice_line_tax_id': [(6,0,tax)],
                    'uos_id': product.uom_id.id,
                    'account_id': account_id,
                    'account_analytic_id': account.id,
                }

                #
                # Compute for lines
                #
<<<<<<< HEAD
                cr.execute("SELECT * FROM account_analytic_line WHERE account_id = %s and id = ANY (%s) AND product_id=%s and to_invoice=%s", (account.id, data['ids'], product_id, factor_id))
=======
                cr.execute("SELECT * "  # TODO optimize this
                           "  FROM account_analytic_line"
                           " WHERE account_id =%s"
                           "   AND id =ANY(%s)"
                           "   AND product_id=%s"
                           "   AND to_invoice=%s",(account.id,data['ids'],product_id, factor_id))
>>>>>>> 59ea9665
                line_ids = cr.dictfetchall()
                note = []
                for line in line_ids:
                    # set invoice_line_note
                    details = []
                    if data['form']['date']:
                        details.append(line['date'])
                    if data['form']['time']:
                        if line['product_uom_id']:
                            details.append("%s %s" % (line['unit_amount'], pool.get('product.uom').browse(cr, uid, [line['product_uom_id']])[0].name))
                        else:
                            details.append("%s" % (line['unit_amount'], ))
                    if data['form']['name']:
                        details.append(line['name'])
                    #if data['form']['price']:
                    #   details.append(abs(line['amount']))
                    note.append(u' - '.join(map(lambda x: unicode(x) or '',details)))

                curr_line['note'] = "\n".join(map(lambda x: unicode(x) or '',note))
                pool.get('account.invoice.line').create(cr, uid, curr_line)
                cr.execute("update account_analytic_line set invoice_id=%s WHERE account_id = %s and id =ANY(%s)" ,(last_invoice,account.id,data['ids']))

        pool.get('account.invoice').button_reset_taxes(cr, uid, [last_invoice], context)

        mod_obj = pooler.get_pool(cr.dbname).get('ir.model.data')
        act_obj = pooler.get_pool(cr.dbname).get('ir.actions.act_window')

        mod_id = mod_obj.search(cr, uid, [('name', '=', 'action_invoice_tree1')])[0]
        res_id = mod_obj.read(cr, uid, mod_id, ['res_id'])['res_id']
        act_win = act_obj.read(cr, uid, res_id, [])
        act_win['domain'] = [('id','in',invoices),('type','=','out_invoice')]
        act_win['name'] = _('Invoices')
        return act_win

#        return {
#            'domain': "[('id','in', ["+','.join(map(str,invoices))+"])]",
#            'name': _('Invoices'),
#            'view_type': 'form',
#            'view_mode': 'tree,form',
#            'res_model': 'account.invoice',
#            'view_id': False,
#            'context': "{'type':'out_invoice'}",
#            'type': 'ir.actions.act_window',
#            'search_view_id': res['res_id']
#        }

    _create_form = """<?xml version="1.0"?>
    <form string="Invoice on analytic entries">
        <notebook>
        <page string="Invoicing Data">
            <separator string="Do you want to show details of work in invoice ?" colspan="4"/>
            <field name="date"/>
            <field name="time"/>
            <field name="name"/>
            <field name="price"/>
            <separator string="Force to use a specific product" colspan="4"/>
            <field name="product"/>
        </page>
        <page string="Filter on Accounts" groups="base.group_extended">
            <separator string="Choose accounts you want to invoice" colspan="4"/>
            <field name="accounts" colspan="4" nolabel="1"/>
        </page>
        </notebook>
    </form>"""

    _create_fields = {
        'accounts': {'string':'Analytic Accounts', 'type':'many2many', 'required':'true', 'relation':'account.analytic.account'},
        'date': {'string':'Date', 'type':'boolean', 'help':'The real date of each work will be displayed on the invoice'},
        'time': {'string':'Time spent', 'type':'boolean', 'help':'The time of each work done will be displayed on the invoice'},
        'name': {'string':'Name of entry', 'type':'boolean', 'help':'The detail of each work done will be displayed on the invoice'},
        'price': {'string':'Cost', 'type':'boolean', 'help':'The cost of each work done will be displayed on the invoice. You probably don\'t want to check this.'},
        'product': {'string':'Product', 'type':'many2one', 'relation': 'product.product', 'help':"Complete this field only if you want to force to use a specific product. Keep empty to use the real product that comes from the cost."},
    }

    states = {
        'init' : {
            'actions' : [_get_accounts],
            'result' : {'type':'form', 'arch':_create_form, 'fields':_create_fields, 'state': [('end','Cancel'),('create','Create Invoices')]},
        },
        'create' : {
            'actions' : [],
            'result' : {'type':'action', 'action':_do_create, 'state':'end'},
        },
    }
invoice_create('hr.timesheet.invoice.create')

# vim:expandtab:smartindent:tabstop=4:softtabstop=4:shiftwidth=4:
<|MERGE_RESOLUTION|>--- conflicted
+++ resolved
@@ -35,7 +35,6 @@
     def _get_accounts(self, cr, uid, data, context):
         if not len(data['ids']):
             return {}
-<<<<<<< HEAD
         #Checking whether the analytic line is invoiced or not
         pool = pooler.get_pool(cr.dbname)
         analytic_line_obj = pool.get('account.analytic.line').browse(cr, uid, data['ids'], context)
@@ -43,10 +42,7 @@
             if obj_acc.invoice_id and obj_acc.invoice_id.state !='cancel':
                 raise wizard.except_wizard(_('Warning'),_('The analytic entry "%s" is already invoiced!')%(obj_acc.name,))
         
-        cr.execute("SELECT distinct(account_id) from account_analytic_line where id IN (%s)"% (','.join(map(str,data['ids'])),))
-=======
         cr.execute("SELECT distinct(account_id) from account_analytic_line where id =ANY(%s)",(data['ids'],))
->>>>>>> 59ea9665
         account_ids = cr.fetchall()
         return {'accounts': [x[0] for x in account_ids]}
 
@@ -146,16 +142,8 @@
                 #
                 # Compute for lines
                 #
-<<<<<<< HEAD
                 cr.execute("SELECT * FROM account_analytic_line WHERE account_id = %s and id = ANY (%s) AND product_id=%s and to_invoice=%s", (account.id, data['ids'], product_id, factor_id))
-=======
-                cr.execute("SELECT * "  # TODO optimize this
-                           "  FROM account_analytic_line"
-                           " WHERE account_id =%s"
-                           "   AND id =ANY(%s)"
-                           "   AND product_id=%s"
-                           "   AND to_invoice=%s",(account.id,data['ids'],product_id, factor_id))
->>>>>>> 59ea9665
+
                 line_ids = cr.dictfetchall()
                 note = []
                 for line in line_ids:
