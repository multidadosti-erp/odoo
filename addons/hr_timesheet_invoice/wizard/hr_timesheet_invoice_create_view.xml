<?xml version="1.0" encoding="utf-8"?>
<openerp>
    <data>

        <record id="view_hr_timesheet_invoice_create" model="ir.ui.view">
            <field name="name">hr.timesheet.invoice.create.form</field>
            <field name="model">hr.timesheet.invoice.create</field>
            <field name="type">form</field>
            <field name="arch" type="xml">
            <form string="Create Invoice" version="7.0">
                <header>
                    <button name="do_create" string="Create Invoices" type="object" icon="terp-gtk-go-back-rtl" class="oe_highlight_on_dirty"  />
                </header>
<<<<<<< HEAD
                <group>
	                <group string="Do you want to show details of work in invoice?" colspan="4">
	                    <field name="date"/>
	                    <field name="time"/>
	                    <field name="name"/>
	                    <field name="price"/>
	                </group>
	                <group  string="Force to use a specific product" colspan="4">
	                    <field name="product"/>
	                </group>
	            </group>
=======
                <notebook>
                    <page string="Billing Data">
                       <group>
                       <group string="Do you want to show details of work in invoice?">
                           <field name="date"/>
                           <field name="time"/>
                           <field name="name"/>
                           <field name="price"/>
                       </group>
                       <group  string="Force to use a specific product">
                           <field name="product"/>
                       </group>
                       <group colspan="4">
                          <button special="cancel" string="Cancel" icon='gtk-cancel' colspan="1"/>
                          <button name="do_create" string="Create Invoices" colspan="1" type="object" icon="terp-gtk-go-back-rtl"/>
                       </group>
                       </group>
                    </page>
                </notebook>
>>>>>>> b22523e0
            </form>
            </field>
        </record>

        <record id="action_hr_timesheet_invoice_create" model="ir.actions.act_window">
            <field name="name">Create Invoice</field>
            <field name="type">ir.actions.act_window</field>
            <field name="res_model">hr.timesheet.invoice.create</field>
            <field name="view_type">form</field>
            <field name="view_mode">form</field>
            <field name="target">new</field>
        </record>

        <record model="ir.values" id="hr_timesheet_invoice_create_values">
            <field name="model_id" ref="model_account_analytic_line" />
            <field name="name">Create Invoice</field>
            <field name="key2">client_action_multi</field>
            <field name="value" eval="'ir.actions.act_window,' + str(ref('action_hr_timesheet_invoice_create'))" />
            <field name="key">action</field>
            <field name="model">account.analytic.line</field>
        </record>

    </data>
</openerp><|MERGE_RESOLUTION|>--- conflicted
+++ resolved
@@ -11,19 +11,6 @@
                 <header>
                     <button name="do_create" string="Create Invoices" type="object" icon="terp-gtk-go-back-rtl" class="oe_highlight_on_dirty"  />
                 </header>
-<<<<<<< HEAD
-                <group>
-	                <group string="Do you want to show details of work in invoice?" colspan="4">
-	                    <field name="date"/>
-	                    <field name="time"/>
-	                    <field name="name"/>
-	                    <field name="price"/>
-	                </group>
-	                <group  string="Force to use a specific product" colspan="4">
-	                    <field name="product"/>
-	                </group>
-	            </group>
-=======
                 <notebook>
                     <page string="Billing Data">
                        <group>
@@ -36,14 +23,9 @@
                        <group  string="Force to use a specific product">
                            <field name="product"/>
                        </group>
-                       <group colspan="4">
-                          <button special="cancel" string="Cancel" icon='gtk-cancel' colspan="1"/>
-                          <button name="do_create" string="Create Invoices" colspan="1" type="object" icon="terp-gtk-go-back-rtl"/>
-                       </group>
                        </group>
                     </page>
                 </notebook>
->>>>>>> b22523e0
             </form>
             </field>
         </record>
