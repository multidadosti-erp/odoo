--- conflicted
+++ resolved
@@ -1,18 +1,3 @@
-<<<<<<< HEAD
-# Finnish translation for openobject-addons
-# Copyright (c) 2014 Rosetta Contributors and Canonical Ltd 2014
-# This file is distributed under the same license as the openobject-addons package.
-# FIRST AUTHOR <EMAIL@ADDRESS>, 2014.
-#
-msgid ""
-msgstr ""
-"Project-Id-Version: openobject-addons\n"
-"Report-Msgid-Bugs-To: FULL NAME <EMAIL@ADDRESS>\n"
-"POT-Creation-Date: 2014-08-14 13:09+0000\n"
-"PO-Revision-Date: 2014-08-14 16:10+0000\n"
-"Last-Translator: FULL NAME <EMAIL@ADDRESS>\n"
-"Language-Team: Finnish <fi@li.org>\n"
-=======
 # Translation of Odoo Server.
 # This file contains the translation of the following modules:
 # * hr_timesheet_invoice
@@ -29,12 +14,11 @@
 "PO-Revision-Date: 2016-02-24 22:44+0000\n"
 "Last-Translator: Jarmo Kortetjärvi <jarmo.kortetjarvi@gmail.com>\n"
 "Language-Team: Finnish (http://www.transifex.com/odoo/odoo-8/language/fi/)\n"
->>>>>>> feedb0f1
 "MIME-Version: 1.0\n"
 "Content-Type: text/plain; charset=UTF-8\n"
-"Content-Transfer-Encoding: 8bit\n"
-"X-Launchpad-Export-Date: 2014-08-15 07:16+0000\n"
-"X-Generator: Launchpad (build 17156)\n"
+"Content-Transfer-Encoding: \n"
+"Language: fi\n"
+"Plural-Forms: nplurals=2; plural=(n != 1);\n"
 
 #. module: hr_timesheet_invoice
 #: model:hr_timesheet_invoice.factor,name:hr_timesheet_invoice.timesheet_invoice_factor2
@@ -52,11 +36,9 @@
 "<p class=\"oe_view_nocontent_create\">\n"
 "                Click to add a new type of invoicing.\n"
 "              </p><p>\n"
-"                Odoo allows you to create default invoicing types. You "
-"might\n"
+"                Odoo allows you to create default invoicing types. You might\n"
 "                have to regularly assign discounts because of a specific\n"
-"                contract or agreement with a customer. From this menu, you "
-"can\n"
+"                contract or agreement with a customer. From this menu, you can\n"
 "                create additional types of invoicing to speed up your\n"
 "                invoicing.\n"
 "              </p>\n"
@@ -176,16 +158,14 @@
 #. module: hr_timesheet_invoice
 #: code:addons/hr_timesheet_invoice/hr_timesheet_invoice.py:180
 #, python-format
-msgid ""
-"Contract incomplete. Please fill in the Customer and Pricelist fields."
+msgid "Contract incomplete. Please fill in the Customer and Pricelist fields."
 msgstr "Sopimus keskeneräinen. Täytä asiakas- ja hinnastokentät."
 
 #. module: hr_timesheet_invoice
 #: field:hr.timesheet.invoice.create,price:0
 #: field:hr.timesheet.invoice.create.final,price:0
 #: view:report.timesheet.line:hr_timesheet_invoice.view_timesheet_line_tree
-#: field:report.timesheet.line,cost:0
-#: field:report_timesheet.user,cost:0
+#: field:report.timesheet.line,cost:0 field:report_timesheet.user,cost:0
 #: view:website:hr_timesheet_invoice.report_analyticprofit
 msgid "Cost"
 msgstr "Kulut"
@@ -225,7 +205,7 @@
 #: field:hr.timesheet.invoice.create.final,create_uid:0
 #: field:hr_timesheet_invoice.factor,create_uid:0
 msgid "Created by"
-msgstr ""
+msgstr "Luonut"
 
 #. module: hr_timesheet_invoice
 #: field:hr.timesheet.analytic.profit,create_date:0
@@ -233,12 +213,12 @@
 #: field:hr.timesheet.invoice.create.final,create_date:0
 #: field:hr_timesheet_invoice.factor,create_date:0
 msgid "Created on"
-msgstr ""
+msgstr "Luotu"
 
 #. module: hr_timesheet_invoice
 #: view:website:hr_timesheet_invoice.report_analyticprofit
 msgid "Currency:"
-msgstr ""
+msgstr "Valuutta:"
 
 #. module: hr_timesheet_invoice
 #: model:ir.actions.act_window,name:hr_timesheet_invoice.action_timesheet_account_date_stat_all
@@ -379,7 +359,7 @@
 #. module: hr_timesheet_invoice
 #: field:hr.timesheet.invoice.create,product:0
 msgid "Force Product"
-msgstr ""
+msgstr "Pakota tuote"
 
 #. module: hr_timesheet_invoice
 #: view:hr.timesheet.invoice.create.final:hr_timesheet_invoice.view_hr_timesheet_invoice_create_final
@@ -404,12 +384,12 @@
 #. module: hr_timesheet_invoice
 #: field:report.timesheet.line,general_account_id:0
 msgid "General Account"
-msgstr ""
+msgstr "Yleinen tili"
 
 #. module: hr_timesheet_invoice
 #: view:report.timesheet.line:hr_timesheet_invoice.view_timesheet_line_search
 msgid "Group By"
-msgstr ""
+msgstr "Ryhmittele"
 
 #. module: hr_timesheet_invoice
 #: field:hr.timesheet.analytic.profit,id:0
@@ -419,13 +399,11 @@
 #: field:report.account.analytic.line.to.invoice,id:0
 #: field:report.analytic.account.close,id:0
 #: field:report.hr_timesheet_invoice.report_analyticprofit,id:0
-#: field:report.timesheet.line,id:0
-#: field:report_timesheet.account,id:0
+#: field:report.timesheet.line,id:0 field:report_timesheet.account,id:0
 #: field:report_timesheet.account.date,id:0
-#: field:report_timesheet.invoice,id:0
-#: field:report_timesheet.user,id:0
+#: field:report_timesheet.invoice,id:0 field:report_timesheet.user,id:0
 msgid "ID"
-msgstr ""
+msgstr "ID"
 
 #. module: hr_timesheet_invoice
 #: view:website:hr_timesheet_invoice.report_analyticprofit
@@ -464,9 +442,7 @@
 #: code:addons/hr_timesheet_invoice/wizard/hr_timesheet_invoice_create.py:56
 #, python-format
 msgid "Invoice is already linked to some of the analytic line(s)!"
-msgstr ""
-"Lasku on jo yhdistetty johonkin analyyttiseen tiliin tai joihinkin "
-"analyyttisiin riveihin!"
+msgstr "Lasku on jo yhdistetty johonkin analyyttiseen tiliin tai joihinkin analyyttisiin riveihin!"
 
 #. module: hr_timesheet_invoice
 #: view:account.analytic.account:hr_timesheet_invoice.account_analytic_account_form_form
@@ -512,9 +488,7 @@
 msgid ""
 "It allows to set the discount while making invoice, keep empty if the "
 "activities should not be invoiced."
-msgstr ""
-"Sallii alennusten antamisen laskulla, pidä tyhjänä, jos toimenpiteitä ei "
-"pidäisi laskuttaa."
+msgstr "Sallii alennusten antamisen laskulla, pidä tyhjänä, jos toimenpiteitä ei pidäisi laskuttaa."
 
 #. module: hr_timesheet_invoice
 #: selection:report.account.analytic.line.to.invoice,month:0
@@ -569,7 +543,7 @@
 #: field:hr.timesheet.invoice.create.final,write_uid:0
 #: field:hr_timesheet_invoice.factor,write_uid:0
 msgid "Last Updated by"
-msgstr ""
+msgstr "Viimeksi päivittänyt"
 
 #. module: hr_timesheet_invoice
 #: field:hr.timesheet.analytic.profit,write_date:0
@@ -577,7 +551,7 @@
 #: field:hr.timesheet.invoice.create.final,write_date:0
 #: field:hr_timesheet_invoice.factor,write_date:0
 msgid "Last Updated on"
-msgstr ""
+msgstr "Viimeksi päivitetty"
 
 #. module: hr_timesheet_invoice
 #: field:hr.timesheet.invoice.create.final,name:0
@@ -620,8 +594,7 @@
 #. module: hr_timesheet_invoice
 #: field:report.account.analytic.line.to.invoice,month:0
 #: view:report.timesheet.line:hr_timesheet_invoice.view_timesheet_line_search
-#: field:report.timesheet.line,month:0
-#: field:report_timesheet.account,month:0
+#: field:report.timesheet.line,month:0 field:report_timesheet.account,month:0
 #: field:report_timesheet.account.date,month:0
 #: field:report_timesheet.user,month:0
 msgid "Month"
@@ -750,9 +723,7 @@
 msgid ""
 "The cost of each work done will be displayed on the invoice. You probably "
 "don't want to check this"
-msgstr ""
-"Jokaisen tehdyn työn kustannus näytetään laskulla. Todennäköisestiet halua "
-"valita tätä!"
+msgstr "Jokaisen tehdyn työn kustannus näytetään laskulla. Todennäköisestiet halua valita tätä!"
 
 #. module: hr_timesheet_invoice
 #: help:hr.timesheet.invoice.create,name:0
@@ -912,7 +883,7 @@
 #. module: hr_timesheet_invoice
 #: view:account.analytic.account:hr_timesheet_invoice.account_analytic_account_form_form
 msgid "To Renew"
-msgstr ""
+msgstr "Uusittavaksi"
 
 #. module: hr_timesheet_invoice
 #: field:report_timesheet.invoice,amount_invoice:0
@@ -982,17 +953,16 @@
 #. module: hr_timesheet_invoice
 #: view:hr.timesheet.invoice.create:hr_timesheet_invoice.view_hr_timesheet_invoice_create
 msgid ""
-"When reinvoicing costs, the amount on the invoice lines is given by the sale "
-"price of the corresponding product (if any, and if its sale price is not 0). "
-"You can use the following field to enforce the use of a single product for "
-"all the chosen lines in the future invoices."
+"When reinvoicing costs, the amount on the invoice lines is given by the sale"
+" price of the corresponding product (if any, and if its sale price is not "
+"0). You can use the following field to enforce the use of a single product "
+"for all the chosen lines in the future invoices."
 msgstr ""
 
 #. module: hr_timesheet_invoice
 #: field:report.account.analytic.line.to.invoice,name:0
 #: view:report.timesheet.line:hr_timesheet_invoice.view_timesheet_line_search
-#: field:report.timesheet.line,name:0
-#: field:report_timesheet.account,name:0
+#: field:report.timesheet.line,name:0 field:report_timesheet.account,name:0
 #: field:report_timesheet.account.date,name:0
 #: field:report_timesheet.user,name:0
 msgid "Year"
@@ -1016,4 +986,11 @@
 "timesheet invoicing, you may use another ratio. For instance, if you do a "
 "20% advance invoice (fixed price, based on a sales order), you should "
 "invoice the rest on timesheet with a 80% ratio."
-msgstr ""+msgstr ""
+
+#. module: hr_timesheet_invoice
+#: view:hr.timesheet.analytic.profit:hr_timesheet_invoice.view_hr_timesheet_analytic_profit
+#: view:hr.timesheet.invoice.create:hr_timesheet_invoice.view_hr_timesheet_invoice_create
+#: view:hr.timesheet.invoice.create.final:hr_timesheet_invoice.view_hr_timesheet_invoice_create_final
+msgid "or"
+msgstr "tai"