--- conflicted
+++ resolved
@@ -9,11 +9,7 @@
 "Project-Id-Version: Odoo 9.0\n"
 "Report-Msgid-Bugs-To: \n"
 "POT-Creation-Date: 2015-09-29 10:27+0000\n"
-<<<<<<< HEAD
-"PO-Revision-Date: 2015-10-24 07:13+0000\n"
-=======
 "PO-Revision-Date: 2015-11-12 04:23+0000\n"
->>>>>>> b2939537
 "Last-Translator: Mateo Tibaquirá <nestormateo@gmail.com>\n"
 "Language-Team: Spanish (Colombia) (http://www.transifex.com/odoo/odoo-9/language/es_CO/)\n"
 "MIME-Version: 1.0\n"
@@ -35,7 +31,7 @@
 #. module: hr_equipment
 #: model:ir.ui.view,arch_db:hr_equipment.hr_equipment_request_view_kanban
 msgid "<b>Request to:</b>"
-msgstr "<b>Solicitado a:</b>"
+msgstr "<b>Solicitar a:</b>"
 
 #. module: hr_equipment
 #: model:ir.ui.view,arch_db:hr_equipment.hr_equipment_view_kanban
@@ -75,12 +71,12 @@
 #. module: hr_equipment
 #: model:ir.model.fields,field_description:hr_equipment.field_hr_equipment_category_alias_contact
 msgid "Alias Contact Security"
-msgstr ""
+msgstr "Alias del Contacto de Seguridad"
 
 #. module: hr_equipment
 #: model:ir.model.fields,field_description:hr_equipment.field_hr_equipment_config_settings_alias_domain
 msgid "Alias Domain"
-msgstr ""
+msgstr "Alias del Dominio"
 
 #. module: hr_equipment
 #: model:ir.model.fields,field_description:hr_equipment.field_hr_equipment_category_alias_name
@@ -90,12 +86,12 @@
 #. module: hr_equipment
 #: model:ir.model.fields,field_description:hr_equipment.field_hr_equipment_category_alias_domain
 msgid "Alias domain"
-msgstr "Seudónimo del dominio"
+msgstr "Alias del dominio"
 
 #. module: hr_equipment
 #: model:ir.model.fields,field_description:hr_equipment.field_hr_equipment_category_alias_model_id
 msgid "Aliased Model"
-msgstr ""
+msgstr "Modelo con Alias"
 
 #. module: hr_equipment
 #: sql_constraint:hr.equipment:0
@@ -203,23 +199,23 @@
 #. module: hr_equipment
 #: model:ir.actions.act_window,help:hr_equipment.hr_equipment_action_from_category_form
 msgid "Click to add a new Engine."
-msgstr ""
+msgstr "Clic para añadir una nueva Máquina."
 
 #. module: hr_equipment
 #: model:ir.actions.act_window,help:hr_equipment.hr_equipment_category_action
 msgid "Click to add a new equipment category."
-msgstr ""
+msgstr "Clic para añadir una nueva categoría de equipos."
 
 #. module: hr_equipment
 #: model:ir.actions.act_window,help:hr_equipment.hr_equipment_action
 msgid "Click to add a new equipment."
-msgstr ""
+msgstr "Clic para añadir un nuevo equipo."
 
 #. module: hr_equipment
 #: model:ir.actions.act_window,help:hr_equipment.hr_equipment_request_action
 #: model:ir.actions.act_window,help:hr_equipment.hr_equipment_request_action_link
 msgid "Click to add a new maintenance request."
-msgstr ""
+msgstr "Clic para añadir una petición de mantenimiento."
 
 #. module: hr_equipment
 #: model:ir.actions.act_window,help:hr_equipment.hr_equipment_stage_action
@@ -342,14 +338,14 @@
 #. module: hr_equipment
 #: model:ir.ui.view,arch_db:hr_equipment.hr_equipment_category_view_form
 msgid "Email Alias"
-msgstr ""
+msgstr "Alias de Correo"
 
 #. module: hr_equipment
 #: model:ir.model.fields,help:hr_equipment.field_hr_equipment_category_alias_id
 msgid ""
 "Email alias for this equipment category. New emails will automatically "
 "create new maintenance request for this equipment category."
-msgstr ""
+msgstr "Alias de correo para esta categoría de equipo, Los correos nuevos automáticamente crearán una petición de mantenimiento para esta categoría de equipo."
 
 #. module: hr_equipment
 #: selection:hr.equipment,equipment_assign_to:0
@@ -400,12 +396,12 @@
 #. module: hr_equipment
 #: model:ir.model.fields,field_description:hr_equipment.field_hr_equipment_category_fold
 msgid "Folded in Maintenance Pipe"
-msgstr ""
+msgstr "Plegado en el Canal de Mantenimiento"
 
 #. module: hr_equipment
 #: model:ir.model.fields,field_description:hr_equipment.field_hr_equipment_stage_fold
 msgid "Folded in Recruitment Pipe"
-msgstr ""
+msgstr "Plegado en el Canal de Contratación"
 
 #. module: hr_equipment
 #: model:ir.actions.act_window,help:hr_equipment.hr_equipment_request_action
@@ -472,7 +468,7 @@
 msgid ""
 "ID of the parent record holding the alias (example: project holding the task"
 " creation alias)"
-msgstr ""
+msgstr "ID del registro padre que tiene el alias. (ejemplo: el proyecto que guarda el alias para la creación de tareas)"
 
 #. module: hr_equipment
 #: model:ir.model.fields,help:hr_equipment.field_hr_equipment_category_message_unread
@@ -731,7 +727,7 @@
 "Parent model holding the alias. The model holding the alias reference is not"
 " necessarily the model given by alias_model_id (example: project "
 "(parent_model) and task (model))"
-msgstr ""
+msgstr "El modelo padre que tiene el alias. El modelo que guarda la referencia al alias no es necesariamente el modelo dado por alias_model_id (ejemplo: proyecto (modelo padre) y tarea (modelo))"
 
 #. module: hr_equipment
 #: model:hr.equipment.category,name:hr_equipment.hr_equipment_phone
@@ -745,7 +741,7 @@
 "- everyone: everyone can post\n"
 "- partners: only authenticated partners\n"
 "- followers: only followers of the related document\n"
-msgstr ""
+msgstr "Política para enviar un mensaje en el documento usando la pasarela de correo.\n- todos: todos pueden enviar\n- asociados: sólo asociados autenticados\n- seguidores: sólo los seguidores del documento relacionado\n"
 
 #. module: hr_equipment
 #: model:hr.equipment.category,name:hr_equipment.hr_equipment_printer
@@ -805,7 +801,7 @@
 #. module: hr_equipment
 #: model:ir.ui.view,arch_db:hr_equipment.hr_equipment_config_settings_view_form
 msgid "Requests Alias"
-msgstr ""
+msgstr "Alias de Solicitudes"
 
 #. module: hr_equipment
 #: model:ir.ui.view,arch_db:hr_equipment.hr_equipment_request_view_form
@@ -860,7 +856,7 @@
 #: model:ir.model.fields,help:hr_equipment.field_hr_equipment_request_active
 msgid ""
 "Set active to false to hide the maintenance request without deleting it."
-msgstr ""
+msgstr "Si la solicitud de mantenimiento no está activa, permanecerá oculta sin ser eliminada."
 
 #. module: hr_equipment
 #: model:ir.ui.menu,name:hr_equipment.menu_equipment_global_settings
@@ -915,14 +911,14 @@
 "The model (Odoo Document Kind) to which this alias corresponds. Any incoming"
 " email that does not reply to an existing record will cause the creation of "
 "a new record of this model (e.g. a Project Task)"
-msgstr ""
+msgstr "El modelo (Tipo de Documento de Odoo) al que corresponde este alias. Cualquier correo entrante que no sea respuesta a un registro existente, causará la creación de un nuevo registro de este modelo (ej. una Tarea de Proyecto)."
 
 #. module: hr_equipment
 #: model:ir.model.fields,help:hr_equipment.field_hr_equipment_category_alias_name
 msgid ""
 "The name of the email alias, e.g. 'jobs' if you want to catch emails for "
 "<jobs@example.odoo.com>"
-msgstr ""
+msgstr "El nombre del alias de correo, ej. 'trabajos' si quiere capturar los correos para <trabajos@demo.odoo.com>"
 
 #. module: hr_equipment
 #: model:ir.model.fields,help:hr_equipment.field_hr_equipment_category_alias_user_id
@@ -931,7 +927,7 @@
 "field is not set the system will attempt to find the right owner based on "
 "the sender (From) address, or will use the Administrator account if no "
 "system user is found for that address."
-msgstr ""
+msgstr "El propietario de los registros creados al recibir correos en este alias. Si este campo no está marcado, el sistema tratará de encontrar el propietario adecuado basado en el correo del remotente (De), o usará la cuenta de administrador si no se encuentra un usuario para esa dirección."
 
 #. module: hr_equipment
 #: model:ir.actions.act_window,help:hr_equipment.hr_equipment_action
@@ -982,7 +978,7 @@
 #. module: hr_equipment
 #: model:ir.model.fields,field_description:hr_equipment.field_hr_equipment_config_settings_equipment_alias_prefix
 msgid "Use the following alias to report internal equipment issue"
-msgstr ""
+msgstr "Usar el siguiente alias para informar las incidencias del equipo interno"
 
 #. module: hr_equipment
 #: model:ir.model.fields,field_description:hr_equipment.field_hr_equipment_equipment_assign_to
