--- conflicted
+++ resolved
@@ -269,12 +269,7 @@
         # remove default value, add missing values, and format them
         default = result.pop(None, None)
         for id in ids:
-<<<<<<< HEAD
-            result.setdefault(id, default_value)
-=======
             result[id] = clean(result.get(id, default))
-
->>>>>>> b09f624f
         return result
 
     @api.model
