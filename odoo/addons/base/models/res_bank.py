# -*- coding: utf-8 -*-

import re

import collections

from odoo import api, fields, models, _
from odoo.osv import expression
from odoo.tools import pycompat

import werkzeug.urls

def sanitize_account_number(acc_number):
    if acc_number:
        return re.sub(r'\W+', '', acc_number).upper()
    return False


class Bank(models.Model):
    _description = 'Bank'
    _name = 'res.bank'
    _order = 'name'

    name = fields.Char(required=True)
    street = fields.Char()
    street2 = fields.Char()
    zip = fields.Char()
    city = fields.Char()
    state = fields.Many2one('res.country.state', 'Fed. State', domain="[('country_id', '=?', country)]")
    country = fields.Many2one('res.country')
    email = fields.Char()
    phone = fields.Char()
    active = fields.Boolean(default=True)
    bic = fields.Char('Bank Identifier Code', index=True, help="Sometimes called BIC or Swift.")

    @api.multi
    def name_get(self):
        result = []
        for bank in self:
            name = bank.name + (bank.bic and (' - ' + bank.bic) or '')
            result.append((bank.id, name))
        return result

    @api.model
    def _name_search(self, name, args=None, operator='ilike', limit=100, name_get_uid=None):
        args = args or []
        domain = []
        if name:
            domain = ['|', ('bic', '=ilike', name + '%'), ('name', operator, name)]
            if operator in expression.NEGATIVE_TERM_OPERATORS:
                domain = ['&'] + domain
        bank_ids = self._search(domain + args, limit=limit, access_rights_uid=name_get_uid)
        return self.browse(bank_ids).name_get()
        
    @api.onchange('country')
    def _onchange_country_id(self):
        if self.country and self.country != self.state.country_id:
            self.state = False
            
    @api.onchange('state')
    def _onchange_state(self):
        if self.state.country_id:
            self.country = self.state.country_id


class ResPartnerBank(models.Model):
    _name = 'res.partner.bank'
    _rec_name = 'acc_number'
    _description = 'Bank Accounts'
    _order = 'sequence, id'

    @api.model
    def get_supported_account_types(self):
        return self._get_supported_account_types()

    @api.model
    def _get_supported_account_types(self):
        return [('bank', _('Normal'))]

    acc_type = fields.Selection(selection=lambda x: x.env['res.partner.bank'].get_supported_account_types(), compute='_compute_acc_type', string='Type', help='Bank account type: Normal or IBAN. Inferred from the bank account number.')
    acc_number = fields.Char('Account Number', required=True)
    sanitized_acc_number = fields.Char(compute='_compute_sanitized_acc_number', string='Sanitized Account Number', readonly=True, store=True)
    acc_holder_name = fields.Char(string='Account Holder Name', help="Account holder name, in case it is different than the name of the Account Holder")
    partner_id = fields.Many2one('res.partner', 'Account Holder', ondelete='cascade', index=True, domain=['|', ('is_company', '=', True), ('parent_id', '=', False)], required=True)
    bank_id = fields.Many2one('res.bank', string='Bank')
<<<<<<< HEAD
    bank_name = fields.Char(related='bank_id.name', readonly=False)
    bank_bic = fields.Char(related='bank_id.bic', readonly=False)
    sequence = fields.Integer()
=======
    bank_name = fields.Char(related='bank_id.name')
    bank_bic = fields.Char(related='bank_id.bic')
    sequence = fields.Integer(default=10)
>>>>>>> b3d4c2d1
    currency_id = fields.Many2one('res.currency', string='Currency')
    company_id = fields.Many2one('res.company', 'Company', default=lambda self: self.env.user.company_id, ondelete='cascade')
    qr_code_valid = fields.Boolean(string="Has all required arguments", compute="_validate_qr_code_arguments")

    _sql_constraints = [
        ('unique_number', 'unique(sanitized_acc_number, company_id)', 'Account Number must be unique'),
    ]

    @api.depends('acc_number')
    def _compute_sanitized_acc_number(self):
        for bank in self:
            bank.sanitized_acc_number = sanitize_account_number(bank.acc_number)

    @api.depends('acc_number')
    def _compute_acc_type(self):
        for bank in self:
            bank.acc_type = self.retrieve_acc_type(bank.acc_number)

    @api.model
    def retrieve_acc_type(self, acc_number):
        """ To be overridden by subclasses in order to support other account_types.
        """
        return 'bank'

    @api.model
    def _search(self, args, offset=0, limit=None, order=None, count=False, access_rights_uid=None):
        pos = 0
        while pos < len(args):
            if args[pos][0] == 'acc_number':
                op = args[pos][1]
                value = args[pos][2]
                if not isinstance(value, pycompat.string_types) and isinstance(value, collections.Iterable):
                    value = [sanitize_account_number(i) for i in value]
                else:
                    value = sanitize_account_number(value)
                if 'like' in op:
                    value = '%' + value + '%'
                args[pos] = ('sanitized_acc_number', op, value)
            pos += 1
        return super(ResPartnerBank, self)._search(args, offset, limit, order, count=count, access_rights_uid=access_rights_uid)

    @api.model
    def build_qr_code_url(self, amount, comment):
        communication = ""
        if comment:
            communication = (comment[:137] + '...') if len(comment) > 140 else comment
        qr_code_string = 'BCD\n001\n1\nSCT\n%s\n%s\n%s\nEUR%s\n\n\n%s' % (self.bank_bic, self.company_id.name, self.acc_number, amount, communication)
        qr_code_url = '/report/barcode/?type=%s&value=%s&width=%s&height=%s&humanreadable=1' % ('QR', werkzeug.url_quote_plus(qr_code_string), 128, 128)
        return qr_code_url

    @api.multi
    def _validate_qr_code_arguments(self):
        for bank in self:
            if bank.currency_id.name == False:
                currency = bank.company_id.currency_id
            else:
                currency = bank.currency_id
            bank.qr_code_valid = (bank.bank_bic
                                            and bank.company_id.name
                                            and bank.acc_number
                                            and (currency.name == 'EUR'))<|MERGE_RESOLUTION|>--- conflicted
+++ resolved
@@ -83,15 +83,9 @@
     acc_holder_name = fields.Char(string='Account Holder Name', help="Account holder name, in case it is different than the name of the Account Holder")
     partner_id = fields.Many2one('res.partner', 'Account Holder', ondelete='cascade', index=True, domain=['|', ('is_company', '=', True), ('parent_id', '=', False)], required=True)
     bank_id = fields.Many2one('res.bank', string='Bank')
-<<<<<<< HEAD
     bank_name = fields.Char(related='bank_id.name', readonly=False)
     bank_bic = fields.Char(related='bank_id.bic', readonly=False)
-    sequence = fields.Integer()
-=======
-    bank_name = fields.Char(related='bank_id.name')
-    bank_bic = fields.Char(related='bank_id.bic')
     sequence = fields.Integer(default=10)
->>>>>>> b3d4c2d1
     currency_id = fields.Many2one('res.currency', string='Currency')
     company_id = fields.Many2one('res.company', 'Company', default=lambda self: self.env.user.company_id, ondelete='cascade')
     qr_code_valid = fields.Boolean(string="Has all required arguments", compute="_validate_qr_code_arguments")
