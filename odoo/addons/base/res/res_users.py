# -*- coding: utf-8 -*-
# Part of Odoo. See LICENSE file for full copyright and licensing details.
import pytz
import datetime
import itertools
import logging
import hmac

from collections import defaultdict
from itertools import chain, repeat
from lxml import etree
from lxml.builder import E
from hashlib import sha256

from odoo import api, fields, models, tools, SUPERUSER_ID, _
from odoo.exceptions import AccessDenied, AccessError, UserError, ValidationError
from odoo.http import request
from odoo.osv import expression
from odoo.service.db import check_super
from odoo.tools import partition, pycompat

_logger = logging.getLogger(__name__)

# Only users who can modify the user (incl. the user herself) see the real contents of these fields
USER_PRIVATE_FIELDS = ['password']

concat = chain.from_iterable

#
# Functions for manipulating boolean and selection pseudo-fields
#
def name_boolean_group(id):
    return 'in_group_' + str(id)

def name_selection_groups(ids):
    return 'sel_groups_' + '_'.join(str(it) for it in ids)

def is_boolean_group(name):
    return name.startswith('in_group_')

def is_selection_groups(name):
    return name.startswith('sel_groups_')

def is_reified_group(name):
    return is_boolean_group(name) or is_selection_groups(name)

def get_boolean_group(name):
    return int(name[9:])

def get_selection_groups(name):
    return [int(v) for v in name[11:].split('_')]

def parse_m2m(commands):
    "return a list of ids corresponding to a many2many value"
    ids = []
    for command in commands:
        if isinstance(command, (tuple, list)):
            if command[0] in (1, 4):
                ids.append(command[1])
            elif command[0] == 5:
                ids = []
            elif command[0] == 6:
                ids = list(command[2])
        else:
            ids.append(command)
    return ids

#----------------------------------------------------------
# Basic res.groups and res.users
#----------------------------------------------------------

class Groups(models.Model):
    _name = "res.groups"
    _description = "Access Groups"
    _rec_name = 'full_name'
    _order = 'name'

    name = fields.Char(required=True, translate=True)
    users = fields.Many2many('res.users', 'res_groups_users_rel', 'gid', 'uid')
    model_access = fields.One2many('ir.model.access', 'group_id', string='Access Controls', copy=True)
    rule_groups = fields.Many2many('ir.rule', 'rule_group_rel',
        'group_id', 'rule_group_id', string='Rules', domain=[('global', '=', False)])
    menu_access = fields.Many2many('ir.ui.menu', 'ir_ui_menu_group_rel', 'gid', 'menu_id', string='Access Menu')
    view_access = fields.Many2many('ir.ui.view', 'ir_ui_view_group_rel', 'group_id', 'view_id', string='Views')
    comment = fields.Text(translate=True)
    category_id = fields.Many2one('ir.module.category', string='Application', index=True)
    color = fields.Integer(string='Color Index')
    full_name = fields.Char(compute='_compute_full_name', string='Group Name', search='_search_full_name')
    share = fields.Boolean(string='Share Group', help="Group created to set access rights for sharing data with some users.")
    is_portal = fields.Boolean('Portal', help="If checked, this group is usable as a portal.")

    _sql_constraints = [
        ('name_uniq', 'unique (category_id, name)', 'The name of the group must be unique within an application!')
    ]

    @api.depends('category_id.name', 'name')
    def _compute_full_name(self):
        # Important: value must be stored in environment of group, not group1!
        for group, group1 in pycompat.izip(self, self.sudo()):
            if group1.category_id:
                group.full_name = '%s / %s' % (group1.category_id.name, group1.name)
            else:
                group.full_name = group1.name

    def _search_full_name(self, operator, operand):
        lst = True
        if isinstance(operand, bool):
            domains = [[('name', operator, operand)], [('category_id.name', operator, operand)]]
            if operator in expression.NEGATIVE_TERM_OPERATORS == (not operand):
                return expression.AND(domains)
            else:
                return expression.OR(domains)
        if isinstance(operand, pycompat.string_types):
            lst = False
            operand = [operand]
        where = []
        for group in operand:
            values = [v for v in group.split('/') if v]
            group_name = values.pop().strip()
            category_name = values and '/'.join(values).strip() or group_name
            group_domain = [('name', operator, lst and [group_name] or group_name)]
            category_domain = [('category_id.name', operator, lst and [category_name] or category_name)]
            if operator in expression.NEGATIVE_TERM_OPERATORS and not values:
                category_domain = expression.OR([category_domain, [('category_id', '=', False)]])
            if (operator in expression.NEGATIVE_TERM_OPERATORS) == (not values):
                sub_where = expression.AND([group_domain, category_domain])
            else:
                sub_where = expression.OR([group_domain, category_domain])
            if operator in expression.NEGATIVE_TERM_OPERATORS:
                where = expression.AND([where, sub_where])
            else:
                where = expression.OR([where, sub_where])
        return where

    @api.model
    def search(self, args, offset=0, limit=None, order=None, count=False):
        # add explicit ordering if search is sorted on full_name
        if order and order.startswith('full_name'):
            groups = super(Groups, self).search(args)
            groups = groups.sorted('full_name', reverse=order.endswith('DESC'))
            groups = groups[offset:offset+limit] if limit else groups[offset:]
            return len(groups) if count else groups.ids
        return super(Groups, self).search(args, offset=offset, limit=limit, order=order, count=count)

    @api.multi
    def copy(self, default=None):
        self.ensure_one()
        default = dict(default or {}, name=_('%s (copy)') % self.name)
        return super(Groups, self).copy(default)

    @api.multi
    def write(self, vals):
        if 'name' in vals:
            if vals['name'].startswith('-'):
                raise UserError(_('The name of the group can not start with "-"'))
        # invalidate caches before updating groups, since the recomputation of
        # field 'share' depends on method has_group()
        self.env['ir.model.access'].call_cache_clearing_methods()
        self.env['res.users'].has_group.clear_cache(self.env['res.users'])
        return super(Groups, self).write(vals)


class ResUsersLog(models.Model):
    _name = 'res.users.log'
    _order = 'id desc'
    # Currenly only uses the magical fields: create_uid, create_date,
    # for recording logins. To be extended for other uses (chat presence, etc.)


class Users(models.Model):
    """ User class. A res.users record models an OpenERP user and is different
        from an employee.

        res.users class now inherits from res.partner. The partner model is
        used to store the data related to the partner: lang, name, address,
        avatar, ... The user model is now dedicated to technical data.
    """
    _name = "res.users"
    _description = 'Users'
    _inherits = {'res.partner': 'partner_id'}
    _order = 'name, login'
    __uid_cache = defaultdict(dict)             # {dbname: {uid: password}}

    # User can write on a few of his own fields (but not his groups for example)
    SELF_WRITEABLE_FIELDS = ['signature', 'action_id', 'company_id', 'email', 'name', 'image', 'image_medium', 'image_small', 'lang', 'tz']
    # User can read a few of his own fields
    SELF_READABLE_FIELDS = ['signature', 'company_id', 'login', 'email', 'name', 'image', 'image_medium', 'image_small', 'lang', 'tz', 'tz_offset', 'groups_id', 'partner_id', '__last_update', 'action_id']

    def _default_groups(self):
        default_user = self.env.ref('base.default_user', raise_if_not_found=False)
        return (default_user or self.env['res.users']).sudo().groups_id

    def _companies_count(self):
        return self.env['res.company'].sudo().search_count([])

    partner_id = fields.Many2one('res.partner', required=True, ondelete='restrict', auto_join=True,
        string='Related Partner', help='Partner-related data of the user')
    login = fields.Char(required=True, help="Used to log into the system")
    password = fields.Char(default='', invisible=True, copy=False,
        help="Keep empty if you don't want the user to be able to connect on the system.")
    new_password = fields.Char(string='Set Password',
        compute='_compute_password', inverse='_inverse_password',
        help="Specify a value only when creating a user or if you're "\
             "changing the user's password, otherwise leave empty. After "\
             "a change of password, the user has to login again.")
    signature = fields.Html()
    active = fields.Boolean(default=True)
    action_id = fields.Many2one('ir.actions.actions', string='Home Action',
        help="If specified, this action will be opened at log on for this user, in addition to the standard menu.")
    groups_id = fields.Many2many('res.groups', 'res_groups_users_rel', 'uid', 'gid', string='Groups', default=_default_groups)
    log_ids = fields.One2many('res.users.log', 'create_uid', string='User log entries')
    login_date = fields.Datetime(related='log_ids.create_date', string='Latest connection')
    share = fields.Boolean(compute='_compute_share', compute_sudo=True, string='Share User', store=True,
         help="External user with limited access, created only for the purpose of sharing data.")
    companies_count = fields.Integer(compute='_compute_companies_count', string="Number of Companies", default=_companies_count)
    tz_offset = fields.Char(compute='_compute_tz_offset', string='Timezone offset', invisible=True)

    @api.model
    def _get_company(self):
        return self.env.user.company_id

    # Special behavior for this field: res.company.search() will only return the companies
    # available to the current user (should be the user's companies?), when the user_preference
    # context is set.
    company_id = fields.Many2one('res.company', string='Company', required=True, default=_get_company,
        help='The company this user is currently working for.', context={'user_preference': True})
    company_ids = fields.Many2many('res.company', 'res_company_users_rel', 'user_id', 'cid',
        string='Companies', default=_get_company)

    # overridden inherited fields to bypass access rights, in case you have
    # access to the user but not its corresponding partner
    name = fields.Char(related='partner_id.name', inherited=True)
    email = fields.Char(related='partner_id.email', inherited=True)

    _sql_constraints = [
        ('login_key', 'UNIQUE (login)',  'You can not have two users with the same login !')
    ]

    def _compute_password(self):
        for user in self:
            user.password = ''

    def _inverse_password(self):
        for user in self:
            if not user.new_password:
                # Do not update the password if no value is provided, ignore silently.
                # For example web client submits False values for all empty fields.
                continue
            if user == self.env.user:
                # To change their own password, users must use the client-specific change password wizard,
                # so that the new password is immediately used for further RPC requests, otherwise the user
                # will face unexpected 'Access Denied' exceptions.
                raise UserError(_('Please use the change password wizard (in User Preferences or User menu) to change your own password.'))
            else:
                user.password = user.new_password

    @api.depends('groups_id')
    def _compute_share(self):
        for user in self:
            user.share = not user.has_group('base.group_user')

    @api.multi
    def _compute_companies_count(self):
        companies_count = self._companies_count()
        for user in self:
            user.companies_count = companies_count

    @api.depends('tz')
    def _compute_tz_offset(self):
        for user in self:
            user.tz_offset = datetime.datetime.now(pytz.timezone(user.tz or 'GMT')).strftime('%z')

    @api.onchange('login')
    def on_change_login(self):
        if self.login and tools.single_email_re.match(self.login):
            self.email = self.login

    @api.onchange('parent_id')
    def onchange_parent_id(self):
        return self.mapped('partner_id').onchange_parent_id()

    @api.multi
    @api.constrains('company_id', 'company_ids')
    def _check_company(self):
        if any(user.company_ids and user.company_id not in user.company_ids for user in self):
            raise ValidationError(_('The chosen company is not in the allowed companies for this user'))

    @api.multi
    @api.constrains('action_id')
    def _check_action_id(self):
        action_open_website = self.env.ref('base.action_open_website', raise_if_not_found=False)
        if action_open_website and any(user.action_id.id == action_open_website.id for user in self):
            raise ValidationError(_('The "App Switcher" action cannot be selected as home action.'))

    @api.multi
    def read(self, fields=None, load='_classic_read'):
        if fields and self == self.env.user:
            for key in fields:
                if not (key in self.SELF_READABLE_FIELDS or key.startswith('context_')):
                    break
            else:
                # safe fields only, so we read as super-user to bypass access rights
                self = self.sudo()

        result = super(Users, self).read(fields=fields, load=load)

        canwrite = self.env['ir.model.access'].check('res.users', 'write', False)
        if not canwrite:
            for vals in result:
                if vals['id'] != self._uid:
                    for key in USER_PRIVATE_FIELDS:
                        if key in vals:
                            vals[key] = '********'

        return result

    @api.model
    def read_group(self, domain, fields, groupby, offset=0, limit=None, orderby=False, lazy=True):
        groupby_fields = set([groupby] if isinstance(groupby, pycompat.string_types) else groupby)
        if groupby_fields.intersection(USER_PRIVATE_FIELDS):
            raise AccessError(_("Invalid 'group by' parameter"))
        return super(Users, self).read_group(domain, fields, groupby, offset=offset, limit=limit, orderby=orderby, lazy=lazy)

    @api.model
    def _search(self, args, offset=0, limit=None, order=None, count=False, access_rights_uid=None):
        if self._uid != SUPERUSER_ID and args:
            domain_fields = {term[0] for term in args if isinstance(term, (tuple, list))}
            if domain_fields.intersection(USER_PRIVATE_FIELDS):
                raise AccessError(_('Invalid search criterion'))
        return super(Users, self)._search(args, offset=offset, limit=limit, order=order, count=count,
                                          access_rights_uid=access_rights_uid)

    @api.model
    def create(self, vals):
        user = super(Users, self).create(vals)
        user.partner_id.active = user.active
        if user.partner_id.company_id:
            user.partner_id.write({'company_id': user.company_id.id})
        return user

    @api.multi
    def write(self, values):
        if values.get('active') == False:
            for user in self:
                if user.id == SUPERUSER_ID:
                    raise UserError(_("You cannot deactivate the admin user."))
                elif user.id == self._uid:
                    raise UserError(_("You cannot deactivate the user you're currently logged in as."))

        if self == self.env.user:
            for key in list(values):
                if not (key in self.SELF_WRITEABLE_FIELDS or key.startswith('context_')):
                    break
            else:
                if 'company_id' in values:
                    if values['company_id'] not in self.env.user.company_ids.ids:
                        del values['company_id']
                # safe fields only, so we write as super-user to bypass access rights
                self = self.sudo()

        res = super(Users, self).write(values)
        if 'company_id' in values:
            for user in self:
                # if partner is global we keep it that way
                if user.partner_id.company_id and user.partner_id.company_id.id != values['company_id']:
                    user.partner_id.write({'company_id': user.company_id.id})
            # clear default ir values when company changes
            self.env['ir.default'].clear_caches()

        # clear caches linked to the users
        if 'groups_id' in values:
            self.env['ir.model.access'].call_cache_clearing_methods()
            self.env['ir.rule'].clear_caches()
            self.has_group.clear_cache(self)
        if any(key.startswith('context_') or key in ('lang', 'tz') for key in values):
            self.context_get.clear_cache(self)
        if any(key in values for key in ['active'] + USER_PRIVATE_FIELDS):
            db = self._cr.dbname
            for id in self.ids:
                self.__uid_cache[db].pop(id, None)
        if any(key in values for key in self._get_session_token_fields()):
            self._invalidate_session_cache()

        return res

    @api.multi
    def unlink(self):
        if SUPERUSER_ID in self.ids:
            raise UserError(_('You can not remove the admin user as it is used internally for resources created by Odoo (updates, module installation, ...)'))
        db = self._cr.dbname
        for id in self.ids:
            self.__uid_cache[db].pop(id, None)
        self._invalidate_session_cache()
        return super(Users, self).unlink()

    @api.model
    def name_search(self, name='', args=None, operator='ilike', limit=100):
        if args is None:
            args = []
        users = self.browse()
        if name and operator in ['=', 'ilike']:
            users = self.search([('login', '=', name)] + args, limit=limit)
        if not users:
            users = self.search([('name', operator, name)] + args, limit=limit)
        return users.name_get()

    @api.multi
    def copy(self, default=None):
        self.ensure_one()
        default = dict(default or {})
        if ('name' not in default) and ('partner_id' not in default):
            default['name'] = _("%s (copy)") % self.name
        if 'login' not in default:
            default['login'] = _("%s (copy)") % self.login
        return super(Users, self).copy(default)

    @api.model
    @tools.ormcache('self._uid')
    def context_get(self):
        user = self.env.user
        result = {}
        for k in self._fields:
            if k.startswith('context_'):
                context_key = k[8:]
            elif k in ['lang', 'tz']:
                context_key = k
            else:
                context_key = False
            if context_key:
                res = getattr(user, k) or False
                if isinstance(res, models.BaseModel):
                    res = res.id
                result[context_key] = res or False
        return result

    @api.model
    @api.returns('ir.actions.act_window', lambda record: record.id)
    def action_get(self):
        return self.sudo().env.ref('base.action_res_users_my')

    def check_super(self, passwd):
        return check_super(passwd)

    @api.model
    def check_credentials(self, password):
        """ Override this method to plug additional authentication methods"""
        user = self.sudo().search([('id', '=', self._uid), ('password', '=', password)])
        if not user:
            raise AccessDenied()

    @api.model
    def _update_last_login(self):
        # only create new records to avoid any side-effect on concurrent transactions
        # extra records will be deleted by the periodical garbage collection
        self.env['res.users.log'].create({}) # populated by defaults

    @classmethod
    def _login(cls, db, login, password):
        if not password:
            return False
        user_id = False
        try:
            with cls.pool.cursor() as cr:
                self = api.Environment(cr, SUPERUSER_ID, {})[cls._name]
                user = self.search([('login', '=', login)])
                if user:
                    user_id = user.id
                    user.sudo(user_id).check_credentials(password)
                    user.sudo(user_id)._update_last_login()
        except AccessDenied:
            user_id = False

        status = "successful" if user_id else "failed"
        ip = request.httprequest.environ['REMOTE_ADDR'] if request else 'n/a'
        _logger.info("Login %s for db:%s login:%s from %s", status, db, login, ip)

        return user_id

    @classmethod
    def authenticate(cls, db, login, password, user_agent_env):
        """Verifies and returns the user ID corresponding to the given
          ``login`` and ``password`` combination, or False if there was
          no matching user.
           :param str db: the database on which user is trying to authenticate
           :param str login: username
           :param str password: user password
           :param dict user_agent_env: environment dictionary describing any
               relevant environment attributes
        """
        uid = cls._login(db, login, password)
        if uid == SUPERUSER_ID:
            # Successfully logged in as admin!
            # Attempt to guess the web base url...
            if user_agent_env and user_agent_env.get('base_location'):
                try:
                    with cls.pool.cursor() as cr:
                        base = user_agent_env['base_location']
                        ICP = api.Environment(cr, uid, {})['ir.config_parameter']
                        if not ICP.get_param('web.base.url.freeze'):
                            ICP.set_param('web.base.url', base)
                except Exception:
                    _logger.exception("Failed to update web.base.url configuration parameter")
        return uid

    @classmethod
    def check(cls, db, uid, passwd):
        """Verifies that the given (uid, password) is authorized for the database ``db`` and
           raise an exception if it is not."""
        if not passwd:
            # empty passwords disallowed for obvious security reasons
            raise AccessDenied()
        db = cls.pool.db_name
        if cls.__uid_cache[db].get(uid) == passwd:
            return
        cr = cls.pool.cursor()
        try:
            self = api.Environment(cr, uid, {})[cls._name]
            self.check_credentials(passwd)
            cls.__uid_cache[db][uid] = passwd
        finally:
            cr.close()

    def _get_session_token_fields(self):
        return {'id', 'login', 'password', 'active'}

    @tools.ormcache('sid')
    def _compute_session_token(self, sid):
        """ Compute a session token given a session id and a user id """
        # retrieve the fields used to generate the session token
        session_fields = ', '.join(sorted(self._get_session_token_fields()))
        self.env.cr.execute("""SELECT %s, (SELECT value FROM ir_config_parameter WHERE key='database.secret')
                                FROM res_users
                                WHERE id=%%s""" % (session_fields), (self.id,))
        if self.env.cr.rowcount != 1:
            self._invalidate_session_cache()
            return False
        data_fields = self.env.cr.fetchone()
        # generate hmac key
        key = (u'%s' % (data_fields,)).encode('utf-8')
        # hmac the session id
        data = sid.encode('utf-8')
        h = hmac.new(key, data, sha256)
        # keep in the cache the token
        return h.hexdigest()

    @api.multi
    def _invalidate_session_cache(self):
        """ Clear the sessions cache """
        self._compute_session_token.clear_cache(self)

    @api.model
    def change_password(self, old_passwd, new_passwd):
        """Change current user password. Old password must be provided explicitly
        to prevent hijacking an existing user session, or for cases where the cleartext
        password is not used to authenticate requests.

        :return: True
        :raise: odoo.exceptions.AccessDenied when old password is wrong
        :raise: odoo.exceptions.UserError when new password is not set or empty
        """
        self.check(self._cr.dbname, self._uid, old_passwd)
        if new_passwd:
            # use self.env.user here, because it has uid=SUPERUSER_ID
            return self.env.user.write({'password': new_passwd})
        raise UserError(_("Setting empty passwords is not allowed for security reasons!"))

    @api.multi
    def preference_save(self):
        return {
            'type': 'ir.actions.client',
            'tag': 'reload_context',
        }

    @api.multi
    def preference_change_password(self):
        return {
            'type': 'ir.actions.client',
            'tag': 'change_password',
            'target': 'new',
        }

    @api.model
    def has_group(self, group_ext_id):
        # use singleton's id if called on a non-empty recordset, otherwise
        # context uid
        uid = self.id or self._uid
        return self.sudo(user=uid)._has_group(group_ext_id)

    @api.model
    @tools.ormcache('self._uid', 'group_ext_id')
    def _has_group(self, group_ext_id):
        """Checks whether user belongs to given group.

        :param str group_ext_id: external ID (XML ID) of the group.
           Must be provided in fully-qualified form (``module.ext_id``), as there
           is no implicit module to use..
        :return: True if the current user is a member of the group with the
           given external ID (XML ID), else False.
        """
        assert group_ext_id and '.' in group_ext_id, "External ID must be fully qualified"
        module, ext_id = group_ext_id.split('.')
        self._cr.execute("""SELECT 1 FROM res_groups_users_rel WHERE uid=%s AND gid IN
                            (SELECT res_id FROM ir_model_data WHERE module=%s AND name=%s)""",
                         (self._uid, module, ext_id))
        return bool(self._cr.fetchone())
    # for a few places explicitly clearing the has_group cache
    has_group.clear_cache = _has_group.clear_cache

    @api.multi
    def _is_public(self):
        self.ensure_one()
        return self.has_group('base.group_public')

    @api.multi
    def _is_system(self):
        self.ensure_one()
        return self.has_group('base.group_system')

    @api.multi
    def _is_admin(self):
        self.ensure_one()
        return self._is_superuser() or self.has_group('base.group_erp_manager')

    @api.multi
    def _is_superuser(self):
        self.ensure_one()
        return self.id == SUPERUSER_ID

    @api.model
    def get_company_currency_id(self):
        return self.env.user.company_id.currency_id.id

#
# Implied groups
#
# Extension of res.groups and res.users with a relation for "implied" or
# "inherited" groups.  Once a user belongs to a group, it automatically belongs
# to the implied groups (transitively).
#

class GroupsImplied(models.Model):
    _inherit = 'res.groups'

    implied_ids = fields.Many2many('res.groups', 'res_groups_implied_rel', 'gid', 'hid',
        string='Inherits', help='Users of this group automatically inherit those groups')
    trans_implied_ids = fields.Many2many('res.groups', string='Transitively inherits',
        compute='_compute_trans_implied')

    @api.depends('implied_ids.trans_implied_ids')
    def _compute_trans_implied(self):
        # Compute the transitive closure recursively. Note that the performance
        # is good, because the record cache behaves as a memo (the field is
        # never computed twice on a given group.)
        for g in self:
            g.trans_implied_ids = g.implied_ids | g.mapped('implied_ids.trans_implied_ids')

    @api.model
    def create(self, values):
        user_ids = values.pop('users', None)
        group = super(GroupsImplied, self).create(values)
        if user_ids:
            # delegate addition of users to add implied groups
            group.write({'users': user_ids})
        return group

    @api.multi
    def write(self, values):
        res = super(GroupsImplied, self).write(values)
        if values.get('users') or values.get('implied_ids'):
            # add all implied groups (to all users of each group)
            for group in self:
                vals = {'users': list(pycompat.izip(repeat(4), group.with_context(active_test=False).users.ids))}
                super(GroupsImplied, group.trans_implied_ids).write(vals)
        return res


class UsersImplied(models.Model):
    _inherit = 'res.users'

    @api.model
    def create(self, values):
        if 'groups_id' in values:
            # complete 'groups_id' with implied groups
            user = self.new(values)
            gs = user.groups_id | user.groups_id.mapped('trans_implied_ids')
            values['groups_id'] = type(self).groups_id.convert_to_write(gs, user.groups_id)
        return super(UsersImplied, self).create(values)

    @api.multi
    def write(self, values):
        res = super(UsersImplied, self).write(values)
        if values.get('groups_id'):
            # add implied groups for all users
            for user in self.with_context({}):
                gs = set(concat(g.trans_implied_ids for g in user.groups_id))
                vals = {'groups_id': [(4, g.id) for g in gs]}
                super(UsersImplied, self).write(vals)
        return res

#
# Virtual checkbox and selection for res.user form view
#
# Extension of res.groups and res.users for the special groups view in the users
# form.  This extension presents groups with selection and boolean widgets:
# - Groups are shown by application, with boolean and/or selection fields.
#   Selection fields typically defines a role "Name" for the given application.
# - Uncategorized groups are presented as boolean fields and grouped in a
#   section "Others".
#
# The user form view is modified by an inherited view (base.user_groups_view);
# the inherited view replaces the field 'groups_id' by a set of reified group
# fields (boolean or selection fields).  The arch of that view is regenerated
# each time groups are changed.
#
# Naming conventions for reified groups fields:
# - boolean field 'in_group_ID' is True iff
#       ID is in 'groups_id'
# - selection field 'sel_groups_ID1_..._IDk' is ID iff
#       ID is in 'groups_id' and ID is maximal in the set {ID1, ..., IDk}
#

class GroupsView(models.Model):
    _inherit = 'res.groups'

    @api.model
    def create(self, values):
        user = super(GroupsView, self).create(values)
        self._update_user_groups_view()
        # actions.get_bindings() depends on action records
        self.env['ir.actions.actions'].clear_caches()
        return user

    @api.multi
    def write(self, values):
        res = super(GroupsView, self).write(values)
        self._update_user_groups_view()
        # actions.get_bindings() depends on action records
        self.env['ir.actions.actions'].clear_caches()
        return res

    @api.multi
    def unlink(self):
        res = super(GroupsView, self).unlink()
        self._update_user_groups_view()
        # actions.get_bindings() depends on action records
        self.env['ir.actions.actions'].clear_caches()
        return res

    @api.model
    def _update_user_groups_view(self):
        """ Modify the view with xmlid ``base.user_groups_view``, which inherits
            the user form view, and introduces the reified group fields.
        """
        if self._context.get('install_mode'):
            # use installation/admin language for translatable names in the view
            user_context = self.env['res.users'].context_get()
            self = self.with_context(**user_context)

        # We have to try-catch this, because at first init the view does not
        # exist but we are already creating some basic groups.
        view = self.env.ref('base.user_groups_view', raise_if_not_found=False)
        if view and view.exists() and view._name == 'ir.ui.view':
            group_no_one = view.env.ref('base.group_no_one')
            xml1, xml2 = [], []
            xml1.append(E.separator(string=_('Application Accesses'), colspan="2"))
            for app, kind, gs in self.get_groups_by_application():
                # hide groups in categories 'Hidden' and 'Extra' (except for group_no_one)
                attrs = {}
                if app.xml_id in ('base.module_category_hidden', 'base.module_category_extra', 'base.module_category_usability'):
                    attrs['groups'] = 'base.group_no_one'

                if kind == 'selection':
                    # application name with a selection field
                    field_name = name_selection_groups(gs.ids)
                    xml1.append(E.field(name=field_name, **attrs))
                    xml1.append(E.newline())
                else:
                    # application separator with boolean fields
                    app_name = app.name or _('Other')
                    xml2.append(E.separator(string=app_name, colspan="4", **attrs))
                    for g in gs:
                        field_name = name_boolean_group(g.id)
                        if g == group_no_one:
                            # make the group_no_one invisible in the form view
                            xml2.append(E.field(name=field_name, invisible="1", **attrs))
                        else:
                            xml2.append(E.field(name=field_name, **attrs))

            xml2.append({'class': "o_label_nowrap"})
            xml = E.field(E.group(*(xml1), col="2"), E.group(*(xml2), col="4"), name="groups_id", position="replace")
            xml.addprevious(etree.Comment("GENERATED AUTOMATICALLY BY GROUPS"))
<<<<<<< HEAD
            xml_content = etree.tostring(xml, pretty_print=True, encoding="unicode")

            new_context = dict(view._context)
            new_context.pop('install_mode_data', None)  # don't set arch_fs for this computed view
            new_context['lang'] = None
            view.with_context(new_context).write({'arch': xml_content})
=======
            xml_content = etree.tostring(xml, pretty_print=True, xml_declaration=True, encoding="utf-8")
            if not view.check_access_rights('write',  raise_exception=False):
                # erp manager has the rights to update groups/users but not
                # to modify ir.ui.view
                if self.env.user.has_group('base.group_erp_manager'):
                    view = view.sudo()
            view.with_context(lang=None).write({'arch': xml_content, 'arch_fs': False})
>>>>>>> d44cd778

    def get_application_groups(self, domain):
        """ Return the non-share groups that satisfy ``domain``. """
        return self.search(domain + [('share', '=', False)])

    @api.model
    def get_groups_by_application(self):
        """ Return all groups classified by application (module category), as a list::

                [(app, kind, groups), ...],

            where ``app`` and ``groups`` are recordsets, and ``kind`` is either
            ``'boolean'`` or ``'selection'``. Applications are given in sequence
            order.  If ``kind`` is ``'selection'``, ``groups`` are given in
            reverse implication order.
        """
        def linearize(app, gs):
            # determine sequence order: a group appears after its implied groups
            order = {g: len(g.trans_implied_ids & gs) for g in gs}
            # check whether order is total, i.e., sequence orders are distinct
            if len(set(order.values())) == len(gs):
                return (app, 'selection', gs.sorted(key=order.get))
            else:
                return (app, 'boolean', gs)

        # classify all groups by application
        by_app, others = defaultdict(self.browse), self.browse()
        for g in self.get_application_groups([]):
            if g.category_id:
                by_app[g.category_id] += g
            else:
                others += g
        # build the result
        res = []
        for app, gs in sorted(by_app.items(), key=lambda it: it[0].sequence or 0):
            res.append(linearize(app, gs))
        if others:
            res.append((self.env['ir.module.category'], 'boolean', others))
        return res


class UsersView(models.Model):
    _inherit = 'res.users'

    @api.model
    def create(self, values):
        values = self._remove_reified_groups(values)
        user = super(UsersView, self).create(values)
        group_multi_company = self.env.ref('base.group_multi_company', False)
        if group_multi_company and 'company_ids' in values:
            if len(user.company_ids) <= 1 and user.id in group_multi_company.users.ids:
                group_multi_company.write({'users': [(3, user.id)]})
            elif len(user.company_ids) > 1 and user.id not in group_multi_company.users.ids:
                group_multi_company.write({'users': [(4, user.id)]})
        return user

    @api.multi
    def write(self, values):
        values = self._remove_reified_groups(values)
        res = super(UsersView, self).write(values)
        group_multi_company = self.env.ref('base.group_multi_company', False)
        if group_multi_company and 'company_ids' in values:
            for user in self:
                if len(user.company_ids) <= 1 and user.id in group_multi_company.users.ids:
                    group_multi_company.write({'users': [(3, user.id)]})
                elif len(user.company_ids) > 1 and user.id not in group_multi_company.users.ids:
                    group_multi_company.write({'users': [(4, user.id)]})
        return res

    def _remove_reified_groups(self, values):
        """ return `values` without reified group fields """
        add, rem = [], []
        values1 = {}

        for key, val in values.items():
            if is_boolean_group(key):
                (add if val else rem).append(get_boolean_group(key))
            elif is_selection_groups(key):
                rem += get_selection_groups(key)
                if val:
                    add.append(val)
            else:
                values1[key] = val

        if 'groups_id' not in values and (add or rem):
            # remove group ids in `rem` and add group ids in `add`
            values1['groups_id'] = list(itertools.chain(
                pycompat.izip(repeat(3), rem),
                pycompat.izip(repeat(4), add)
            ))

        return values1

    @api.model
    def default_get(self, fields):
        group_fields, fields = partition(is_reified_group, fields)
        fields1 = (fields + ['groups_id']) if group_fields else fields
        values = super(UsersView, self).default_get(fields1)
        self._add_reified_groups(group_fields, values)
        return values

    @api.multi
    def read(self, fields=None, load='_classic_read'):
        # determine whether reified groups fields are required, and which ones
        fields1 = fields or list(self.fields_get())
        group_fields, other_fields = partition(is_reified_group, fields1)

        # read regular fields (other_fields); add 'groups_id' if necessary
        drop_groups_id = False
        if group_fields and fields:
            if 'groups_id' not in other_fields:
                other_fields.append('groups_id')
                drop_groups_id = True
        else:
            other_fields = fields

        res = super(UsersView, self).read(other_fields, load=load)

        # post-process result to add reified group fields
        if group_fields:
            for values in res:
                self._add_reified_groups(group_fields, values)
                if drop_groups_id:
                    values.pop('groups_id', None)
        return res

    def _add_reified_groups(self, fields, values):
        """ add the given reified group fields into `values` """
        gids = set(parse_m2m(values.get('groups_id') or []))
        for f in fields:
            if is_boolean_group(f):
                values[f] = get_boolean_group(f) in gids
            elif is_selection_groups(f):
                selected = [gid for gid in get_selection_groups(f) if gid in gids]
                values[f] = selected and selected[-1] or False

    @api.model
    def fields_get(self, allfields=None, attributes=None):
        res = super(UsersView, self).fields_get(allfields, attributes=attributes)
        # add reified groups fields
        for app, kind, gs in self.env['res.groups'].sudo().get_groups_by_application():
            if kind == 'selection':
                # selection group field
                tips = ['%s: %s' % (g.name, g.comment) for g in gs if g.comment]
                res[name_selection_groups(gs.ids)] = {
                    'type': 'selection',
                    'string': app.name or _('Other'),
                    'selection': [(False, '')] + [(g.id, g.name) for g in gs],
                    'help': '\n'.join(tips),
                    'exportable': False,
                    'selectable': False,
                }
            else:
                # boolean group fields
                for g in gs:
                    res[name_boolean_group(g.id)] = {
                        'type': 'boolean',
                        'string': g.name,
                        'help': g.comment,
                        'exportable': False,
                        'selectable': False,
                    }
        return res

#----------------------------------------------------------
# change password wizard
#----------------------------------------------------------

class ChangePasswordWizard(models.TransientModel):
    """ A wizard to manage the change of users' passwords. """
    _name = "change.password.wizard"
    _description = "Change Password Wizard"

    def _default_user_ids(self):
        user_ids = self._context.get('active_model') == 'res.users' and self._context.get('active_ids') or []
        return [
            (0, 0, {'user_id': user.id, 'user_login': user.login})
            for user in self.env['res.users'].browse(user_ids)
        ]

    user_ids = fields.One2many('change.password.user', 'wizard_id', string='Users', default=_default_user_ids)

    @api.multi
    def change_password_button(self):
        self.ensure_one()
        self.user_ids.change_password_button()
        if self.env.user in self.mapped('user_ids.user_id'):
            return {'type': 'ir.actions.client', 'tag': 'reload'}
        return {'type': 'ir.actions.act_window_close'}


class ChangePasswordUser(models.TransientModel):
    """ A model to configure users in the change password wizard. """
    _name = 'change.password.user'
    _description = 'Change Password Wizard User'

    wizard_id = fields.Many2one('change.password.wizard', string='Wizard', required=True)
    user_id = fields.Many2one('res.users', string='User', required=True, ondelete='cascade')
    user_login = fields.Char(string='User Login', readonly=True)
    new_passwd = fields.Char(string='New Password', default='')

    @api.multi
    def change_password_button(self):
        for line in self:
            if not line.new_passwd:
                raise UserError(_("Before clicking on 'Change Password', you have to write a new password."))
            line.user_id.write({'password': line.new_passwd})
        # don't keep temporary passwords in the database longer than necessary
        self.write({'new_passwd': False})<|MERGE_RESOLUTION|>--- conflicted
+++ resolved
@@ -789,22 +789,17 @@
             xml2.append({'class': "o_label_nowrap"})
             xml = E.field(E.group(*(xml1), col="2"), E.group(*(xml2), col="4"), name="groups_id", position="replace")
             xml.addprevious(etree.Comment("GENERATED AUTOMATICALLY BY GROUPS"))
-<<<<<<< HEAD
             xml_content = etree.tostring(xml, pretty_print=True, encoding="unicode")
-
-            new_context = dict(view._context)
-            new_context.pop('install_mode_data', None)  # don't set arch_fs for this computed view
-            new_context['lang'] = None
-            view.with_context(new_context).write({'arch': xml_content})
-=======
-            xml_content = etree.tostring(xml, pretty_print=True, xml_declaration=True, encoding="utf-8")
             if not view.check_access_rights('write',  raise_exception=False):
                 # erp manager has the rights to update groups/users but not
                 # to modify ir.ui.view
                 if self.env.user.has_group('base.group_erp_manager'):
                     view = view.sudo()
-            view.with_context(lang=None).write({'arch': xml_content, 'arch_fs': False})
->>>>>>> d44cd778
+
+            new_context = dict(view._context)
+            new_context.pop('install_mode_data', None)  # don't set arch_fs for this computed view
+            new_context['lang'] = None
+            view.with_context(new_context).write({'arch': xml_content})
 
     def get_application_groups(self, domain):
         """ Return the non-share groups that satisfy ``domain``. """
