# -*- coding: utf-8 -*-
# Part of Odoo. See LICENSE file for full copyright and licensing details.


"""
    Object Relational Mapping module:
     * Hierarchical structure
     * Constraints consistency and validation
     * Object metadata depends on its status
     * Optimised processing by complex query (multiple actions at once)
     * Default field values
     * Permissions optimisation
     * Persistant object: DB postgresql
     * Data conversion
     * Multi-level caching system
     * Two different inheritance mechanisms
     * Rich set of field types:
          - classical (varchar, integer, boolean, ...)
          - relational (one2many, many2one, many2many)
          - functional

"""

import datetime
import dateutil
import functools
import itertools
import logging
import operator
import pytz
import re
from collections import defaultdict, MutableMapping, OrderedDict
from inspect import getmembers, currentframe
from operator import attrgetter, itemgetter

import babel.dates
import dateutil.relativedelta
import psycopg2
from lxml import etree
from lxml.builder import E

import odoo
from . import SUPERUSER_ID
from . import api
from . import tools
from .exceptions import AccessError, MissingError, ValidationError, UserError
from .osv.query import Query
from .tools import frozendict, lazy_classproperty, lazy_property, ormcache, \
                   Collector, LastOrderedSet, OrderedSet
from .tools.config import config
from .tools.func import frame_codeinfo
from .tools.misc import CountingStream, DEFAULT_SERVER_DATETIME_FORMAT, DEFAULT_SERVER_DATE_FORMAT
from .tools.safe_eval import safe_eval
from .tools.translate import _

_logger = logging.getLogger(__name__)
_schema = logging.getLogger(__name__ + '.schema')
_unlink = logging.getLogger(__name__ + '.unlink')

regex_order = re.compile('^(\s*([a-z0-9:_]+|"[a-z0-9:_]+")(\s+(desc|asc))?\s*(,|$))+(?<!,)$', re.I)
regex_object_name = re.compile(r'^[a-z0-9_.]+$')
regex_pg_name = re.compile(r'^[a-z_][a-z0-9_$]*$', re.I)
onchange_v7 = re.compile(r"^(\w+)\((.*)\)$")

AUTOINIT_RECALCULATE_STORED_FIELDS = 1000

def check_object_name(name):
    """ Check if the given name is a valid model name.

        The _name attribute in osv and osv_memory object is subject to
        some restrictions. This function returns True or False whether
        the given name is allowed or not.

        TODO: this is an approximation. The goal in this approximation
        is to disallow uppercase characters (in some places, we quote
        table/column names and in other not, which leads to this kind
        of errors:

            psycopg2.ProgrammingError: relation "xxx" does not exist).

        The same restriction should apply to both osv and osv_memory
        objects for consistency.

    """
    if regex_object_name.match(name) is None:
        return False
    return True

def raise_on_invalid_object_name(name):
    if not check_object_name(name):
        msg = "The _name attribute %s is not valid." % name
        raise ValueError(msg)

def check_pg_name(name):
    """ Check whether the given name is a valid PostgreSQL identifier name. """
    if not regex_pg_name.match(name):
        raise ValidationError("Invalid characters in table name %r" % name)
    if len(name) > 63:
        raise ValidationError("Table name %r is too long" % name)

# match private methods, to prevent their remote invocation
regex_private = re.compile(r'^(_.*|init)$')

def check_method_name(name):
    """ Raise an ``AccessError`` if ``name`` is a private method name. """
    if regex_private.match(name):
        raise AccessError(_('Private methods (such as %s) cannot be called remotely.') % (name,))

POSTGRES_CONFDELTYPES = {
    'RESTRICT': 'r',
    'NO ACTION': 'a',
    'CASCADE': 'c',
    'SET NULL': 'n',
    'SET DEFAULT': 'd',
}

def intersect(la, lb):
    return filter(lambda x: x in lb, la)

def same_name(f, g):
    """ Test whether functions ``f`` and ``g`` are identical or have the same name """
    return f == g or getattr(f, '__name__', 0) == getattr(g, '__name__', 1)

def fix_import_export_id_paths(fieldname):
    """
    Fixes the id fields in import and exports, and splits field paths
    on '/'.

    :param str fieldname: name of the field to import/export
    :return: split field name
    :rtype: list of str
    """
    fixed_db_id = re.sub(r'([^/])\.id', r'\1/.id', fieldname)
    fixed_external_id = re.sub(r'([^/]):id', r'\1/id', fixed_db_id)
    return fixed_external_id.split('/')


class MetaModel(api.Meta):
    """ The metaclass of all model classes.
        Its main purpose is to register the models per module.
    """

    module_to_models = defaultdict(list)

    def __init__(self, name, bases, attrs):
        if not self._register:
            self._register = True
            super(MetaModel, self).__init__(name, bases, attrs)
            return

        if not hasattr(self, '_module'):
            self._module = self._get_addon_name(self.__module__)

        # Remember which models to instanciate for this module.
        if not self._custom:
            self.module_to_models[self._module].append(self)

        # check for new-api conversion error: leave comma after field definition
        for key, val in attrs.iteritems():
            if type(val) is tuple and len(val) == 1 and isinstance(val[0], Field):
                _logger.error("Trailing comma after field definition: %s.%s", self, key)
            if isinstance(val, Field):
                val.args = dict(val.args, _module=self._module)

    def _get_addon_name(self, full_name):
        # The (OpenERP) module name can be in the ``odoo.addons`` namespace
        # or not. For instance, module ``sale`` can be imported as
        # ``odoo.addons.sale`` (the right way) or ``sale`` (for backward
        # compatibility).
        module_parts = full_name.split('.')
        if len(module_parts) > 2 and module_parts[:2] == ['odoo', 'addons']:
            addon_name = full_name.split('.')[2]
        else:
            addon_name = full_name.split('.')[0]
        return addon_name


class NewId(object):
    """ Pseudo-ids for new records. """
    def __nonzero__(self):
        return False

IdType = (int, long, str, unicode, NewId)


# maximum number of prefetched records
PREFETCH_MAX = 1000

# special columns automatically created by the ORM
LOG_ACCESS_COLUMNS = ['create_uid', 'create_date', 'write_uid', 'write_date']
MAGIC_COLUMNS = ['id'] + LOG_ACCESS_COLUMNS


class BaseModel(object):
    """ Base class for Odoo models.

    Odoo models are created by inheriting:

    *   :class:`Model` for regular database-persisted models

    *   :class:`TransientModel` for temporary data, stored in the database but
        automatically vacuumed every so often

    *   :class:`AbstractModel` for abstract super classes meant to be shared by
        multiple inheriting models

    The system automatically instantiates every model once per database. Those
    instances represent the available models on each database, and depend on
    which modules are installed on that database. The actual class of each
    instance is built from the Python classes that create and inherit from the
    corresponding model.

    Every model instance is a "recordset", i.e., an ordered collection of
    records of the model. Recordsets are returned by methods like
    :meth:`~.browse`, :meth:`~.search`, or field accesses. Records have no
    explicit representation: a record is represented as a recordset of one
    record.

    To create a class that should not be instantiated, the _register class
    attribute may be set to False.
    """
    __metaclass__ = MetaModel
    _auto = False               # don't create any database backend
    _register = False           # not visible in ORM registry
    _abstract = True            # whether model is abstract
    _transient = False          # whether model is transient

    _name = None                # the model name
    _description = None         # the model's informal name
    _custom = False             # should be True for custom models only

    _inherit = None             # Python-inherited models ('model' or ['model'])
    _inherits = {}              # inherited models {'parent_model': 'm2o_field'}
    _constraints = []           # Python constraints (old API)

    _table = None               # SQL table name used by model
    _sequence = None            # SQL sequence to use for ID field
    _sql_constraints = []       # SQL constraints [(name, sql_def, message)]

    _rec_name = None            # field to use for labeling records
    _order = 'id'               # default order for searching results
    _parent_name = 'parent_id'  # the many2one field used as parent field
    _parent_store = False       # set to True to compute MPTT (parent_left, parent_right)
    _parent_order = False       # order to use for siblings in MPTT
    _date_name = 'date'         # field to use for default calendar view
    _fold_name = 'fold'         # field to determine folded groups in kanban views

    _needaction = False         # whether the model supports "need actions" (see mail)
    _translate = True           # False disables translations export for this model

    _depends = {}               # dependencies of models backed up by sql views
                                # {model_name: field_names, ...}

    # default values for _transient_vacuum()
    _transient_check_count = 0
    _transient_max_count = lazy_classproperty(lambda _: config.get('osv_memory_count_limit'))
    _transient_max_hours = lazy_classproperty(lambda _: config.get('osv_memory_age_limit'))

    CONCURRENCY_CHECK_FIELD = '__last_update'

    @api.model
    def view_init(self, fields_list):
        """ Override this method to do specific things when a form view is
        opened. This method is invoked by :meth:`~default_get`.
        """
        pass

    @api.model_cr_context
    def _field_create(self):
        """ Reflect the models and its fields in the models 'ir.model' and
        'ir.model.fields'. Also create entries in 'ir.model.data' if the key
        'module' is passed to the context.
        """
        cr = self._cr

        # create/update the entries in 'ir.model' and 'ir.model.data'
        params = {
            'model': self._name,
            'name': self._description,
            'info': next(cls.__doc__ for cls in type(self).mro() if cls.__doc__),
            'state': 'manual' if self._custom else 'base',
            'transient': self._transient,
        }
        cr.execute(""" UPDATE ir_model
                       SET name=%(name)s, info=%(info)s, transient=%(transient)s
                       WHERE model=%(model)s
                       RETURNING id """, params)
        if not cr.rowcount:
            cr.execute(""" INSERT INTO ir_model (model, name, info, state, transient)
                           VALUES (%(model)s, %(name)s, %(info)s, %(state)s, %(transient)s)
                           RETURNING id """, params)
        model = self.env['ir.model'].browse(cr.fetchone()[0])
        self._context['todo'].append((10, model.modified, [['name', 'info', 'transient']]))

        if self._module == self._context.get('module'):
            # self._module is the name of the module that last extended self
            xmlid = 'model_' + self._name.replace('.', '_')
            cr.execute("SELECT * FROM ir_model_data WHERE name=%s AND module=%s",
                       (xmlid, self._context['module']))
            if not cr.rowcount:
                cr.execute(""" INSERT INTO ir_model_data (name, date_init, date_update, module, model, res_id)
                               VALUES (%s, (now() at time zone 'UTC'), (now() at time zone 'UTC'), %s, %s, %s) """,
                           (xmlid, self._context['module'], 'ir.model', model.id))

        # create/update the entries in 'ir.model.fields' and 'ir.model.data'
        cr.execute("SELECT * FROM ir_model_fields WHERE model=%s", (self._name,))
        cols = {rec['name']: rec for rec in cr.dictfetchall()}

        Fields = self.env['ir.model.fields']

        # sparse fields should be created at the end, as they depend on their serialized field
        model_fields = sorted(self._fields.itervalues(), key=lambda field: bool(field.sparse))
        for field in model_fields:
            vals = {
                'model_id': model.id,
                'model': self._name,
                'name': field.name,
                'field_description': field.string,
                'help': field.help or None,
                'ttype': field.type,
                'relation': field.comodel_name or None,
                'index': bool(field.index),
                'store': bool(field.store),
                'copy': bool(field.copy),
                'related': ".".join(field.related) if field.related else None,
                'readonly': bool(field.readonly),
                'required': bool(field.required),
                'selectable': bool(field.search or field.store),
                'translate': bool(field.translate),
                'relation_field': field.inverse_name if field.type == 'one2many' else None,
                'serialization_field_id': None,
                'relation_table': field.relation if field.type == 'many2many' else None,
                'column1': field.column1 if field.type == 'many2many' else None,
                'column2': field.column2 if field.type == 'many2many' else None,
            }
            if field.sparse:
                # resolve link to serialization_field if specified by name
                serialization_field = Fields.search([('model', '=', vals['model']), ('name', '=', field.sparse)])
                if not serialization_field:
                    raise UserError(_("Serialization field `%s` not found for sparse field `%s`!") % (field.sparse, field.name))
                vals['serialization_field_id'] = serialization_field.id

            if field.name not in cols:
                query = "INSERT INTO ir_model_fields (%s) VALUES (%s) RETURNING id" % (
                    ",".join(vals),
                    ",".join("%%(%s)s" % name for name in vals),
                )
                cr.execute(query, vals)
                field_id = cr.fetchone()[0]
                self._context['todo'].append((20, Fields.browse(field_id).modified, [list(vals)]))

                module = field._module or self._context.get('module')
                if module:
                    xmlid = 'field_%s_%s' % (self._table, field.name)
                    cr.execute("SELECT name FROM ir_model_data WHERE name=%s", (xmlid,))
                    if cr.fetchone():
                        xmlid = xmlid + "_" + str(field_id)
                    cr.execute(""" INSERT INTO ir_model_data (name, date_init, date_update, module, model, res_id)
                                   VALUES (%s, (now() at time zone 'UTC'), (now() at time zone 'UTC'), %s, %s, %s) """,
                               (xmlid, module, 'ir.model.fields', field_id))

            elif not all(cols[field.name][key] == vals[key] for key in vals):
                names = set(vals) - {'model', 'name'}
                query = "UPDATE ir_model_fields SET %s WHERE model=%%(model)s AND name=%%(name)s RETURNING id" % (
                    ",".join("%s=%%(%s)s" % (name, name) for name in names),
                )
                cr.execute(query, vals)
                field_id = cr.fetchone()[0]
                self._context['todo'].append((20, Fields.browse(field_id).modified, [names]))

        if not self.pool._init:
            # remove ir.model.fields that are not in self._fields
            fields = Fields.browse([col['id']
                                    for name, col in cols.iteritems()
                                    if name not in self._fields])
            # add key '_force_unlink' in context to (1) force the removal of the
            # fields and (2) not reload the registry
            fields.with_context(_force_unlink=True).unlink()

        self.invalidate_cache()

    @api.model
    def _add_field(self, name, field):
        """ Add the given ``field`` under the given ``name`` in the class """
        cls = type(self)
        # add field as an attribute and in cls._fields (for reflection)
        if not isinstance(getattr(cls, name, field), Field):
            _logger.warning("In model %r, field %r overriding existing value", cls._name, name)
        setattr(cls, name, field)
        cls._fields[name] = field

        # basic setup of field
        field.setup_base(self, name)

    @api.model
    def _pop_field(self, name):
        """ Remove the field with the given ``name`` from the model.
            This method should only be used for manual fields.
        """
        cls = type(self)
        field = cls._fields.pop(name, None)
        if hasattr(cls, name):
            delattr(cls, name)
        return field

    @api.model
    def _add_magic_fields(self):
        """ Introduce magic fields on the current class

        * id is a "normal" field (with a specific getter)
        * create_uid, create_date, write_uid and write_date have become
          "normal" fields
        * $CONCURRENCY_CHECK_FIELD is a computed field with its computing
          method defined dynamically. Uses ``str(datetime.datetime.utcnow())``
          to get the same structure as the previous
          ``(now() at time zone 'UTC')::timestamp``::

              # select (now() at time zone 'UTC')::timestamp;
                        timezone
              ----------------------------
               2013-06-18 08:30:37.292809

              >>> str(datetime.datetime.utcnow())
              '2013-06-18 08:31:32.821177'
        """
        def add(name, field):
            """ add ``field`` with the given ``name`` if it does not exist yet """
            if name not in self._fields:
                self._add_field(name, field)

        # cyclic import
        from . import fields

        # this field 'id' must override any other column or field
        self._add_field('id', fields.Id(automatic=True))

        add('display_name', fields.Char(string='Display Name', automatic=True,
            compute='_compute_display_name'))

        if self._log_access:
            add('create_uid', fields.Many2one('res.users', string='Created by', automatic=True))
            add('create_date', fields.Datetime(string='Created on', automatic=True))
            add('write_uid', fields.Many2one('res.users', string='Last Updated by', automatic=True))
            add('write_date', fields.Datetime(string='Last Updated on', automatic=True))
            last_modified_name = 'compute_concurrency_field_with_access'
        else:
            last_modified_name = 'compute_concurrency_field'

        # this field must override any other column or field
        self._add_field(self.CONCURRENCY_CHECK_FIELD, fields.Datetime(
            string='Last Modified on', compute=last_modified_name, automatic=True))

    def compute_concurrency_field(self):
        for record in self:
            record[self.CONCURRENCY_CHECK_FIELD] = odoo.fields.Datetime.now()

    @api.depends('create_date', 'write_date')
    def compute_concurrency_field_with_access(self):
        for record in self:
            record[self.CONCURRENCY_CHECK_FIELD] = \
                record.write_date or record.create_date or odoo.fields.Datetime.now()

    #
    # Goal: try to apply inheritance at the instantiation level and
    #       put objects in the pool var
    #
    @classmethod
    def _build_model(cls, pool, cr):
        """ Instantiate a given model in the registry.

        This method creates or extends a "registry" class for the given model.
        This "registry" class carries inferred model metadata, and inherits (in
        the Python sense) from all classes that define the model, and possibly
        other registry classes.

        """

        # In the simplest case, the model's registry class inherits from cls and
        # the other classes that define the model in a flat hierarchy. The
        # registry contains the instance ``model`` (on the left). Its class,
        # ``ModelClass``, carries inferred metadata that is shared between all
        # the model's instances for this registry only.
        #
        #   class A1(Model):                          Model
        #       _name = 'a'                           / | \
        #                                            A3 A2 A1
        #   class A2(Model):                          \ | /
        #       _inherit = 'a'                      ModelClass
        #                                             /   \
        #   class A3(Model):                      model   recordset
        #       _inherit = 'a'
        #
        # When a model is extended by '_inherit', its base classes are modified
        # to include the current class and the other inherited model classes.
        # Note that we actually inherit from other ``ModelClass``, so that
        # extensions to an inherited model are immediately visible in the
        # current model class, like in the following example:
        #
        #   class A1(Model):
        #       _name = 'a'                           Model
        #                                            / / \ \
        #   class B1(Model):                        / A2 A1 \
        #       _name = 'b'                        /   \ /   \
        #                                         B2  ModelA  B1
        #   class B2(Model):                       \    |    /
        #       _name = 'b'                         \   |   /
        #       _inherit = ['a', 'b']                \  |  /
        #                                             ModelB
        #   class A2(Model):
        #       _inherit = 'a'

        # Keep links to non-inherited constraints in cls; this is useful for
        # instance when exporting translations
        cls._local_constraints = cls.__dict__.get('_constraints', [])
        cls._local_sql_constraints = cls.__dict__.get('_sql_constraints', [])

        # determine inherited models
        parents = cls._inherit
        parents = [parents] if isinstance(parents, basestring) else (parents or [])

        # determine the model's name
        name = cls._name or (len(parents) == 1 and parents[0]) or cls.__name__

        # all models except 'base' implicitly inherit from 'base'
        if name != 'base':
            parents = list(parents) + ['base']

        # create or retrieve the model's class
        if name in parents:
            if name not in pool:
                raise TypeError("Model %r does not exist in registry." % name)
            ModelClass = pool[name]
            ModelClass._build_model_check_base(cls)
            check_parent = ModelClass._build_model_check_parent
        else:
            ModelClass = type(name, (BaseModel,), {
                '_name': name,
                '_register': False,
                '_original_module': cls._module,
                '_inherit_children': OrderedSet(),      # names of children models
                '_inherits_children': set(),            # names of children models
                '_fields': {},                          # populated in _setup_base()
            })
            check_parent = cls._build_model_check_parent

        # determine all the classes the model should inherit from
        bases = LastOrderedSet([cls])
        for parent in parents:
            if parent not in pool:
                raise TypeError("Model %r inherits from non-existing model %r." % (name, parent))
            parent_class = pool[parent]
            if parent == name:
                for base in parent_class.__bases__:
                    bases.add(base)
            else:
                check_parent(cls, parent_class)
                bases.add(parent_class)
                parent_class._inherit_children.add(name)
        ModelClass.__bases__ = tuple(bases)

        # determine the attributes of the model's class
        ModelClass._build_model_attributes(pool)

        check_pg_name(ModelClass._table)

        # Transience
        if ModelClass._transient:
            assert ModelClass._log_access, \
                "TransientModels must have log_access turned on, " \
                "in order to implement their access rights policy"

        # link the class to the registry, and update the registry
        ModelClass.pool = pool
        pool[name] = ModelClass

        # backward compatibility: instantiate the model, and initialize it
        model = object.__new__(ModelClass)
        model.__init__(pool, cr)

        return ModelClass

    @classmethod
    def _build_model_check_base(model_class, cls):
        """ Check whether ``model_class`` can be extended with ``cls``. """
        if model_class._abstract and not cls._abstract:
            msg = ("%s transforms the abstract model %r into a non-abstract model. "
                   "That class should either inherit from AbstractModel, or set a different '_name'.")
            raise TypeError(msg % (cls, model_class._name))
        if model_class._transient != cls._transient:
            if model_class._transient:
                msg = ("%s transforms the transient model %r into a non-transient model. "
                       "That class should either inherit from TransientModel, or set a different '_name'.")
            else:
                msg = ("%s transforms the model %r into a transient model. "
                       "That class should either inherit from Model, or set a different '_name'.")
            raise TypeError(msg % (cls, model_class._name))

    @classmethod
    def _build_model_check_parent(model_class, cls, parent_class):
        """ Check whether ``model_class`` can inherit from ``parent_class``. """
        if model_class._abstract and not parent_class._abstract:
            msg = ("In %s, the abstract model %r cannot inherit from the non-abstract model %r.")
            raise TypeError(msg % (cls, model_class._name, parent_class._name))

    @classmethod
    def _build_model_attributes(cls, pool):
        """ Initialize base model attributes. """
        cls._description = cls._name
        cls._table = cls._name.replace('.', '_')
        cls._sequence = None
        cls._log_access = cls._auto
        cls._inherits = {}
        cls._depends = {}
        cls._constraints = {}
        cls._sql_constraints = []

        for base in reversed(cls.__bases__):
            if not getattr(base, 'pool', None):
                # the following attributes are not taken from model classes
                cls._description = base._description or cls._description
                cls._table = base._table or cls._table
                cls._sequence = base._sequence or cls._sequence
                cls._log_access = getattr(base, '_log_access', cls._log_access)

            cls._inherits.update(base._inherits)

            for mname, fnames in base._depends.iteritems():
                cls._depends[mname] = cls._depends.get(mname, []) + fnames

            for cons in base._constraints:
                # cons may override a constraint with the same function name
                cls._constraints[getattr(cons[0], '__name__', id(cons[0]))] = cons

            cls._sql_constraints += base._sql_constraints

        cls._sequence = cls._sequence or (cls._table + '_id_seq')
        cls._constraints = cls._constraints.values()

        # update _inherits_children of parent models
        for parent_name in cls._inherits:
            pool[parent_name]._inherits_children.add(cls._name)

        # recompute attributes of _inherit_children models
        for child_name in cls._inherit_children:
            child_class = pool[child_name]
            child_class._build_model_attributes(pool)

    @api.model
    def _add_manual_fields(self, partial):
        IrModelFields = self.env['ir.model.fields']
        manual_fields = self.pool.get_manual_fields(self._cr, self._name)
        for name, field_data in manual_fields.iteritems():
            if name not in self._fields:
                field = IrModelFields._instanciate(field_data, partial)
                if field:
                    self._add_field(name, field)

    @classmethod
    def _init_constraints_onchanges(cls):
        # store sql constraint error messages
        for (key, _, msg) in cls._sql_constraints:
            cls.pool._sql_error[cls._table + '_' + key] = msg

        # reset properties memoized on cls
        cls._constraint_methods = BaseModel._constraint_methods
        cls._onchange_methods = BaseModel._onchange_methods

    @property
    def _constraint_methods(self):
        """ Return a list of methods implementing Python constraints. """
        def is_constraint(func):
            return callable(func) and hasattr(func, '_constrains')

        cls = type(self)
        methods = []
        for attr, func in getmembers(cls, is_constraint):
            for name in func._constrains:
                field = cls._fields.get(name)
                if not field:
                    _logger.warning("method %s.%s: @constrains parameter %r is not a field name", cls._name, attr, name)
                elif not (field.store or field.inverse or field.inherited):
                    _logger.warning("method %s.%s: @constrains parameter %r is not writeable", cls._name, attr, name)
            methods.append(func)

        # optimization: memoize result on cls, it will not be recomputed
        cls._constraint_methods = methods
        return methods

    @property
    def _onchange_methods(self):
        """ Return a dictionary mapping field names to onchange methods. """
        def is_onchange(func):
            return callable(func) and hasattr(func, '_onchange')

        cls = type(self)
        methods = defaultdict(list)
        for attr, func in getmembers(cls, is_onchange):
            for name in func._onchange:
                if name not in cls._fields:
                    _logger.warning("@onchange%r parameters must be field names", func._onchange)
                methods[name].append(func)

        # optimization: memoize result on cls, it will not be recomputed
        cls._onchange_methods = methods
        return methods

    def __new__(cls):
        # In the past, this method was registering the model class in the server.
        # This job is now done entirely by the metaclass MetaModel.
        return None

    def __init__(self, pool, cr):
        """ Deprecated method to initialize the model. """
        pass

    @api.model
    @ormcache()
    def _is_an_ordinary_table(self):
        self.env.cr.execute("""\
            SELECT  1
            FROM    pg_class
            WHERE   relname = %s
            AND     relkind = %s""", [self._table, 'r'])
        return bool(self.env.cr.fetchone())

    def __export_xml_id(self):
        """ Return a valid xml_id for the record ``self``. """
        if not self._is_an_ordinary_table():
            raise Exception(
                "You can not export the column ID of model %s, because the "
                "table %s is not an ordinary table."
                % (self._name, self._table))
        ir_model_data = self.sudo().env['ir.model.data']
        data = ir_model_data.search([('model', '=', self._name), ('res_id', '=', self.id)])
        if data:
            if data[0].module:
                return '%s.%s' % (data[0].module, data[0].name)
            else:
                return data[0].name
        else:
            postfix = 0
            name = '%s_%s' % (self._table, self.id)
            while ir_model_data.search([('module', '=', '__export__'), ('name', '=', name)]):
                postfix += 1
                name = '%s_%s_%s' % (self._table, self.id, postfix)
            ir_model_data.create({
                'model': self._name,
                'res_id': self.id,
                'module': '__export__',
                'name': name,
            })
            return '__export__.' + name

    @api.multi
    def _export_rows(self, fields):
        """ Export fields of the records in ``self``.

            :param fields: list of lists of fields to traverse
            :return: list of lists of corresponding values
        """
        import_compatible = self.env.context.get('import_compat', True)
        lines = []
        for record in self:
            # main line of record, initially empty
            current = [''] * len(fields)
            lines.append(current)

            # list of primary fields followed by secondary field(s)
            primary_done = []

            # process column by column
            for i, path in enumerate(fields):
                if not path:
                    continue

                name = path[0]
                if name in primary_done:
                    continue

                if name == '.id':
                    current[i] = str(record.id)
                elif name == 'id':
                    current[i] = record.__export_xml_id()
                else:
                    field = record._fields[name]
                    value = record[name]

                    # this part could be simpler, but it has to be done this way
                    # in order to reproduce the former behavior
                    if not isinstance(value, BaseModel):
                        current[i] = field.convert_to_export(value, record)
                    else:
                        primary_done.append(name)

                        # in import_compat mode, m2m should always be exported as
                        # a comma-separated list of xids in a single cell
                        if import_compatible and field.type == 'many2many' and len(path) > 1 and path[1] == 'id':
                            xml_ids = [r.__export_xml_id() for r in value]
                            current[i] = ','.join(xml_ids) or False
                            continue

                        # recursively export the fields that follow name; use
                        # 'display_name' where no subfield is exported
                        fields2 = [(p[1:] or ['display_name'] if p and p[0] == name else [])
                                   for p in fields]
                        lines2 = value._export_rows(fields2)
                        if lines2:
                            # merge first line with record's main line
                            for j, val in enumerate(lines2[0]):
                                if val or isinstance(val, bool):
                                    current[j] = val
                            # append the other lines at the end
                            lines += lines2[1:]
                        else:
                            current[i] = False

        return lines

    # backward compatibility
    __export_rows = _export_rows

    @api.multi
    def export_data(self, fields_to_export, raw_data=False):
        """ Export fields for selected objects

            :param fields_to_export: list of fields
            :param raw_data: True to return value in native Python type
            :rtype: dictionary with a *datas* matrix

            This method is used when exporting data via client menu
        """
        fields_to_export = map(fix_import_export_id_paths, fields_to_export)
        if raw_data:
            self = self.with_context(export_raw_data=True)
        return {'datas': self._export_rows(fields_to_export)}

    @api.model
    def load(self, fields, data):
        """
        Attempts to load the data matrix, and returns a list of ids (or
        ``False`` if there was an error and no id could be generated) and a
        list of messages.

        The ids are those of the records created and saved (in database), in
        the same order they were extracted from the file. They can be passed
        directly to :meth:`~read`

        :param fields: list of fields to import, at the same index as the corresponding data
        :type fields: list(str)
        :param data: row-major matrix of data to import
        :type data: list(list(str))
        :returns: {ids: list(int)|False, messages: [Message]}
        """
        # determine values of mode, current_module and noupdate
        mode = self._context.get('mode', 'init')
        current_module = self._context.get('module', '')
        noupdate = self._context.get('noupdate', False)

        # add current module in context for the conversion of xml ids
        self = self.with_context(_import_current_module=current_module)

        cr = self._cr
        cr.execute('SAVEPOINT model_load')

        fields = map(fix_import_export_id_paths, fields)
        fg = self.fields_get()

        ids = []
        messages = []
        ModelData = self.env['ir.model.data']
        ModelData.clear_caches()
        extracted = self._extract_records(fields, data, log=messages.append)
        converted = self._convert_records(extracted, log=messages.append)
        for id, xid, record, info in converted:
            try:
                cr.execute('SAVEPOINT model_load_save')
            except psycopg2.InternalError as e:
                # broken transaction, exit and hope the source error was
                # already logged
                if not any(message['type'] == 'error' for message in messages):
                    messages.append(dict(info, type='error',message=u"Unknown database error: '%s'" % e))
                break
            try:
                ids.append(ModelData._update(self._name, current_module, record, mode=mode,
                                             xml_id=xid, noupdate=noupdate, res_id=id))
                cr.execute('RELEASE SAVEPOINT model_load_save')
            except psycopg2.Warning as e:
                messages.append(dict(info, type='warning', message=str(e)))
                cr.execute('ROLLBACK TO SAVEPOINT model_load_save')
            except psycopg2.Error as e:
                messages.append(dict(info, type='error', **PGERROR_TO_OE[e.pgcode](self, fg, info, e)))
                # Failed to write, log to messages, rollback savepoint (to
                # avoid broken transaction) and keep going
                cr.execute('ROLLBACK TO SAVEPOINT model_load_save')
            except Exception as e:
                message = (_('Unknown error during import:') + ' %s: %s' % (type(e), unicode(e.message or e.name)))
                moreinfo = _('Resolve other errors first')
                messages.append(dict(info, type='error', message=message, moreinfo=moreinfo))
                # Failed for some reason, perhaps due to invalid data supplied,
                # rollback savepoint and keep going
                cr.execute('ROLLBACK TO SAVEPOINT model_load_save')
        if any(message['type'] == 'error' for message in messages):
            cr.execute('ROLLBACK TO SAVEPOINT model_load')
            ids = False

        if ids and self._context.get('defer_parent_store_computation'):
            self._parent_store_compute()

        return {'ids': ids, 'messages': messages}

    def _add_fake_fields(self, fields):
        from odoo.fields import Char, Integer
        fields[None] = Char('rec_name')
        fields['id'] = Char('External ID')
        fields['.id'] = Integer('Database ID')
        return fields

    @api.model
    def _extract_records(self, fields_, data, log=lambda a: None):
        """ Generates record dicts from the data sequence.

        The result is a generator of dicts mapping field names to raw
        (unconverted, unvalidated) values.

        For relational fields, if sub-fields were provided the value will be
        a list of sub-records

        The following sub-fields may be set on the record (by key):
        * None is the name_get for the record (to use with name_create/name_search)
        * "id" is the External ID for the record
        * ".id" is the Database ID for the record
        """
        fields = dict(self._fields)
        # Fake fields to avoid special cases in extractor
        fields = self._add_fake_fields(fields)
        # m2o fields can't be on multiple lines so exclude them from the
        # is_relational field rows filter, but special-case it later on to
        # be handled with relational fields (as it can have subfields)
        is_relational = lambda field: fields[field].relational
        get_o2m_values = itemgetter_tuple([
            index
            for index, fnames in enumerate(fields_)
            if fields[fnames[0]].type == 'one2many'
        ])
        get_nono2m_values = itemgetter_tuple([
            index
            for index, fnames in enumerate(fields_)
            if fields[fnames[0]].type != 'one2many'
        ])
        # Checks if the provided row has any non-empty one2many fields
        def only_o2m_values(row):
            return any(get_o2m_values(row)) and not any(get_nono2m_values(row))

        index = 0
        while index < len(data):
            row = data[index]

            # copy non-relational fields to record dict
            record = {fnames[0]: value
                      for fnames, value in itertools.izip(fields_, row)
                      if not is_relational(fnames[0])}

            # Get all following rows which have relational values attached to
            # the current record (no non-relational values)
            record_span = itertools.takewhile(
                only_o2m_values, itertools.islice(data, index + 1, None))
            # stitch record row back on for relational fields
            record_span = list(itertools.chain([row], record_span))
            for relfield in set(fnames[0] for fnames in fields_ if is_relational(fnames[0])):
                comodel = self.env[fields[relfield].comodel_name]

                # get only cells for this sub-field, should be strictly
                # non-empty, field path [None] is for name_get field
                indices, subfields = zip(*((index, fnames[1:] or [None])
                                           for index, fnames in enumerate(fields_)
                                           if fnames[0] == relfield))

                # return all rows which have at least one value for the
                # subfields of relfield
                relfield_data = filter(any, map(itemgetter_tuple(indices), record_span))
                record[relfield] = [
                    subrecord
                    for subrecord, _subinfo in comodel._extract_records(subfields, relfield_data, log=log)
                ]

            yield record, {'rows': {
                'from': index,
                'to': index + len(record_span) - 1,
            }}
            index += len(record_span)

    @api.model
    def _convert_records(self, records, log=lambda a: None):
        """ Converts records from the source iterable (recursive dicts of
        strings) into forms which can be written to the database (via
        self.create or (ir.model.data)._update)

        :returns: a list of triplets of (id, xid, record)
        :rtype: list((int|None, str|None, dict))
        """
        field_names = {name: field.string for name, field in self._fields.iteritems()}
        if self.env.lang:
            field_names.update(self.env['ir.translation'].get_field_string(self._name))

        convert = self.env['ir.fields.converter'].for_model(self)

        def _log(base, record, field, exception):
            type = 'warning' if isinstance(exception, Warning) else 'error'
            # logs the logical (not human-readable) field name for automated
            # processing of response, but injects human readable in message
            exc_vals = dict(base, record=record, field=field_names[field])
            record = dict(base, type=type, record=record, field=field,
                          message=unicode(exception.args[0]) % exc_vals)
            if len(exception.args) > 1 and exception.args[1]:
                record.update(exception.args[1])
            log(record)

        stream = CountingStream(records)
        for record, extras in stream:
            # xid
            xid = record.get('id', False)
            # dbid
            dbid = False
            if '.id' in record:
                try:
                    dbid = int(record['.id'])
                except ValueError:
                    # in case of overridden id column
                    dbid = record['.id']
                if not self.search([('id', '=', dbid)]):
                    log(dict(extras,
                        type='error',
                        record=stream.index,
                        field='.id',
                        message=_(u"Unknown database identifier '%s'") % dbid))
                    dbid = False

            converted = convert(record, functools.partial(_log, extras, stream.index))

            yield dbid, xid, converted, dict(extras, record=stream.index)

    @api.multi
    def _validate_fields(self, field_names):
        field_names = set(field_names)

        # old-style constraint methods
        trans = self.env['ir.translation']
        errors = []
        for func, msg, names in self._constraints:
            try:
                # validation must be context-independent; call ``func`` without context
                valid = names and not (set(names) & field_names)
                valid = valid or func(self)
                extra_error = None
            except Exception, e:
                _logger.debug('Exception while validating constraint', exc_info=True)
                valid = False
                extra_error = tools.ustr(e)
            if not valid:
                if callable(msg):
                    res_msg = msg(self)
                    if isinstance(res_msg, tuple):
                        template, params = res_msg
                        res_msg = template % params
                else:
                    res_msg = trans._get_source(self._name, 'constraint', self.env.lang, msg)
                if extra_error:
                    res_msg += "\n\n%s\n%s" % (_('Error details:'), extra_error)
                errors.append(res_msg)
        if errors:
            raise ValidationError('\n'.join(errors))

        # new-style constraint methods
        for check in self._constraint_methods:
            if set(check._constrains) & field_names:
                try:
                    check(self)
                except ValidationError, e:
                    raise
                except Exception, e:
                    raise ValidationError("%s\n\n%s" % (_("Error while validating constraint"), tools.ustr(e)))

    @api.model
    def default_get(self, fields_list):
        """ default_get(fields) -> default_values

        Return default values for the fields in ``fields_list``. Default
        values are determined by the context, user defaults, and the model
        itself.

        :param fields_list: a list of field names
        :return: a dictionary mapping each field name to its corresponding
            default value, if it has one.

        """
        # trigger view init hook
        self.view_init(fields_list)

        defaults = {}
        parent_fields = defaultdict(list)

        for name in fields_list:
            # 1. look up context
            key = 'default_' + name
            if key in self._context:
                defaults[name] = self._context[key]
                continue

            # 2. look up ir_values
            #    Note: performance is good, because get_defaults_dict is cached!
            ir_values_dict = self.env['ir.values'].get_defaults_dict(self._name)
            if name in ir_values_dict:
                defaults[name] = ir_values_dict[name]
                continue

            field = self._fields.get(name)

            # 3. look up field.default
            if field and field.default:
                defaults[name] = field.default(self)
                continue

            # 4. delegate to parent model
            if field and field.inherited:
                field = field.related_field
                parent_fields[field.model_name].append(field.name)

        # convert default values to the right format
        defaults = self._convert_to_write(defaults)

        # add default values for inherited fields
        for model, names in parent_fields.iteritems():
            defaults.update(self.env[model].default_get(names))

        return defaults

    @api.model
    def fields_get_keys(self):
        return list(self._fields)

    @api.model
    def _rec_name_fallback(self):
        # if self._rec_name is set, it belongs to self._fields
        return self._rec_name or 'id'

    #
    # Override this method if you need a window title that depends on the context
    #
    @api.model
    def view_header_get(self, view_id=None, view_type='form'):
        return False

    @api.model
    def user_has_groups(self, groups):
        """Return true if the user is member of at least one of the groups in
        ``groups``, and is not a member of any of the groups in ``groups``
        preceded by ``!``. Typically used to resolve ``groups`` attribute in
        view and model definitions.

        :param str groups: comma-separated list of fully-qualified group
            external IDs, e.g., ``base.group_user,base.group_system``,
            optionally preceded by ``!``
        :return: True if the current user is a member of one of the given groups
            not preceded by ``!`` and is not member of any of the groups
            preceded by ``!``
        """
        from odoo.http import request
        user = self.env.user

        has_groups = []
        not_has_groups = []
        for group_ext_id in groups.split(','):
            group_ext_id = group_ext_id.strip()
            if group_ext_id[0] == '!':
                not_has_groups.append(group_ext_id[1:])
            else:
                has_groups.append(group_ext_id)

        for group_ext_id in not_has_groups:
            if group_ext_id == 'base.group_no_one':
                # check: the group_no_one is effective in debug mode only
                if user.has_group(group_ext_id) and request and request.debug:
                    return False
            else:
                if user.has_group(group_ext_id):
                    return False

        for group_ext_id in has_groups:
            if group_ext_id == 'base.group_no_one':
                # check: the group_no_one is effective in debug mode only
                if user.has_group(group_ext_id) and request and request.debug:
                    return True
            else:
                if user.has_group(group_ext_id):
                    return True

        return not has_groups

    @api.model
    def _get_default_form_view(self):
        """ Generates a default single-line form view using all fields
        of the current model.

        :returns: a form view as an lxml document
        :rtype: etree._Element
        """
        group = E.group(col="4")
        for fname, field in self._fields.iteritems():
            if field.automatic:
                continue
            elif field.type in ('one2many', 'many2many', 'text', 'html'):
                group.append(E.newline())
                group.append(E.field(name=fname, colspan="4"))
                group.append(E.newline())
            else:
                group.append(E.field(name=fname))
        group.append(E.separator())
        return E.form(E.sheet(group, string=self._description))

    @api.model
    def _get_default_search_view(self):
        """ Generates a single-field search view, based on _rec_name.

        :returns: a tree view as an lxml document
        :rtype: etree._Element
        """
        element = E.field(name=self._rec_name_fallback())
        return E.search(element, string=self._description)

    @api.model
    def _get_default_tree_view(self):
        """ Generates a single-field tree view, based on _rec_name.

        :returns: a tree view as an lxml document
        :rtype: etree._Element
        """
        element = E.field(name=self._rec_name_fallback())
        return E.tree(element, string=self._description)

    @api.model
    def _get_default_pivot_view(self):
        """ Generates an empty pivot view.

        :returns: a pivot view as an lxml document
        :rtype: etree._Element
        """
        return E.pivot(string=self._description)

    @api.model
    def _get_default_kanban_view(self):
        """ Generates a single-field kanban view, based on _rec_name.

        :returns: a kanban view as an lxml document
        :rtype: etree._Element
        """

        field = E.field(name=self._rec_name_fallback())
        content_div = E.div(field, {'class': "o_kanban_card_content"})
        card_div = E.div(content_div, {'t-attf-class': "oe_kanban_card oe_kanban_global_click"})
        kanban_box = E.t(card_div, {'t-name': "kanban-box"})
        templates = E.templates(kanban_box)
        return E.kanban(templates, string=self._description)

    @api.model
    def _get_default_graph_view(self):
        """ Generates a single-field graph view, based on _rec_name.

        :returns: a graph view as an lxml document
        :rtype: etree._Element
        """
        element = E.field(name=self._rec_name_fallback())
        return E.graph(element, string=self._description)

    @api.model
    def _get_default_calendar_view(self):
        """ Generates a default calendar view by trying to infer
        calendar fields from a number of pre-set attribute names

        :returns: a calendar view
        :rtype: etree._Element
        """
        def set_first_of(seq, in_, to):
            """Sets the first value of ``seq`` also found in ``in_`` to
            the ``to`` attribute of the ``view`` being closed over.

            Returns whether it's found a suitable value (and set it on
            the attribute) or not
            """
            for item in seq:
                if item in in_:
                    view.set(to, item)
                    return True
            return False

        view = E.calendar(string=self._description)
        view.append(E.field(name=self._rec_name_fallback()))

        if self._date_name not in self._fields:
            date_found = False
            for dt in ['date', 'date_start', 'x_date', 'x_date_start']:
                if dt in self._fields:
                    self._date_name = dt
                    break
            else:
                raise UserError(_("Insufficient fields for Calendar View!"))
        view.set('date_start', self._date_name)

        set_first_of(["user_id", "partner_id", "x_user_id", "x_partner_id"],
                     self._fields, 'color')

        if not set_first_of(["date_stop", "date_end", "x_date_stop", "x_date_end"],
                            self._fields, 'date_stop'):
            if not set_first_of(["date_delay", "planned_hours", "x_date_delay", "x_planned_hours"],
                                self._fields, 'date_delay'):
                raise UserError(_("Insufficient fields to generate a Calendar View for %s, missing a date_stop or a date_delay") % self._name)

        return view

    @api.model
    def load_views(self, views, options=None):
        """ Returns the fields_views of given views, and optionally filters and fields.

        :param views: list of [view_id, view_type]
        :param options['toolbar']: True to include contextual actions when loading fields_views
        :param options['load_filters']: True to return the model's filters
        :param options['action_id']: id of the action to get the filters
        :param options['load_fields']: True to load the model's fields
        :return: dictionary with fields_views, filters and fields
        """
        options = options or {}
        result = {}

        toolbar = options.get('toolbar')
        result['fields_views'] = {
            v_type: self.fields_view_get(v_id, v_type if v_type != 'list' else 'tree',
                                         toolbar=toolbar if v_type != 'search' else False)
            for [v_id, v_type] in views
        }

        if options.get('load_filters'):
            result['filters'] = self.env['ir.filters'].get_filters(self._name, options.get('action_id'))

        if options.get('load_fields'):
            result['fields'] = self.fields_get()

        return result

    @api.model
    def _fields_view_get(self, view_id=None, view_type='form', toolbar=False, submenu=False):
        View = self.env['ir.ui.view']
        result = {
            'model': self._name,
            'field_parent': False,
        }

        # try to find a view_id if none provided
        if not view_id:
            # <view_type>_view_ref in context can be used to overrride the default view
            view_ref_key = view_type + '_view_ref'
            view_ref = self._context.get(view_ref_key)
            if view_ref:
                if '.' in view_ref:
                    module, view_ref = view_ref.split('.', 1)
                    query = "SELECT res_id FROM ir_model_data WHERE model='ir.ui.view' AND module=%s AND name=%s"
                    self._cr.execute(query, (module, view_ref))
                    view_ref_res = self._cr.fetchone()
                    if view_ref_res:
                        view_id = view_ref_res[0]
                else:
                    _logger.warning('%r requires a fully-qualified external id (got: %r for model %s). '
                        'Please use the complete `module.view_id` form instead.', view_ref_key, view_ref,
                        self._name)

            if not view_id:
                # otherwise try to find the lowest priority matching ir.ui.view
                view_id = View.default_view(self._name, view_type)

        if view_id:
            # read the view with inherited views applied
            root_view = View.browse(view_id).read_combined(['id', 'name', 'field_parent', 'type', 'model', 'arch'])
            result['arch'] = root_view['arch']
            result['name'] = root_view['name']
            result['type'] = root_view['type']
            result['view_id'] = root_view['id']
            result['field_parent'] = root_view['field_parent']
            result['base_model'] = root_view['model']
        else:
            # fallback on default views methods if no ir.ui.view could be found
            try:
                arch_etree = getattr(self, '_get_default_%s_view' % view_type)()
                result['arch'] = etree.tostring(arch_etree, encoding='utf-8')
                result['type'] = view_type
                result['name'] = 'default'
            except AttributeError:
                raise UserError(_("No default view of type '%s' could be found !") % view_type)
        return result

    @api.model
    def fields_view_get(self, view_id=None, view_type='form', toolbar=False, submenu=False):
        """ fields_view_get([view_id | view_type='form'])

        Get the detailed composition of the requested view like fields, model, view architecture

        :param view_id: id of the view or None
        :param view_type: type of the view to return if view_id is None ('form', 'tree', ...)
        :param toolbar: true to include contextual actions
        :param submenu: deprecated
        :return: dictionary describing the composition of the requested view (including inherited views and extensions)
        :raise AttributeError:
                            * if the inherited view has unknown position to work with other than 'before', 'after', 'inside', 'replace'
                            * if some tag other than 'position' is found in parent view
        :raise Invalid ArchitectureError: if there is view type other than form, tree, calendar, search etc defined on the structure
        """
        View = self.env['ir.ui.view']

        # Get the view arch and all other attributes describing the composition of the view
        result = self._fields_view_get(view_id=view_id, view_type=view_type, toolbar=toolbar, submenu=submenu)

        # Override context for postprocessing
        if view_id and result.get('base_model', self._name) != self._name:
            View = View.with_context(base_model_name=result['base_model'])

        # Apply post processing, groups and modifiers etc...
        xarch, xfields = View.postprocess_and_fields(self._name, etree.fromstring(result['arch']), view_id)
        result['arch'] = xarch
        result['fields'] = xfields

        # Add related action information if aksed
        if toolbar:
            toclean = ('report_sxw_content', 'report_rml_content', 'report_sxw', 'report_rml', 'report_sxw_content_data', 'report_rml_content_data')
            def clean(x):
                x = x[2]
                for key in toclean:
                    x.pop(key, None)
                return x
            IrValues = self.env['ir.values']
            resprint = IrValues.get_actions('client_print_multi', self._name)
            resaction = IrValues.get_actions('client_action_multi', self._name)
            resrelate = IrValues.get_actions('client_action_relate', self._name)
            resprint = [clean(print_)
                        for print_ in resprint
                        if view_type == 'tree' or not print_[2].get('multi')]
            resaction = [clean(action)
                         for action in resaction
                         if view_type == 'tree' or not action[2].get('multi')]
            #When multi="True" set it will display only in More of the list view
            resrelate = [clean(action)
                         for action in resrelate
                         if (action[2].get('multi') and view_type == 'tree') or (not action[2].get('multi') and view_type == 'form')]

            for x in itertools.chain(resprint, resaction, resrelate):
                x['string'] = x['name']

            result['toolbar'] = {
                'print': resprint,
                'action': resaction,
                'relate': resrelate,
            }
        return result

    @api.multi
    def get_formview_id(self):
        """ Return an view id to open the document ``self`` with. This method is
            meant to be overridden in addons that want to give specific view ids
            for example.
        """
        return False

    @api.multi
    def get_formview_action(self):
        """ Return an action to open the document ``self``. This method is meant
            to be overridden in addons that want to give specific view ids for
            example.
        """
        view_id = self.get_formview_id()
        return {
            'type': 'ir.actions.act_window',
            'res_model': self._name,
            'view_type': 'form',
            'view_mode': 'form',
            'views': [(view_id, 'form')],
            'target': 'current',
            'res_id': self.id,
            'context': dict(self._context),
        }

    @api.multi
    def get_access_action(self):
        """ Return an action to open the document. This method is meant to be
        overridden in addons that want to give specific access to the document.
        By default it opens the formview of the document.
        """
        return self[0].get_formview_action()

    @api.model
    def search_count(self, args):
        """ search_count(args) -> int

        Returns the number of records in the current model matching :ref:`the
        provided domain <reference/orm/domains>`.
        """
        res = self.search(args, count=True)
        return res if isinstance(res, (int, long)) else len(res)

    @api.model
    @api.returns('self',
        upgrade=lambda self, value, args, offset=0, limit=None, order=None, count=False: value if count else self.browse(value),
        downgrade=lambda self, value, args, offset=0, limit=None, order=None, count=False: value if count else value.ids)
    def search(self, args, offset=0, limit=None, order=None, count=False):
        """ search(args[, offset=0][, limit=None][, order=None][, count=False])

        Searches for records based on the ``args``
        :ref:`search domain <reference/orm/domains>`.

        :param args: :ref:`A search domain <reference/orm/domains>`. Use an empty
                     list to match all records.
        :param int offset: number of results to ignore (default: none)
        :param int limit: maximum number of records to return (default: all)
        :param str order: sort string
        :param bool count: if True, only counts and returns the number of matching records (default: False)
        :returns: at most ``limit`` records matching the search criteria

        :raise AccessError: * if user tries to bypass access rules for read on the requested object.
        """
        res = self._search(args, offset=offset, limit=limit, order=order, count=count)
        return res if count else self.browse(res)

    #
    # display_name, name_get, name_create, name_search
    #

    @api.depends(lambda self: (self._rec_name,) if self._rec_name else ())
    def _compute_display_name(self):
        names = dict(self.name_get())
        for record in self:
            record.display_name = names.get(record.id, False)

    @api.multi
    def name_get(self):
        """ name_get() -> [(id, name), ...]

        Returns a textual representation for the records in ``self``.
        By default this is the value of the ``display_name`` field.

        :return: list of pairs ``(id, text_repr)`` for each records
        :rtype: list(tuple)
        """
        result = []
        name = self._rec_name
        if name in self._fields:
            convert = self._fields[name].convert_to_display_name
            for record in self:
                result.append((record.id, convert(record[name], record)))
        else:
            for record in self:
                result.append((record.id, "%s,%s" % (record._name, record.id)))

        return result

    @api.model
    def name_create(self, name):
        """ name_create(name) -> record

        Create a new record by calling :meth:`~.create` with only one value
        provided: the display name of the new record.

        The new record will be initialized with any default values
        applicable to this model, or provided through the context. The usual
        behavior of :meth:`~.create` applies.

        :param name: display name of the record to create
        :rtype: tuple
        :return: the :meth:`~.name_get` pair value of the created record
        """
        if self._rec_name:
            record = self.create({self._rec_name: name})
            return record.name_get()[0]
        else:
            _logger.warning("Cannot execute name_create, no _rec_name defined on %s", self._name)
            return False

    @api.model
    def name_search(self, name='', args=None, operator='ilike', limit=100):
        """ name_search(name='', args=None, operator='ilike', limit=100) -> records

        Search for records that have a display name matching the given
        ``name`` pattern when compared with the given ``operator``, while also
        matching the optional search domain (``args``).

        This is used for example to provide suggestions based on a partial
        value for a relational field. Sometimes be seen as the inverse
        function of :meth:`~.name_get`, but it is not guaranteed to be.

        This method is equivalent to calling :meth:`~.search` with a search
        domain based on ``display_name`` and then :meth:`~.name_get` on the
        result of the search.

        :param str name: the name pattern to match
        :param list args: optional search domain (see :meth:`~.search` for
                          syntax), specifying further restrictions
        :param str operator: domain operator for matching ``name``, such as
                             ``'like'`` or ``'='``.
        :param int limit: optional max number of records to return
        :rtype: list
        :return: list of pairs ``(id, text_repr)`` for all matching records.
        """
        return self._name_search(name, args, operator, limit=limit)

    @api.model
    def _name_search(self, name='', args=None, operator='ilike', limit=100, name_get_uid=None):
        # private implementation of name_search, allows passing a dedicated user
        # for the name_get part to solve some access rights issues
        args = list(args or [])
        # optimize out the default criterion of ``ilike ''`` that matches everything
        if not self._rec_name:
            _logger.warning("Cannot execute name_search, no _rec_name defined on %s", self._name)
        elif not (name == '' and operator == 'ilike'):
            args += [(self._rec_name, operator, name)]
        access_rights_uid = name_get_uid or self._uid
        ids = self._search(args, limit=limit, access_rights_uid=access_rights_uid)
        recs = self.browse(ids)
        return recs.sudo(access_rights_uid).name_get()

    @api.model
    def _add_missing_default_values(self, values):
        # avoid overriding inherited values when parent is set
        avoid_models = {
            parent_model
            for parent_model, parent_field in self._inherits.iteritems()
            if parent_field in values
        }

        # compute missing fields
        missing_defaults = {
            name
            for name, field in self._fields.iteritems()
            if name not in values
            if name not in MAGIC_COLUMNS
            if not (field.inherited and field.related_field.model_name in avoid_models)
        }

        if not missing_defaults:
            return values

        # override defaults with the provided values, never allow the other way around
        defaults = self.default_get(list(missing_defaults))
        for name, value in defaults.iteritems():
            if self._fields[name].type == 'many2many' and value and isinstance(value[0], (int, long)):
                # convert a list of ids into a list of commands
                defaults[name] = [(6, 0, value)]
            elif self._fields[name].type == 'one2many' and value and isinstance(value[0], dict):
                # convert a list of dicts into a list of commands
                defaults[name] = [(0, 0, x) for x in value]
        defaults.update(values)
        return defaults

    @classmethod
    def clear_caches(cls):
        """ Clear the caches

        This clears the caches associated to methods decorated with
        ``tools.ormcache`` or ``tools.ormcache_multi``.
        """
        try:
            cls.pool.cache.clear()
            cls.pool.cache_cleared = True
        except AttributeError:
            pass

    @api.model
    def _read_group_fill_results(self, domain, groupby, remaining_groupbys,
                                 aggregated_fields, count_field,
                                 read_group_result, read_group_order=None):
        """Helper method for filling in empty groups for all possible values of
           the field being grouped by"""
        field = self._fields[groupby]
        if not field.group_expand:
            return read_group_result

        # field.group_expand is the name of a method that returns a list of all
        # aggregated values that we want to display for this field, in the form
        # of a m2o-like pair (key,label).
        # This is useful to implement kanban views for instance, where all
        # columns should be displayed even if they don't contain any record.

        # Grab the list of all groups that should be displayed, including all present groups
        group_ids = [x[groupby][0] for x in read_group_result if x[groupby]]
        groups = self.env[field.comodel_name].browse(group_ids)
        # determine order on groups's model
        order = groups._order
        if read_group_order == groupby + ' desc':
            order = tools.reverse_order(order)
        groups = getattr(self, field.group_expand)(groups, domain, order)
        groups = groups.sudo()

        result_template = dict.fromkeys(aggregated_fields, False)
        result_template[groupby + '_count'] = 0
        if remaining_groupbys:
            result_template['__context'] = {'group_by': remaining_groupbys}

        # Merge the current results (list of dicts) with all groups (recordset).
        # Determine the global order of results from all groups, which is
        # supposed to be in the same order as read_group_result.
        result = OrderedDict((group.id, {}) for group in groups)

        # fill in results from read_group_result
        for left_side in read_group_result:
            left_id = (left_side[groupby] or (False,))[0]
            if not result.get(left_id):
                result[left_id] = left_side
            else:
                result[left_id][count_field] = left_side[count_field]

        # fill in missing results from all groups
        for right_side in groups.name_get():
            right_id = right_side[0]
            if not result[right_id]:
                line = dict(result_template)
                line[groupby] = right_side
                line['__domain'] = [(groupby, '=', right_id)] + domain
                result[right_id] = line

        result = result.values()

        if groups._fold_name in groups._fields:
            for r in result:
                group = groups.browse(r[groupby] and r[groupby][0])
                r['__fold'] = group[groups._fold_name]
        return result

    @api.model
    def _read_group_prepare(self, orderby, aggregated_fields, annotated_groupbys, query):
        """
        Prepares the GROUP BY and ORDER BY terms for the read_group method. Adds the missing JOIN clause
        to the query if order should be computed against m2o field. 
        :param orderby: the orderby definition in the form "%(field)s %(order)s"
        :param aggregated_fields: list of aggregated fields in the query
        :param annotated_groupbys: list of dictionaries returned by _read_group_process_groupby
                These dictionaries contains the qualified name of each groupby
                (fully qualified SQL name for the corresponding field),
                and the (non raw) field name.
        :param osv.Query query: the query under construction
        :return: (groupby_terms, orderby_terms)
        """
        orderby_terms = []
        groupby_terms = [gb['qualified_field'] for gb in annotated_groupbys]
        groupby_fields = [gb['groupby'] for gb in annotated_groupbys]
        if not orderby:
            return groupby_terms, orderby_terms

        self._check_qorder(orderby)
        for order_part in orderby.split(','):
            order_split = order_part.split()
            order_field = order_split[0]
            if order_field == 'id' or order_field in groupby_fields:

                if self._fields[order_field.split(':')[0]].type == 'many2one':
                    order_clause = self._generate_order_by(order_part, query).replace('ORDER BY ', '')
                    if order_clause:
                        orderby_terms.append(order_clause)
                        groupby_terms += [order_term.split()[0] for order_term in order_clause.split(',')]
                else:
                    order = '"%s" %s' % (order_field, '' if len(order_split) == 1 else order_split[1])
                    orderby_terms.append(order)
            elif order_field in aggregated_fields:
                order_split[0] = '"' + order_field + '"'
                orderby_terms.append(' '.join(order_split))
            else:
                # Cannot order by a field that will not appear in the results (needs to be grouped or aggregated)
                _logger.warn('%s: read_group order by `%s` ignored, cannot sort on empty columns (not grouped/aggregated)',
                             self._name, order_part)
        return groupby_terms, orderby_terms

    @api.model
    def _read_group_process_groupby(self, gb, query):
        """
            Helper method to collect important information about groupbys: raw
            field name, type, time information, qualified name, ...
        """
        split = gb.split(':')
        field_type = self._fields[split[0]].type
        gb_function = split[1] if len(split) == 2 else None
        temporal = field_type in ('date', 'datetime')
        tz_convert = field_type == 'datetime' and self._context.get('tz') in pytz.all_timezones
        qualified_field = self._inherits_join_calc(self._table, split[0], query)
        if temporal:
            display_formats = {
                # Careful with week/year formats:
                #  - yyyy (lower) must always be used, *except* for week+year formats
                #  - YYYY (upper) must always be used for week+year format
                #         e.g. 2006-01-01 is W52 2005 in some locales (de_DE),
                #                         and W1 2006 for others
                #
                # Mixing both formats, e.g. 'MMM YYYY' would yield wrong results,
                # such as 2006-01-01 being formatted as "January 2005" in some locales.
                # Cfr: http://babel.pocoo.org/docs/dates/#date-fields
                'day': 'dd MMM yyyy', # yyyy = normal year
                'week': "'W'w YYYY",  # w YYYY = ISO week-year
                'month': 'MMMM yyyy',
                'quarter': 'QQQ yyyy',
                'year': 'yyyy',
            }
            time_intervals = {
                'day': dateutil.relativedelta.relativedelta(days=1),
                'week': datetime.timedelta(days=7),
                'month': dateutil.relativedelta.relativedelta(months=1),
                'quarter': dateutil.relativedelta.relativedelta(months=3),
                'year': dateutil.relativedelta.relativedelta(years=1)
            }
            if tz_convert:
                qualified_field = "timezone('%s', timezone('UTC',%s))" % (self._context.get('tz', 'UTC'), qualified_field)
            qualified_field = "date_trunc('%s', %s)" % (gb_function or 'month', qualified_field)
        if field_type == 'boolean':
            qualified_field = "coalesce(%s,false)" % qualified_field
        return {
            'field': split[0],
            'groupby': gb,
            'type': field_type, 
            'display_format': display_formats[gb_function or 'month'] if temporal else None,
            'interval': time_intervals[gb_function or 'month'] if temporal else None,                
            'tz_convert': tz_convert,
            'qualified_field': qualified_field
        }

    @api.model
    def _read_group_prepare_data(self, key, value, groupby_dict):
        """
            Helper method to sanitize the data received by read_group. The None
            values are converted to False, and the date/datetime are formatted,
            and corrected according to the timezones.
        """
        value = False if value is None else value
        gb = groupby_dict.get(key)
        if gb and gb['type'] in ('date', 'datetime') and value:
            if isinstance(value, basestring):
                dt_format = DEFAULT_SERVER_DATETIME_FORMAT if gb['type'] == 'datetime' else DEFAULT_SERVER_DATE_FORMAT
                value = datetime.datetime.strptime(value, dt_format)
            if gb['tz_convert']:
                value = pytz.timezone(self._context['tz']).localize(value)
        return value

    @api.model
    def _read_group_format_result(self, data, annotated_groupbys, groupby, domain):
        """
            Helper method to format the data contained in the dictionary data by 
            adding the domain corresponding to its values, the groupbys in the 
            context and by properly formatting the date/datetime values.

        :param data: a single group
        :param annotated_groupbys: expanded grouping metainformation
        :param groupby: original grouping metainformation
        :param domain: original domain for read_group
        """

        sections = []
        for gb in annotated_groupbys:
            ftype = gb['type']
            value = data[gb['groupby']]

            # full domain for this groupby spec
            d = None
            if value:
                if ftype == 'many2one':
                    value = value[0]
                elif ftype in ('date', 'datetime'):
                    locale = self._context.get('lang') or 'en_US'
                    fmt = DEFAULT_SERVER_DATETIME_FORMAT if ftype == 'datetime' else DEFAULT_SERVER_DATE_FORMAT
                    tzinfo = None
                    range_start = value
                    range_end = value + gb['interval']
                    # value from postgres is in local tz (so range is
                    # considered in local tz e.g. "day" is [00:00, 00:00[
                    # local rather than UTC which could be [11:00, 11:00]
                    # local) but domain and raw value should be in UTC
                    if gb['tz_convert']:
                        tzinfo = range_start.tzinfo
                        range_start = range_start.astimezone(pytz.utc)
                        range_end = range_end.astimezone(pytz.utc)

                    range_start = range_start.strftime(fmt)
                    range_end = range_end.strftime(fmt)
                    if ftype == 'datetime':
                        label = babel.dates.format_datetime(
                            value, format=gb['display_format'],
                            tzinfo=tzinfo, locale=locale
                        )
                    else:
                        label = babel.dates.format_date(
                            value, format=gb['display_format'],
                            locale=locale
                        )
                    data[gb['groupby']] = ('%s/%s' % (range_start, range_end), label)
                    d = [
                        '&',
                        (gb['field'], '>=', range_start),
                        (gb['field'], '<', range_end),
                    ]

            if d is None:
                d = [(gb['field'], '=', value)]
            sections.append(d)
        sections.append(domain)

        data['__domain'] = expression.AND(sections)
        if len(groupby) - len(annotated_groupbys) >= 1:
            data['__context'] = { 'group_by': groupby[len(annotated_groupbys):]}
        del data['id']
        return data

    @api.model
    def read_group(self, domain, fields, groupby, offset=0, limit=None, orderby=False, lazy=True):
        """
        Get the list of records in list view grouped by the given ``groupby`` fields

        :param domain: list specifying search criteria [['field_name', 'operator', 'value'], ...]
        :param list fields: list of fields present in the list view specified on the object
        :param list groupby: list of groupby descriptions by which the records will be grouped.  
                A groupby description is either a field (then it will be grouped by that field)
                or a string 'field:groupby_function'.  Right now, the only functions supported
                are 'day', 'week', 'month', 'quarter' or 'year', and they only make sense for 
                date/datetime fields.
        :param int offset: optional number of records to skip
        :param int limit: optional max number of records to return
        :param list orderby: optional ``order by`` specification, for
                             overriding the natural sort ordering of the
                             groups, see also :py:meth:`~osv.osv.osv.search`
                             (supported only for many2one fields currently)
        :param bool lazy: if true, the results are only grouped by the first groupby and the 
                remaining groupbys are put in the __context key.  If false, all the groupbys are
                done in one call.
        :return: list of dictionaries(one dictionary for each record) containing:

                    * the values of fields grouped by the fields in ``groupby`` argument
                    * __domain: list of tuples specifying the search criteria
                    * __context: dictionary with argument like ``groupby``
        :rtype: [{'field_name_1': value, ...]
        :raise AccessError: * if user has no read rights on the requested object
                            * if user tries to bypass access rules for read on the requested object
        """
        result = self._read_group_raw(domain, fields, groupby, offset=offset, limit=limit, orderby=orderby, lazy=lazy)

        groupby = [groupby] if isinstance(groupby, basestring) else list(OrderedSet(groupby))
        dt = [
            f for f in groupby
            if self._fields[f.split(':')[0]].type in ('date', 'datetime')
        ]

        # iterate on all results and replace the "full" date/datetime value
        # (range, label) by just the formatted label, in-place
        for group in result:
            for df in dt:
                # could group on a date(time) field which is empty in some
                # records, in which case as with m2o the _raw value will be
                # `False` instead of a (value, label) pair. In that case,
                # leave the `False` value alone
                if group.get(df):
                    group[df] = group[df][1]
        return result

    @api.model
    def _read_group_raw(self, domain, fields, groupby, offset=0, limit=None, orderby=False, lazy=True):
        self.check_access_rights('read')
        query = self._where_calc(domain)
        fields = fields or [f.name for f in self._fields.itervalues() if f.store]

        groupby = [groupby] if isinstance(groupby, basestring) else list(OrderedSet(groupby))
        groupby_list = groupby[:1] if lazy else groupby
        annotated_groupbys = [self._read_group_process_groupby(gb, query) for gb in groupby_list]
        groupby_fields = [g['field'] for g in annotated_groupbys]
        order = orderby or ','.join([g for g in groupby_list])
        groupby_dict = {gb['groupby']: gb for gb in annotated_groupbys}

        self._apply_ir_rules(query, 'read')
        for gb in groupby_fields:
            assert gb in fields, "Fields in 'groupby' must appear in the list of fields to read (perhaps it's missing in the list view?)"
            assert gb in self._fields, "Unknown field %r in 'groupby'" % gb
            gb_field = self._fields[gb].base_field
            assert gb_field.store and gb_field.column_type, "Fields in 'groupby' must be regular database-persisted fields (no function or related fields), or function fields with store=True"

        aggregated_fields = [
            f for f in fields
            if f != 'sequence'
            if f not in groupby_fields
            for field in [self._fields.get(f)]
            if field
            if field.group_operator
            if field.base_field.store and field.base_field.column_type
        ]

        field_formatter = lambda f: (
            self._fields[f].group_operator,
            self._inherits_join_calc(self._table, f, query),
            f,
        )
        select_terms = ['%s(%s) AS "%s" ' % field_formatter(f) for f in aggregated_fields]

        for gb in annotated_groupbys:
            select_terms.append('%s as "%s" ' % (gb['qualified_field'], gb['groupby']))

        groupby_terms, orderby_terms = self._read_group_prepare(order, aggregated_fields, annotated_groupbys, query)
        from_clause, where_clause, where_clause_params = query.get_sql()
        if lazy and (len(groupby_fields) >= 2 or not self._context.get('group_by_no_leaf')):
            count_field = groupby_fields[0] if len(groupby_fields) >= 1 else '_'
        else:
            count_field = '_'
        count_field += '_count'

        prefix_terms = lambda prefix, terms: (prefix + " " + ",".join(terms)) if terms else ''
        prefix_term = lambda prefix, term: ('%s %s' % (prefix, term)) if term else ''

        query = """
            SELECT min("%(table)s".id) AS id, count("%(table)s".id) AS "%(count_field)s" %(extra_fields)s
            FROM %(from)s
            %(where)s
            %(groupby)s
            %(orderby)s
            %(limit)s
            %(offset)s
        """ % {
            'table': self._table,
            'count_field': count_field,
            'extra_fields': prefix_terms(',', select_terms),
            'from': from_clause,
            'where': prefix_term('WHERE', where_clause),
            'groupby': prefix_terms('GROUP BY', groupby_terms),
            'orderby': prefix_terms('ORDER BY', orderby_terms),
            'limit': prefix_term('LIMIT', int(limit) if limit else None),
            'offset': prefix_term('OFFSET', int(offset) if limit else None),
        }
        self._cr.execute(query, where_clause_params)
        fetched_data = self._cr.dictfetchall()

        if not groupby_fields:
            return fetched_data

        self._read_group_resolve_many2one_fields(fetched_data, annotated_groupbys)

        data = map(lambda r: {k: self._read_group_prepare_data(k,v, groupby_dict) for k,v in r.iteritems()}, fetched_data)
        result = [self._read_group_format_result(d, annotated_groupbys, groupby, domain) for d in data]
        if lazy:
            # Right now, read_group only fill results in lazy mode (by default).
            # If you need to have the empty groups in 'eager' mode, then the
            # method _read_group_fill_results need to be completely reimplemented
            # in a sane way 
            result = self._read_group_fill_results(
                domain, groupby_fields[0], groupby[len(annotated_groupbys):],
                aggregated_fields, count_field, result, read_group_order=order,
            )
        return result

    def _read_group_resolve_many2one_fields(self, data, fields):
        many2onefields = {field['field'] for field in fields if field['type'] == 'many2one'}
        for field in many2onefields:
            ids_set = {d[field] for d in data if d[field]}
            m2o_records = self.env[self._fields[field].comodel_name].browse(ids_set)
            data_dict = dict(m2o_records.name_get())
            for d in data:
                d[field] = (d[field], data_dict[d[field]]) if d[field] else False

    def _inherits_join_add(self, current_model, parent_model_name, query):
        """
        Add missing table SELECT and JOIN clause to ``query`` for reaching the parent table (no duplicates)
        :param current_model: current model object
        :param parent_model_name: name of the parent model for which the clauses should be added
        :param query: query object on which the JOIN should be added
        """
        inherits_field = current_model._inherits[parent_model_name]
        parent_model = self.env[parent_model_name]
        parent_alias, parent_alias_statement = query.add_join((current_model._table, parent_model._table, inherits_field, 'id', inherits_field), implicit=True)
        return parent_alias

    @api.model
    def _inherits_join_calc(self, alias, fname, query, implicit=True, outer=False):
        """
        Adds missing table select and join clause(s) to ``query`` for reaching
        the field coming from an '_inherits' parent table (no duplicates).

        :param alias: name of the initial SQL alias
        :param fname: name of inherited field to reach
        :param query: query object on which the JOIN should be added
        :return: qualified name of field, to be used in SELECT clause
        """
        # INVARIANT: alias is the SQL alias of model._table in query
        model, field = self, self._fields[fname]
        while field.inherited:
            # retrieve the parent model where field is inherited from
            parent_model = self.env[field.related_field.model_name]
            parent_fname = field.related[0]
            # JOIN parent_model._table AS parent_alias ON alias.parent_fname = parent_alias.id
            parent_alias, _ = query.add_join(
                (alias, parent_model._table, parent_fname, 'id', parent_fname),
                implicit=implicit, outer=outer,
            )
            model, alias, field = parent_model, parent_alias, field.related_field
        # handle the case where the field is translated
        if field.translate is True:
            return model._generate_translated_field(alias, fname, query)
        else:
            return '"%s"."%s"' % (alias, fname)

    @api.model_cr
    def _parent_store_compute(self):
        if not self._parent_store:
            return

        _logger.info('Computing parent left and right for table %s...', self._table)
        cr = self._cr
        select = "SELECT id FROM %s WHERE %s=%%s ORDER BY %s" % \
                    (self._table, self._parent_name, self._parent_order)
        update = "UPDATE %s SET parent_left=%%s, parent_right=%%s WHERE id=%%s" % self._table

        def process(root, left):
            """ Set root.parent_left to ``left``, and return root.parent_right + 1 """
            cr.execute(select, (root,))
            right = left + 1
            for (id,) in cr.fetchall():
                right = process(id, right)
            cr.execute(update, (left, right, root))
            return right + 1

        select0 = "SELECT id FROM %s WHERE %s IS NULL ORDER BY %s" % \
                    (self._table, self._parent_name, self._parent_order)
        cr.execute(select0)
        pos = 0
        for (id,) in cr.fetchall():
            pos = process(id, pos)
        self.invalidate_cache(['parent_left', 'parent_right'])
        return True

    @api.model
    def _check_selection_field_value(self, field, value):
        """ Check whether value is among the valid values for the given
            selection/reference field, and raise an exception if not.
        """
        field = self._fields[field]
        field.convert_to_cache(value, self)

    @api.model_cr
    def _check_removed_columns(self, log=False):
        # iterate on the database columns to drop the NOT NULL constraints of
        # fields which were required but have been removed (or will be added by
        # another module)
        cr = self._cr
        cols = [name for name, field in self._fields.iteritems()
                     if field.store and field.column_type]
        cr.execute("SELECT a.attname, a.attnotnull"
                   "  FROM pg_class c, pg_attribute a"
                   " WHERE c.relname=%s"
                   "   AND c.oid=a.attrelid"
                   "   AND a.attisdropped=%s"
                   "   AND pg_catalog.format_type(a.atttypid, a.atttypmod) NOT IN ('cid', 'tid', 'oid', 'xid')"
                   "   AND a.attname NOT IN %s", (self._table, False, tuple(cols))),

        for row in cr.dictfetchall():
            if log:
                _logger.debug("column %s is in the table %s but not in the corresponding object %s",
                              row['attname'], self._table, self._name)
            if row['attnotnull']:
                cr.execute('ALTER TABLE "%s" ALTER COLUMN "%s" DROP NOT NULL' % (self._table, row['attname']))
                _schema.debug("Table '%s': column '%s': dropped NOT NULL constraint",
                              self._table, row['attname'])

    @api.model_cr
    def _save_constraint(self, constraint_name, type, definition, module):
        """
        Record the creation of a constraint for this model, to make it possible
        to delete it later when the module is uninstalled. Type can be either
        'f' or 'u' depending on the constraint being a foreign key or not.
        """
        if not module:
            # no need to save constraints for custom models as they're not part
            # of any module
            return
        assert type in ('f', 'u')
        cr = self._cr
        cr.execute("""
            SELECT type, definition FROM ir_model_constraint, ir_module_module
            WHERE ir_model_constraint.module=ir_module_module.id
                AND ir_model_constraint.name=%s
                AND ir_module_module.name=%s
            """, (constraint_name, module))
        constraints = cr.dictfetchone()
        if not constraints:
            cr.execute("""
                INSERT INTO ir_model_constraint
                    (name, date_init, date_update, module, model, type, definition)
                VALUES (%s, now() AT TIME ZONE 'UTC', now() AT TIME ZONE 'UTC',
                    (SELECT id FROM ir_module_module WHERE name=%s),
                    (SELECT id FROM ir_model WHERE model=%s), %s, %s)""",
                    (constraint_name, module, self._name, type, definition))
        elif constraints['type'] != type or (definition and constraints['definition'] != definition):
            cr.execute("""
                UPDATE ir_model_constraint
                SET date_update=now() AT TIME ZONE 'UTC', type=%s, definition=%s
                WHERE name=%s AND module = (SELECT id FROM ir_module_module WHERE name=%s)""",
                    (type, definition, constraint_name, module))

    @api.model_cr
    def _drop_constraint(self, source_table, constraint_name):
        self._cr.execute("ALTER TABLE %s DROP CONSTRAINT %s" % (source_table, constraint_name))

    @api.model_cr
    def _save_relation_table(self, relation_table, module):
        """
        Record the creation of a many2many for this model, to make it possible
        to delete it later when the module is uninstalled.
        """
        cr = self._cr
        cr.execute("""
            SELECT 1 FROM ir_model_relation, ir_module_module
            WHERE ir_model_relation.module=ir_module_module.id
                AND ir_model_relation.name=%s
                AND ir_module_module.name=%s
            """, (relation_table, module))
        if not cr.rowcount:
            cr.execute("""INSERT INTO ir_model_relation (name, date_init, date_update, module, model)
                                 VALUES (%s, now() AT TIME ZONE 'UTC', now() AT TIME ZONE 'UTC',
                    (SELECT id FROM ir_module_module WHERE name=%s),
                    (SELECT id FROM ir_model WHERE model=%s))""",
                       (relation_table, module, self._name))
            self.invalidate_cache()

    # checked version: for direct m2o starting from ``self``
    def _m2o_add_foreign_key_checked(self, source_field, dest_model, ondelete):
        assert self.is_transient() or not dest_model.is_transient(), \
            'Many2One relationships from non-transient Model to TransientModel are forbidden'
        if self.is_transient() and not dest_model.is_transient():
            # TransientModel relationships to regular Models are annoying
            # usually because they could block deletion due to the FKs.
            # So unless stated otherwise we default them to ondelete=cascade.
            ondelete = ondelete or 'cascade'
        field = self._fields[source_field]
        self._m2o_add_foreign_key_unchecked(self._table, source_field, dest_model, ondelete, field._module)

    # unchecked version: for custom cases, such as m2m relationships
    def _m2o_add_foreign_key_unchecked(self, source_table, source_field, dest_model, ondelete, module):
        fk_def = (source_table, source_field, dest_model._table, ondelete or 'set null', module)
        self._foreign_keys.add(fk_def)
        _schema.debug("Table '%s': added foreign key '%s' with definition=REFERENCES \"%s\" ON DELETE %s", *fk_def[:-1])

    @api.model_cr
    def _m2o_fix_foreign_key(self, source_table, source_field, dest_model, ondelete):
        # Find FK constraint(s) currently established for the m2o field,
        # and see whether they are stale or not
        query = """ SELECT confdeltype as ondelete_rule, conname as constraint_name,
                           cl2.relname as foreign_table
                      FROM pg_constraint as con, pg_class as cl1, pg_class as cl2,
                           pg_attribute as att1, pg_attribute as att2
                     WHERE con.conrelid = cl1.oid
                       AND cl1.relname = %s
                       AND con.confrelid = cl2.oid
                       AND array_lower(con.conkey, 1) = 1
                       AND con.conkey[1] = att1.attnum
                       AND att1.attrelid = cl1.oid
                       AND att1.attname = %s
                       AND array_lower(con.confkey, 1) = 1
                       AND con.confkey[1] = att2.attnum
                       AND att2.attrelid = cl2.oid
                       AND att2.attname = %s
                       AND con.contype = 'f' """
        self._cr.execute(query, (source_table, source_field, 'id'))
        constraints = self._cr.dictfetchall()
        if constraints:
            if len(constraints) == 1:
                # Is it the right constraint?
                cons, = constraints
                if cons['ondelete_rule'] != POSTGRES_CONFDELTYPES.get((ondelete or 'set null').upper(), 'a')\
                    or cons['foreign_table'] != dest_model._table:
                    # Wrong FK: drop it and recreate
                    _schema.debug("Table '%s': dropping obsolete FK constraint: '%s'",
                                  source_table, cons['constraint_name'])
                    self._drop_constraint(source_table, cons['constraint_name'])
                else:
                    # it's all good, nothing to do!
                    return
            else:
                # Multiple FKs found for the same field, drop them all, and re-create
                for cons in constraints:
                    _schema.debug("Table '%s': dropping duplicate FK constraints: '%s'",
                                  source_table, cons['constraint_name'])
                    self._drop_constraint(source_table, cons['constraint_name'])

        # (re-)create the FK
        self._m2o_add_foreign_key_checked(source_field, dest_model, ondelete)

    @api.model_cr_context
    def _init_column(self, column_name):
        """ Initialize the value of the given column for existing rows. """
        # get the default value; ideally, we should use default_get(), but it
        # fails due to ir.values not being ready
        field = self._fields[column_name]
        if field.default:
            value = field.default(self)
            value = field.convert_to_cache(value, self, validate=False)
            value = field.convert_to_record(value, self)
            value = field.convert_to_write(value, self)
            value = field.convert_to_column(value, self)
        else:
            value = None
        # Write value if non-NULL, except for booleans for which False means
        # the same as NULL - this saves us an expensive query on large tables.
        necessary = (value is not None) if field.type != 'boolean' else value
        if necessary:
            _logger.debug("Table '%s': setting default value of new column %s to %r",
                          self._table, column_name, value)
            query = 'UPDATE "%s" SET "%s"=%s WHERE "%s" IS NULL' % (
                self._table, column_name, field.column_format, column_name)
            self._cr.execute(query, (value,))
            # this is a disgrace
            self._cr.commit()

    @api.model_cr_context
    def _auto_init(self):
        """ Reflect the model and initialize the database schema of ``self``:
        - create the corresponding table in database,
        - add the parent columns in database,
        - add the '_log_access' columns if required,
        - report on database columns no more existing in ``self._fields``,
        - remove no more existing not null constraints,
        - alter existing database columns to match ``self._fields``,
        - create database tables to match ``self._fields``,
        - add database indices to match ``self._fields``,
        - save in self._foreign_keys a list a foreign keys to create (see
          _auto_end).

        Note: you should not override this method. Instead, you can modify the
        model's database schema by overriding method :meth:`~.init`, which is
        called right after this one.
        """
        assert 'todo' in self._context, "Context not passed correctly to method _auto_init()."

        type(self)._foreign_keys = set()
        raise_on_invalid_object_name(self._name)

        # This prevents anything called by this method (in particular default
        # values) from prefetching a field for which the corresponding column
        # has not been added in database yet!
        self = self.with_context(prefetch_fields=False)

        cr = self._cr
        parent_store_compute = False
        stored_fields = []              # new-style stored fields with compute
        todo_end = self._context['todo']
        update_custom_fields = self._context.get('update_custom_fields', False)
        self._field_create()
        create = not self._table_exist()

        if self._auto:

            if create:
                self._create_table()
                has_rows = False
            else:
                cr.execute('SELECT 1 FROM "%s" LIMIT 1' % self._table)
                has_rows = cr.rowcount

            cr.commit()
            if self._parent_store:
                if not self._parent_columns_exist():
                    self._create_parent_columns()
                    parent_store_compute = True

            self._check_removed_columns(log=False)

            # retrieve existing database columns
            column_data = self._select_column_data()

            for name, field in self._fields.iteritems():
                if name == 'id':
                    continue

                if not field.store:
                    continue

                if field.manual and not update_custom_fields:
                    # Don't update custom (also called manual) fields
                    continue

                if not field.column_type:
                    # the field is not stored as a column
                    if field.check_schema(self) and field.compute:
                        stored_fields.append(field)

                else:
                    res = column_data.get(name)

                    # The column is not found as-is in database. Check whether
                    # it exists with an old name, and rename it.
                    if not res and hasattr(field, 'oldname'):
                        res = column_data.get(field.oldname)
                        if res:
                            cr.execute('ALTER TABLE "%s" RENAME "%s" TO "%s"' % (self._table, field.oldname, name))
                            res['attname'] = name
                            _schema.debug("Table '%s': renamed column '%s' to '%s'", self._table, field.oldname, name)

                    # The column already exists in database. Possibly change its
                    # type, rename it, drop it or change its constraints.
                    if res:
                        f_pg_type = res['typname']
                        f_pg_size = res['size']
                        f_pg_notnull = res['attnotnull']
                        column_type = field.column_type

                        if column_type:
                            converted = False
                            casts = [
                                ('text', 'char', column_type[1], '::' + column_type[1]),
                                ('varchar', 'text', 'TEXT', ''),
                                ('int4', 'float', column_type[1], '::' + column_type[1]),
                                ('date', 'datetime', 'TIMESTAMP', '::TIMESTAMP'),
                                ('timestamp', 'date', 'date', '::date'),
                                ('numeric', 'float', column_type[1], '::' + column_type[1]),
                                ('float8', 'float', column_type[1], '::' + column_type[1]),
                                ('float8', 'monetary', column_type[1], '::' + column_type[1]),
                            ]
                            if f_pg_type == 'varchar' and field.type == 'char' and f_pg_size and (field.size is None or f_pg_size < field.size):
                                try:
                                    with cr.savepoint():
                                        cr.execute('ALTER TABLE "%s" ALTER COLUMN "%s" TYPE %s' % (self._table, name, column_type[1]), log_exceptions=False)
                                except psycopg2.NotSupportedError:
                                    # In place alter table cannot be done because a view is depending of this field.
                                    # Do a manual copy. This will drop the view (that will be recreated later)
                                    cr.execute('ALTER TABLE "%s" RENAME COLUMN "%s" TO temp_change_size' % (self._table, name))
                                    cr.execute('ALTER TABLE "%s" ADD COLUMN "%s" %s' % (self._table, name, column_type[1]))
                                    cr.execute('UPDATE "%s" SET "%s"=temp_change_size::%s' % (self._table, name, column_type[1]))
                                    cr.execute('ALTER TABLE "%s" DROP COLUMN temp_change_size CASCADE' % (self._table,))
                                cr.commit()
                                _schema.debug("Table '%s': column '%s' (type varchar) changed size from %s to %s",
                                              self._table, name, f_pg_size or 'unlimited', field.size or 'unlimited')
                            for c in casts:
                                if (f_pg_type == c[0]) and (field.type == c[1]):
                                    if f_pg_type != column_type[0]:
                                        converted = True
                                        try:
                                            with cr.savepoint():
                                                cr.execute('ALTER TABLE "%s" ALTER COLUMN "%s" TYPE %s' % (self._table, name, c[2]), log_exceptions=False)
                                        except psycopg2.NotSupportedError:
                                            # can't do inplace change -> use a casted temp column
                                            cr.execute('ALTER TABLE "%s" RENAME COLUMN "%s" TO __temp_type_cast' % (self._table, name))
                                            cr.execute('ALTER TABLE "%s" ADD COLUMN "%s" %s' % (self._table, name, c[2]))
                                            cr.execute('UPDATE "%s" SET "%s"= __temp_type_cast%s' % (self._table, name, c[3]))
                                            cr.execute('ALTER TABLE "%s" DROP COLUMN  __temp_type_cast CASCADE' % (self._table,))
                                        cr.commit()
                                        _schema.debug("Table '%s': column '%s' changed type from %s to %s",
                                                      self._table, name, c[0], c[1])
                                    break

                            if f_pg_type != column_type[0]:
                                if not converted:
                                    i = 0
                                    while True:
                                        newname = name + '_moved' + str(i)
                                        cr.execute("SELECT count(1) FROM pg_class c,pg_attribute a " \
                                            "WHERE c.relname=%s " \
                                            "AND a.attname=%s " \
                                            "AND c.oid=a.attrelid ", (self._table, newname))
                                        if not cr.fetchone()[0]:
                                            break
                                        i += 1
                                    if f_pg_notnull:
                                        cr.execute('ALTER TABLE "%s" ALTER COLUMN "%s" DROP NOT NULL' % (self._table, name))
                                    cr.execute('ALTER TABLE "%s" RENAME COLUMN "%s" TO "%s"' % (self._table, name, newname))
                                    cr.execute('ALTER TABLE "%s" ADD COLUMN "%s" %s' % (self._table, name, column_type[1]))
                                    cr.execute("COMMENT ON COLUMN %s.\"%s\" IS %%s" % (self._table, name), (field.string,))
                                    _schema.warning("Table `%s`: column `%s` has changed type (DB=%s, def=%s), data moved to column `%s`",
                                                    self._table, name, f_pg_type, field.type, newname)

                            # if the field is required and hasn't got a NOT NULL constraint
                            if field.required and f_pg_notnull == 0:
                                if has_rows:
                                    self._init_column(name)
                                # add the NOT NULL constraint
                                try:
                                    cr.commit()
                                    cr.execute('ALTER TABLE "%s" ALTER COLUMN "%s" SET NOT NULL' % (self._table, name), log_exceptions=False)
                                    _schema.debug("Table '%s': column '%s': added NOT NULL constraint",
                                                  self._table, name)
                                except Exception:
                                    msg = "Table '%s': unable to set a NOT NULL constraint on column '%s' !\n"\
                                        "If you want to have it, you should update the records and execute manually:\n"\
                                        "ALTER TABLE %s ALTER COLUMN %s SET NOT NULL"
                                    _schema.warning(msg, self._table, name, self._table, name)
                                cr.commit()
                            elif not field.required and f_pg_notnull == 1:
                                cr.execute('ALTER TABLE "%s" ALTER COLUMN "%s" DROP NOT NULL' % (self._table, name))
                                cr.commit()
                                _schema.debug("Table '%s': column '%s': dropped NOT NULL constraint",
                                              self._table, name)
                            # Verify index
                            indexname = '%s_%s_index' % (self._table, name)
                            cr.execute("SELECT indexname FROM pg_indexes WHERE indexname = %s and tablename = %s", (indexname, self._table))
                            res2 = cr.dictfetchall()
                            if not res2 and field.index:
                                cr.execute('CREATE INDEX "%s_%s_index" ON "%s" ("%s")' % (self._table, name, self._table, name))
                                cr.commit()
                                if field.type == 'text':
                                    # FIXME: for fields.text columns we should try creating GIN indexes instead (seems most suitable for an ERP context)
                                    msg = "Table '%s': Adding (b-tree) index for %s column '%s'."\
                                        "This is probably useless (does not work for fulltext search) and prevents INSERTs of long texts"\
                                        " because there is a length limit for indexable btree values!\n"\
                                        "Use a search view instead if you simply want to make the field searchable."
                                    _schema.warning(msg, self._table, field.type, name)
                            if res2 and not field.index:
                                cr.execute('DROP INDEX "%s_%s_index"' % (self._table, name))
                                cr.commit()
                                msg = "Table '%s': dropping index for column '%s' of type '%s' as it is not required anymore"
                                _schema.debug(msg, self._table, name, field.type)

                            if field.type == 'many2one':
                                comodel = self.env[field.comodel_name]
                                if comodel._auto and comodel._table != 'ir_actions':
                                    self._m2o_fix_foreign_key(self._table, name, comodel, field.ondelete)

                    else:
                        # the column doesn't exist in database, create it
                        cr.execute('ALTER TABLE "%s" ADD COLUMN "%s" %s' % (self._table, name, field.column_type[1]))
                        cr.execute("COMMENT ON COLUMN %s.\"%s\" IS %%s" % (self._table, name), (field.string,))
                        _schema.debug("Table '%s': added column '%s' with definition=%s",
                                      self._table, name, field.column_type[1])

                        # initialize it
                        if has_rows:
                            self._init_column(name)

                        # remember new-style stored fields with compute method
                        if field.compute:
                            stored_fields.append(field)

                        # and add constraints if needed
                        if field.type == 'many2one' and field.store:
                            if field.comodel_name not in self.env:
                                raise ValueError(_('There is no reference available for %s') % (field.comodel_name,))
                            comodel = self.env[field.comodel_name]
                            # ir_actions is inherited so foreign key doesn't work on it
                            if comodel._auto and comodel._table != 'ir_actions':
                                self._m2o_add_foreign_key_checked(name, comodel, field.ondelete)
                        if field.index:
                            cr.execute('CREATE INDEX "%s_%s_index" ON "%s" ("%s")' % (self._table, name, self._table, name))
                        if field.required:
                            try:
                                cr.commit()
                                cr.execute('ALTER TABLE "%s" ALTER COLUMN "%s" SET NOT NULL' % (self._table, name))
                                _schema.debug("Table '%s': column '%s': added a NOT NULL constraint",
                                              self._table, name)
                            except Exception:
                                msg = "WARNING: unable to set column %s of table %s not null !\n"\
                                    "Try to re-run: openerp-server --update=module\n"\
                                    "If it doesn't work, update records and execute manually:\n"\
                                    "ALTER TABLE %s ALTER COLUMN %s SET NOT NULL"
                                _logger.warning(msg, name, self._table, self._table, name, exc_info=True)
                        cr.commit()

        else:
            cr.execute("SELECT relname FROM pg_class WHERE relkind IN ('r','v') AND relname=%s", (self._table,))
            create = not bool(cr.fetchone())

        cr.commit()     # start a new transaction

        if self._auto:
            self._add_sql_constraints()

        if create:
            self._execute_sql()

        if parent_store_compute:
            self._parent_store_compute()
            cr.commit()

        if stored_fields:
            # trigger computation of new-style stored fields with a compute
            def func():
                fnames = [f.name for f in stored_fields]
                _logger.info("Storing computed values of %s fields %s",
                             self._name, ', '.join(sorted(fnames)))
                recs = self.with_context(active_test=False).search([])
                if recs:
                    recs.invalidate_cache(fnames, recs.ids)
                    for f in stored_fields:
                        recs._recompute_todo(f)

            todo_end.append((1000, func, ()))

    @api.model_cr_context
    def _auto_end(self):
        """ Create the foreign keys recorded by _auto_init. """
        cr = self._cr
        query = 'ALTER TABLE "%s" ADD FOREIGN KEY ("%s") REFERENCES "%s" ON DELETE %s'
        for table1, column, table2, ondelete, module in self._foreign_keys:
            cr.execute(query % (table1, column, table2, ondelete))
            self._save_constraint("%s_%s_fkey" % (table1, column), 'f', False, module)
        cr.commit()
        del type(self)._foreign_keys

    @api.model_cr
    def init(self):
        """ This method is called after :meth:`~._auto_init`, and may be
            overridden to create or modify a model's database schema.
        """
        pass

    @api.model_cr
    def _table_exist(self):
        query = "SELECT relname FROM pg_class WHERE relkind IN ('r','v','m') AND relname=%s"
        self._cr.execute(query, (self._table,))
        return self._cr.rowcount

    @api.model_cr
    def _create_table(self):
        self._cr.execute('CREATE TABLE "%s" (id SERIAL NOT NULL, PRIMARY KEY(id))' % (self._table,))
        self._cr.execute("COMMENT ON TABLE \"%s\" IS %%s" % self._table, (self._description,))
        _schema.debug("Table '%s': created", self._table)

    @api.model_cr
    def _parent_columns_exist(self):
        query = """ SELECT c.relname FROM pg_class c, pg_attribute a
                    WHERE c.relname=%s AND a.attname=%s AND c.oid=a.attrelid """
        self._cr.execute(query, (self._table, 'parent_left'))
        return self._cr.rowcount

    @api.model_cr
    def _create_parent_columns(self):
        self._cr.execute('ALTER TABLE "%s" ADD COLUMN "parent_left" INTEGER' % (self._table,))
        self._cr.execute('ALTER TABLE "%s" ADD COLUMN "parent_right" INTEGER' % (self._table,))
        if 'parent_left' not in self._fields:
            _logger.error("add a field parent_left on model %s: parent_left = fields.Integer('Left Parent', index=True)", self._name)
            _schema.debug("Table '%s': added column '%s' with definition=%s", self._table, 'parent_left', 'INTEGER')
        elif not self._fields['parent_left'].index:
            _logger.error('parent_left field on model %s must be indexed! Add index=True to the field definition)', self._name)
        if 'parent_right' not in self._fields:
            _logger.error("add a field parent_right on model %s: parent_right = fields.Integer('Left Parent', index=True)", self._name)
            _schema.debug("Table '%s': added column '%s' with definition=%s", self._table, 'parent_right', 'INTEGER')
        elif not self._fields['parent_right'].index:
            _logger.error("parent_right field on model %s must be indexed! Add index=True to the field definition)", self._name)
        if self._fields[self._parent_name].ondelete not in ('cascade', 'restrict'):
            _logger.error("The field %s on model %s must be set as ondelete='cascade' or 'restrict'", self._parent_name, self._name)
        self._cr.commit()

    @api.model_cr
    def _select_column_data(self):
        # attlen is the number of bytes necessary to represent the type when
        # the type has a fixed size. If the type has a varying size attlen is
        # -1 and atttypmod is the size limit + 4, or -1 if there is no limit.
        query = """ SELECT c.relname, a.attname, a.attlen, a.atttypmod, a.attnotnull, a.atthasdef, t.typname,
                           CASE WHEN a.attlen=-1 THEN (CASE WHEN a.atttypmod=-1 THEN 0 ELSE a.atttypmod-4 END) ELSE a.attlen END as size
                    FROM pg_class c, pg_attribute a, pg_type t
                    WHERE c.relname=%s AND c.oid=a.attrelid AND a.atttypid=t.oid """
        self._cr.execute(query, (self._table,))
        return {row['attname']: row for row in self._cr.dictfetchall()}

    @api.model_cr
    def _add_sql_constraints(self):
        """

        Modify this model's database table constraints so they match the one in
        _sql_constraints.

        """
        cr = self._cr

        def unify_cons_text(txt):
            return txt.lower().replace(', ',',').replace(' (','(')

        def drop(name, definition, old_definition):
            try:
                cr.execute('ALTER TABLE "%s" DROP CONSTRAINT "%s"' % (self._table, name))
                cr.commit()
                _schema.debug("Table '%s': dropped constraint '%s'. Reason: its definition changed from '%s' to '%s'",
                              self._table, name, old_definition, definition)
            except Exception:
                _schema.warning("Table '%s': unable to drop constraint '%s'!", self._table, definition)
                cr.rollback()

        def add(name, definition):
            query = 'ALTER TABLE "%s" ADD CONSTRAINT "%s" %s' % (self._table, name, definition)
            try:
                cr.execute(query)
                cr.commit()
                _schema.debug("Table '%s': added constraint '%s' with definition=%s",
                              self._table, name, definition)
            except Exception:
                _schema.warning("Table '%s': unable to add constraint '%s'!\n"
                                "If you want to have it, you should update the records and execute manually:\n%s",
                                self._table, definition, query)
                cr.rollback()

        # map each constraint on the name of the module where it is defined
        constraint_module = {
            constraint[0]: cls._module
            for cls in reversed(type(self).mro())
            if not getattr(cls, 'pool', None)
            for constraint in getattr(cls, '_local_sql_constraints', ())
        }

        for (key, definition, _) in self._sql_constraints:
            conname = '%s_%s' % (self._table, key)

            # using 1 to get result if no imc but one pgc
            cr.execute("""SELECT definition, 1
                          FROM ir_model_constraint imc
                          RIGHT JOIN pg_constraint pgc
                          ON (pgc.conname = imc.name)
                          WHERE pgc.conname=%s
                          """, (conname, ))
            existing = cr.dictfetchone()
            if not existing:
                # constraint does not exists
                add(conname, definition)
            elif unify_cons_text(definition) != existing['definition']:
                # constraint exists but its definition has changed
                drop(conname, definition, existing['definition'] or '')
                add(conname, definition)

            # we need to add the constraint:
            module = constraint_module.get(key)
            self._save_constraint(conname, 'u', unify_cons_text(definition), module)

    @api.model_cr
    def _execute_sql(self):
        """ Execute the SQL code from the _sql attribute (if any)."""
        if hasattr(self, "_sql"):
            self._cr.execute(self._sql)
            self._cr.commit()

    #
    # Update objects that uses this one to update their _inherits fields
    #

    @api.model
    def _add_inherited_fields(self):
        """ Determine inherited fields. """
        # determine candidate inherited fields
        fields = {}
        for parent_model, parent_field in self._inherits.iteritems():
            parent = self.env[parent_model]
            for name, field in parent._fields.iteritems():
                # inherited fields are implemented as related fields, with the
                # following specific properties:
                #  - reading inherited fields should not bypass access rights
                #  - copy inherited fields iff their original field is copied
                fields[name] = field.new(
                    inherited=True,
                    related=(parent_field, name),
                    related_sudo=False,
                    copy=field.copy,
                )

        # add inherited fields that are not redefined locally
        for name, field in fields.iteritems():
            if name not in self._fields:
                self._add_field(name, field)

    @api.model
    def _inherits_check(self):
        for table, field_name in self._inherits.items():
            field = self._fields.get(field_name)
            if not field:
                _logger.info('Missing many2one field definition for _inherits reference "%s" in "%s", using default one.', field_name, self._name)
                from .fields import Many2one
                field = Many2one(table, string="Automatically created field to link to parent %s" % table, required=True, ondelete="cascade")
                self._add_field(field_name, field)
            elif not field.required or field.ondelete.lower() not in ("cascade", "restrict"):
                _logger.warning('Field definition for _inherits reference "%s" in "%s" must be marked as "required" with ondelete="cascade" or "restrict", forcing it to required + cascade.', field_name, self._name)
                field.required = True
                field.ondelete = "cascade"

        # reflect fields with delegate=True in dictionary self._inherits
        for field in self._fields.itervalues():
            if field.type == 'many2one' and not field.related and field.delegate:
                if not field.required:
                    _logger.warning("Field %s with delegate=True must be required.", field)
                    field.required = True
                if field.ondelete.lower() not in ('cascade', 'restrict'):
                    field.ondelete = 'cascade'
                self._inherits[field.comodel_name] = field.name

    @api.model
    def _prepare_setup(self):
        """ Prepare the setup of the model. """
        cls = type(self)
        cls._setup_done = False
        # a model's base structure depends on its mro (without registry classes)
        cls._model_cache_key = tuple(c for c in cls.mro() if getattr(c, 'pool', None) is None)

    @api.model
    def _setup_base(self, partial):
        """ Determine the inherited and custom fields of the model. """
        cls = type(self)
        if cls._setup_done:
            return

        # 1. determine the proper fields of the model: the fields defined on the
        # class and magic fields, not the inherited or custom ones
        cls0 = cls.pool.model_cache.get(cls._model_cache_key)
        if cls0 and cls0._model_cache_key == cls._model_cache_key:
            # cls0 is either a model class from another registry, or cls itself.
            # The point is that it has the same base classes. We retrieve stuff
            # from cls0 to optimize the setup of cls. cls0 is guaranteed to be
            # properly set up: registries are loaded under a global lock,
            # therefore two registries are never set up at the same time.

            # remove fields that are not proper to cls
            for name in set(cls._fields) - cls0._proper_fields:
                delattr(cls, name)
                cls._fields.pop(name, None)
            # collect proper fields on cls0, and add them on cls
            for name in cls0._proper_fields:
                field = cls0._fields[name]
                # regular fields are shared, while related fields are setup from scratch
                if not field.related:
                    self._add_field(name, field)
                else:
                    self._add_field(name, field.new(**field.args))
            cls._proper_fields = set(cls._fields)

        else:
            # retrieve fields from parent classes, and duplicate them on cls to
            # avoid clashes with inheritance between different models
            for name in cls._fields:
                delattr(cls, name)
            cls._fields = {}
            for name, field in getmembers(cls, Field.__instancecheck__):
                # do not retrieve magic, custom and inherited fields
                if not any(field.args.get(k) for k in ('automatic', 'manual', 'inherited')):
                    self._add_field(name, field.new())
            self._add_magic_fields()
            cls._proper_fields = set(cls._fields)

        cls.pool.model_cache[cls._model_cache_key] = cls

        # 2. add custom fields
        self._add_manual_fields(partial)

        # 3. make sure that parent models determine their own fields, then add
        # inherited fields to cls
        self._inherits_check()
        for parent in self._inherits:
            self.env[parent]._setup_base(partial)
        self._add_inherited_fields()

        # 4. initialize more field metadata
        cls._field_computed = {}            # fields computed with the same method
        cls._field_inverses = Collector()   # inverse fields for related fields
        cls._field_triggers = Collector()   # list of (field, path) to invalidate

        cls._setup_done = True

    @api.model
    def _setup_fields(self, partial):
        """ Setup the fields, except for recomputation triggers. """
        cls = type(self)

        # set up fields
        bad_fields = []
        for name, field in cls._fields.iteritems():
            try:
                field.setup_full(self)
            except Exception:
                if partial and field.manual:
                    # Something goes wrong when setup a manual field.
                    # This can happen with related fields using another manual many2one field
                    # that hasn't been loaded because the comodel does not exist yet.
                    # This can also be a manual function field depending on not loaded fields yet.
                    bad_fields.append(name)
                    continue
                raise

        for name in bad_fields:
            del cls._fields[name]
            delattr(cls, name)

        # map each field to the fields computed with the same method
        groups = defaultdict(list)
        for field in cls._fields.itervalues():
            if field.compute:
                cls._field_computed[field] = group = groups[field.compute]
                group.append(field)
        for fields in groups.itervalues():
            compute_sudo = fields[0].compute_sudo
            if not all(field.compute_sudo == compute_sudo for field in fields):
                _logger.warning("%s: inconsistent 'compute_sudo' for computed fields: %s",
                                self._name, ", ".join(field.name for field in fields))

    @api.model
    def _setup_complete(self):
        """ Setup recomputation triggers, and complete the model setup. """
        cls = type(self)

        if isinstance(self, Model):
            # set up field triggers (on database-persisted models only)
            for field in cls._fields.itervalues():
                # dependencies of custom fields may not exist; ignore that case
                exceptions = (Exception,) if field.manual else ()
                with tools.ignore(*exceptions):
                    field.setup_triggers(self)

        # register constraints and onchange methods
        cls._init_constraints_onchanges()

        # validate rec_name
        if cls._rec_name:
            assert cls._rec_name in cls._fields, \
                "Invalid rec_name %s for model %s" % (cls._rec_name, cls._name)
        elif 'name' in cls._fields:
            cls._rec_name = 'name'
        elif 'x_name' in cls._fields:
            cls._rec_name = 'x_name'

        # make sure parent_order is set when necessary
        if cls._parent_store and not cls._parent_order:
            cls._parent_order = cls._order

    @api.model
    def fields_get(self, allfields=None, attributes=None):
        """ fields_get([fields][, attributes])

        Return the definition of each field.

        The returned value is a dictionary (indiced by field name) of
        dictionaries. The _inherits'd fields are included. The string, help,
        and selection (if present) attributes are translated.

        :param allfields: list of fields to document, all if empty or not provided
        :param attributes: list of description attributes to return for each field, all if empty or not provided
        """
        has_access = functools.partial(self.check_access_rights, raise_exception=False)
        readonly = not (has_access('write') or has_access('create'))

        res = {}
        for fname, field in self._fields.iteritems():
            if allfields and fname not in allfields:
                continue
            if field.groups and not self.user_has_groups(field.groups):
                continue

            description = field.get_description(self.env)
            if readonly:
                description['readonly'] = True
                description['states'] = {}
            if attributes:
                description = {key: val
                               for key, val in description.iteritems()
                               if key in attributes}
            res[fname] = description

        return res

    @api.model
    def get_empty_list_help(self, help):
        """ Generic method giving the help message displayed when having
            no result to display in a list or kanban view. By default it returns
            the help given in parameter that is generally the help message
            defined in the action.
        """
        return help

    @api.model
    def check_field_access_rights(self, operation, fields):
        """
        Check the user access rights on the given fields. This raises Access
        Denied if the user does not have the rights. Otherwise it returns the
        fields (as is if the fields is not falsy, or the readable/writable
        fields if fields is falsy).
        """
        if self._uid == SUPERUSER_ID:
            return fields or list(self._fields)

        def valid(fname):
            """ determine whether user has access to field ``fname`` """
            field = self._fields.get(fname)
            if field and field.groups:
                return self.user_has_groups(field.groups)
            else:
                return True

        if not fields:
            fields = filter(valid, self._fields)
        else:
            invalid_fields = set(filter(lambda name: not valid(name), fields))
            if invalid_fields:
                _logger.info('Access Denied by ACLs for operation: %s, uid: %s, model: %s, fields: %s',
                    operation, self._uid, self._name, ', '.join(invalid_fields))
                raise AccessError(_('The requested operation cannot be completed due to security restrictions. '
                                    'Please contact your system administrator.\n\n(Document type: %s, Operation: %s)') % \
                                  (self._description, operation))

        return fields

    @api.multi
    def read(self, fields=None, load='_classic_read'):
        """ read([fields])

        Reads the requested fields for the records in ``self``, low-level/RPC
        method. In Python code, prefer :meth:`~.browse`.

        :param fields: list of field names to return (default is all fields)
        :return: a list of dictionaries mapping field names to their values,
                 with one dictionary per record
        :raise AccessError: if user has no read rights on some of the given
                records
        """
        # check access rights
        self.check_access_rights('read')
        fields = self.check_field_access_rights('read', fields)

        # split fields into stored and computed fields
        stored, inherited, computed = [], [], []
        for name in fields:
            field = self._fields.get(name)
            if field:
                if field.store:
                    stored.append(name)
                elif field.base_field.store:
                    inherited.append(name)
                else:
                    computed.append(name)
            else:
                _logger.warning("%s.read() with unknown field '%s'", self._name, name)

        # fetch stored fields from the database to the cache; this should feed
        # the prefetching of secondary records
        self._read_from_database(stored, inherited)

        # retrieve results from records; this takes values from the cache and
        # computes remaining fields
        result = []
        name_fields = [(name, self._fields[name]) for name in (stored + inherited + computed)]
        use_name_get = (load == '_classic_read')
        for record in self:
            try:
                values = {'id': record.id}
                for name, field in name_fields:
                    values[name] = field.convert_to_read(record[name], record, use_name_get)
                result.append(values)
            except MissingError:
                pass

        return result

    @api.multi
    def _prefetch_field(self, field):
        """ Read from the database in order to fetch ``field`` (:class:`Field`
            instance) for ``self`` in cache.
        """
        # fetch the records of this model without field_name in their cache
        records = self._in_cache_without(field)

        # determine which fields can be prefetched
        fs = {field}
        if self._context.get('prefetch_fields', True) and field.prefetch:
            fs.update(
                f
                for f in self._fields.itervalues()
                # select fields that can be prefetched
                if f.prefetch
                # discard fields with groups that the user may not access
                if not (f.groups and not self.user_has_groups(f.groups))
                # discard fields that must be recomputed
                if not (f.compute and self.env.field_todo(f))
            )

        # special case: discard records to recompute for field
        records -= self.env.field_todo(field)

        # in onchange mode, discard computed fields and fields in cache
        if self.env.in_onchange:
            for f in list(fs):
                if f.compute or (f.name in self._cache):
                    fs.discard(f)
                else:
                    records &= self._in_cache_without(f)

        # fetch records with read()
        assert self in records and field in fs
        records = records.with_prefetch(self._prefetch)
        result = []
        try:
            result = records.read([f.name for f in fs], load='_classic_write')
        except AccessError:
            # not all records may be accessible, try with only current record
            result = self.read([f.name for f in fs], load='_classic_write')

        # check the cache, and update it if necessary
        if field not in self._cache:
            for values in result:
                record = self.browse(values.pop('id'), self._prefetch)
                record._cache.update(record._convert_to_cache(values, validate=False))
            if not self._cache.contains(field):
                e = AccessError("No value found for %s.%s" % (self, field.name))
                self._cache[field] = FailedValue(e)

    @api.multi
    def _read_from_database(self, field_names, inherited_field_names=[]):
        """ Read the given fields of the records in ``self`` from the database,
            and store them in cache. Access errors are also stored in cache.

            :param field_names: list of column names of model ``self``; all those
                fields are guaranteed to be read
            :param inherited_field_names: list of column names from parent
                models; some of those fields may not be read
        """
        env = self.env
        cr, user, context = env.args

        # make a query object for selecting ids, and apply security rules to it
        param_ids = object()
        query = Query(['"%s"' % self._table], ['"%s".id IN %%s' % self._table], [param_ids])
        self._apply_ir_rules(query, 'read')
        order_str = self._generate_order_by(None, query)

        # determine the fields that are stored as columns in tables;
        fields = map(self._fields.get, field_names + inherited_field_names)
        fields_pre = [
            field
            for field in fields
            if field.base_field.store and field.base_field.column_type
            if not (field.inherited and callable(field.base_field.translate))
        ]

        # the query may involve several tables: we need fully-qualified names
        def qualify(field):
            col = field.name
            res = self._inherits_join_calc(self._table, field.name, query)
            if field.type == 'binary' and (context.get('bin_size') or context.get('bin_size_' + col)):
                # PG 9.2 introduces conflicting pg_size_pretty(numeric) -> need ::cast
                res = 'pg_size_pretty(length(%s)::bigint)' % res
            return '%s as "%s"' % (res, col)

        qual_names = map(qualify, set(fields_pre + [self._fields['id']]))

        # determine the actual query to execute
        from_clause, where_clause, params = query.get_sql()
        query_str = """ SELECT %(qual_names)s FROM %(from_clause)s
                        WHERE %(where_clause)s %(order_str)s
                    """ % {
                        'qual_names': ",".join(qual_names),
                        'from_clause': from_clause,
                        'where_clause': where_clause,
                        'order_str': order_str,
                    }

        result = []
        param_pos = params.index(param_ids)
        for sub_ids in cr.split_for_in_conditions(self.ids):
            params[param_pos] = tuple(sub_ids)
            cr.execute(query_str, params)
            result.extend(cr.dictfetchall())

        ids = [vals['id'] for vals in result]
        fetched = self.browse(ids)

        if ids:
            # translate the fields if necessary
            if context.get('lang'):
                for field in fields_pre:
                    if not field.inherited and callable(field.translate):
                        f = field.name
                        translate = field.get_trans_func(fetched)
                        for vals in result:
                            vals[f] = translate(vals['id'], vals[f])

            # store result in cache for POST fields
            for vals in result:
                record = self.browse(vals['id'], self._prefetch)
                record._cache.update(record._convert_to_cache(vals, validate=False))

            # determine the fields that must be processed now;
            # for the sake of simplicity, we ignore inherited fields
            for f in field_names:
                field = self._fields[f]
                if not field.column_type:
                    field.read(fetched)

        # Warn about deprecated fields now that fields_pre and fields_post are computed
        for f in field_names:
            field = self._fields[f]
            if field.deprecated:
                _logger.warning('Field %s is deprecated: %s', field, field.deprecated)

        # store failed values in cache for the records that could not be read
        missing = self - fetched
        if missing:
            extras = fetched - self
            if extras:
                raise AccessError(
                    _("Database fetch misses ids ({}) and has extra ids ({}), may be caused by a type incoherence in a previous request").format(
                        ', '.join(map(repr, missing._ids)),
                        ', '.join(map(repr, extras._ids)),
                    ))
            # mark non-existing records in missing
            forbidden = missing.exists()
            if forbidden:
                # store an access error exception in existing records
                exc = AccessError(
                    _('The requested operation cannot be completed due to security restrictions. Please contact your system administrator.\n\n(Document type: %s, Operation: %s)') % \
                    (self._name, 'read')
                )
                forbidden._cache.update(FailedValue(exc))

    @api.multi
    def get_metadata(self):
        """
        Returns some metadata about the given records.

        :return: list of ownership dictionaries for each requested record
        :rtype: list of dictionaries with the following keys:

                    * id: object id
                    * create_uid: user who created the record
                    * create_date: date when the record was created
                    * write_uid: last user who changed the record
                    * write_date: date of the last change to the record
                    * xmlid: XML ID to use to refer to this record (if there is one), in format ``module.name``
                    * noupdate: A boolean telling if the record will be updated or not
        """
        fields = ['id']
        if self._log_access:
            fields += LOG_ACCESS_COLUMNS
        quoted_table = '"%s"' % self._table
        fields_str = ",".join('%s.%s' % (quoted_table, field) for field in fields)
        query = '''SELECT %s, __imd.noupdate, __imd.module, __imd.name
                   FROM %s LEFT JOIN ir_model_data __imd
                       ON (__imd.model = %%s and __imd.res_id = %s.id)
                   WHERE %s.id IN %%s''' % (fields_str, quoted_table, quoted_table, quoted_table)
        self._cr.execute(query, (self._name, tuple(self.ids)))
        res = self._cr.dictfetchall()

        uids = set(r[k] for r in res for k in ['write_uid', 'create_uid'] if r.get(k))
        names = dict(self.env['res.users'].browse(uids).name_get())

        for r in res:
            for key in r:
                value = r[key] = r[key] or False
                if key in ('write_uid', 'create_uid') and value in names:
                    r[key] = (value, names[value])
            r['xmlid'] = ("%(module)s.%(name)s" % r) if r['name'] else False
            del r['name'], r['module']
        return res

    @api.multi
    def _check_concurrency(self):
        if not (self._log_access and self._context.get(self.CONCURRENCY_CHECK_FIELD)):
            return
        check_clause = "(id = %s AND %s < COALESCE(write_date, create_date, (now() at time zone 'UTC'))::timestamp)"
        for sub_ids in self._cr.split_for_in_conditions(self.ids):
            nclauses = 0
            params = []
            for id in sub_ids:
                id_ref = "%s,%s" % (self._name, id)
                update_date = self._context[self.CONCURRENCY_CHECK_FIELD].pop(id_ref, None)
                if update_date:
                    nclauses += 1
                    params.extend([id, update_date])
            if not nclauses:
                continue
            query = "SELECT id FROM %s WHERE %s" % (self._table, " OR ".join([check_clause] * nclauses))
            self._cr.execute(query, tuple(params))
            res = self._cr.fetchone()
            if res:
                # mention the first one only to keep the error message readable
                raise ValidationError(_('A document was modified since you last viewed it (%s:%d)') % (self._description, res[0]))

    @api.multi
    def _check_record_rules_result_count(self, result_ids, operation):
        """ Verify the returned rows after applying record rules matches the
            length of ``self``, and raise an appropriate exception if it does not.
        """
        ids, result_ids = set(self.ids), set(result_ids)
        missing_ids = ids - result_ids
        if missing_ids:
            # Attempt to distinguish record rule restriction vs deleted records,
            # to provide a more specific error message
            self._cr.execute('SELECT id FROM %s WHERE id IN %%s' % self._table, (tuple(missing_ids),))
            forbidden_ids = [x[0] for x in self._cr.fetchall()]
            if forbidden_ids:
                # the missing ids are (at least partially) hidden by access rules
                if self._uid == SUPERUSER_ID:
                    return
                _logger.info('Access Denied by record rules for operation: %s on record ids: %r, uid: %s, model: %s', operation, forbidden_ids, self._uid, self._name)
                raise AccessError(_('The requested operation cannot be completed due to security restrictions. Please contact your system administrator.\n\n(Document type: %s, Operation: %s)') % \
                                    (self._description, operation))
            else:
                # If we get here, the missing_ids are not in the database
                if operation in ('read','unlink'):
                    # No need to warn about deleting an already deleted record.
                    # And no error when reading a record that was deleted, to prevent spurious
                    # errors for non-transactional search/read sequences coming from clients
                    return
                _logger.info('Failed operation on deleted record(s): %s, uid: %s, model: %s', operation, self._uid, self._name)
                raise MissingError(_('Missing document(s)') + ':' + _('One of the documents you are trying to access has been deleted, please try again after refreshing.'))

    @api.model
    def check_access_rights(self, operation, raise_exception=True):
        """ Verifies that the operation given by ``operation`` is allowed for
            the current user according to the access rights.
        """
        return self.env['ir.model.access'].check(self._name, operation, raise_exception)

    @api.multi
    def check_access_rule(self, operation):
        """ Verifies that the operation given by ``operation`` is allowed for
            the current user according to ir.rules.

           :param operation: one of ``write``, ``unlink``
           :raise UserError: * if current ir.rules do not permit this operation.
           :return: None if the operation is allowed
        """
        if self._uid == SUPERUSER_ID:
            return

        if self.is_transient():
            # Only one single implicit access rule for transient models: owner only!
            # This is ok to hardcode because we assert that TransientModels always
            # have log_access enabled so that the create_uid column is always there.
            # And even with _inherits, these fields are always present in the local
            # table too, so no need for JOINs.
            query = "SELECT DISTINCT create_uid FROM %s WHERE id IN %%s" % self._table
            self._cr.execute(query, (tuple(self.ids),))
            uids = [x[0] for x in self._cr.fetchall()]
            if len(uids) != 1 or uids[0] != self._uid:
                raise AccessError(_('For this kind of document, you may only access records you created yourself.\n\n(Document type: %s)') % (self._description,))
        else:
            where_clause, where_params, tables = self.env['ir.rule'].domain_get(self._name, operation)
            if where_clause:
                query = "SELECT %s.id FROM %s WHERE %s.id IN %%s AND " % (self._table, ",".join(tables), self._table)
                query = query + " AND ".join(where_clause)
                for sub_ids in self._cr.split_for_in_conditions(self.ids):
                    self._cr.execute(query, [sub_ids] + where_params)
                    returned_ids = [x[0] for x in self._cr.fetchall()]
                    self.browse(sub_ids)._check_record_rules_result_count(returned_ids, operation)

    @api.multi
    def unlink(self):
        """ unlink()

        Deletes the records of the current set

        :raise AccessError: * if user has no unlink rights on the requested object
                            * if user tries to bypass access rules for unlink on the requested object
        :raise UserError: if the record is default property for other records

        """
        if not self:
            return True

        # for recomputing fields
        self.modified(self._fields)

        self._check_concurrency()

        self.check_access_rights('unlink')

        # Check if the records are used as default properties.
        refs = ['%s,%s' % (self._name, i) for i in self.ids]
        if self.env['ir.property'].search([('res_id', '=', False), ('value_reference', 'in', refs)]):
            raise UserError(_('Unable to delete this document because it is used as a default property'))

        # Delete the records' properties.
        with self.env.norecompute():
            self.env['ir.property'].search([('res_id', 'in', refs)]).unlink()

<<<<<<< HEAD
        self.check_access_rule('unlink')
=======
            self.delete_workflow()

            self.check_access_rule('unlink')
>>>>>>> de62e336

            cr = self._cr
            Data = self.env['ir.model.data'].sudo().with_context({})
            Values = self.env['ir.values']
            Attachment = self.env['ir.attachment']

            for sub_ids in cr.split_for_in_conditions(self.ids):
                query = "DELETE FROM %s WHERE id IN %%s" % self._table
                cr.execute(query, (sub_ids,))

                # Removing the ir_model_data reference if the record being deleted
                # is a record created by xml/csv file, as these are not connected
                # with real database foreign keys, and would be dangling references.
                #
                # Note: the following steps are performed as superuser to avoid
                # access rights restrictions, and with no context to avoid possible
                # side-effects during admin calls.
                data = Data.search([('model', '=', self._name), ('res_id', 'in', sub_ids)])
                if data:
                    data.unlink()

                # For the same reason, remove the relevant records in ir_values
                refs = ['%s,%s' % (self._name, i) for i in sub_ids]
                values = Values.search(['|', ('value', 'in', refs),
                                             '&', ('model', '=', self._name),
                                                  ('res_id', 'in', sub_ids)])
                if values:
                    values.unlink()

                # For the same reason, remove the relevant records in ir_attachment
                # (the search is performed with sql as the search method of
                # ir_attachment is overridden to hide attachments of deleted
                # records)
                query = 'SELECT id FROM ir_attachment WHERE res_model=%s AND res_id IN %s'
                cr.execute(query, (self._name, sub_ids))
                attachments = Attachment.browse([row[0] for row in cr.fetchall()])
                if attachments:
                    attachments.unlink()

            # invalidate the *whole* cache, since the orm does not handle all
            # changes made in the database, like cascading delete!
            self.invalidate_cache()

        # recompute new-style fields
        if self.env.recompute and self._context.get('recompute', True):
            self.recompute()

        # auditing: deletions are infrequent and leave no trace in the database
        _unlink.info('User #%s deleted %s records with IDs: %r', self._uid, self._name, self.ids)

        return True

    #
    # TODO: Validate
    #
    @api.multi
    def write(self, vals):
        """ write(vals)

        Updates all records in the current set with the provided values.

        :param dict vals: fields to update and the value to set on them e.g::

                {'foo': 1, 'bar': "Qux"}

            will set the field ``foo`` to ``1`` and the field ``bar`` to
            ``"Qux"`` if those are valid (otherwise it will trigger an error).

        :raise AccessError: * if user has no write rights on the requested object
                            * if user tries to bypass access rules for write on the requested object
        :raise ValidateError: if user tries to enter invalid value for a field that is not in selection
        :raise UserError: if a loop would be created in a hierarchy of objects a result of the operation (such as setting an object as its own parent)

        * For numeric fields (:class:`~odoo.fields.Integer`,
          :class:`~odoo.fields.Float`) the value should be of the
          corresponding type
        * For :class:`~odoo.fields.Boolean`, the value should be a
          :class:`python:bool`
        * For :class:`~odoo.fields.Selection`, the value should match the
          selection values (generally :class:`python:str`, sometimes
          :class:`python:int`)
        * For :class:`~odoo.fields.Many2one`, the value should be the
          database identifier of the record to set
        * Other non-relational fields use a string for value

          .. danger::

              for historical and compatibility reasons,
              :class:`~odoo.fields.Date` and
              :class:`~odoo.fields.Datetime` fields use strings as values
              (written and read) rather than :class:`~python:datetime.date` or
              :class:`~python:datetime.datetime`. These date strings are
              UTC-only and formatted according to
              :const:`odoo.tools.misc.DEFAULT_SERVER_DATE_FORMAT` and
              :const:`odoo.tools.misc.DEFAULT_SERVER_DATETIME_FORMAT`
        * .. _openerp/models/relationals/format:

          :class:`~odoo.fields.One2many` and
          :class:`~odoo.fields.Many2many` use a special "commands" format to
          manipulate the set of records stored in/associated with the field.

          This format is a list of triplets executed sequentially, where each
          triplet is a command to execute on the set of records. Not all
          commands apply in all situations. Possible commands are:

          ``(0, _, values)``
              adds a new record created from the provided ``value`` dict.
          ``(1, id, values)``
              updates an existing record of id ``id`` with the values in
              ``values``. Can not be used in :meth:`~.create`.
          ``(2, id, _)``
              removes the record of id ``id`` from the set, then deletes it
              (from the database). Can not be used in :meth:`~.create`.
          ``(3, id, _)``
              removes the record of id ``id`` from the set, but does not
              delete it. Can not be used on
              :class:`~odoo.fields.One2many`. Can not be used in
              :meth:`~.create`.
          ``(4, id, _)``
              adds an existing record of id ``id`` to the set. Can not be
              used on :class:`~odoo.fields.One2many`.
          ``(5, _, _)``
              removes all records from the set, equivalent to using the
              command ``3`` on every record explicitly. Can not be used on
              :class:`~odoo.fields.One2many`. Can not be used in
              :meth:`~.create`.
          ``(6, _, ids)``
              replaces all existing records in the set by the ``ids`` list,
              equivalent to using the command ``5`` followed by a command
              ``4`` for each ``id`` in ``ids``.

          .. note:: Values marked as ``_`` in the list above are ignored and
                    can be anything, generally ``0`` or ``False``.
        """
        if not self:
            return True

        self._check_concurrency()
        self.check_access_rights('write')

        # No user-driven update of these columns
        for field in itertools.chain(MAGIC_COLUMNS, ('parent_left', 'parent_right')):
            vals.pop(field, None)

        # split up fields into old-style and pure new-style ones
        old_vals, new_vals, unknown = {}, {}, []
        for key, val in vals.iteritems():
            field = self._fields.get(key)
            if field:
                if field.store or field.inherited:
                    old_vals[key] = val
                if field.inverse and not field.inherited:
                    new_vals[key] = val
            else:
                unknown.append(key)

        if unknown:
            _logger.warning("%s.write() with unknown fields: %s", self._name, ', '.join(sorted(unknown)))

        protected_fields = map(self._fields.get, new_vals)
        with self.env.protecting(protected_fields, self):
            # write old-style fields with (low-level) method _write
            if old_vals:
                self._write(old_vals)

            if new_vals:
                # put the values of pure new-style fields into cache, and inverse them
                self.modified(set(new_vals) - set(old_vals))
                for record in self:
                    record._cache.update(record._convert_to_cache(new_vals, update=True))
                for key in new_vals:
                    self._fields[key].determine_inverse(self)
                self.modified(set(new_vals) - set(old_vals))
                # check Python constraints for inversed fields
                self._validate_fields(set(new_vals) - set(old_vals))
                # recompute new-style fields
                if self.env.recompute and self._context.get('recompute', True):
                    self.recompute()

        return True

    @api.multi
    def _write(self, vals):
        # low-level implementation of write()
        self.check_field_access_rights('write', list(vals))

        cr = self._cr

        # for recomputing new-style fields
        extra_fields = ['write_date', 'write_uid'] if self._log_access else []
        self.modified(list(vals) + extra_fields)

        # for updating parent_left, parent_right
        parents_changed = []
        if self._parent_store and (self._parent_name in vals) and \
                not self._context.get('defer_parent_store_computation'):
            # The parent_left/right computation may take up to 5 seconds. No
            # need to recompute the values if the parent is the same.
            #
            # Note: to respect parent_order, nodes must be processed in
            # order, so ``parents_changed`` must be ordered properly.
            parent_val = vals[self._parent_name]
            if parent_val:
                query = "SELECT id FROM %s WHERE id IN %%s AND (%s != %%s OR %s IS NULL) ORDER BY %s" % \
                                (self._table, self._parent_name, self._parent_name, self._parent_order)
                cr.execute(query, (tuple(self.ids), parent_val))
            else:
                query = "SELECT id FROM %s WHERE id IN %%s AND (%s IS NOT NULL) ORDER BY %s" % \
                                (self._table, self._parent_name, self._parent_order)
                cr.execute(query, (tuple(self.ids),))
            parents_changed = map(operator.itemgetter(0), cr.fetchall())

        updates = []            # list of (column, expr) or (column, pattern, value)
        upd_todo = []           # list of column names to set explicitly
        updend = []             # list of possibly inherited field names
        direct = []             # list of direcly updated columns
        has_trans = self.env.lang and self.env.lang != 'en_US'
        single_lang = len(self.env['res.lang'].get_installed()) <= 1
        for name, val in vals.iteritems():
            field = self._fields[name]
            if field and field.deprecated:
                _logger.warning('Field %s.%s is deprecated: %s', self._name, name, field.deprecated)
            if field.store:
                if hasattr(field, 'selection') and val:
                    self._check_selection_field_value(name, val)
                if field.column_type:
                    if single_lang or not (has_trans and field.translate is True):
                        # val is not a translation: update the table
                        val = field.convert_to_column(val, self, vals)
                        updates.append((name, field.column_format, val))
                    direct.append(name)
                else:
                    upd_todo.append(name)
            else:
                updend.append(name)

        if self._log_access:
            updates.append(('write_uid', '%s', self._uid))
            updates.append(('write_date', "(now() at time zone 'UTC')"))
            direct.append('write_uid')
            direct.append('write_date')

        if updates:
            self.check_access_rule('write')
            query = 'UPDATE "%s" SET %s WHERE id IN %%s' % (
                self._table, ','.join('"%s"=%s' % (u[0], u[1]) for u in updates),
            )
            params = tuple(u[2] for u in updates if len(u) > 2)
            for sub_ids in cr.split_for_in_conditions(set(self.ids)):
                cr.execute(query, params + (sub_ids,))
                if cr.rowcount != len(sub_ids):
                    raise MissingError(_('One of the records you are trying to modify has already been deleted (Document type: %s).') % self._description)

            # TODO: optimize
            for name in direct:
                field = self._fields[name]
                if callable(field.translate):
                    # The source value of a field has been modified,
                    # synchronize translated terms when possible.
                    self.env['ir.translation']._sync_terms_translations(self._fields[name], self)

                elif has_trans and field.translate:
                    # The translated value of a field has been modified.
                    src_trans = self.read([name])[0][name]
                    if not src_trans:
                        # Insert value to DB
                        src_trans = vals[name]
                        self.with_context(lang=None).write({name: src_trans})
                    val = field.convert_to_column(vals[name], self, vals)
                    tname = "%s,%s" % (self._name, name)
                    self.env['ir.translation']._set_ids(
                        tname, 'model', self.env.lang, self.ids, val, src_trans)

        # invalidate and mark new-style fields to recompute; do this before
        # setting other fields, because it can require the value of computed
        # fields, e.g., a one2many checking constraints on records
        self.modified(direct)

        # defaults in context must be removed when call a one2many or many2many
        rel_context = {key: val
                       for key, val in self._context.iteritems()
                       if not key.startswith('default_')}

        # call the 'write' method of fields which are not columns
        for name in upd_todo:
            field = self._fields[name]
            field.write(self.with_context(rel_context), vals[name])

        # for recomputing new-style fields
        self.modified(upd_todo)

        # write inherited fields on the corresponding parent records
        unknown_fields = set(updend)
        for parent_model, parent_field in self._inherits.iteritems():
            parent_ids = []
            for sub_ids in cr.split_for_in_conditions(self.ids):
                query = "SELECT DISTINCT %s FROM %s WHERE id IN %%s" % (parent_field, self._table)
                cr.execute(query, (sub_ids,))
                parent_ids.extend([row[0] for row in cr.fetchall()])

            parent_vals = {}
            for name in updend:
                field = self._fields[name]
                if field.inherited and field.related[0] == parent_field:
                    parent_vals[name] = vals[name]
                    unknown_fields.discard(name)

            if parent_vals:
                self.env[parent_model].browse(parent_ids).write(parent_vals)

        if unknown_fields:
            _logger.warning('No such field(s) in model %s: %s.', self._name, ', '.join(unknown_fields))

        # check Python constraints
        self._validate_fields(vals)

        # TODO: use _order to set dest at the right position and not first node of parent
        # We can't defer parent_store computation because the stored function
        # fields that are computer may refer (directly or indirectly) to
        # parent_left/right (via a child_of domain)
        if parents_changed:
            if self.pool._init:
                self.pool._init_parent[self._name] = True
            else:
                parent_val = vals[self._parent_name]
                if parent_val:
                    clause, params = '%s=%%s' % self._parent_name, (parent_val,)
                else:
                    clause, params = '%s IS NULL' % self._parent_name, ()

                for id in parents_changed:
                    # determine old parent_left, parent_right of current record
                    cr.execute('SELECT parent_left, parent_right FROM %s WHERE id=%%s' % self._table, (id,))
                    pleft0, pright0 = cr.fetchone()
                    width = pright0 - pleft0 + 1

                    # determine new parent_left of current record; it comes
                    # right after the parent_right of its closest left sibling
                    # (this CANNOT be fetched outside the loop, as it needs to
                    # be refreshed after each update, in case several nodes are
                    # sequentially inserted one next to the other)
                    pleft1 = None
                    cr.execute('SELECT id, parent_right FROM %s WHERE %s ORDER BY %s' % \
                               (self._table, clause, self._parent_order), params)
                    for (sibling_id, sibling_parent_right) in cr.fetchall():
                        if sibling_id == id:
                            break
                        pleft1 = (sibling_parent_right or 0) + 1
                    if not pleft1:
                        # the current record is the first node of the parent
                        if not parent_val:
                            pleft1 = 0          # the first node starts at 0
                        else:
                            cr.execute('SELECT parent_left FROM %s WHERE id=%%s' % self._table, (parent_val,))
                            pleft1 = cr.fetchone()[0] + 1

                    if pleft0 < pleft1 <= pright0:
                        raise UserError(_('Recursivity Detected.'))

                    # make some room for parent_left and parent_right at the new position
                    cr.execute('UPDATE %s SET parent_left=parent_left+%%s WHERE %%s<=parent_left' % self._table, (width, pleft1))
                    cr.execute('UPDATE %s SET parent_right=parent_right+%%s WHERE %%s<=parent_right' % self._table, (width, pleft1))
                    # slide the subtree of the current record to its new position
                    if pleft0 < pleft1:
                        cr.execute('''UPDATE %s SET parent_left=parent_left+%%s, parent_right=parent_right+%%s
                                      WHERE %%s<=parent_left AND parent_left<%%s''' % self._table,
                                   (pleft1 - pleft0, pleft1 - pleft0, pleft0, pright0))
                    else:
                        cr.execute('''UPDATE %s SET parent_left=parent_left-%%s, parent_right=parent_right-%%s
                                      WHERE %%s<=parent_left AND parent_left<%%s''' % self._table,
                                   (pleft0 - pleft1 + width, pleft0 - pleft1 + width, pleft0 + width, pright0 + width))

                self.invalidate_cache(['parent_left', 'parent_right'])

        # recompute new-style fields
        if self.env.recompute and self._context.get('recompute', True):
            self.recompute()

        return True

    #
    # TODO: Should set perm to user.xxx
    #
    @api.model
    @api.returns('self', lambda value: value.id)
    def create(self, vals):
        """ create(vals) -> record

        Creates a new record for the model.

        The new record is initialized using the values from ``vals`` and
        if necessary those from :meth:`~.default_get`.

        :param dict vals:
            values for the model's fields, as a dictionary::

                {'field_name': field_value, ...}

            see :meth:`~.write` for details
        :return: new record created
        :raise AccessError: * if user has no create rights on the requested object
                            * if user tries to bypass access rules for create on the requested object
        :raise ValidateError: if user tries to enter invalid value for a field that is not in selection
        :raise UserError: if a loop would be created in a hierarchy of objects a result of the operation (such as setting an object as its own parent)
        """
        self.check_access_rights('create')

        # add missing defaults, and drop fields that may not be set by user
        vals = self._add_missing_default_values(vals)
        for field in itertools.chain(MAGIC_COLUMNS, ('parent_left', 'parent_right')):
            vals.pop(field, None)

        # split up fields into old-style and pure new-style ones
        old_vals, new_vals, unknown = {}, {}, []
        for key, val in vals.iteritems():
            field = self._fields.get(key)
            if field:
                if field.store or field.inherited:
                    old_vals[key] = val
                if field.inverse and not field.inherited:
                    new_vals[key] = val
            else:
                unknown.append(key)

        if unknown:
            _logger.warning("%s.create() includes unknown fields: %s", self._name, ', '.join(sorted(unknown)))

        # create record with old-style fields
        record = self.browse(self._create(old_vals))

        protected_fields = map(self._fields.get, new_vals)
        with self.env.protecting(protected_fields, record):
            # put the values of pure new-style fields into cache, and inverse them
            record.modified(set(new_vals) - set(old_vals))
            record._cache.update(record._convert_to_cache(new_vals))
            for key in new_vals:
                self._fields[key].determine_inverse(record)
            record.modified(set(new_vals) - set(old_vals))
            # check Python constraints for inversed fields
            record._validate_fields(set(new_vals) - set(old_vals))
            # recompute new-style fields
            if self.env.recompute and self._context.get('recompute', True):
                self.recompute()

        return record

    @api.model
    def _create(self, vals):
        # low-level implementation of create()
        if self.is_transient():
            self._transient_vacuum()

        # data of parent records to create or update, by model
        tocreate = {
            parent_model: {'id': vals.pop(parent_field, None)}
            for parent_model, parent_field in self._inherits.iteritems()
        }

        # list of column assignments defined as tuples like:
        #   (column_name, format_string, column_value)
        #   (column_name, sql_formula)
        # Those tuples will be used by the string formatting for the INSERT
        # statement below.
        updates = [
            ('id', "nextval('%s')" % self._sequence),
        ]

        upd_todo = []
        unknown_fields = []
        protected_fields = []
        for name, val in vals.items():
            field = self._fields.get(name)
            if not field:
                unknown_fields.append(name)
                del vals[name]
            elif field.inherited:
                tocreate[field.related_field.model_name][name] = val
                del vals[name]
            elif not field.store:
                del vals[name]
            elif field.inverse:
                protected_fields.append(field)
        if unknown_fields:
            _logger.warning('No such field(s) in model %s: %s.', self._name, ', '.join(unknown_fields))

        # create or update parent records
        for parent_model, parent_vals in tocreate.iteritems():
            parent_id = parent_vals.pop('id')
            if not parent_id:
                parent_id = self.env[parent_model].create(parent_vals).id
            else:
                self.env[parent_model].browse(parent_id).write(parent_vals)
            vals[self._inherits[parent_model]] = parent_id

        # set boolean fields to False by default (to make search more powerful)
        for name, field in self._fields.iteritems():
            if field.type == 'boolean' and field.store and name not in vals:
                vals[name] = False

        # determine SQL values
        self = self.browse()
        for name, val in vals.iteritems():
            field = self._fields[name]
            if field.store and field.column_type:
                column_val = field.convert_to_column(val, self, vals)
                updates.append((name, field.column_format, column_val))
            else:
                upd_todo.append(name)

            if hasattr(field, 'selection') and val:
                self._check_selection_field_value(name, val)

        if self._log_access:
            updates.append(('create_uid', '%s', self._uid))
            updates.append(('write_uid', '%s', self._uid))
            updates.append(('create_date', "(now() at time zone 'UTC')"))
            updates.append(('write_date', "(now() at time zone 'UTC')"))

        # insert a row for this record
        cr = self._cr
        query = """INSERT INTO "%s" (%s) VALUES(%s) RETURNING id""" % (
                self._table,
                ', '.join('"%s"' % u[0] for u in updates),
                ', '.join(u[1] for u in updates),
            )
        cr.execute(query, tuple(u[2] for u in updates if len(u) > 2))

        # from now on, self is the new record
        id_new, = cr.fetchone()
        self = self.browse(id_new)

        if self._parent_store and not self._context.get('defer_parent_store_computation'):
            if self.pool._init:
                self.pool._init_parent[self._name] = True
            else:
                parent_val = vals.get(self._parent_name)
                if parent_val:
                    # determine parent_left: it comes right after the
                    # parent_right of its closest left sibling
                    pleft = None
                    cr.execute("SELECT parent_right FROM %s WHERE %s=%%s ORDER BY %s" % \
                                    (self._table, self._parent_name, self._parent_order),
                               (parent_val,))
                    for (pright,) in cr.fetchall():
                        if not pright:
                            break
                        pleft = pright + 1
                    if not pleft:
                        # this is the leftmost child of its parent
                        cr.execute("SELECT parent_left FROM %s WHERE id=%%s" % self._table, (parent_val,))
                        pleft = cr.fetchone()[0] + 1
                else:
                    # determine parent_left: it comes after all top-level parent_right
                    cr.execute("SELECT MAX(parent_right) FROM %s" % self._table)
                    pleft = (cr.fetchone()[0] or 0) + 1

                # make some room for the new node, and insert it in the MPTT
                cr.execute("UPDATE %s SET parent_left=parent_left+2 WHERE parent_left>=%%s" % self._table,
                           (pleft,))
                cr.execute("UPDATE %s SET parent_right=parent_right+2 WHERE parent_right>=%%s" % self._table,
                           (pleft,))
                cr.execute("UPDATE %s SET parent_left=%%s, parent_right=%%s WHERE id=%%s" % self._table,
                           (pleft, pleft + 1, id_new))
                self.invalidate_cache(['parent_left', 'parent_right'])

        with self.env.protecting(protected_fields, self):
            # invalidate and mark new-style fields to recompute; do this before
            # setting other fields, because it can require the value of computed
            # fields, e.g., a one2many checking constraints on records
            self.modified(self._fields)

            # defaults in context must be removed when call a one2many or many2many
            rel_context = {key: val
                           for key, val in self._context.iteritems()
                           if not key.startswith('default_')}

            # call the 'write' method of fields which are not columns
            for name in upd_todo:
                field = self._fields[name]
                field.write(self.with_context(rel_context), vals[name])

            # for recomputing new-style fields
            self.modified(upd_todo)

            # check Python constraints
            self._validate_fields(vals)

            if self.env.recompute and self._context.get('recompute', True):
                # recompute new-style fields
                self.recompute()

        self.check_access_rule('create')

        if self.env.lang and self.env.lang != 'en_US':
            # add translations for self.env.lang
            for name, val in vals.iteritems():
                field = self._fields[name]
                if field.store and field.column_type and field.translate is True:
                    tname = "%s,%s" % (self._name, name)
                    self.env['ir.translation']._set_ids(tname, 'model', self.env.lang, self.ids, val, val)

        return id_new

    # TODO: ameliorer avec NULL
    @api.model
    def _where_calc(self, domain, active_test=True):
        """Computes the WHERE clause needed to implement an OpenERP domain.
        :param domain: the domain to compute
        :type domain: list
        :param active_test: whether the default filtering of records with ``active``
                            field set to ``False`` should be applied.
        :return: the query expressing the given domain as provided in domain
        :rtype: osv.query.Query
        """
        # if the object has a field named 'active', filter out all inactive
        # records unless they were explicitely asked for
        if 'active' in self._fields and active_test and self._context.get('active_test', True):
            # the item[0] trick below works for domain items and '&'/'|'/'!'
            # operators too
            if not any(item[0] == 'active' for item in domain):
                domain = [('active', '=', 1)] + domain

        if domain:
            e = expression.expression(domain, self)
            tables = e.get_tables()
            where_clause, where_params = e.to_sql()
            where_clause = [where_clause] if where_clause else []
        else:
            where_clause, where_params, tables = [], [], ['"%s"' % self._table]

        return Query(tables, where_clause, where_params)

    def _check_qorder(self, word):
        if not regex_order.match(word):
            raise UserError(_('Invalid "order" specified. A valid "order" specification is a comma-separated list of valid field names (optionally followed by asc/desc for the direction)'))
        return True

    @api.model
    def _apply_ir_rules(self, query, mode='read'):
        """Add what's missing in ``query`` to implement all appropriate ir.rules
          (using the ``model_name``'s rules or the current model's rules if ``model_name`` is None)

           :param query: the current query object
        """
        if self._uid == SUPERUSER_ID:
            return

        def apply_rule(clauses, params, tables, parent_model=None):
            """ :param parent_model: name of the parent model, if the added
                    clause comes from a parent model
            """
            if clauses:
                if parent_model:
                    # as inherited rules are being applied, we need to add the
                    # missing JOIN to reach the parent table (if not JOINed yet)
                    parent_table = '"%s"' % self.env[parent_model]._table
                    parent_alias = '"%s"' % self._inherits_join_add(self, parent_model, query)
                    # inherited rules are applied on the external table, replace
                    # parent_table by parent_alias
                    clauses = [clause.replace(parent_table, parent_alias) for clause in clauses]
                    # replace parent_table by parent_alias, and introduce
                    # parent_alias if needed
                    tables = [
                        (parent_table + ' as ' + parent_alias) if table == parent_table \
                            else table.replace(parent_table, parent_alias)
                        for table in tables
                    ]
                query.where_clause += clauses
                query.where_clause_params += params
                for table in tables:
                    if table not in query.tables:
                        query.tables.append(table)

        # apply main rules on the object
        Rule = self.env['ir.rule']
        where_clause, where_params, tables = Rule.domain_get(self._name, mode)
        apply_rule(where_clause, where_params, tables)

        # apply ir.rules from the parents (through _inherits)
        for parent_model in self._inherits:
            where_clause, where_params, tables = Rule.domain_get(parent_model, mode)
            apply_rule(where_clause, where_params, tables, parent_model)

    @api.model
    def _generate_translated_field(self, table_alias, field, query):
        """
        Add possibly missing JOIN with translations table to ``query`` and
        generate the expression for the translated field.

        :return: the qualified field name (or expression) to use for ``field``
        """
        if self.env.lang:
            # Sub-select to return at most one translation per record.
            # Even if it shoud probably not be the case,
            # this is possible to have multiple translations for a same record in the same language.
            # The parenthesis surrounding the select are important, as this is a sub-select.
            # The quotes surrounding `ir_translation` are important as well.
            unique_translation_subselect = """
                (SELECT DISTINCT ON (res_id) res_id, value
                 FROM "ir_translation"
                 WHERE name=%s AND lang=%s AND value!=%s
                 ORDER BY res_id, id DESC)
            """
            alias, alias_statement = query.add_join(
                (table_alias, unique_translation_subselect, 'id', 'res_id', field),
                implicit=False,
                outer=True,
                extra_params=["%s,%s" % (self._name, field), self.env.lang, ""],
            )
            return 'COALESCE("%s"."%s", "%s"."%s")' % (alias, 'value', table_alias, field)
        else:
            return '"%s"."%s"' % (table_alias, field)

    @api.model
    def _generate_m2o_order_by(self, alias, order_field, query, reverse_direction, seen):
        """
        Add possibly missing JOIN to ``query`` and generate the ORDER BY clause for m2o fields,
        either native m2o fields or function/related fields that are stored, including
        intermediate JOINs for inheritance if required.

        :return: the qualified field name to use in an ORDER BY clause to sort by ``order_field``
        """
        field = self._fields[order_field]
        if field.inherited:
            # also add missing joins for reaching the table containing the m2o field
            qualified_field = self._inherits_join_calc(alias, order_field, query)
            alias, order_field = qualified_field.replace('"', '').split('.', 1)
            field = field.base_field

        assert field.type == 'many2one', 'Invalid field passed to _generate_m2o_order_by()'
        if not field.store:
            _logger.debug("Many2one function/related fields must be stored "
                          "to be used as ordering fields! Ignoring sorting for %s.%s",
                          self._name, order_field)
            return []

        # figure out the applicable order_by for the m2o
        dest_model = self.env[field.comodel_name]
        m2o_order = dest_model._order
        if not regex_order.match(m2o_order):
            # _order is complex, can't use it here, so we default to _rec_name
            m2o_order = dest_model._rec_name

        # Join the dest m2o table if it's not joined yet. We use [LEFT] OUTER join here
        # as we don't want to exclude results that have NULL values for the m2o
        join = (alias, dest_model._table, order_field, 'id', order_field)
        dest_alias, _ = query.add_join(join, implicit=False, outer=True)
        return dest_model._generate_order_by_inner(dest_alias, m2o_order, query,
                                                   reverse_direction, seen)

    @api.model
    def _generate_order_by_inner(self, alias, order_spec, query, reverse_direction=False, seen=None):
        if seen is None:
            seen = set()
        self._check_qorder(order_spec)

        order_by_elements = []
        for order_part in order_spec.split(','):
            order_split = order_part.strip().split(' ')
            order_field = order_split[0].strip()
            order_direction = order_split[1].strip().upper() if len(order_split) == 2 else ''
            if reverse_direction:
                order_direction = 'ASC' if order_direction == 'DESC' else 'DESC'
            do_reverse = order_direction == 'DESC'

            field = self._fields.get(order_field)
            if not field:
                raise ValueError(_("Sorting field %s not found on model %s") % (order_field, self._name))

            if order_field == 'id':
                order_by_elements.append('"%s"."%s" %s' % (alias, order_field, order_direction))
            else:
                if field.inherited:
                    field = field.base_field
                if field.store and field.type == 'many2one':
                    key = (field.model_name, field.comodel_name, order_field)
                    if key not in seen:
                        seen.add(key)
                        order_by_elements += self._generate_m2o_order_by(alias, order_field, query, do_reverse, seen)
                elif field.store and field.column_type:
                    qualifield_name = self._inherits_join_calc(alias, order_field, query, implicit=False, outer=True)
                    if field.type == 'boolean':
                        qualifield_name = "COALESCE(%s, false)" % qualifield_name
                    order_by_elements.append("%s %s" % (qualifield_name, order_direction))
                else:
                    continue  # ignore non-readable or "non-joinable" fields

        return order_by_elements

    @api.model
    def _generate_order_by(self, order_spec, query):
        """
        Attempt to construct an appropriate ORDER BY clause based on order_spec, which must be
        a comma-separated list of valid field names, optionally followed by an ASC or DESC direction.

        :raise ValueError in case order_spec is malformed
        """
        order_by_clause = ''
        order_spec = order_spec or self._order
        if order_spec:
            order_by_elements = self._generate_order_by_inner(self._table, order_spec, query)
            if order_by_elements:
                order_by_clause = ",".join(order_by_elements)

        return order_by_clause and (' ORDER BY %s ' % order_by_clause) or ''

    @api.model
    def _search(self, args, offset=0, limit=None, order=None, count=False, access_rights_uid=None):
        """
        Private implementation of search() method, allowing specifying the uid to use for the access right check.
        This is useful for example when filling in the selection list for a drop-down and avoiding access rights errors,
        by specifying ``access_rights_uid=1`` to bypass access rights check, but not ir.rules!
        This is ok at the security level because this method is private and not callable through XML-RPC.

        :param access_rights_uid: optional user ID to use when checking access rights
                                  (not for ir.rules, this is only for ir.model.access)
        :return: a list of record ids or an integer (if count is True)
        """
        self.sudo(access_rights_uid or self._uid).check_access_rights('read')

        # For transient models, restrict access to the current user, except for the super-user
        if self.is_transient() and self._log_access and self._uid != SUPERUSER_ID:
            args = expression.AND(([('create_uid', '=', self._uid)], args or []))

        query = self._where_calc(args)
        self._apply_ir_rules(query, 'read')
        order_by = self._generate_order_by(order, query)
        from_clause, where_clause, where_clause_params = query.get_sql()

        where_str = where_clause and (" WHERE %s" % where_clause) or ''

        if count:
            # Ignore order, limit and offset when just counting, they don't make sense and could
            # hurt performance
            query_str = 'SELECT count(1) FROM ' + from_clause + where_str
            self._cr.execute(query_str, where_clause_params)
            res = self._cr.fetchone()
            return res[0]

        limit_str = limit and ' limit %d' % limit or ''
        offset_str = offset and ' offset %d' % offset or ''
        query_str = 'SELECT "%s".id FROM ' % self._table + from_clause + where_str + order_by + limit_str + offset_str
        self._cr.execute(query_str, where_clause_params)
        res = self._cr.fetchall()

        # TDE note: with auto_join, we could have several lines about the same result
        # i.e. a lead with several unread messages; we uniquify the result using
        # a fast way to do it while preserving order (http://www.peterbe.com/plog/uniqifiers-benchmark)
        def _uniquify_list(seq):
            seen = set()
            return [x for x in seq if x not in seen and not seen.add(x)]

        return _uniquify_list([x[0] for x in res])

    @api.multi
    @api.returns(None, lambda value: value[0])
    def copy_data(self, default=None):
        """
        Copy given record's data with all its fields values

        :param default: field values to override in the original values of the copied record
        :return: list with a dictionary containing all the field values
        """
        # In the old API, this method took a single id and return a dict. When
        # invoked with the new API, it returned a list of dicts.
        self.ensure_one()

        # avoid recursion through already copied records in case of circular relationship
        if '__copy_data_seen' not in self._context:
            self = self.with_context(__copy_data_seen=defaultdict(set))
        seen_map = self._context['__copy_data_seen']
        if self.id in seen_map[self._name]:
            return
        seen_map[self._name].add(self.id)

        default = dict(default or [])
        if 'state' not in default and 'state' in self._fields:
            field = self._fields['state']
            if field.default:
                value = field.default(self)
                value = field.convert_to_cache(value, self)
                value = field.convert_to_record(value, self)
                value = field.convert_to_write(value, self)
                default['state'] = value

        # build a black list of fields that should not be copied
        blacklist = set(MAGIC_COLUMNS + ['parent_left', 'parent_right'])
        whitelist = set(name for name, field in self._fields.iteritems() if not field.inherited)

        def blacklist_given_fields(model):
            # blacklist the fields that are given by inheritance
            for parent_model, parent_field in model._inherits.items():
                blacklist.add(parent_field)
                if parent_field in default:
                    # all the fields of 'parent_model' are given by the record:
                    # default[parent_field], except the ones redefined in self
                    blacklist.update(set(self.env[parent_model]._fields) - whitelist)
                else:
                    blacklist_given_fields(self.env[parent_model])
            # blacklist deprecated fields
            for name, field in model._fields.iteritems():
                if field.deprecated:
                    blacklist.add(name)

        blacklist_given_fields(self)

        fields_to_copy = {name: field
                          for name, field in self._fields.iteritems()
                          if field.copy and name not in default and name not in blacklist}

        for name, field in fields_to_copy.iteritems():
            if field.type == 'one2many':
                # duplicate following the order of the ids because we'll rely on
                # it later for copying translations in copy_translation()!
                lines = [rec.copy_data()[0] for rec in self[name].sorted(key='id')]
                # the lines are duplicated using the wrong (old) parent, but then
                # are reassigned to the correct one thanks to the (0, 0, ...)
                default[name] = [(0, 0, line) for line in lines if line]
            elif field.type == 'many2many':
                default[name] = [(6, 0, self[name].ids)]
            else:
                default[name] = field.convert_to_write(self[name], self)

        return [default]

    @api.multi
    def copy_translations(old, new):
        # avoid recursion through already copied records in case of circular relationship
        if '__copy_translations_seen' not in old._context:
            old = old.with_context(__copy_translations_seen=defaultdict(set))
        seen_map = old._context['__copy_translations_seen']
        if old.id in seen_map[old._name]:
            return
        seen_map[old._name].add(old.id)

        def get_trans(field, old, new):
            """ Return the 'name' of the translations to search for, together
                with the record ids corresponding to ``old`` and ``new``.
            """
            if field.inherited:
                pname = field.related[0]
                return get_trans(field.related_field, old[pname], new[pname])
            return "%s,%s" % (field.model_name, field.name), old.id, new.id

        # removing the lang to compare untranslated values
        old_wo_lang, new_wo_lang = (old + new).with_context(lang=None)
        Translation = old.env['ir.translation']

        for name, field in old._fields.iteritems():
            if not field.copy:
                continue

            if field.type == 'one2many':
                # we must recursively copy the translations for o2m; here we
                # rely on the order of the ids to match the translations as
                # foreseen in copy_data()
                old_lines = old[name].sorted(key='id')
                new_lines = new[name].sorted(key='id')
                for (old_line, new_line) in zip(old_lines, new_lines):
                    old_line.copy_translations(new_line)

            elif field.translate:
                # for translatable fields we copy their translations
                trans_name, source_id, target_id = get_trans(field, old, new)
                domain = [('name', '=', trans_name), ('res_id', '=', source_id)]
                new_val = new_wo_lang[name]
                if old.env.lang and callable(field.translate):
                    # the new value *without lang* must be the old value without lang
                    new_wo_lang[name] = old_wo_lang[name]
                for vals in Translation.search_read(domain):
                    del vals['id']
                    del vals['source']      # remove source to avoid triggering _set_src
                    del vals['module']      # duplicated vals is not linked to any module
                    vals['res_id'] = target_id
                    if vals['lang'] == old.env.lang and field.translate is True:
                        vals['source'] = old_wo_lang[name]
                        # the value should be the new value (given by copy())
                        vals['value'] = new_val
                    Translation.create(vals)

    @api.multi
    @api.returns('self', lambda value: value.id)
    def copy(self, default=None):
        """ copy(default=None)

        Duplicate record ``self`` updating it with default values

        :param dict default: dictionary of field values to override in the
               original values of the copied record, e.g: ``{'field_name': overridden_value, ...}``
        :returns: new record

        """
        self.ensure_one()
        vals = self.copy_data(default)[0]
        # To avoid to create a translation in the lang of the user, copy_translation will do it
        new = self.with_context(lang=None).create(vals)
        self.copy_translations(new)
        return new

    @api.multi
    @api.returns('self')
    def exists(self):
        """  exists() -> records

        Returns the subset of records in ``self`` that exist, and marks deleted
        records as such in cache. It can be used as a test on records::

            if record.exists():
                ...

        By convention, new records are returned as existing.
        """
        ids, new_ids = [], []
        for i in self._ids:
            (ids if isinstance(i, (int, long)) else new_ids).append(i)
        if not ids:
            return self
        query = """SELECT id FROM "%s" WHERE id IN %%s""" % self._table
        self._cr.execute(query, [tuple(ids)])
        ids = [r[0] for r in self._cr.fetchall()]
        existing = self.browse(ids + new_ids)
        if len(existing) < len(self):
            # mark missing records in cache with a failed value
            exc = MissingError(_("Record does not exist or has been deleted."))
            (self - existing)._cache.update(FailedValue(exc))
        return existing

    @api.multi
    def _check_recursion(self, parent=None):
        """
        Verifies that there is no loop in a hierarchical structure of records,
        by following the parent relationship using the **parent** field until a
        loop is detected or until a top-level record is found.

        :param parent: optional parent field name (default: ``self._parent_name``)
        :return: **True** if no loop was found, **False** otherwise.
        """
        if not parent:
            parent = self._parent_name

        # must ignore 'active' flag, ir.rules, etc. => direct SQL query
        cr = self._cr
        query = 'SELECT "%s" FROM "%s" WHERE id = %%s' % (parent, self._table)
        for id in self.ids:
            current_id = id
            while current_id:
                cr.execute(query, (current_id,))
                result = cr.fetchone()
                current_id = result[0] if result else None
                if current_id == id:
                    return False
        return True

    @api.multi
    def _check_m2m_recursion(self, field_name):
        """
        Verifies that there is no loop in a directed graph of records, by
        following a many2many relationship with the given field name.

        :param field_name: field to check
        :return: **True** if no loop was found, **False** otherwise.
        """
        field = self._fields.get(field_name)
        if not (field and field.type == 'many2many' and
                field.comodel_name == self._name and field.store):
            # field must be a many2many on itself
            raise ValueError('invalid field_name: %r' % (field_name,))

        cr = self._cr
        query = 'SELECT "%s", "%s" FROM "%s" WHERE "%s" IN %%s AND "%s" IS NOT NULL' % \
                    (field.column1, field.column2, field.relation, field.column1, field.column2)

        succs = defaultdict(set)        # transitive closure of successors
        preds = defaultdict(set)        # transitive closure of predecessors
        todo, done = set(self.ids), set()
        while todo:
            # retrieve the respective successors of the nodes in 'todo'
            cr.execute(query, [tuple(todo)])
            done.update(todo)
            todo.clear()
            for id1, id2 in cr.fetchall():
                # connect id1 and its predecessors to id2 and its successors
                for x, y in itertools.product([id1] + list(preds[id1]),
                                              [id2] + list(succs[id2])):
                    if x == y:
                        return False    # we found a cycle here!
                    succs[x].add(y)
                    preds[y].add(x)
                if id2 not in done:
                    todo.add(id2)
        return True

    @api.multi
    def _get_external_ids(self):
        """Retrieve the External ID(s) of any database record.

        **Synopsis**: ``_get_xml_ids() -> { 'id': ['module.xml_id'] }``

        :return: map of ids to the list of their fully qualified External IDs
                 in the form ``module.key``, or an empty list when there's no External
                 ID for a record, e.g.::

                     { 'id': ['module.ext_id', 'module.ext_id_bis'],
                       'id2': [] }
        """
        result = {record.id: [] for record in self}
        domain = [('model', '=', self._name), ('res_id', 'in', self.ids)]
        for data in self.env['ir.model.data'].sudo().search_read(domain, ['module', 'name', 'res_id']):
            result[data['res_id']].append('%(module)s.%(name)s' % data)
        return result

    @api.multi
    def get_external_id(self):
        """Retrieve the External ID of any database record, if there
        is one. This method works as a possible implementation
        for a function field, to be able to add it to any
        model object easily, referencing it as ``Model.get_external_id``.

        When multiple External IDs exist for a record, only one
        of them is returned (randomly).

        :return: map of ids to their fully qualified XML ID,
                 defaulting to an empty string when there's none
                 (to be usable as a function field),
                 e.g.::

                     { 'id': 'module.ext_id',
                       'id2': '' }
        """
        results = self._get_external_ids()
        return {key: val[0] if val else ''
                for key, val in results.iteritems()}

    # backwards compatibility
    get_xml_id = get_external_id
    _get_xml_ids = _get_external_ids

    @api.multi
    def print_report(self, name, data):
        """
        Render the report ``name`` for the given IDs. The report must be defined
        for this model, not another.
        """
        report = self.env['ir.actions.report.xml']._lookup_report(name)
        assert self._name == report.table
        cr, uid, context = self.env.args
        return report.create(cr, uid, self.ids, data, context)

    # Transience
    @classmethod
    def is_transient(cls):
        """ Return whether the model is transient.

        See :class:`TransientModel`.

        """
        return cls._transient

    @api.model_cr
    def _transient_clean_rows_older_than(self, seconds):
        assert self._transient, "Model %s is not transient, it cannot be vacuumed!" % self._name
        # Never delete rows used in last 5 minutes
        seconds = max(seconds, 300)
        query = ("SELECT id FROM " + self._table + " WHERE"
            " COALESCE(write_date, create_date, (now() at time zone 'UTC'))::timestamp"
            " < ((now() at time zone 'UTC') - interval %s)")
        self._cr.execute(query, ("%s seconds" % seconds,))
        ids = [x[0] for x in self._cr.fetchall()]
        self.sudo().browse(ids).unlink()

    @api.model_cr
    def _transient_clean_old_rows(self, max_count):
        # Check how many rows we have in the table
        self._cr.execute("SELECT count(*) AS row_count FROM " + self._table)
        res = self._cr.fetchall()
        if res[0][0] <= max_count:
            return  # max not reached, nothing to do
        self._transient_clean_rows_older_than(300)

    @api.model
    def _transient_vacuum(self, force=False):
        """Clean the transient records.

        This unlinks old records from the transient model tables whenever the
        "_transient_max_count" or "_max_age" conditions (if any) are reached.
        Actual cleaning will happen only once every "_transient_check_time" calls.
        This means this method can be called frequently called (e.g. whenever
        a new record is created).
        Example with both max_hours and max_count active:
        Suppose max_hours = 0.2 (e.g. 12 minutes), max_count = 20, there are 55 rows in the
        table, 10 created/changed in the last 5 minutes, an additional 12 created/changed between
        5 and 10 minutes ago, the rest created/changed more then 12 minutes ago.
        - age based vacuum will leave the 22 rows created/changed in the last 12 minutes
        - count based vacuum will wipe out another 12 rows. Not just 2, otherwise each addition
          would immediately cause the maximum to be reached again.
        - the 10 rows that have been created/changed the last 5 minutes will NOT be deleted
        """
        assert self._transient, "Model %s is not transient, it cannot be vacuumed!" % self._name
        _transient_check_time = 20          # arbitrary limit on vacuum executions
        cls = type(self)
        cls._transient_check_count += 1
        if not force and (cls._transient_check_count < _transient_check_time):
            return True  # no vacuum cleaning this time
        cls._transient_check_count = 0

        # Age-based expiration
        if self._transient_max_hours:
            self._transient_clean_rows_older_than(self._transient_max_hours * 60 * 60)

        # Count-based expiration
        if self._transient_max_count:
            self._transient_clean_old_rows(self._transient_max_count)

        return True

    @api.model
    def resolve_2many_commands(self, field_name, commands, fields=None):
        """ Serializes one2many and many2many commands into record dictionaries
            (as if all the records came from the database via a read()).  This
            method is aimed at onchange methods on one2many and many2many fields.

            Because commands might be creation commands, not all record dicts
            will contain an ``id`` field.  Commands matching an existing record
            will have an ``id``.

            :param field_name: name of the one2many or many2many field matching the commands
            :type field_name: str
            :param commands: one2many or many2many commands to execute on ``field_name``
            :type commands: list((int|False, int|False, dict|False))
            :param fields: list of fields to read from the database, when applicable
            :type fields: list(str)
            :returns: records in a shape similar to that returned by ``read()``
                (except records may be missing the ``id`` field if they don't exist in db)
            :rtype: list(dict)
        """
        result = []                     # result (list of dict)
        record_ids = []                 # ids of records to read
        updates = defaultdict(dict)     # {id: vals} of updates on records

        for command in commands or []:
            if not isinstance(command, (list, tuple)):
                record_ids.append(command)
            elif command[0] == 0:
                result.append(command[2])
            elif command[0] == 1:
                record_ids.append(command[1])
                updates[command[1]].update(command[2])
            elif command[0] in (2, 3):
                record_ids = [id for id in record_ids if id != command[1]]
            elif command[0] == 4:
                record_ids.append(command[1])
            elif command[0] == 5:
                result, record_ids = [], []
            elif command[0] == 6:
                result, record_ids = [], list(command[2])

        # read the records and apply the updates
        field = self._fields[field_name]
        records = self.env[field.comodel_name].browse(record_ids)
        for data in records.read(fields):
            data.update(updates.get(data['id'], {}))
            result.append(data)

        return result

    # for backward compatibility
    resolve_o2m_commands_to_record_dicts = resolve_2many_commands

    @api.model
    def search_read(self, domain=None, fields=None, offset=0, limit=None, order=None):
        """
        Performs a ``search()`` followed by a ``read()``.

        :param domain: Search domain, see ``args`` parameter in ``search()``. Defaults to an empty domain that will match all records.
        :param fields: List of fields to read, see ``fields`` parameter in ``read()``. Defaults to all fields.
        :param offset: Number of records to skip, see ``offset`` parameter in ``search()``. Defaults to 0.
        :param limit: Maximum number of records to return, see ``limit`` parameter in ``search()``. Defaults to no limit.
        :param order: Columns to sort result, see ``order`` parameter in ``search()``. Defaults to no sort.
        :return: List of dictionaries containing the asked fields.
        :rtype: List of dictionaries.

        """
        records = self.search(domain or [], offset=offset, limit=limit, order=order)
        if not records:
            return []

        if fields and fields == ['id']:
            # shortcut read if we only want the ids
            return [{'id': record.id} for record in records]

        # read() ignores active_test, but it would forward it to any downstream search call
        # (e.g. for x2m or function fields), and this is not the desired behavior, the flag
        # was presumably only meant for the main search().
        # TODO: Move this to read() directly?
        if 'active_test' in self._context:
            context = dict(self._context)
            del context['active_test']
            records = records.with_context(context)

        result = records.read(fields)
        if len(result) <= 1:
            return result

        # reorder read
        index = {vals['id']: vals for vals in result}
        return [index[record.id] for record in records if record.id in index]

    @api.multi
    def toggle_active(self):
        """ Inverse the value of the field ``active`` on the records in ``self``. """
        for record in self:
            record.active = not record.active

    @api.model_cr
    def _register_hook(self):
        """ stuff to do right after the registry is built """
        pass

    @classmethod
    def _patch_method(cls, name, method):
        """ Monkey-patch a method for all instances of this model. This replaces
            the method called ``name`` by ``method`` in the given class.
            The original method is then accessible via ``method.origin``, and it
            can be restored with :meth:`~._revert_method`.

            Example::

                @api.multi
                def do_write(self, values):
                    # do stuff, and call the original method
                    return do_write.origin(self, values)

                # patch method write of model
                model._patch_method('write', do_write)

                # this will call do_write
                records = model.search([...])
                records.write(...)

                # restore the original method
                model._revert_method('write')
        """
        origin = getattr(cls, name)
        method.origin = origin
        # propagate decorators from origin to method, and apply api decorator
        wrapped = api.guess(api.propagate(origin, method))
        wrapped.origin = origin
        setattr(cls, name, wrapped)

    @classmethod
    def _revert_method(cls, name):
        """ Revert the original method called ``name`` in the given class.
            See :meth:`~._patch_method`.
        """
        method = getattr(cls, name)
        setattr(cls, name, method.origin)

    #
    # Instance creation
    #
    # An instance represents an ordered collection of records in a given
    # execution environment. The instance object refers to the environment, and
    # the records themselves are represented by their cache dictionary. The 'id'
    # of each record is found in its corresponding cache dictionary.
    #
    # This design has the following advantages:
    #  - cache access is direct and thus fast;
    #  - one can consider records without an 'id' (see new records);
    #  - the global cache is only an index to "resolve" a record 'id'.
    #

    @classmethod
    def _browse(cls, ids, env, prefetch=None):
        """ Create a recordset instance.

        :param ids: a tuple of record ids
        :param env: an environment
        :param prefetch: an optional prefetch object
        """
        records = object.__new__(cls)
        records.env = env
        records._ids = ids
        if prefetch is None:
            prefetch = defaultdict(set)         # {model_name: set(ids)}
        records._prefetch = prefetch
        prefetch[cls._name].update(ids)
        return records

    def browse(self, arg=None, prefetch=None):
        """ browse([ids]) -> records

        Returns a recordset for the ids provided as parameter in the current
        environment.

        Can take no ids, a single id or a sequence of ids.
        """
        ids = _normalize_ids(arg)
        #assert all(isinstance(id, IdType) for id in ids), "Browsing invalid ids: %s" % ids
        return self._browse(ids, self.env, prefetch)

    #
    # Internal properties, for manipulating the instance's implementation
    #

    @property
    def ids(self):
        """ List of actual record ids in this recordset (ignores placeholder
        ids for records to create)
        """
        return filter(None, list(self._ids))

    # backward-compatibility with former browse records
    _cr = property(lambda self: self.env.cr)
    _uid = property(lambda self: self.env.uid)
    _context = property(lambda self: self.env.context)

    #
    # Conversion methods
    #

    def ensure_one(self):
        """ Verifies that the current recorset holds a single record. Raises
        an exception otherwise.
        """
        if len(self) == 1:
            return self
        raise ValueError("Expected singleton: %s" % self)

    def with_env(self, env):
        """ Returns a new version of this recordset attached to the provided
        environment

        .. warning::
            The new environment will not benefit from the current
            environment's data cache, so later data access may incur extra
            delays while re-fetching from the database.
            The returned recordset has the same prefetch object as ``self``.

        :type env: :class:`~odoo.api.Environment`
        """
        return self._browse(self._ids, env, self._prefetch)

    def sudo(self, user=SUPERUSER_ID):
        """ sudo([user=SUPERUSER])

        Returns a new version of this recordset attached to the provided
        user.

        By default this returns a ``SUPERUSER`` recordset, where access
        control and record rules are bypassed.

        .. note::

            Using ``sudo`` could cause data access to cross the
            boundaries of record rules, possibly mixing records that
            are meant to be isolated (e.g. records from different
            companies in multi-company environments).

            It may lead to un-intuitive results in methods which select one
            record among many - for example getting the default company, or
            selecting a Bill of Materials.

        .. note::

            Because the record rules and access control will have to be
            re-evaluated, the new recordset will not benefit from the current
            environment's data cache, so later data access may incur extra
            delays while re-fetching from the database.
            The returned recordset has the same prefetch object as ``self``.

        """
        return self.with_env(self.env(user=user))

    def with_context(self, *args, **kwargs):
        """ with_context([context][, **overrides]) -> records

        Returns a new version of this recordset attached to an extended
        context.

        The extended context is either the provided ``context`` in which
        ``overrides`` are merged or the *current* context in which
        ``overrides`` are merged e.g.::

            # current context is {'key1': True}
            r2 = records.with_context({}, key2=True)
            # -> r2._context is {'key2': True}
            r2 = records.with_context(key2=True)
            # -> r2._context is {'key1': True, 'key2': True}

        .. note:

            The returned recordset has the same prefetch object as ``self``.
        """
        context = dict(args[0] if args else self._context, **kwargs)
        return self.with_env(self.env(context=context))

    def with_prefetch(self, prefetch=None):
        """ with_prefetch([prefetch]) -> records

        Return a new version of this recordset that uses the given prefetch
        object, or a new prefetch object if not given.
        """
        return self._browse(self._ids, self.env, prefetch)

    def _convert_to_cache(self, values, update=False, validate=True):
        """ Convert the ``values`` dictionary into cached values.

            :param update: whether the conversion is made for updating ``self``;
                this is necessary for interpreting the commands of *2many fields
            :param validate: whether values must be checked
        """
        fields = self._fields
        target = self if update else self.browse([], self._prefetch)
        return {
            name: fields[name].convert_to_cache(value, target, validate=validate)
            for name, value in values.iteritems()
            if name in fields
        }

    def _convert_to_record(self, values):
        """ Convert the ``values`` dictionary from the cache format to the
        record format.
        """
        return {
            name: self._fields[name].convert_to_record(value, self)
            for name, value in values.iteritems()
        }

    def _convert_to_write(self, values):
        """ Convert the ``values`` dictionary into the format of :meth:`write`. """
        fields = self._fields
        result = {}
        for name, value in values.iteritems():
            if name in fields:
                field = fields[name]
                value = field.convert_to_cache(value, self, validate=False)
                value = field.convert_to_record(value, self)
                value = field.convert_to_write(value, self)
                if not isinstance(value, NewId):
                    result[name] = value
        return result

    #
    # Record traversal and update
    #

    def _mapped_func(self, func):
        """ Apply function ``func`` on all records in ``self``, and return the
            result as a list or a recordset (if ``func`` returns recordsets).
        """
        if self:
            vals = [func(rec) for rec in self]
            if isinstance(vals[0], BaseModel):
                return vals[0].union(*vals)         # union of all recordsets
            return vals
        else:
            vals = func(self)
            return vals if isinstance(vals, BaseModel) else []

    def mapped(self, func):
        """ Apply ``func`` on all records in ``self``, and return the result as a
            list or a recordset (if ``func`` return recordsets). In the latter
            case, the order of the returned recordset is arbitrary.

            :param func: a function or a dot-separated sequence of field names
                (string); any falsy value simply returns the recordset ``self``
        """
        if not func:
            return self                 # support for an empty path of fields
        if isinstance(func, basestring):
            recs = self
            for name in func.split('.'):
                recs = recs._mapped_func(operator.itemgetter(name))
            return recs
        else:
            return self._mapped_func(func)

    def _mapped_cache(self, name_seq):
        """ Same as `~.mapped`, but ``name_seq`` is a dot-separated sequence of
            field names, and only cached values are used.
        """
        recs = self
        for name in name_seq.split('.'):
            field = recs._fields[name]
            null = field.convert_to_cache(False, self, validate=False)
            recs = recs.mapped(lambda rec: field.convert_to_record(rec._cache.get(field, null), rec))
        return recs

    def filtered(self, func):
        """ Select the records in ``self`` such that ``func(rec)`` is true, and
            return them as a recordset.

            :param func: a function or a dot-separated sequence of field names
        """
        if isinstance(func, basestring):
            name = func
            func = lambda rec: filter(None, rec.mapped(name))
        return self.browse([rec.id for rec in self if func(rec)])

    def sorted(self, key=None, reverse=False):
        """ Return the recordset ``self`` ordered by ``key``.

            :param key: either a function of one argument that returns a
                comparison key for each record, or a field name, or ``None``, in
                which case records are ordered according the default model's order

            :param reverse: if ``True``, return the result in reverse order
        """
        if key is None:
            recs = self.search([('id', 'in', self.ids)])
            return self.browse(reversed(recs._ids)) if reverse else recs
        if isinstance(key, basestring):
            key = itemgetter(key)
        return self.browse(map(attrgetter('id'), sorted(self, key=key, reverse=reverse)))

    @api.multi
    def update(self, values):
        """ Update the records in ``self`` with ``values``. """
        for record in self:
            for name, value in values.iteritems():
                record[name] = value

    #
    # New records - represent records that do not exist in the database yet;
    # they are used to perform onchanges.
    #

    @api.model
    def new(self, values={}):
        """ new([values]) -> record

        Return a new record instance attached to the current environment and
        initialized with the provided ``value``. The record is *not* created
        in database, it only exists in memory.
        """
        record = self.browse([NewId()])
        record._cache.update(record._convert_to_cache(values, update=True))

        if record.env.in_onchange:
            # The cache update does not set inverse fields, so do it manually.
            # This is useful for computing a function field on secondary
            # records, if that field depends on the main record.
            for name in values:
                field = self._fields.get(name)
                if field:
                    for invf in self._field_inverses[field]:
                        invf._update(record[name], record)

        return record

    #
    # Dirty flags, to mark record fields modified (in draft mode)
    #

    def _is_dirty(self):
        """ Return whether any record in ``self`` is dirty. """
        dirty = self.env.dirty
        return any(record in dirty for record in self)

    def _get_dirty(self):
        """ Return the list of field names for which ``self`` is dirty. """
        dirty = self.env.dirty
        return list(dirty.get(self, ()))

    def _set_dirty(self, field_name):
        """ Mark the records in ``self`` as dirty for the given ``field_name``. """
        dirty = self.env.dirty
        for record in self:
            dirty[record].add(field_name)

    #
    # "Dunder" methods
    #

    def __nonzero__(self):
        """ Test whether ``self`` is nonempty. """
        return bool(getattr(self, '_ids', True))

    def __len__(self):
        """ Return the size of ``self``. """
        return len(self._ids)

    def __iter__(self):
        """ Return an iterator over ``self``. """
        for id in self._ids:
            yield self._browse((id,), self.env, self._prefetch)

    def __contains__(self, item):
        """ Test whether ``item`` (record or field name) is an element of ``self``.
            In the first case, the test is fully equivalent to::

                any(item == record for record in self)
        """
        if isinstance(item, BaseModel) and self._name == item._name:
            return len(item) == 1 and item.id in self._ids
        elif isinstance(item, basestring):
            return item in self._fields
        else:
            raise TypeError("Mixing apples and oranges: %s in %s" % (item, self))

    def __add__(self, other):
        """ Return the concatenation of two recordsets. """
        return self.concat(other)

    def concat(self, *args):
        """ Return the concatenation of ``self`` with all the arguments (in
            linear time complexity).
        """
        ids = list(self._ids)
        for arg in args:
            if not (isinstance(arg, BaseModel) and arg._name == self._name):
                raise TypeError("Mixing apples and oranges: %s.concat(%s)" % (self, arg))
            ids.extend(arg._ids)
        return self.browse(ids)

    def __sub__(self, other):
        """ Return the recordset of all the records in ``self`` that are not in
            ``other``. Note that recordset order is preserved.
        """
        if not isinstance(other, BaseModel) or self._name != other._name:
            raise TypeError("Mixing apples and oranges: %s - %s" % (self, other))
        other_ids = set(other._ids)
        return self.browse([id for id in self._ids if id not in other_ids])

    def __and__(self, other):
        """ Return the intersection of two recordsets.
            Note that first occurrence order is preserved.
        """
        if not isinstance(other, BaseModel) or self._name != other._name:
            raise TypeError("Mixing apples and oranges: %s & %s" % (self, other))
        other_ids = set(other._ids)
        return self.browse(OrderedSet(id for id in self._ids if id in other_ids))

    def __or__(self, other):
        """ Return the union of two recordsets.
            Note that first occurrence order is preserved.
        """
        return self.union(other)

    def union(self, *args):
        """ Return the union of ``self`` with all the arguments (in linear time
            complexity, with first occurrence order preserved).
        """
        ids = list(self._ids)
        for arg in args:
            if not (isinstance(arg, BaseModel) and arg._name == self._name):
                raise TypeError("Mixing apples and oranges: %s.union(%s)" % (self, arg))
            ids.extend(arg._ids)
        return self.browse(OrderedSet(ids))

    def __eq__(self, other):
        """ Test whether two recordsets are equivalent (up to reordering). """
        if not isinstance(other, BaseModel):
            if other:
                filename, lineno = frame_codeinfo(currentframe(), 1)
                _logger.warning("Comparing apples and oranges: %r == %r (%s:%s)",
                                self, other, filename, lineno)
            return False
        return self._name == other._name and set(self._ids) == set(other._ids)

    def __ne__(self, other):
        return not self == other

    def __lt__(self, other):
        if not isinstance(other, BaseModel) or self._name != other._name:
            raise TypeError("Mixing apples and oranges: %s < %s" % (self, other))
        return set(self._ids) < set(other._ids)

    def __le__(self, other):
        if not isinstance(other, BaseModel) or self._name != other._name:
            raise TypeError("Mixing apples and oranges: %s <= %s" % (self, other))
        return set(self._ids) <= set(other._ids)

    def __gt__(self, other):
        if not isinstance(other, BaseModel) or self._name != other._name:
            raise TypeError("Mixing apples and oranges: %s > %s" % (self, other))
        return set(self._ids) > set(other._ids)

    def __ge__(self, other):
        if not isinstance(other, BaseModel) or self._name != other._name:
            raise TypeError("Mixing apples and oranges: %s >= %s" % (self, other))
        return set(self._ids) >= set(other._ids)

    def __int__(self):
        return self.id

    def __str__(self):
        return "%s%s" % (self._name, getattr(self, '_ids', ""))

    def __unicode__(self):
        return unicode(str(self))

    __repr__ = __str__

    def __hash__(self):
        if hasattr(self, '_ids'):
            return hash((self._name, frozenset(self._ids)))
        else:
            return hash(self._name)

    def __getitem__(self, key):
        """ If ``key`` is an integer or a slice, return the corresponding record
            selection as an instance (attached to ``self.env``).
            Otherwise read the field ``key`` of the first record in ``self``.

            Examples::

                inst = model.search(dom)    # inst is a recordset
                r4 = inst[3]                # fourth record in inst
                rs = inst[10:20]            # subset of inst
                nm = rs['name']             # name of first record in inst
        """
        if isinstance(key, basestring):
            # important: one must call the field's getter
            return self._fields[key].__get__(self, type(self))
        elif isinstance(key, slice):
            return self._browse(self._ids[key], self.env)
        else:
            return self._browse((self._ids[key],), self.env)

    def __setitem__(self, key, value):
        """ Assign the field ``key`` to ``value`` in record ``self``. """
        # important: one must call the field's setter
        return self._fields[key].__set__(self, value)

    #
    # Cache and recomputation management
    #

    @lazy_property
    def _cache(self):
        """ Return the cache of ``self``, mapping field names to values. """
        return RecordCache(self)

    @api.model
    def _in_cache_without(self, field, limit=PREFETCH_MAX):
        """ Return records to prefetch that have no value in cache for ``field``
            (:class:`Field` instance), including ``self``.
            Return at most ``limit`` records.
        """
        ids = filter(None, self._prefetch[self._name] - set(self.env.cache[field]))
        recs = self.browse(ids)
        if limit and len(recs) > limit:
            recs = self + (recs - self)[:(limit - len(self))]
        return recs

    @api.model
    def refresh(self):
        """ Clear the records cache.

            .. deprecated:: 8.0
                The record cache is automatically invalidated.
        """
        self.invalidate_cache()

    @api.model
    def invalidate_cache(self, fnames=None, ids=None):
        """ Invalidate the record caches after some records have been modified.
            If both ``fnames`` and ``ids`` are ``None``, the whole cache is cleared.

            :param fnames: the list of modified fields, or ``None`` for all fields
            :param ids: the list of modified record ids, or ``None`` for all
        """
        if fnames is None:
            if ids is None:
                return self.env.invalidate_all()
            fields = self._fields.values()
        else:
            fields = map(self._fields.__getitem__, fnames)

        # invalidate fields and inverse fields, too
        spec = [(f, ids) for f in fields] + \
               [(invf, None) for f in fields for invf in self._field_inverses[f]]
        self.env.invalidate(spec)

    @api.multi
    def modified(self, fnames):
        """ Notify that fields have been modified on ``self``. This invalidates
            the cache, and prepares the recomputation of stored function fields
            (new-style fields only).

            :param fnames: iterable of field names that have been modified on
                records ``self``
        """
        # each field knows what to invalidate and recompute
        spec = []
        for fname in fnames:
            spec += self._fields[fname].modified(self)

        self.env.invalidate(spec)

    def _recompute_check(self, field):
        """ If ``field`` must be recomputed on some record in ``self``, return the
            corresponding records that must be recomputed.
        """
        return self.env.check_todo(field, self)

    def _recompute_todo(self, field):
        """ Mark ``field`` to be recomputed. """
        self.env.add_todo(field, self)

    def _recompute_done(self, field):
        """ Mark ``field`` as recomputed. """
        self.env.remove_todo(field, self)

    @api.model
    def recompute(self):
        """ Recompute stored function fields. The fields and records to
            recompute have been determined by method :meth:`modified`.
        """
        while self.env.has_todo():
            field, recs = self.env.get_todo()
            # determine the fields to recompute
            fs = self.env[field.model_name]._field_computed[field]
            ns = [f.name for f in fs if f.store]
            # evaluate fields, and group record ids by update
            updates = defaultdict(set)
            for rec in recs.exists():
                vals = rec._convert_to_write({n: rec[n] for n in ns})
                updates[frozendict(vals)].add(rec.id)
            # update records in batch when possible
            with recs.env.norecompute():
                for vals, ids in updates.iteritems():
                    recs.browse(ids)._write(dict(vals))
            # mark computed fields as done
            map(recs._recompute_done, fs)

    #
    # Generic onchange method
    #

    def _has_onchange(self, field, other_fields):
        """ Return whether ``field`` should trigger an onchange event in the
            presence of ``other_fields``.
        """
        # test whether self has an onchange method for field, or field is a
        # dependency of any field in other_fields
        return field.name in self._onchange_methods or \
            any(dep in other_fields for dep, _ in self._field_triggers[field])

    @api.model
    def _onchange_spec(self, view_info=None):
        """ Return the onchange spec from a view description; if not given, the
            result of ``self.fields_view_get()`` is used.
        """
        result = {}

        # for traversing the XML arch and populating result
        def process(node, info, prefix):
            if node.tag == 'field':
                name = node.attrib['name']
                names = "%s.%s" % (prefix, name) if prefix else name
                if not result.get(names):
                    result[names] = node.attrib.get('on_change')
                # traverse the subviews included in relational fields
                for subinfo in info['fields'][name].get('views', {}).itervalues():
                    process(etree.fromstring(subinfo['arch']), subinfo, names)
            else:
                for child in node:
                    process(child, info, prefix)

        if view_info is None:
            view_info = self.fields_view_get()
        process(etree.fromstring(view_info['arch']), view_info, '')
        return result

    def _onchange_eval(self, field_name, onchange, result):
        """ Apply onchange method(s) for field ``field_name`` with spec ``onchange``
            on record ``self``. Value assignments are applied on ``self``, while
            domain and warning messages are put in dictionary ``result``.
        """
        onchange = onchange.strip()

        def process(res):
            if not res:
                return
            if res.get('value'):
                res['value'].pop('id', None)
                self.update({key: val for key, val in res['value'].iteritems() if key in self._fields})
            if res.get('domain'):
                result.setdefault('domain', {}).update(res['domain'])
            if res.get('warning'):
                if result.get('warning'):
                    # Concatenate multiple warnings
                    warning = result['warning']
                    warning['message'] = '\n\n'.join(filter(None, [
                        warning.get('title'),
                        warning.get('message'),
                        res['warning'].get('title'),
                        res['warning'].get('message'),
                    ]))
                    warning['title'] = _('Warnings')
                else:
                    result['warning'] = res['warning']

        # onchange V8
        if onchange in ("1", "true"):
            for method in self._onchange_methods.get(field_name, ()):
                method_res = method(self)
                process(method_res)
            return

        # onchange V7
        match = onchange_v7.match(onchange)
        if match:
            method, params = match.groups()

            class RawRecord(object):
                def __init__(self, record):
                    self._record = record
                def __getitem__(self, name):
                    record = self._record
                    field = record._fields[name]
                    return field.convert_to_write(record[name], record)
                def __getattr__(self, name):
                    return self[name]

            # evaluate params -> tuple
            global_vars = {'context': self._context, 'uid': self._uid}
            if self._context.get('field_parent'):
                record = self[self._context['field_parent']]
                global_vars['parent'] = RawRecord(record)
            field_vars = RawRecord(self)
            params = safe_eval("[%s]" % params, global_vars, field_vars, nocopy=True)

            # invoke onchange method
            method_res = getattr(self._origin, method)(*params)
            process(method_res)

    @api.multi
    def onchange(self, values, field_name, field_onchange):
        """ Perform an onchange on the given field.

            :param values: dictionary mapping field names to values, giving the
                current state of modification
            :param field_name: name of the modified field, or list of field
                names (in view order), or False
            :param field_onchange: dictionary mapping field names to their
                on_change attribute
        """
        env = self.env
        if isinstance(field_name, list):
            names = field_name
        elif field_name:
            names = [field_name]
        else:
            names = []

        if not all(name in self._fields for name in names):
            return {}

        # determine subfields for field.convert_to_onchange() below
        secondary = []
        subfields = defaultdict(set)
        for dotname in field_onchange:
            if '.' in dotname:
                secondary.append(dotname)
                name, subname = dotname.split('.')
                subfields[name].add(subname)

        # create a new record with values, and attach ``self`` to it
        with env.do_in_onchange():
            record = self.new(values)
            values = {name: record[name] for name in record._cache}
            # attach ``self`` with a different context (for cache consistency)
            record._origin = self.with_context(__onchange=True)

        # load fields on secondary records, to avoid false changes
        with env.do_in_onchange():
            for field_seq in secondary:
                record.mapped(field_seq)

        # determine which field(s) should be triggered an onchange
        todo = list(names) or list(values)
        done = set()

        # dummy assignment: trigger invalidations on the record
        for name in todo:
            if name == 'id':
                continue
            value = record[name]
            field = self._fields[name]
            if field.type == 'many2one' and field.delegate and not value:
                # do not nullify all fields of parent record for new records
                continue
            record[name] = value

        result = {}
        dirty = set()

        # process names in order (or the keys of values if no name given)
        while todo:
            name = todo.pop(0)
            if name in done:
                continue
            done.add(name)

            with env.do_in_onchange():
                # apply field-specific onchange methods
                if field_onchange.get(name):
                    record._onchange_eval(name, field_onchange[name], result)

                # force re-evaluation of function fields on secondary records
                for field_seq in secondary:
                    record.mapped(field_seq)

                # determine which fields have been modified
                for name, oldval in values.iteritems():
                    field = self._fields[name]
                    newval = record[name]
                    if newval != oldval or (
                        field.type in ('one2many', 'many2many') and newval._is_dirty()
                    ):
                        todo.append(name)
                        dirty.add(name)

        # At the moment, the client does not support updates on a *2many field
        # while this one is modified by the user.
        if isinstance(field_name, basestring) and \
                self._fields[field_name].type in ('one2many', 'many2many'):
            dirty.discard(field_name)

        # collect values from dirty fields
        result['value'] = {
            name: self._fields[name].convert_to_onchange(record[name], record, subfields[name])
            for name in dirty
        }

        return result


class RecordCache(MutableMapping):
    """ Implements a proxy dictionary to read/update the cache of a record.
        Upon iteration, it looks like a dictionary mapping field names to
        values. However, fields may be used as keys as well.
    """
    def __init__(self, records):
        self._recs = records

    def contains(self, field):
        """ Return whether `records[0]` has a value for ``field`` in cache. """
        if isinstance(field, basestring):
            field = self._recs._fields[field]
        return self._recs.id in self._recs.env.cache[field]

    def __contains__(self, field):
        """ Return whether `records[0]` has a regular value for ``field`` in cache. """
        if isinstance(field, basestring):
            field = self._recs._fields[field]
        dummy = SpecialValue(None)
        value = self._recs.env.cache[field].get(self._recs.id, dummy)
        return not isinstance(value, SpecialValue)

    def get(self, field, default=None):
        """ Return the cached, regular value of ``field`` for `records[0]`, or ``default``. """
        if isinstance(field, basestring):
            field = self._recs._fields[field]
        dummy = SpecialValue(None)
        value = self._recs.env.cache[field].get(self._recs.id, dummy)
        return default if isinstance(value, SpecialValue) else value

    def __getitem__(self, field):
        """ Return the cached value of ``field`` for `records[0]`. """
        if isinstance(field, basestring):
            field = self._recs._fields[field]
        value = self._recs.env.cache[field][self._recs.id]
        return value.get() if isinstance(value, SpecialValue) else value

    def __setitem__(self, field, value):
        """ Assign the cached value of ``field`` for all records in ``records``. """
        if isinstance(field, basestring):
            field = self._recs._fields[field]
        values = dict.fromkeys(self._recs._ids, value)
        self._recs.env.cache[field].update(values)

    def update(self, *args, **kwargs):
        """ Update the cache of all records in ``records``. If the argument is a
            ``SpecialValue``, update all fields (except "magic" columns).
        """
        if args and isinstance(args[0], SpecialValue):
            values = dict.fromkeys(self._recs._ids, args[0])
            for name, field in self._recs._fields.iteritems():
                if name != 'id':
                    self._recs.env.cache[field].update(values)
        else:
            return super(RecordCache, self).update(*args, **kwargs)

    def __delitem__(self, field):
        """ Remove the cached value of ``field`` for all ``records``. """
        if isinstance(field, basestring):
            field = self._recs._fields[field]
        field_cache = self._recs.env.cache[field]
        for id in self._recs._ids:
            field_cache.pop(id, None)

    def __iter__(self):
        """ Iterate over the field names with a regular value in cache. """
        cache, id = self._recs.env.cache, self._recs.id
        dummy = SpecialValue(None)
        for name, field in self._recs._fields.iteritems():
            if name != 'id' and not isinstance(cache[field].get(id, dummy), SpecialValue):
                yield name

    def __len__(self):
        """ Return the number of fields with a regular value in cache. """
        return sum(1 for name in self)


AbstractModel = BaseModel

class Model(AbstractModel):
    """ Main super-class for regular database-persisted Odoo models.

    Odoo models are created by inheriting from this class::

        class user(Model):
            ...

    The system will later instantiate the class once per database (on
    which the class' module is installed).
    """
    _auto = True                # automatically create database backend
    _register = False           # not visible in ORM registry, meant to be python-inherited only
    _abstract = False           # not abstract
    _transient = False          # not transient

class TransientModel(Model):
    """ Model super-class for transient records, meant to be temporarily
    persisted, and regularly vacuum-cleaned.

    A TransientModel has a simplified access rights management, all users can
    create new records, and may only access the records they created. The super-
    user has unrestricted access to all TransientModel records.
    """
    _auto = True                # automatically create database backend
    _register = False           # not visible in ORM registry, meant to be python-inherited only
    _abstract = False           # not abstract
    _transient = True           # transient

def itemgetter_tuple(items):
    """ Fixes itemgetter inconsistency (useful in some cases) of not returning
    a tuple if len(items) == 1: always returns an n-tuple where n = len(items)
    """
    if len(items) == 0:
        return lambda a: ()
    if len(items) == 1:
        return lambda gettable: (gettable[items[0]],)
    return operator.itemgetter(*items)

def convert_pgerror_23502(model, fields, info, e):
    m = re.match(r'^null value in column "(?P<field>\w+)" violates '
                 r'not-null constraint\n',
                 tools.ustr(e))
    field_name = m and m.group('field')
    if not m or field_name not in fields:
        return {'message': tools.ustr(e)}
    message = _(u"Missing required value for the field '%s'.") % field_name
    field = fields.get(field_name)
    if field:
        message = _(u"Missing required value for the field '%s' (%s)") % (field['string'], field_name)
    return {
        'message': message,
        'field': field_name,
    }

def convert_pgerror_23505(model, fields, info, e):
    m = re.match(r'^duplicate key (?P<field>\w+) violates unique constraint',
                 tools.ustr(e))
    field_name = m and m.group('field')
    if not m or field_name not in fields:
        return {'message': tools.ustr(e)}
    message = _(u"The value for the field '%s' already exists.") % field_name
    field = fields.get(field_name)
    if field:
        message = _(u"%s This might be '%s' in the current model, or a field "
                    u"of the same name in an o2m.") % (message, field['string'])
    return {
        'message': message,
        'field': field_name,
    }

PGERROR_TO_OE = defaultdict(
    # shape of mapped converters
    lambda: (lambda model, fvg, info, pgerror: {'message': tools.ustr(pgerror)}), {
    # not_null_violation
    '23502': convert_pgerror_23502,
    # unique constraint error
    '23505': convert_pgerror_23505,
})

def _normalize_ids(arg, atoms=set(IdType)):
    """ Normalizes the ids argument for ``browse`` (v7 and v8) to a tuple.

    Various implementations were tested on the corpus of all browse() calls
    performed during a full crawler run (after having installed all website_*
    modules) and this one was the most efficient overall.

    A possible bit of correctness was sacrificed by not doing any test on
    Iterable and just assuming that any non-atomic type was an iterable of
    some kind.

    :rtype: tuple
    """
    # much of the corpus is falsy objects (empty list, tuple or set, None)
    if not arg:
        return ()

    # `type in set` is significantly faster (because more restrictive) than
    # isinstance(arg, set) or issubclass(type, set); and for new-style classes
    # obj.__class__ is equivalent to but faster than type(obj). Not relevant
    # (and looks much worse) in most cases, but over millions of calls it
    # does have a very minor effect.
    if arg.__class__ in atoms:
        return arg,

    return tuple(arg)

# keep those imports here to avoid dependency cycle errors
from .osv import expression
from .fields import Field, SpecialValue, FailedValue<|MERGE_RESOLUTION|>--- conflicted
+++ resolved
@@ -3358,13 +3358,7 @@
         with self.env.norecompute():
             self.env['ir.property'].search([('res_id', 'in', refs)]).unlink()
 
-<<<<<<< HEAD
-        self.check_access_rule('unlink')
-=======
-            self.delete_workflow()
-
             self.check_access_rule('unlink')
->>>>>>> de62e336
 
             cr = self._cr
             Data = self.env['ir.model.data'].sudo().with_context({})
